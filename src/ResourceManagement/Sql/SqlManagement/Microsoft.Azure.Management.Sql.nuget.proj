--- conflicted
+++ resolved
@@ -1,27 +1,13 @@
-<<<<<<< HEAD
-<?xml version="1.0" encoding="utf-8"?>
-<Project ToolsVersion="4.0" xmlns="http://schemas.microsoft.com/developer/msbuild/2003">
-  <ItemGroup>
-    <!--
-    Microsoft.WindowsAzure.Management.Sql
-    -->
-    <SdkNuGetPackage Include="Microsoft.Azure.Management.Sql">
-      <PackageVersion>0.40.0-prerelease</PackageVersion>
-      <Folder>$(MSBuildThisFileDirectory)</Folder>
-    </SdkNuGetPackage>
-  </ItemGroup>
-</Project>
-=======
-<?xml version="1.0" encoding="utf-8"?>
-<Project ToolsVersion="4.0" xmlns="http://schemas.microsoft.com/developer/msbuild/2003">
-  <ItemGroup>
-    <!--
-    Microsoft.Azure.Management.Sql
-    -->
-    <SdkNuGetPackage Include="Microsoft.Azure.Management.Sql">
-      <PackageVersion>0.41.0-prerelease</PackageVersion>
-      <Folder>$(MSBuildThisFileDirectory)</Folder>
-    </SdkNuGetPackage>
-  </ItemGroup>
-</Project>
->>>>>>> 1744143b
+
+<?xml version="1.0" encoding="utf-8"?>
+<Project ToolsVersion="4.0" xmlns="http://schemas.microsoft.com/developer/msbuild/2003">
+  <ItemGroup>
+    <!--
+    Microsoft.WindowsAzure.Management.Sql
+    -->
+    <SdkNuGetPackage Include="Microsoft.Azure.Management.Sql">
+      <PackageVersion>0.42.0-prerelease</PackageVersion>
+      <Folder>$(MSBuildThisFileDirectory)</Folder>
+    </SdkNuGetPackage>
+  </ItemGroup>
+</Project>