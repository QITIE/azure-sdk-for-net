{
  "Entries": [
    {
      "RequestUri": "/subscriptions/53d9063d-87ae-4ea8-be90-3686c3b8669f/providers/Microsoft.DataLakeStore/register?api-version=2015-11-01",
      "EncodedRequestUri": "L3N1YnNjcmlwdGlvbnMvNTNkOTA2M2QtODdhZS00ZWE4LWJlOTAtMzY4NmMzYjg2NjlmL3Byb3ZpZGVycy9NaWNyb3NvZnQuRGF0YUxha2VTdG9yZS9yZWdpc3Rlcj9hcGktdmVyc2lvbj0yMDE1LTExLTAx",
      "RequestMethod": "POST",
      "RequestBody": "",
      "RequestHeaders": {
        "x-ms-client-request-id": [
<<<<<<< HEAD
          "7b947f51-87a9-432e-a4d5-f18e98257965"
=======
          "c608933e-f052-4ba5-a7c8-1ddd84269844"
>>>>>>> d696af1d
        ],
        "accept-language": [
          "en-US"
        ],
        "User-Agent": [
          "Microsoft.Azure.Management.Resources.ResourceManagementClient/1.0.0-preview"
        ]
      },
      "ResponseBody": "{\r\n  \"id\": \"/subscriptions/53d9063d-87ae-4ea8-be90-3686c3b8669f/providers/Microsoft.DataLakeStore\",\r\n  \"namespace\": \"Microsoft.DataLakeStore\",\r\n  \"resourceTypes\": [\r\n    {\r\n      \"resourceType\": \"operations\",\r\n      \"locations\": [],\r\n      \"apiVersions\": [\r\n        \"2015-10-01-preview\"\r\n      ]\r\n    },\r\n    {\r\n      \"resourceType\": \"accounts\",\r\n      \"locations\": [\r\n        \"East US 2\"\r\n      ],\r\n      \"apiVersions\": [\r\n        \"2015-10-01-preview\"\r\n      ],\r\n      \"capabilities\": \"CrossResourceGroupResourceMove, CrossSubscriptionResourceMove, SystemAssignedResourceIdentity\"\r\n    },\r\n    {\r\n      \"resourceType\": \"accounts/firewallRules\",\r\n      \"locations\": [\r\n        \"East US 2\"\r\n      ],\r\n      \"apiVersions\": [\r\n        \"2015-10-01-preview\"\r\n      ]\r\n    },\r\n    {\r\n      \"resourceType\": \"locations\",\r\n      \"locations\": [],\r\n      \"apiVersions\": [\r\n        \"2015-10-01-preview\"\r\n      ]\r\n    },\r\n    {\r\n      \"resourceType\": \"locations/operationresults\",\r\n      \"locations\": [],\r\n      \"apiVersions\": [\r\n        \"2015-10-01-preview\"\r\n      ]\r\n    },\r\n    {\r\n      \"resourceType\": \"locations/checkNameAvailability\",\r\n      \"locations\": [],\r\n      \"apiVersions\": [\r\n        \"2015-10-01-preview\"\r\n      ]\r\n    },\r\n    {\r\n      \"resourceType\": \"locations/capability\",\r\n      \"locations\": [],\r\n      \"apiVersions\": [\r\n        \"2015-10-01-preview\"\r\n      ]\r\n    }\r\n  ],\r\n  \"registrationState\": \"Registered\"\r\n}",
      "ResponseHeaders": {
        "Content-Type": [
          "application/json; charset=utf-8"
        ],
        "Expires": [
          "-1"
        ],
        "Cache-Control": [
          "no-cache"
        ],
        "Date": [
<<<<<<< HEAD
          "Fri, 01 Jul 2016 18:01:13 GMT"
=======
          "Thu, 04 Aug 2016 18:03:23 GMT"
>>>>>>> d696af1d
        ],
        "Pragma": [
          "no-cache"
        ],
        "Vary": [
          "Accept-Encoding"
        ],
        "x-ms-ratelimit-remaining-subscription-writes": [
<<<<<<< HEAD
          "1198"
        ],
        "x-ms-request-id": [
          "88321c4f-35ff-432c-bd22-5684e5c1fbcd"
        ],
        "x-ms-correlation-request-id": [
          "88321c4f-35ff-432c-bd22-5684e5c1fbcd"
        ],
        "x-ms-routing-request-id": [
          "WESTUS:20160701T180113Z:88321c4f-35ff-432c-bd22-5684e5c1fbcd"
=======
          "1192"
        ],
        "x-ms-request-id": [
          "cd393f88-1f09-42c3-869e-af325400ebea"
        ],
        "x-ms-correlation-request-id": [
          "cd393f88-1f09-42c3-869e-af325400ebea"
        ],
        "x-ms-routing-request-id": [
          "WESTUS2:20160804T180323Z:cd393f88-1f09-42c3-869e-af325400ebea"
>>>>>>> d696af1d
        ],
        "Strict-Transport-Security": [
          "max-age=31536000; includeSubDomains"
        ]
      },
      "StatusCode": 200
    },
    {
      "RequestUri": "/subscriptions/53d9063d-87ae-4ea8-be90-3686c3b8669f/providers/Microsoft.DataLakeStore?api-version=2015-11-01",
      "EncodedRequestUri": "L3N1YnNjcmlwdGlvbnMvNTNkOTA2M2QtODdhZS00ZWE4LWJlOTAtMzY4NmMzYjg2NjlmL3Byb3ZpZGVycy9NaWNyb3NvZnQuRGF0YUxha2VTdG9yZT9hcGktdmVyc2lvbj0yMDE1LTExLTAx",
      "RequestMethod": "GET",
      "RequestBody": "",
      "RequestHeaders": {
        "x-ms-client-request-id": [
<<<<<<< HEAD
          "1e83146d-b549-45da-868e-628143f5364f"
=======
          "08343c62-23b7-4c8a-8f9b-ecd3782e6d75"
>>>>>>> d696af1d
        ],
        "accept-language": [
          "en-US"
        ],
        "User-Agent": [
          "Microsoft.Azure.Management.Resources.ResourceManagementClient/1.0.0-preview"
        ]
      },
      "ResponseBody": "{\r\n  \"id\": \"/subscriptions/53d9063d-87ae-4ea8-be90-3686c3b8669f/providers/Microsoft.DataLakeStore\",\r\n  \"namespace\": \"Microsoft.DataLakeStore\",\r\n  \"resourceTypes\": [\r\n    {\r\n      \"resourceType\": \"operations\",\r\n      \"locations\": [],\r\n      \"apiVersions\": [\r\n        \"2015-10-01-preview\"\r\n      ]\r\n    },\r\n    {\r\n      \"resourceType\": \"accounts\",\r\n      \"locations\": [\r\n        \"East US 2\"\r\n      ],\r\n      \"apiVersions\": [\r\n        \"2015-10-01-preview\"\r\n      ],\r\n      \"capabilities\": \"CrossResourceGroupResourceMove, CrossSubscriptionResourceMove, SystemAssignedResourceIdentity\"\r\n    },\r\n    {\r\n      \"resourceType\": \"accounts/firewallRules\",\r\n      \"locations\": [\r\n        \"East US 2\"\r\n      ],\r\n      \"apiVersions\": [\r\n        \"2015-10-01-preview\"\r\n      ]\r\n    },\r\n    {\r\n      \"resourceType\": \"locations\",\r\n      \"locations\": [],\r\n      \"apiVersions\": [\r\n        \"2015-10-01-preview\"\r\n      ]\r\n    },\r\n    {\r\n      \"resourceType\": \"locations/operationresults\",\r\n      \"locations\": [],\r\n      \"apiVersions\": [\r\n        \"2015-10-01-preview\"\r\n      ]\r\n    },\r\n    {\r\n      \"resourceType\": \"locations/checkNameAvailability\",\r\n      \"locations\": [],\r\n      \"apiVersions\": [\r\n        \"2015-10-01-preview\"\r\n      ]\r\n    },\r\n    {\r\n      \"resourceType\": \"locations/capability\",\r\n      \"locations\": [],\r\n      \"apiVersions\": [\r\n        \"2015-10-01-preview\"\r\n      ]\r\n    }\r\n  ],\r\n  \"registrationState\": \"Registered\"\r\n}",
      "ResponseHeaders": {
        "Content-Type": [
          "application/json; charset=utf-8"
        ],
        "Expires": [
          "-1"
        ],
        "Cache-Control": [
          "no-cache"
        ],
        "Date": [
<<<<<<< HEAD
          "Fri, 01 Jul 2016 18:01:13 GMT"
=======
          "Thu, 04 Aug 2016 18:03:23 GMT"
>>>>>>> d696af1d
        ],
        "Pragma": [
          "no-cache"
        ],
        "Vary": [
          "Accept-Encoding"
        ],
        "x-ms-ratelimit-remaining-subscription-reads": [
<<<<<<< HEAD
          "14992"
        ],
        "x-ms-request-id": [
          "889a87a0-6912-48d9-b8c7-766a13bf1458"
        ],
        "x-ms-correlation-request-id": [
          "889a87a0-6912-48d9-b8c7-766a13bf1458"
        ],
        "x-ms-routing-request-id": [
          "WESTUS:20160701T180113Z:889a87a0-6912-48d9-b8c7-766a13bf1458"
=======
          "14991"
        ],
        "x-ms-request-id": [
          "13cbee8b-b9d6-492d-b113-6a0c4f5abbb6"
        ],
        "x-ms-correlation-request-id": [
          "13cbee8b-b9d6-492d-b113-6a0c4f5abbb6"
        ],
        "x-ms-routing-request-id": [
          "WESTUS2:20160804T180323Z:13cbee8b-b9d6-492d-b113-6a0c4f5abbb6"
>>>>>>> d696af1d
        ],
        "Strict-Transport-Security": [
          "max-age=31536000; includeSubDomains"
        ]
      },
      "StatusCode": 200
    },
    {
      "RequestUri": "/subscriptions/53d9063d-87ae-4ea8-be90-3686c3b8669f/providers/Microsoft.Storage/register?api-version=2015-11-01",
      "EncodedRequestUri": "L3N1YnNjcmlwdGlvbnMvNTNkOTA2M2QtODdhZS00ZWE4LWJlOTAtMzY4NmMzYjg2NjlmL3Byb3ZpZGVycy9NaWNyb3NvZnQuU3RvcmFnZS9yZWdpc3Rlcj9hcGktdmVyc2lvbj0yMDE1LTExLTAx",
      "RequestMethod": "POST",
      "RequestBody": "",
      "RequestHeaders": {
        "x-ms-client-request-id": [
<<<<<<< HEAD
          "5a6ed161-36e2-4254-bcb4-25b69d3f23a2"
=======
          "9ed05db3-c5aa-4775-a82c-fdd170cdffd5"
>>>>>>> d696af1d
        ],
        "accept-language": [
          "en-US"
        ],
        "User-Agent": [
          "Microsoft.Azure.Management.Resources.ResourceManagementClient/1.0.0-preview"
        ]
      },
      "ResponseBody": "{\r\n  \"id\": \"/subscriptions/53d9063d-87ae-4ea8-be90-3686c3b8669f/providers/Microsoft.Storage\",\r\n  \"namespace\": \"Microsoft.Storage\",\r\n  \"resourceTypes\": [\r\n    {\r\n      \"resourceType\": \"storageAccounts\",\r\n      \"locations\": [\r\n        \"East US\",\r\n        \"East US 2\",\r\n        \"West US\",\r\n        \"West Europe\",\r\n        \"East Asia\",\r\n        \"Southeast Asia\",\r\n        \"Japan East\",\r\n        \"Japan West\",\r\n        \"North Central US\",\r\n        \"South Central US\",\r\n        \"Central US\",\r\n        \"North Europe\",\r\n        \"Brazil South\",\r\n        \"Canada East\",\r\n        \"Canada Central\"\r\n      ],\r\n      \"apiVersions\": [\r\n        \"2016-01-01\",\r\n        \"2015-06-15\",\r\n        \"2015-05-01-preview\"\r\n      ],\r\n      \"capabilities\": \"CrossResourceGroupResourceMove, CrossSubscriptionResourceMove\"\r\n    },\r\n    {\r\n      \"resourceType\": \"operations\",\r\n      \"locations\": [],\r\n      \"apiVersions\": [\r\n        \"2016-01-01\",\r\n        \"2015-06-15\",\r\n        \"2015-05-01-preview\"\r\n      ]\r\n    },\r\n    {\r\n      \"resourceType\": \"usages\",\r\n      \"locations\": [],\r\n      \"apiVersions\": [\r\n        \"2016-01-01\",\r\n        \"2015-06-15\",\r\n        \"2015-05-01-preview\"\r\n      ]\r\n    },\r\n    {\r\n      \"resourceType\": \"checkNameAvailability\",\r\n      \"locations\": [],\r\n      \"apiVersions\": [\r\n        \"2016-01-01\",\r\n        \"2015-06-15\",\r\n        \"2015-05-01-preview\"\r\n      ]\r\n    },\r\n    {\r\n      \"resourceType\": \"storageAccounts/services\",\r\n      \"locations\": [\r\n        \"East US\",\r\n        \"West US\",\r\n        \"West Europe\",\r\n        \"North Europe\",\r\n        \"East Asia\",\r\n        \"Southeast Asia\",\r\n        \"Japan East\",\r\n        \"Japan West\",\r\n        \"North Central US\",\r\n        \"South Central US\",\r\n        \"East US 2\",\r\n        \"Central US\",\r\n        \"Brazil South\",\r\n        \"Canada East\",\r\n        \"Canada Central\"\r\n      ],\r\n      \"apiVersions\": [\r\n        \"2014-04-01\"\r\n      ]\r\n    },\r\n    {\r\n      \"resourceType\": \"storageAccounts/services/metricDefinitions\",\r\n      \"locations\": [\r\n        \"East US\",\r\n        \"West US\",\r\n        \"West Europe\",\r\n        \"North Europe\",\r\n        \"East Asia\",\r\n        \"Southeast Asia\",\r\n        \"Japan East\",\r\n        \"Japan West\",\r\n        \"North Central US\",\r\n        \"South Central US\",\r\n        \"East US 2\",\r\n        \"Central US\",\r\n        \"Brazil South\",\r\n        \"Canada East\",\r\n        \"Canada Central\"\r\n      ],\r\n      \"apiVersions\": [\r\n        \"2014-04-01\"\r\n      ]\r\n    }\r\n  ],\r\n  \"registrationState\": \"Registered\"\r\n}",
      "ResponseHeaders": {
        "Content-Type": [
          "application/json; charset=utf-8"
        ],
        "Expires": [
          "-1"
        ],
        "Cache-Control": [
          "no-cache"
        ],
        "Date": [
<<<<<<< HEAD
          "Fri, 01 Jul 2016 18:01:14 GMT"
=======
          "Thu, 04 Aug 2016 18:03:24 GMT"
>>>>>>> d696af1d
        ],
        "Pragma": [
          "no-cache"
        ],
        "Vary": [
          "Accept-Encoding"
        ],
        "x-ms-ratelimit-remaining-subscription-writes": [
<<<<<<< HEAD
          "1197"
        ],
        "x-ms-request-id": [
          "27e9b872-126b-45f5-81eb-c5833a900280"
        ],
        "x-ms-correlation-request-id": [
          "27e9b872-126b-45f5-81eb-c5833a900280"
        ],
        "x-ms-routing-request-id": [
          "WESTUS:20160701T180114Z:27e9b872-126b-45f5-81eb-c5833a900280"
=======
          "1191"
        ],
        "x-ms-request-id": [
          "38157393-5faa-406d-afc0-ad27cae64b0f"
        ],
        "x-ms-correlation-request-id": [
          "38157393-5faa-406d-afc0-ad27cae64b0f"
        ],
        "x-ms-routing-request-id": [
          "WESTUS2:20160804T180324Z:38157393-5faa-406d-afc0-ad27cae64b0f"
>>>>>>> d696af1d
        ],
        "Strict-Transport-Security": [
          "max-age=31536000; includeSubDomains"
        ]
      },
      "StatusCode": 200
    },
    {
      "RequestUri": "/subscriptions/53d9063d-87ae-4ea8-be90-3686c3b8669f/providers/Microsoft.Storage?api-version=2015-11-01",
      "EncodedRequestUri": "L3N1YnNjcmlwdGlvbnMvNTNkOTA2M2QtODdhZS00ZWE4LWJlOTAtMzY4NmMzYjg2NjlmL3Byb3ZpZGVycy9NaWNyb3NvZnQuU3RvcmFnZT9hcGktdmVyc2lvbj0yMDE1LTExLTAx",
      "RequestMethod": "GET",
      "RequestBody": "",
      "RequestHeaders": {
        "x-ms-client-request-id": [
<<<<<<< HEAD
          "8f062607-2be9-469c-b792-38f3fb1681b9"
=======
          "58caf803-e81e-4c94-bef6-a1c06bea1460"
>>>>>>> d696af1d
        ],
        "accept-language": [
          "en-US"
        ],
        "User-Agent": [
          "Microsoft.Azure.Management.Resources.ResourceManagementClient/1.0.0-preview"
        ]
      },
      "ResponseBody": "{\r\n  \"id\": \"/subscriptions/53d9063d-87ae-4ea8-be90-3686c3b8669f/providers/Microsoft.Storage\",\r\n  \"namespace\": \"Microsoft.Storage\",\r\n  \"resourceTypes\": [\r\n    {\r\n      \"resourceType\": \"storageAccounts\",\r\n      \"locations\": [\r\n        \"East US\",\r\n        \"East US 2\",\r\n        \"West US\",\r\n        \"West Europe\",\r\n        \"East Asia\",\r\n        \"Southeast Asia\",\r\n        \"Japan East\",\r\n        \"Japan West\",\r\n        \"North Central US\",\r\n        \"South Central US\",\r\n        \"Central US\",\r\n        \"North Europe\",\r\n        \"Brazil South\",\r\n        \"Canada East\",\r\n        \"Canada Central\"\r\n      ],\r\n      \"apiVersions\": [\r\n        \"2016-01-01\",\r\n        \"2015-06-15\",\r\n        \"2015-05-01-preview\"\r\n      ],\r\n      \"capabilities\": \"CrossResourceGroupResourceMove, CrossSubscriptionResourceMove\"\r\n    },\r\n    {\r\n      \"resourceType\": \"operations\",\r\n      \"locations\": [],\r\n      \"apiVersions\": [\r\n        \"2016-01-01\",\r\n        \"2015-06-15\",\r\n        \"2015-05-01-preview\"\r\n      ]\r\n    },\r\n    {\r\n      \"resourceType\": \"usages\",\r\n      \"locations\": [],\r\n      \"apiVersions\": [\r\n        \"2016-01-01\",\r\n        \"2015-06-15\",\r\n        \"2015-05-01-preview\"\r\n      ]\r\n    },\r\n    {\r\n      \"resourceType\": \"checkNameAvailability\",\r\n      \"locations\": [],\r\n      \"apiVersions\": [\r\n        \"2016-01-01\",\r\n        \"2015-06-15\",\r\n        \"2015-05-01-preview\"\r\n      ]\r\n    },\r\n    {\r\n      \"resourceType\": \"storageAccounts/services\",\r\n      \"locations\": [\r\n        \"East US\",\r\n        \"West US\",\r\n        \"West Europe\",\r\n        \"North Europe\",\r\n        \"East Asia\",\r\n        \"Southeast Asia\",\r\n        \"Japan East\",\r\n        \"Japan West\",\r\n        \"North Central US\",\r\n        \"South Central US\",\r\n        \"East US 2\",\r\n        \"Central US\",\r\n        \"Brazil South\",\r\n        \"Canada East\",\r\n        \"Canada Central\"\r\n      ],\r\n      \"apiVersions\": [\r\n        \"2014-04-01\"\r\n      ]\r\n    },\r\n    {\r\n      \"resourceType\": \"storageAccounts/services/metricDefinitions\",\r\n      \"locations\": [\r\n        \"East US\",\r\n        \"West US\",\r\n        \"West Europe\",\r\n        \"North Europe\",\r\n        \"East Asia\",\r\n        \"Southeast Asia\",\r\n        \"Japan East\",\r\n        \"Japan West\",\r\n        \"North Central US\",\r\n        \"South Central US\",\r\n        \"East US 2\",\r\n        \"Central US\",\r\n        \"Brazil South\",\r\n        \"Canada East\",\r\n        \"Canada Central\"\r\n      ],\r\n      \"apiVersions\": [\r\n        \"2014-04-01\"\r\n      ]\r\n    }\r\n  ],\r\n  \"registrationState\": \"Registered\"\r\n}",
      "ResponseHeaders": {
        "Content-Type": [
          "application/json; charset=utf-8"
        ],
        "Expires": [
          "-1"
        ],
        "Cache-Control": [
          "no-cache"
        ],
        "Date": [
<<<<<<< HEAD
          "Fri, 01 Jul 2016 18:01:14 GMT"
=======
          "Thu, 04 Aug 2016 18:03:24 GMT"
>>>>>>> d696af1d
        ],
        "Pragma": [
          "no-cache"
        ],
        "Vary": [
          "Accept-Encoding"
        ],
        "x-ms-ratelimit-remaining-subscription-reads": [
<<<<<<< HEAD
          "14991"
        ],
        "x-ms-request-id": [
          "bb82cdf8-583d-4771-b527-59088633a638"
        ],
        "x-ms-correlation-request-id": [
          "bb82cdf8-583d-4771-b527-59088633a638"
        ],
        "x-ms-routing-request-id": [
          "WESTUS:20160701T180114Z:bb82cdf8-583d-4771-b527-59088633a638"
=======
          "14990"
        ],
        "x-ms-request-id": [
          "c8808de2-4e44-4d50-9c54-5ef733faed9e"
        ],
        "x-ms-correlation-request-id": [
          "c8808de2-4e44-4d50-9c54-5ef733faed9e"
        ],
        "x-ms-routing-request-id": [
          "WESTUS2:20160804T180324Z:c8808de2-4e44-4d50-9c54-5ef733faed9e"
>>>>>>> d696af1d
        ],
        "Strict-Transport-Security": [
          "max-age=31536000; includeSubDomains"
        ]
      },
      "StatusCode": 200
    },
    {
<<<<<<< HEAD
      "RequestUri": "/subscriptions/53d9063d-87ae-4ea8-be90-3686c3b8669f/resourcegroups/datalakerg15124?api-version=2015-11-01",
      "EncodedRequestUri": "L3N1YnNjcmlwdGlvbnMvNTNkOTA2M2QtODdhZS00ZWE4LWJlOTAtMzY4NmMzYjg2NjlmL3Jlc291cmNlZ3JvdXBzL2RhdGFsYWtlcmcxNTEyND9hcGktdmVyc2lvbj0yMDE1LTExLTAx",
=======
      "RequestUri": "/subscriptions/53d9063d-87ae-4ea8-be90-3686c3b8669f/resourcegroups/datalakerg15392?api-version=2015-11-01",
      "EncodedRequestUri": "L3N1YnNjcmlwdGlvbnMvNTNkOTA2M2QtODdhZS00ZWE4LWJlOTAtMzY4NmMzYjg2NjlmL3Jlc291cmNlZ3JvdXBzL2RhdGFsYWtlcmcxNTM5Mj9hcGktdmVyc2lvbj0yMDE1LTExLTAx",
>>>>>>> d696af1d
      "RequestMethod": "GET",
      "RequestBody": "",
      "RequestHeaders": {
        "x-ms-client-request-id": [
<<<<<<< HEAD
          "7b07c461-435e-44fa-b4f6-e04744def97c"
=======
          "0e39db14-2780-40e0-875d-312a6ad4af45"
>>>>>>> d696af1d
        ],
        "accept-language": [
          "en-US"
        ],
        "User-Agent": [
          "Microsoft.Azure.Management.Resources.ResourceManagementClient/1.0.0-preview"
        ]
      },
<<<<<<< HEAD
      "ResponseBody": "{\r\n  \"error\": {\r\n    \"code\": \"ResourceGroupNotFound\",\r\n    \"message\": \"Resource group 'datalakerg15124' could not be found.\"\r\n  }\r\n}",
=======
      "ResponseBody": "{\r\n  \"error\": {\r\n    \"code\": \"ResourceGroupNotFound\",\r\n    \"message\": \"Resource group 'datalakerg15392' could not be found.\"\r\n  }\r\n}",
>>>>>>> d696af1d
      "ResponseHeaders": {
        "Content-Length": [
          "107"
        ],
        "Content-Type": [
          "application/json; charset=utf-8"
        ],
        "Expires": [
          "-1"
        ],
        "Cache-Control": [
          "no-cache"
        ],
        "Date": [
<<<<<<< HEAD
          "Fri, 01 Jul 2016 18:01:14 GMT"
=======
          "Thu, 04 Aug 2016 18:03:24 GMT"
>>>>>>> d696af1d
        ],
        "Pragma": [
          "no-cache"
        ],
        "x-ms-failure-cause": [
          "gateway"
        ],
        "x-ms-ratelimit-remaining-subscription-reads": [
<<<<<<< HEAD
          "14990"
        ],
        "x-ms-request-id": [
          "d7491f44-4a0b-474d-88bb-a2bcc1e9b891"
        ],
        "x-ms-correlation-request-id": [
          "d7491f44-4a0b-474d-88bb-a2bcc1e9b891"
        ],
        "x-ms-routing-request-id": [
          "WESTUS:20160701T180114Z:d7491f44-4a0b-474d-88bb-a2bcc1e9b891"
=======
          "14989"
        ],
        "x-ms-request-id": [
          "3e1748ef-a00b-4d17-9b50-f475b6aef3b1"
        ],
        "x-ms-correlation-request-id": [
          "3e1748ef-a00b-4d17-9b50-f475b6aef3b1"
        ],
        "x-ms-routing-request-id": [
          "WESTUS2:20160804T180324Z:3e1748ef-a00b-4d17-9b50-f475b6aef3b1"
>>>>>>> d696af1d
        ],
        "Strict-Transport-Security": [
          "max-age=31536000; includeSubDomains"
        ]
      },
      "StatusCode": 404
    },
    {
<<<<<<< HEAD
      "RequestUri": "/subscriptions/53d9063d-87ae-4ea8-be90-3686c3b8669f/resourcegroups/datalakerg15124?api-version=2015-11-01",
      "EncodedRequestUri": "L3N1YnNjcmlwdGlvbnMvNTNkOTA2M2QtODdhZS00ZWE4LWJlOTAtMzY4NmMzYjg2NjlmL3Jlc291cmNlZ3JvdXBzL2RhdGFsYWtlcmcxNTEyND9hcGktdmVyc2lvbj0yMDE1LTExLTAx",
=======
      "RequestUri": "/subscriptions/53d9063d-87ae-4ea8-be90-3686c3b8669f/resourcegroups/datalakerg15392?api-version=2015-11-01",
      "EncodedRequestUri": "L3N1YnNjcmlwdGlvbnMvNTNkOTA2M2QtODdhZS00ZWE4LWJlOTAtMzY4NmMzYjg2NjlmL3Jlc291cmNlZ3JvdXBzL2RhdGFsYWtlcmcxNTM5Mj9hcGktdmVyc2lvbj0yMDE1LTExLTAx",
>>>>>>> d696af1d
      "RequestMethod": "GET",
      "RequestBody": "",
      "RequestHeaders": {
        "x-ms-client-request-id": [
<<<<<<< HEAD
          "36c7f699-141a-431b-9788-44e1d488ffe1"
=======
          "9606fc43-6be5-4c96-a0ac-619e2f3b7841"
>>>>>>> d696af1d
        ],
        "accept-language": [
          "en-US"
        ],
        "User-Agent": [
          "Microsoft.Azure.Management.Resources.ResourceManagementClient/1.0.0-preview"
        ]
      },
<<<<<<< HEAD
      "ResponseBody": "{\r\n  \"id\": \"/subscriptions/53d9063d-87ae-4ea8-be90-3686c3b8669f/resourceGroups/datalakerg15124\",\r\n  \"name\": \"datalakerg15124\",\r\n  \"location\": \"eastus2\",\r\n  \"properties\": {\r\n    \"provisioningState\": \"Succeeded\"\r\n  }\r\n}",
=======
      "ResponseBody": "{\r\n  \"id\": \"/subscriptions/53d9063d-87ae-4ea8-be90-3686c3b8669f/resourceGroups/datalakerg15392\",\r\n  \"name\": \"datalakerg15392\",\r\n  \"location\": \"eastus2\",\r\n  \"properties\": {\r\n    \"provisioningState\": \"Succeeded\"\r\n  }\r\n}",
>>>>>>> d696af1d
      "ResponseHeaders": {
        "Content-Type": [
          "application/json; charset=utf-8"
        ],
        "Expires": [
          "-1"
        ],
        "Cache-Control": [
          "no-cache"
        ],
        "Date": [
<<<<<<< HEAD
          "Fri, 01 Jul 2016 18:01:18 GMT"
=======
          "Thu, 04 Aug 2016 18:03:24 GMT"
>>>>>>> d696af1d
        ],
        "Pragma": [
          "no-cache"
        ],
        "Vary": [
          "Accept-Encoding"
        ],
        "x-ms-ratelimit-remaining-subscription-reads": [
<<<<<<< HEAD
          "14989"
        ],
        "x-ms-request-id": [
          "967f4b22-a856-4b33-8f43-33f94095b8e2"
        ],
        "x-ms-correlation-request-id": [
          "967f4b22-a856-4b33-8f43-33f94095b8e2"
        ],
        "x-ms-routing-request-id": [
          "WESTUS:20160701T180118Z:967f4b22-a856-4b33-8f43-33f94095b8e2"
=======
          "14988"
        ],
        "x-ms-request-id": [
          "5d588c90-094c-47f6-810f-ad5057f98819"
        ],
        "x-ms-correlation-request-id": [
          "5d588c90-094c-47f6-810f-ad5057f98819"
        ],
        "x-ms-routing-request-id": [
          "WESTUS2:20160804T180324Z:5d588c90-094c-47f6-810f-ad5057f98819"
>>>>>>> d696af1d
        ],
        "Strict-Transport-Security": [
          "max-age=31536000; includeSubDomains"
        ]
      },
      "StatusCode": 200
    },
    {
<<<<<<< HEAD
      "RequestUri": "/subscriptions/53d9063d-87ae-4ea8-be90-3686c3b8669f/resourcegroups/datalakerg15124?api-version=2015-11-01",
      "EncodedRequestUri": "L3N1YnNjcmlwdGlvbnMvNTNkOTA2M2QtODdhZS00ZWE4LWJlOTAtMzY4NmMzYjg2NjlmL3Jlc291cmNlZ3JvdXBzL2RhdGFsYWtlcmcxNTEyND9hcGktdmVyc2lvbj0yMDE1LTExLTAx",
=======
      "RequestUri": "/subscriptions/53d9063d-87ae-4ea8-be90-3686c3b8669f/resourcegroups/datalakerg15392?api-version=2015-11-01",
      "EncodedRequestUri": "L3N1YnNjcmlwdGlvbnMvNTNkOTA2M2QtODdhZS00ZWE4LWJlOTAtMzY4NmMzYjg2NjlmL3Jlc291cmNlZ3JvdXBzL2RhdGFsYWtlcmcxNTM5Mj9hcGktdmVyc2lvbj0yMDE1LTExLTAx",
>>>>>>> d696af1d
      "RequestMethod": "PUT",
      "RequestBody": "{\r\n  \"location\": \"East US 2\"\r\n}",
      "RequestHeaders": {
        "Content-Type": [
          "application/json; charset=utf-8"
        ],
        "Content-Length": [
          "31"
        ],
        "x-ms-client-request-id": [
<<<<<<< HEAD
          "564ba01d-fb1e-4203-9f80-968540f08326"
=======
          "ceeabd38-729d-47f5-8c80-7a2880b671de"
>>>>>>> d696af1d
        ],
        "accept-language": [
          "en-US"
        ],
        "User-Agent": [
          "Microsoft.Azure.Management.Resources.ResourceManagementClient/1.0.0-preview"
        ]
      },
<<<<<<< HEAD
      "ResponseBody": "{\r\n  \"id\": \"/subscriptions/53d9063d-87ae-4ea8-be90-3686c3b8669f/resourceGroups/datalakerg15124\",\r\n  \"name\": \"datalakerg15124\",\r\n  \"location\": \"eastus2\",\r\n  \"properties\": {\r\n    \"provisioningState\": \"Succeeded\"\r\n  }\r\n}",
=======
      "ResponseBody": "{\r\n  \"id\": \"/subscriptions/53d9063d-87ae-4ea8-be90-3686c3b8669f/resourceGroups/datalakerg15392\",\r\n  \"name\": \"datalakerg15392\",\r\n  \"location\": \"eastus2\",\r\n  \"properties\": {\r\n    \"provisioningState\": \"Succeeded\"\r\n  }\r\n}",
>>>>>>> d696af1d
      "ResponseHeaders": {
        "Content-Length": [
          "184"
        ],
        "Content-Type": [
          "application/json; charset=utf-8"
        ],
        "Expires": [
          "-1"
        ],
        "Cache-Control": [
          "no-cache"
        ],
        "Date": [
<<<<<<< HEAD
          "Fri, 01 Jul 2016 18:01:18 GMT"
=======
          "Thu, 04 Aug 2016 18:03:24 GMT"
>>>>>>> d696af1d
        ],
        "Pragma": [
          "no-cache"
        ],
        "x-ms-ratelimit-remaining-subscription-writes": [
<<<<<<< HEAD
          "1196"
        ],
        "x-ms-request-id": [
          "379abdf5-6cec-4f7f-ac6c-33e3e1ea8f89"
        ],
        "x-ms-correlation-request-id": [
          "379abdf5-6cec-4f7f-ac6c-33e3e1ea8f89"
        ],
        "x-ms-routing-request-id": [
          "WESTUS:20160701T180118Z:379abdf5-6cec-4f7f-ac6c-33e3e1ea8f89"
=======
          "1190"
        ],
        "x-ms-request-id": [
          "2d871687-5270-42a3-b281-cfced0dbad26"
        ],
        "x-ms-correlation-request-id": [
          "2d871687-5270-42a3-b281-cfced0dbad26"
        ],
        "x-ms-routing-request-id": [
          "WESTUS2:20160804T180324Z:2d871687-5270-42a3-b281-cfced0dbad26"
>>>>>>> d696af1d
        ],
        "Strict-Transport-Security": [
          "max-age=31536000; includeSubDomains"
        ]
      },
      "StatusCode": 201
    },
    {
<<<<<<< HEAD
      "RequestUri": "/subscriptions/53d9063d-87ae-4ea8-be90-3686c3b8669f/resourceGroups/datalakerg15124/providers/Microsoft.DataLakeStore/accounts/testadlfs13842?api-version=2015-10-01-preview",
      "EncodedRequestUri": "L3N1YnNjcmlwdGlvbnMvNTNkOTA2M2QtODdhZS00ZWE4LWJlOTAtMzY4NmMzYjg2NjlmL3Jlc291cmNlR3JvdXBzL2RhdGFsYWtlcmcxNTEyNC9wcm92aWRlcnMvTWljcm9zb2Z0LkRhdGFMYWtlU3RvcmUvYWNjb3VudHMvdGVzdGFkbGZzMTM4NDI/YXBpLXZlcnNpb249MjAxNS0xMC0wMS1wcmV2aWV3",
=======
      "RequestUri": "/subscriptions/53d9063d-87ae-4ea8-be90-3686c3b8669f/resourceGroups/datalakerg15392/providers/Microsoft.DataLakeStore/accounts/testadlfs11981?api-version=2015-10-01-preview",
      "EncodedRequestUri": "L3N1YnNjcmlwdGlvbnMvNTNkOTA2M2QtODdhZS00ZWE4LWJlOTAtMzY4NmMzYjg2NjlmL3Jlc291cmNlR3JvdXBzL2RhdGFsYWtlcmcxNTM5Mi9wcm92aWRlcnMvTWljcm9zb2Z0LkRhdGFMYWtlU3RvcmUvYWNjb3VudHMvdGVzdGFkbGZzMTE5ODE/YXBpLXZlcnNpb249MjAxNS0xMC0wMS1wcmV2aWV3",
>>>>>>> d696af1d
      "RequestMethod": "GET",
      "RequestBody": "",
      "RequestHeaders": {
        "x-ms-client-request-id": [
<<<<<<< HEAD
          "26f80e2b-7682-4f84-9637-3d45e639928f"
=======
          "5d90ef11-7142-49e2-9557-7ea01285192e"
>>>>>>> d696af1d
        ],
        "accept-language": [
          "en-US"
        ],
        "User-Agent": [
          "Microsoft.Azure.Management.DataLake.Store.DataLakeStoreAccountManagementClient/0.12.4-preview"
        ]
      },
<<<<<<< HEAD
      "ResponseBody": "{\r\n  \"error\": {\r\n    \"code\": \"ResourceNotFound\",\r\n    \"message\": \"The Resource 'Microsoft.DataLakeStore/accounts/testadlfs13842' under resource group 'datalakerg15124' was not found.\"\r\n  }\r\n}",
=======
      "ResponseBody": "{\r\n  \"error\": {\r\n    \"code\": \"ResourceNotFound\",\r\n    \"message\": \"The Resource 'Microsoft.DataLakeStore/accounts/testadlfs11981' under resource group 'datalakerg15392' was not found.\"\r\n  }\r\n}",
>>>>>>> d696af1d
      "ResponseHeaders": {
        "Content-Length": [
          "166"
        ],
        "Content-Type": [
          "application/json; charset=utf-8"
        ],
        "Expires": [
          "-1"
        ],
        "Cache-Control": [
          "no-cache"
        ],
        "Date": [
<<<<<<< HEAD
          "Fri, 01 Jul 2016 18:01:18 GMT"
=======
          "Thu, 04 Aug 2016 18:03:24 GMT"
>>>>>>> d696af1d
        ],
        "Pragma": [
          "no-cache"
        ],
        "x-ms-failure-cause": [
          "gateway"
        ],
        "x-ms-request-id": [
<<<<<<< HEAD
          "40a6e04b-547e-46bc-a917-58f8cbc1917a"
        ],
        "x-ms-correlation-request-id": [
          "40a6e04b-547e-46bc-a917-58f8cbc1917a"
        ],
        "x-ms-routing-request-id": [
          "WESTUS:20160701T180119Z:40a6e04b-547e-46bc-a917-58f8cbc1917a"
=======
          "072fafea-f4b6-4c79-80ae-8263aa572251"
        ],
        "x-ms-correlation-request-id": [
          "072fafea-f4b6-4c79-80ae-8263aa572251"
        ],
        "x-ms-routing-request-id": [
          "WESTUS2:20160804T180325Z:072fafea-f4b6-4c79-80ae-8263aa572251"
>>>>>>> d696af1d
        ],
        "Strict-Transport-Security": [
          "max-age=31536000; includeSubDomains"
        ]
      },
      "StatusCode": 404
    },
    {
<<<<<<< HEAD
      "RequestUri": "/subscriptions/53d9063d-87ae-4ea8-be90-3686c3b8669f/resourceGroups/datalakerg15124/providers/Microsoft.DataLakeStore/accounts/testadlfs13842?api-version=2015-10-01-preview",
      "EncodedRequestUri": "L3N1YnNjcmlwdGlvbnMvNTNkOTA2M2QtODdhZS00ZWE4LWJlOTAtMzY4NmMzYjg2NjlmL3Jlc291cmNlR3JvdXBzL2RhdGFsYWtlcmcxNTEyNC9wcm92aWRlcnMvTWljcm9zb2Z0LkRhdGFMYWtlU3RvcmUvYWNjb3VudHMvdGVzdGFkbGZzMTM4NDI/YXBpLXZlcnNpb249MjAxNS0xMC0wMS1wcmV2aWV3",
      "RequestMethod": "GET",
      "RequestBody": "",
      "RequestHeaders": {
        "User-Agent": [
          "Microsoft.Azure.Management.DataLake.Store.DataLakeStoreAccountManagementClient/0.12.4-preview"
        ]
      },
      "ResponseBody": "{\r\n  \"properties\": {\r\n    \"firewallState\": \"Disabled\",\r\n    \"firewallRules\": [],\r\n    \"trustedIdProviderState\": \"Disabled\",\r\n    \"trustedIdProviders\": [],\r\n    \"provisioningState\": \"Succeeded\",\r\n    \"state\": \"Active\",\r\n    \"endpoint\": \"testadlfs13842.azuredatalakestore.net\",\r\n    \"accountId\": \"c7916ff2-c6c7-48aa-a5c6-d0ffd5284ffe\",\r\n    \"creationTime\": \"2016-07-01T18:01:30.043955Z\",\r\n    \"lastModifiedTime\": \"2016-07-01T18:01:30.043955Z\"\r\n  },\r\n  \"location\": \"East US 2\",\r\n  \"tags\": null,\r\n  \"id\": \"/subscriptions/53d9063d-87ae-4ea8-be90-3686c3b8669f/resourceGroups/datalakerg15124/providers/Microsoft.DataLakeStore/accounts/testadlfs13842\",\r\n  \"name\": \"testadlfs13842\",\r\n  \"type\": \"Microsoft.DataLakeStore/accounts\"\r\n}",
      "ResponseHeaders": {
        "Content-Type": [
          "application/json"
        ],
        "Expires": [
          "-1"
        ],
        "Cache-Control": [
          "no-cache"
        ],
        "Connection": [
          "close"
        ],
        "Date": [
          "Fri, 01 Jul 2016 18:01:52 GMT"
        ],
        "Pragma": [
          "no-cache"
        ],
        "Server": [
          "Microsoft-IIS/8.5"
        ],
        "Vary": [
          "Accept-Encoding"
        ],
        "x-ms-request-id": [
          "c4c76478-af9e-4e00-af21-6af001c0a210"
        ],
        "X-AspNet-Version": [
          "4.0.30319"
        ],
        "X-Powered-By": [
          "ASP.NET"
        ],
        "x-ms-ratelimit-remaining-subscription-reads": [
          "14984"
        ],
        "x-ms-correlation-request-id": [
          "63b55eda-cdfa-4a25-b6c9-ede07577b9d9"
        ],
        "x-ms-routing-request-id": [
          "WESTUS:20160701T180152Z:63b55eda-cdfa-4a25-b6c9-ede07577b9d9"
        ],
        "Strict-Transport-Security": [
          "max-age=31536000; includeSubDomains"
        ]
      },
      "StatusCode": 200
    },
    {
      "RequestUri": "/subscriptions/53d9063d-87ae-4ea8-be90-3686c3b8669f/resourceGroups/datalakerg15124/providers/Microsoft.DataLakeStore/accounts/testadlfs13842?api-version=2015-10-01-preview",
      "EncodedRequestUri": "L3N1YnNjcmlwdGlvbnMvNTNkOTA2M2QtODdhZS00ZWE4LWJlOTAtMzY4NmMzYjg2NjlmL3Jlc291cmNlR3JvdXBzL2RhdGFsYWtlcmcxNTEyNC9wcm92aWRlcnMvTWljcm9zb2Z0LkRhdGFMYWtlU3RvcmUvYWNjb3VudHMvdGVzdGFkbGZzMTM4NDI/YXBpLXZlcnNpb249MjAxNS0xMC0wMS1wcmV2aWV3",
      "RequestMethod": "GET",
      "RequestBody": "",
      "RequestHeaders": {
        "x-ms-client-request-id": [
          "a63e3241-c907-44e8-9091-e1206332e113"
        ],
        "accept-language": [
          "en-US"
        ],
        "User-Agent": [
          "Microsoft.Azure.Management.DataLake.Store.DataLakeStoreAccountManagementClient/0.12.4-preview"
        ]
      },
      "ResponseBody": "{\r\n  \"properties\": {\r\n    \"firewallState\": \"Disabled\",\r\n    \"firewallRules\": [],\r\n    \"trustedIdProviderState\": \"Disabled\",\r\n    \"trustedIdProviders\": [],\r\n    \"provisioningState\": \"Succeeded\",\r\n    \"state\": \"Active\",\r\n    \"endpoint\": \"testadlfs13842.azuredatalakestore.net\",\r\n    \"accountId\": \"c7916ff2-c6c7-48aa-a5c6-d0ffd5284ffe\",\r\n    \"creationTime\": \"2016-07-01T18:01:30.043955Z\",\r\n    \"lastModifiedTime\": \"2016-07-01T18:01:30.043955Z\"\r\n  },\r\n  \"location\": \"East US 2\",\r\n  \"tags\": null,\r\n  \"id\": \"/subscriptions/53d9063d-87ae-4ea8-be90-3686c3b8669f/resourceGroups/datalakerg15124/providers/Microsoft.DataLakeStore/accounts/testadlfs13842\",\r\n  \"name\": \"testadlfs13842\",\r\n  \"type\": \"Microsoft.DataLakeStore/accounts\"\r\n}",
      "ResponseHeaders": {
        "Content-Type": [
          "application/json"
        ],
        "Expires": [
          "-1"
        ],
        "Cache-Control": [
          "no-cache"
        ],
        "Connection": [
          "close"
        ],
        "Date": [
          "Fri, 01 Jul 2016 18:01:52 GMT"
        ],
        "Pragma": [
          "no-cache"
        ],
        "Server": [
          "Microsoft-IIS/8.5"
        ],
        "Vary": [
          "Accept-Encoding"
        ],
        "x-ms-request-id": [
          "7a672bdb-eeee-46b9-9ee4-982b87209ff6"
        ],
        "X-AspNet-Version": [
          "4.0.30319"
        ],
        "X-Powered-By": [
          "ASP.NET"
        ],
        "x-ms-ratelimit-remaining-subscription-reads": [
          "14980"
        ],
        "x-ms-correlation-request-id": [
          "60123e7b-0637-4f7a-a949-412923138e01"
        ],
        "x-ms-routing-request-id": [
          "WESTUS:20160701T180153Z:60123e7b-0637-4f7a-a949-412923138e01"
        ],
        "Strict-Transport-Security": [
          "max-age=31536000; includeSubDomains"
        ]
      },
      "StatusCode": 200
    },
    {
      "RequestUri": "/subscriptions/53d9063d-87ae-4ea8-be90-3686c3b8669f/resourceGroups/datalakerg15124/providers/Microsoft.DataLakeStore/accounts/testadlfs13842?api-version=2015-10-01-preview",
      "EncodedRequestUri": "L3N1YnNjcmlwdGlvbnMvNTNkOTA2M2QtODdhZS00ZWE4LWJlOTAtMzY4NmMzYjg2NjlmL3Jlc291cmNlR3JvdXBzL2RhdGFsYWtlcmcxNTEyNC9wcm92aWRlcnMvTWljcm9zb2Z0LkRhdGFMYWtlU3RvcmUvYWNjb3VudHMvdGVzdGFkbGZzMTM4NDI/YXBpLXZlcnNpb249MjAxNS0xMC0wMS1wcmV2aWV3",
      "RequestMethod": "PUT",
      "RequestBody": "{\r\n  \"location\": \"East US 2\",\r\n  \"name\": \"testadlfs13842\"\r\n}",
=======
      "RequestUri": "/subscriptions/53d9063d-87ae-4ea8-be90-3686c3b8669f/resourceGroups/datalakerg15392/providers/Microsoft.DataLakeStore/accounts/testadlfs11981?api-version=2015-10-01-preview",
      "EncodedRequestUri": "L3N1YnNjcmlwdGlvbnMvNTNkOTA2M2QtODdhZS00ZWE4LWJlOTAtMzY4NmMzYjg2NjlmL3Jlc291cmNlR3JvdXBzL2RhdGFsYWtlcmcxNTM5Mi9wcm92aWRlcnMvTWljcm9zb2Z0LkRhdGFMYWtlU3RvcmUvYWNjb3VudHMvdGVzdGFkbGZzMTE5ODE/YXBpLXZlcnNpb249MjAxNS0xMC0wMS1wcmV2aWV3",
      "RequestMethod": "PUT",
      "RequestBody": "{\r\n  \"location\": \"East US 2\",\r\n  \"name\": \"testadlfs11981\"\r\n}",
>>>>>>> d696af1d
      "RequestHeaders": {
        "Content-Type": [
          "application/json; charset=utf-8"
        ],
        "Content-Length": [
          "60"
        ],
        "x-ms-client-request-id": [
<<<<<<< HEAD
          "9f1f187b-5483-4f61-8378-6eef905ed0f5"
=======
          "748ba546-4d81-4858-b00d-bcf3c1e3668a"
>>>>>>> d696af1d
        ],
        "accept-language": [
          "en-US"
        ],
        "User-Agent": [
          "Microsoft.Azure.Management.DataLake.Store.DataLakeStoreAccountManagementClient/0.12.4-preview"
        ]
      },
<<<<<<< HEAD
      "ResponseBody": "{\r\n  \"properties\": {\r\n    \"provisioningState\": \"Creating\",\r\n    \"state\": null,\r\n    \"endpoint\": null,\r\n    \"accountId\": \"c7916ff2-c6c7-48aa-a5c6-d0ffd5284ffe\",\r\n    \"creationTime\": null,\r\n    \"lastModifiedTime\": null\r\n  },\r\n  \"location\": \"East US 2\",\r\n  \"tags\": null,\r\n  \"id\": \"/subscriptions/53d9063d-87ae-4ea8-be90-3686c3b8669f/resourceGroups/datalakerg15124/providers/Microsoft.DataLakeStore/accounts/testadlfs13842\",\r\n  \"name\": \"testadlfs13842\",\r\n  \"type\": \"Microsoft.DataLakeStore/accounts\"\r\n}",
=======
      "ResponseBody": "{\r\n  \"error\": {\r\n    \"code\": \"ExceededMaxAccountCount\",\r\n    \"message\": \"The subscription has exceeded the maximum number of allowed resources.\"\r\n  }\r\n}",
>>>>>>> d696af1d
      "ResponseHeaders": {
        "Content-Length": [
          "127"
        ],
        "Content-Type": [
          "application/json"
        ],
        "Expires": [
          "-1"
        ],
        "Cache-Control": [
          "no-cache"
        ],
        "Connection": [
          "close"
        ],
        "Date": [
<<<<<<< HEAD
          "Fri, 01 Jul 2016 18:01:21 GMT"
=======
          "Thu, 04 Aug 2016 18:03:25 GMT"
>>>>>>> d696af1d
        ],
        "Pragma": [
          "no-cache"
        ],
<<<<<<< HEAD
        "Location": [
          "https://management.azure.com/subscriptions/53d9063d-87ae-4ea8-be90-3686c3b8669f/resourcegroups/datalakerg15124/providers/Microsoft.DataLakeStore/accounts/testadlfs13842/operationresults/0?api-version=2015-10-01-preview"
        ],
        "Retry-After": [
          "10"
        ],
        "Server": [
          "Microsoft-IIS/8.5"
        ],
        "Azure-AsyncOperation": [
          "https://management.azure.com/subscriptions/53d9063d-87ae-4ea8-be90-3686c3b8669f/providers/Microsoft.DataLakeStore/locations/EastUS2/operationResults/c7916ff2-c6c7-48aa-a5c6-d0ffd5284ffe0?api-version=2015-10-01-preview&expanded=true"
        ],
        "x-ms-request-id": [
          "0d248aa9-0166-4994-b7dc-9ff232d85dad"
=======
        "Server": [
          "Microsoft-IIS/8.5"
        ],
        "x-ms-request-id": [
          "d35c934c-dcd8-4bfb-8725-566bb1e72ba4"
>>>>>>> d696af1d
        ],
        "X-AspNet-Version": [
          "4.0.30319"
        ],
        "X-Powered-By": [
          "ASP.NET"
        ],
        "x-ms-ratelimit-remaining-subscription-writes": [
          "1188"
        ],
        "x-ms-correlation-request-id": [
<<<<<<< HEAD
          "355b39c3-124b-44e3-be2b-aa797d153bf1"
        ],
        "x-ms-routing-request-id": [
          "WESTUS:20160701T180121Z:355b39c3-124b-44e3-be2b-aa797d153bf1"
        ],
        "Strict-Transport-Security": [
          "max-age=31536000; includeSubDomains"
        ]
      },
      "StatusCode": 201
    },
    {
      "RequestUri": "/subscriptions/53d9063d-87ae-4ea8-be90-3686c3b8669f/providers/Microsoft.DataLakeStore/locations/EastUS2/operationResults/c7916ff2-c6c7-48aa-a5c6-d0ffd5284ffe0?api-version=2015-10-01-preview&expanded=true",
      "EncodedRequestUri": "L3N1YnNjcmlwdGlvbnMvNTNkOTA2M2QtODdhZS00ZWE4LWJlOTAtMzY4NmMzYjg2NjlmL3Byb3ZpZGVycy9NaWNyb3NvZnQuRGF0YUxha2VTdG9yZS9sb2NhdGlvbnMvRWFzdFVTMi9vcGVyYXRpb25SZXN1bHRzL2M3OTE2ZmYyLWM2YzctNDhhYS1hNWM2LWQwZmZkNTI4NGZmZTA/YXBpLXZlcnNpb249MjAxNS0xMC0wMS1wcmV2aWV3JmV4cGFuZGVkPXRydWU=",
      "RequestMethod": "GET",
      "RequestBody": "",
      "RequestHeaders": {
        "User-Agent": [
          "Microsoft.Azure.Management.DataLake.Store.DataLakeStoreAccountManagementClient/0.12.4-preview"
        ]
      },
      "ResponseBody": "{\r\n  \"status\": \"Succeeded\"\r\n}",
      "ResponseHeaders": {
        "Content-Type": [
          "application/json"
        ],
        "Expires": [
          "-1"
        ],
        "Cache-Control": [
          "no-cache"
        ],
        "Connection": [
          "close"
        ],
        "Date": [
          "Fri, 01 Jul 2016 18:01:52 GMT"
        ],
        "Pragma": [
          "no-cache"
        ],
        "Server": [
          "Microsoft-IIS/8.5"
        ],
        "Vary": [
          "Accept-Encoding"
        ],
        "x-ms-request-id": [
          "e5a7ff2a-c193-4835-a6bd-4fcb6137784a"
        ],
        "X-AspNet-Version": [
          "4.0.30319"
        ],
        "X-Powered-By": [
          "ASP.NET"
        ],
        "x-ms-ratelimit-remaining-subscription-reads": [
          "14988"
        ],
        "x-ms-correlation-request-id": [
          "d081a708-3626-43ad-af58-44c4ac3279f9"
        ],
        "x-ms-routing-request-id": [
          "WESTUS:20160701T180152Z:d081a708-3626-43ad-af58-44c4ac3279f9"
=======
          "588ff171-2bc7-44f1-a0c0-c49f52db1bb5"
        ],
        "x-ms-routing-request-id": [
          "WESTUS2:20160804T180326Z:588ff171-2bc7-44f1-a0c0-c49f52db1bb5"
>>>>>>> d696af1d
        ],
        "Strict-Transport-Security": [
          "max-age=31536000; includeSubDomains"
        ]
      },
      "StatusCode": 409
    }
  ],
  "Names": {
    ".ctor": [
<<<<<<< HEAD
      "datalakerg15124",
      "testdatalake1654",
      "testadlfs13842"
=======
      "datalakerg15392",
      "testdatalake18121",
      "testadlfs11981"
>>>>>>> d696af1d
    ]
  },
  "Variables": {
    "SubscriptionId": "53d9063d-87ae-4ea8-be90-3686c3b8669f"
  }
}<|MERGE_RESOLUTION|>--- conflicted
+++ resolved
@@ -7,11 +7,7 @@
       "RequestBody": "",
       "RequestHeaders": {
         "x-ms-client-request-id": [
-<<<<<<< HEAD
-          "7b947f51-87a9-432e-a4d5-f18e98257965"
-=======
           "c608933e-f052-4ba5-a7c8-1ddd84269844"
->>>>>>> d696af1d
         ],
         "accept-language": [
           "en-US"
@@ -32,11 +28,7 @@
           "no-cache"
         ],
         "Date": [
-<<<<<<< HEAD
-          "Fri, 01 Jul 2016 18:01:13 GMT"
-=======
           "Thu, 04 Aug 2016 18:03:23 GMT"
->>>>>>> d696af1d
         ],
         "Pragma": [
           "no-cache"
@@ -45,18 +37,6 @@
           "Accept-Encoding"
         ],
         "x-ms-ratelimit-remaining-subscription-writes": [
-<<<<<<< HEAD
-          "1198"
-        ],
-        "x-ms-request-id": [
-          "88321c4f-35ff-432c-bd22-5684e5c1fbcd"
-        ],
-        "x-ms-correlation-request-id": [
-          "88321c4f-35ff-432c-bd22-5684e5c1fbcd"
-        ],
-        "x-ms-routing-request-id": [
-          "WESTUS:20160701T180113Z:88321c4f-35ff-432c-bd22-5684e5c1fbcd"
-=======
           "1192"
         ],
         "x-ms-request-id": [
@@ -67,7 +47,6 @@
         ],
         "x-ms-routing-request-id": [
           "WESTUS2:20160804T180323Z:cd393f88-1f09-42c3-869e-af325400ebea"
->>>>>>> d696af1d
         ],
         "Strict-Transport-Security": [
           "max-age=31536000; includeSubDomains"
@@ -82,11 +61,7 @@
       "RequestBody": "",
       "RequestHeaders": {
         "x-ms-client-request-id": [
-<<<<<<< HEAD
-          "1e83146d-b549-45da-868e-628143f5364f"
-=======
           "08343c62-23b7-4c8a-8f9b-ecd3782e6d75"
->>>>>>> d696af1d
         ],
         "accept-language": [
           "en-US"
@@ -107,11 +82,7 @@
           "no-cache"
         ],
         "Date": [
-<<<<<<< HEAD
-          "Fri, 01 Jul 2016 18:01:13 GMT"
-=======
           "Thu, 04 Aug 2016 18:03:23 GMT"
->>>>>>> d696af1d
         ],
         "Pragma": [
           "no-cache"
@@ -120,18 +91,6 @@
           "Accept-Encoding"
         ],
         "x-ms-ratelimit-remaining-subscription-reads": [
-<<<<<<< HEAD
-          "14992"
-        ],
-        "x-ms-request-id": [
-          "889a87a0-6912-48d9-b8c7-766a13bf1458"
-        ],
-        "x-ms-correlation-request-id": [
-          "889a87a0-6912-48d9-b8c7-766a13bf1458"
-        ],
-        "x-ms-routing-request-id": [
-          "WESTUS:20160701T180113Z:889a87a0-6912-48d9-b8c7-766a13bf1458"
-=======
           "14991"
         ],
         "x-ms-request-id": [
@@ -142,7 +101,6 @@
         ],
         "x-ms-routing-request-id": [
           "WESTUS2:20160804T180323Z:13cbee8b-b9d6-492d-b113-6a0c4f5abbb6"
->>>>>>> d696af1d
         ],
         "Strict-Transport-Security": [
           "max-age=31536000; includeSubDomains"
@@ -157,36 +115,28 @@
       "RequestBody": "",
       "RequestHeaders": {
         "x-ms-client-request-id": [
-<<<<<<< HEAD
-          "5a6ed161-36e2-4254-bcb4-25b69d3f23a2"
-=======
           "9ed05db3-c5aa-4775-a82c-fdd170cdffd5"
->>>>>>> d696af1d
-        ],
-        "accept-language": [
-          "en-US"
-        ],
-        "User-Agent": [
-          "Microsoft.Azure.Management.Resources.ResourceManagementClient/1.0.0-preview"
-        ]
-      },
-      "ResponseBody": "{\r\n  \"id\": \"/subscriptions/53d9063d-87ae-4ea8-be90-3686c3b8669f/providers/Microsoft.Storage\",\r\n  \"namespace\": \"Microsoft.Storage\",\r\n  \"resourceTypes\": [\r\n    {\r\n      \"resourceType\": \"storageAccounts\",\r\n      \"locations\": [\r\n        \"East US\",\r\n        \"East US 2\",\r\n        \"West US\",\r\n        \"West Europe\",\r\n        \"East Asia\",\r\n        \"Southeast Asia\",\r\n        \"Japan East\",\r\n        \"Japan West\",\r\n        \"North Central US\",\r\n        \"South Central US\",\r\n        \"Central US\",\r\n        \"North Europe\",\r\n        \"Brazil South\",\r\n        \"Canada East\",\r\n        \"Canada Central\"\r\n      ],\r\n      \"apiVersions\": [\r\n        \"2016-01-01\",\r\n        \"2015-06-15\",\r\n        \"2015-05-01-preview\"\r\n      ],\r\n      \"capabilities\": \"CrossResourceGroupResourceMove, CrossSubscriptionResourceMove\"\r\n    },\r\n    {\r\n      \"resourceType\": \"operations\",\r\n      \"locations\": [],\r\n      \"apiVersions\": [\r\n        \"2016-01-01\",\r\n        \"2015-06-15\",\r\n        \"2015-05-01-preview\"\r\n      ]\r\n    },\r\n    {\r\n      \"resourceType\": \"usages\",\r\n      \"locations\": [],\r\n      \"apiVersions\": [\r\n        \"2016-01-01\",\r\n        \"2015-06-15\",\r\n        \"2015-05-01-preview\"\r\n      ]\r\n    },\r\n    {\r\n      \"resourceType\": \"checkNameAvailability\",\r\n      \"locations\": [],\r\n      \"apiVersions\": [\r\n        \"2016-01-01\",\r\n        \"2015-06-15\",\r\n        \"2015-05-01-preview\"\r\n      ]\r\n    },\r\n    {\r\n      \"resourceType\": \"storageAccounts/services\",\r\n      \"locations\": [\r\n        \"East US\",\r\n        \"West US\",\r\n        \"West Europe\",\r\n        \"North Europe\",\r\n        \"East Asia\",\r\n        \"Southeast Asia\",\r\n        \"Japan East\",\r\n        \"Japan West\",\r\n        \"North Central US\",\r\n        \"South Central US\",\r\n        \"East US 2\",\r\n        \"Central US\",\r\n        \"Brazil South\",\r\n        \"Canada East\",\r\n        \"Canada Central\"\r\n      ],\r\n      \"apiVersions\": [\r\n        \"2014-04-01\"\r\n      ]\r\n    },\r\n    {\r\n      \"resourceType\": \"storageAccounts/services/metricDefinitions\",\r\n      \"locations\": [\r\n        \"East US\",\r\n        \"West US\",\r\n        \"West Europe\",\r\n        \"North Europe\",\r\n        \"East Asia\",\r\n        \"Southeast Asia\",\r\n        \"Japan East\",\r\n        \"Japan West\",\r\n        \"North Central US\",\r\n        \"South Central US\",\r\n        \"East US 2\",\r\n        \"Central US\",\r\n        \"Brazil South\",\r\n        \"Canada East\",\r\n        \"Canada Central\"\r\n      ],\r\n      \"apiVersions\": [\r\n        \"2014-04-01\"\r\n      ]\r\n    }\r\n  ],\r\n  \"registrationState\": \"Registered\"\r\n}",
-      "ResponseHeaders": {
-        "Content-Type": [
-          "application/json; charset=utf-8"
-        ],
-        "Expires": [
-          "-1"
-        ],
-        "Cache-Control": [
-          "no-cache"
-        ],
-        "Date": [
-<<<<<<< HEAD
-          "Fri, 01 Jul 2016 18:01:14 GMT"
-=======
+        ],
+        "accept-language": [
+          "en-US"
+        ],
+        "User-Agent": [
+          "Microsoft.Azure.Management.Resources.ResourceManagementClient/1.0.0-preview"
+        ]
+      },
+      "ResponseBody": "{\r\n  \"id\": \"/subscriptions/53d9063d-87ae-4ea8-be90-3686c3b8669f/providers/Microsoft.Storage\",\r\n  \"namespace\": \"Microsoft.Storage\",\r\n  \"resourceTypes\": [\r\n    {\r\n      \"resourceType\": \"storageAccounts\",\r\n      \"locations\": [\r\n        \"East US\",\r\n        \"East US 2\",\r\n        \"West US\",\r\n        \"West Europe\",\r\n        \"East Asia\",\r\n        \"Southeast Asia\",\r\n        \"Japan East\",\r\n        \"Japan West\",\r\n        \"North Central US\",\r\n        \"South Central US\",\r\n        \"Central US\",\r\n        \"North Europe\",\r\n        \"Brazil South\",\r\n        \"Canada East\",\r\n        \"Canada Central\",\r\n        \"West US 2\",\r\n        \"West Central US\"\r\n      ],\r\n      \"apiVersions\": [\r\n        \"2016-01-01\",\r\n        \"2015-06-15\",\r\n        \"2015-05-01-preview\"\r\n      ],\r\n      \"capabilities\": \"CrossResourceGroupResourceMove, CrossSubscriptionResourceMove\"\r\n    },\r\n    {\r\n      \"resourceType\": \"operations\",\r\n      \"locations\": [],\r\n      \"apiVersions\": [\r\n        \"2016-01-01\",\r\n        \"2015-06-15\",\r\n        \"2015-05-01-preview\"\r\n      ]\r\n    },\r\n    {\r\n      \"resourceType\": \"usages\",\r\n      \"locations\": [],\r\n      \"apiVersions\": [\r\n        \"2016-01-01\",\r\n        \"2015-06-15\",\r\n        \"2015-05-01-preview\"\r\n      ]\r\n    },\r\n    {\r\n      \"resourceType\": \"checkNameAvailability\",\r\n      \"locations\": [],\r\n      \"apiVersions\": [\r\n        \"2016-01-01\",\r\n        \"2015-06-15\",\r\n        \"2015-05-01-preview\"\r\n      ]\r\n    },\r\n    {\r\n      \"resourceType\": \"storageAccounts/services\",\r\n      \"locations\": [\r\n        \"East US\",\r\n        \"West US\",\r\n        \"West Europe\",\r\n        \"North Europe\",\r\n        \"East Asia\",\r\n        \"Southeast Asia\",\r\n        \"Japan East\",\r\n        \"Japan West\",\r\n        \"North Central US\",\r\n        \"South Central US\",\r\n        \"East US 2\",\r\n        \"Central US\",\r\n        \"Brazil South\",\r\n        \"Canada East\",\r\n        \"Canada Central\",\r\n        \"West US 2\",\r\n        \"West Central US\"\r\n      ],\r\n      \"apiVersions\": [\r\n        \"2014-04-01\"\r\n      ]\r\n    },\r\n    {\r\n      \"resourceType\": \"storageAccounts/services/metricDefinitions\",\r\n      \"locations\": [\r\n        \"East US\",\r\n        \"West US\",\r\n        \"West Europe\",\r\n        \"North Europe\",\r\n        \"East Asia\",\r\n        \"Southeast Asia\",\r\n        \"Japan East\",\r\n        \"Japan West\",\r\n        \"North Central US\",\r\n        \"South Central US\",\r\n        \"East US 2\",\r\n        \"Central US\",\r\n        \"Brazil South\",\r\n        \"Canada East\",\r\n        \"Canada Central\",\r\n        \"West US 2\",\r\n        \"West Central US\"\r\n      ],\r\n      \"apiVersions\": [\r\n        \"2014-04-01\"\r\n      ]\r\n    }\r\n  ],\r\n  \"registrationState\": \"Registered\"\r\n}",
+      "ResponseHeaders": {
+        "Content-Type": [
+          "application/json; charset=utf-8"
+        ],
+        "Expires": [
+          "-1"
+        ],
+        "Cache-Control": [
+          "no-cache"
+        ],
+        "Date": [
           "Thu, 04 Aug 2016 18:03:24 GMT"
->>>>>>> d696af1d
         ],
         "Pragma": [
           "no-cache"
@@ -195,18 +145,6 @@
           "Accept-Encoding"
         ],
         "x-ms-ratelimit-remaining-subscription-writes": [
-<<<<<<< HEAD
-          "1197"
-        ],
-        "x-ms-request-id": [
-          "27e9b872-126b-45f5-81eb-c5833a900280"
-        ],
-        "x-ms-correlation-request-id": [
-          "27e9b872-126b-45f5-81eb-c5833a900280"
-        ],
-        "x-ms-routing-request-id": [
-          "WESTUS:20160701T180114Z:27e9b872-126b-45f5-81eb-c5833a900280"
-=======
           "1191"
         ],
         "x-ms-request-id": [
@@ -217,7 +155,6 @@
         ],
         "x-ms-routing-request-id": [
           "WESTUS2:20160804T180324Z:38157393-5faa-406d-afc0-ad27cae64b0f"
->>>>>>> d696af1d
         ],
         "Strict-Transport-Security": [
           "max-age=31536000; includeSubDomains"
@@ -232,36 +169,28 @@
       "RequestBody": "",
       "RequestHeaders": {
         "x-ms-client-request-id": [
-<<<<<<< HEAD
-          "8f062607-2be9-469c-b792-38f3fb1681b9"
-=======
           "58caf803-e81e-4c94-bef6-a1c06bea1460"
->>>>>>> d696af1d
-        ],
-        "accept-language": [
-          "en-US"
-        ],
-        "User-Agent": [
-          "Microsoft.Azure.Management.Resources.ResourceManagementClient/1.0.0-preview"
-        ]
-      },
-      "ResponseBody": "{\r\n  \"id\": \"/subscriptions/53d9063d-87ae-4ea8-be90-3686c3b8669f/providers/Microsoft.Storage\",\r\n  \"namespace\": \"Microsoft.Storage\",\r\n  \"resourceTypes\": [\r\n    {\r\n      \"resourceType\": \"storageAccounts\",\r\n      \"locations\": [\r\n        \"East US\",\r\n        \"East US 2\",\r\n        \"West US\",\r\n        \"West Europe\",\r\n        \"East Asia\",\r\n        \"Southeast Asia\",\r\n        \"Japan East\",\r\n        \"Japan West\",\r\n        \"North Central US\",\r\n        \"South Central US\",\r\n        \"Central US\",\r\n        \"North Europe\",\r\n        \"Brazil South\",\r\n        \"Canada East\",\r\n        \"Canada Central\"\r\n      ],\r\n      \"apiVersions\": [\r\n        \"2016-01-01\",\r\n        \"2015-06-15\",\r\n        \"2015-05-01-preview\"\r\n      ],\r\n      \"capabilities\": \"CrossResourceGroupResourceMove, CrossSubscriptionResourceMove\"\r\n    },\r\n    {\r\n      \"resourceType\": \"operations\",\r\n      \"locations\": [],\r\n      \"apiVersions\": [\r\n        \"2016-01-01\",\r\n        \"2015-06-15\",\r\n        \"2015-05-01-preview\"\r\n      ]\r\n    },\r\n    {\r\n      \"resourceType\": \"usages\",\r\n      \"locations\": [],\r\n      \"apiVersions\": [\r\n        \"2016-01-01\",\r\n        \"2015-06-15\",\r\n        \"2015-05-01-preview\"\r\n      ]\r\n    },\r\n    {\r\n      \"resourceType\": \"checkNameAvailability\",\r\n      \"locations\": [],\r\n      \"apiVersions\": [\r\n        \"2016-01-01\",\r\n        \"2015-06-15\",\r\n        \"2015-05-01-preview\"\r\n      ]\r\n    },\r\n    {\r\n      \"resourceType\": \"storageAccounts/services\",\r\n      \"locations\": [\r\n        \"East US\",\r\n        \"West US\",\r\n        \"West Europe\",\r\n        \"North Europe\",\r\n        \"East Asia\",\r\n        \"Southeast Asia\",\r\n        \"Japan East\",\r\n        \"Japan West\",\r\n        \"North Central US\",\r\n        \"South Central US\",\r\n        \"East US 2\",\r\n        \"Central US\",\r\n        \"Brazil South\",\r\n        \"Canada East\",\r\n        \"Canada Central\"\r\n      ],\r\n      \"apiVersions\": [\r\n        \"2014-04-01\"\r\n      ]\r\n    },\r\n    {\r\n      \"resourceType\": \"storageAccounts/services/metricDefinitions\",\r\n      \"locations\": [\r\n        \"East US\",\r\n        \"West US\",\r\n        \"West Europe\",\r\n        \"North Europe\",\r\n        \"East Asia\",\r\n        \"Southeast Asia\",\r\n        \"Japan East\",\r\n        \"Japan West\",\r\n        \"North Central US\",\r\n        \"South Central US\",\r\n        \"East US 2\",\r\n        \"Central US\",\r\n        \"Brazil South\",\r\n        \"Canada East\",\r\n        \"Canada Central\"\r\n      ],\r\n      \"apiVersions\": [\r\n        \"2014-04-01\"\r\n      ]\r\n    }\r\n  ],\r\n  \"registrationState\": \"Registered\"\r\n}",
-      "ResponseHeaders": {
-        "Content-Type": [
-          "application/json; charset=utf-8"
-        ],
-        "Expires": [
-          "-1"
-        ],
-        "Cache-Control": [
-          "no-cache"
-        ],
-        "Date": [
-<<<<<<< HEAD
-          "Fri, 01 Jul 2016 18:01:14 GMT"
-=======
+        ],
+        "accept-language": [
+          "en-US"
+        ],
+        "User-Agent": [
+          "Microsoft.Azure.Management.Resources.ResourceManagementClient/1.0.0-preview"
+        ]
+      },
+      "ResponseBody": "{\r\n  \"id\": \"/subscriptions/53d9063d-87ae-4ea8-be90-3686c3b8669f/providers/Microsoft.Storage\",\r\n  \"namespace\": \"Microsoft.Storage\",\r\n  \"resourceTypes\": [\r\n    {\r\n      \"resourceType\": \"storageAccounts\",\r\n      \"locations\": [\r\n        \"East US\",\r\n        \"East US 2\",\r\n        \"West US\",\r\n        \"West Europe\",\r\n        \"East Asia\",\r\n        \"Southeast Asia\",\r\n        \"Japan East\",\r\n        \"Japan West\",\r\n        \"North Central US\",\r\n        \"South Central US\",\r\n        \"Central US\",\r\n        \"North Europe\",\r\n        \"Brazil South\",\r\n        \"Canada East\",\r\n        \"Canada Central\",\r\n        \"West US 2\",\r\n        \"West Central US\"\r\n      ],\r\n      \"apiVersions\": [\r\n        \"2016-01-01\",\r\n        \"2015-06-15\",\r\n        \"2015-05-01-preview\"\r\n      ],\r\n      \"capabilities\": \"CrossResourceGroupResourceMove, CrossSubscriptionResourceMove\"\r\n    },\r\n    {\r\n      \"resourceType\": \"operations\",\r\n      \"locations\": [],\r\n      \"apiVersions\": [\r\n        \"2016-01-01\",\r\n        \"2015-06-15\",\r\n        \"2015-05-01-preview\"\r\n      ]\r\n    },\r\n    {\r\n      \"resourceType\": \"usages\",\r\n      \"locations\": [],\r\n      \"apiVersions\": [\r\n        \"2016-01-01\",\r\n        \"2015-06-15\",\r\n        \"2015-05-01-preview\"\r\n      ]\r\n    },\r\n    {\r\n      \"resourceType\": \"checkNameAvailability\",\r\n      \"locations\": [],\r\n      \"apiVersions\": [\r\n        \"2016-01-01\",\r\n        \"2015-06-15\",\r\n        \"2015-05-01-preview\"\r\n      ]\r\n    },\r\n    {\r\n      \"resourceType\": \"storageAccounts/services\",\r\n      \"locations\": [\r\n        \"East US\",\r\n        \"West US\",\r\n        \"West Europe\",\r\n        \"North Europe\",\r\n        \"East Asia\",\r\n        \"Southeast Asia\",\r\n        \"Japan East\",\r\n        \"Japan West\",\r\n        \"North Central US\",\r\n        \"South Central US\",\r\n        \"East US 2\",\r\n        \"Central US\",\r\n        \"Brazil South\",\r\n        \"Canada East\",\r\n        \"Canada Central\",\r\n        \"West US 2\",\r\n        \"West Central US\"\r\n      ],\r\n      \"apiVersions\": [\r\n        \"2014-04-01\"\r\n      ]\r\n    },\r\n    {\r\n      \"resourceType\": \"storageAccounts/services/metricDefinitions\",\r\n      \"locations\": [\r\n        \"East US\",\r\n        \"West US\",\r\n        \"West Europe\",\r\n        \"North Europe\",\r\n        \"East Asia\",\r\n        \"Southeast Asia\",\r\n        \"Japan East\",\r\n        \"Japan West\",\r\n        \"North Central US\",\r\n        \"South Central US\",\r\n        \"East US 2\",\r\n        \"Central US\",\r\n        \"Brazil South\",\r\n        \"Canada East\",\r\n        \"Canada Central\",\r\n        \"West US 2\",\r\n        \"West Central US\"\r\n      ],\r\n      \"apiVersions\": [\r\n        \"2014-04-01\"\r\n      ]\r\n    }\r\n  ],\r\n  \"registrationState\": \"Registered\"\r\n}",
+      "ResponseHeaders": {
+        "Content-Type": [
+          "application/json; charset=utf-8"
+        ],
+        "Expires": [
+          "-1"
+        ],
+        "Cache-Control": [
+          "no-cache"
+        ],
+        "Date": [
           "Thu, 04 Aug 2016 18:03:24 GMT"
->>>>>>> d696af1d
         ],
         "Pragma": [
           "no-cache"
@@ -270,18 +199,6 @@
           "Accept-Encoding"
         ],
         "x-ms-ratelimit-remaining-subscription-reads": [
-<<<<<<< HEAD
-          "14991"
-        ],
-        "x-ms-request-id": [
-          "bb82cdf8-583d-4771-b527-59088633a638"
-        ],
-        "x-ms-correlation-request-id": [
-          "bb82cdf8-583d-4771-b527-59088633a638"
-        ],
-        "x-ms-routing-request-id": [
-          "WESTUS:20160701T180114Z:bb82cdf8-583d-4771-b527-59088633a638"
-=======
           "14990"
         ],
         "x-ms-request-id": [
@@ -292,7 +209,6 @@
         ],
         "x-ms-routing-request-id": [
           "WESTUS2:20160804T180324Z:c8808de2-4e44-4d50-9c54-5ef733faed9e"
->>>>>>> d696af1d
         ],
         "Strict-Transport-Security": [
           "max-age=31536000; includeSubDomains"
@@ -301,35 +217,22 @@
       "StatusCode": 200
     },
     {
-<<<<<<< HEAD
-      "RequestUri": "/subscriptions/53d9063d-87ae-4ea8-be90-3686c3b8669f/resourcegroups/datalakerg15124?api-version=2015-11-01",
-      "EncodedRequestUri": "L3N1YnNjcmlwdGlvbnMvNTNkOTA2M2QtODdhZS00ZWE4LWJlOTAtMzY4NmMzYjg2NjlmL3Jlc291cmNlZ3JvdXBzL2RhdGFsYWtlcmcxNTEyND9hcGktdmVyc2lvbj0yMDE1LTExLTAx",
-=======
       "RequestUri": "/subscriptions/53d9063d-87ae-4ea8-be90-3686c3b8669f/resourcegroups/datalakerg15392?api-version=2015-11-01",
       "EncodedRequestUri": "L3N1YnNjcmlwdGlvbnMvNTNkOTA2M2QtODdhZS00ZWE4LWJlOTAtMzY4NmMzYjg2NjlmL3Jlc291cmNlZ3JvdXBzL2RhdGFsYWtlcmcxNTM5Mj9hcGktdmVyc2lvbj0yMDE1LTExLTAx",
->>>>>>> d696af1d
       "RequestMethod": "GET",
       "RequestBody": "",
       "RequestHeaders": {
         "x-ms-client-request-id": [
-<<<<<<< HEAD
-          "7b07c461-435e-44fa-b4f6-e04744def97c"
-=======
           "0e39db14-2780-40e0-875d-312a6ad4af45"
->>>>>>> d696af1d
-        ],
-        "accept-language": [
-          "en-US"
-        ],
-        "User-Agent": [
-          "Microsoft.Azure.Management.Resources.ResourceManagementClient/1.0.0-preview"
-        ]
-      },
-<<<<<<< HEAD
-      "ResponseBody": "{\r\n  \"error\": {\r\n    \"code\": \"ResourceGroupNotFound\",\r\n    \"message\": \"Resource group 'datalakerg15124' could not be found.\"\r\n  }\r\n}",
-=======
+        ],
+        "accept-language": [
+          "en-US"
+        ],
+        "User-Agent": [
+          "Microsoft.Azure.Management.Resources.ResourceManagementClient/1.0.0-preview"
+        ]
+      },
       "ResponseBody": "{\r\n  \"error\": {\r\n    \"code\": \"ResourceGroupNotFound\",\r\n    \"message\": \"Resource group 'datalakerg15392' could not be found.\"\r\n  }\r\n}",
->>>>>>> d696af1d
       "ResponseHeaders": {
         "Content-Length": [
           "107"
@@ -344,11 +247,7 @@
           "no-cache"
         ],
         "Date": [
-<<<<<<< HEAD
-          "Fri, 01 Jul 2016 18:01:14 GMT"
-=======
           "Thu, 04 Aug 2016 18:03:24 GMT"
->>>>>>> d696af1d
         ],
         "Pragma": [
           "no-cache"
@@ -357,18 +256,6 @@
           "gateway"
         ],
         "x-ms-ratelimit-remaining-subscription-reads": [
-<<<<<<< HEAD
-          "14990"
-        ],
-        "x-ms-request-id": [
-          "d7491f44-4a0b-474d-88bb-a2bcc1e9b891"
-        ],
-        "x-ms-correlation-request-id": [
-          "d7491f44-4a0b-474d-88bb-a2bcc1e9b891"
-        ],
-        "x-ms-routing-request-id": [
-          "WESTUS:20160701T180114Z:d7491f44-4a0b-474d-88bb-a2bcc1e9b891"
-=======
           "14989"
         ],
         "x-ms-request-id": [
@@ -379,7 +266,6 @@
         ],
         "x-ms-routing-request-id": [
           "WESTUS2:20160804T180324Z:3e1748ef-a00b-4d17-9b50-f475b6aef3b1"
->>>>>>> d696af1d
         ],
         "Strict-Transport-Security": [
           "max-age=31536000; includeSubDomains"
@@ -388,51 +274,34 @@
       "StatusCode": 404
     },
     {
-<<<<<<< HEAD
-      "RequestUri": "/subscriptions/53d9063d-87ae-4ea8-be90-3686c3b8669f/resourcegroups/datalakerg15124?api-version=2015-11-01",
-      "EncodedRequestUri": "L3N1YnNjcmlwdGlvbnMvNTNkOTA2M2QtODdhZS00ZWE4LWJlOTAtMzY4NmMzYjg2NjlmL3Jlc291cmNlZ3JvdXBzL2RhdGFsYWtlcmcxNTEyND9hcGktdmVyc2lvbj0yMDE1LTExLTAx",
-=======
       "RequestUri": "/subscriptions/53d9063d-87ae-4ea8-be90-3686c3b8669f/resourcegroups/datalakerg15392?api-version=2015-11-01",
       "EncodedRequestUri": "L3N1YnNjcmlwdGlvbnMvNTNkOTA2M2QtODdhZS00ZWE4LWJlOTAtMzY4NmMzYjg2NjlmL3Jlc291cmNlZ3JvdXBzL2RhdGFsYWtlcmcxNTM5Mj9hcGktdmVyc2lvbj0yMDE1LTExLTAx",
->>>>>>> d696af1d
       "RequestMethod": "GET",
       "RequestBody": "",
       "RequestHeaders": {
         "x-ms-client-request-id": [
-<<<<<<< HEAD
-          "36c7f699-141a-431b-9788-44e1d488ffe1"
-=======
           "9606fc43-6be5-4c96-a0ac-619e2f3b7841"
->>>>>>> d696af1d
-        ],
-        "accept-language": [
-          "en-US"
-        ],
-        "User-Agent": [
-          "Microsoft.Azure.Management.Resources.ResourceManagementClient/1.0.0-preview"
-        ]
-      },
-<<<<<<< HEAD
-      "ResponseBody": "{\r\n  \"id\": \"/subscriptions/53d9063d-87ae-4ea8-be90-3686c3b8669f/resourceGroups/datalakerg15124\",\r\n  \"name\": \"datalakerg15124\",\r\n  \"location\": \"eastus2\",\r\n  \"properties\": {\r\n    \"provisioningState\": \"Succeeded\"\r\n  }\r\n}",
-=======
+        ],
+        "accept-language": [
+          "en-US"
+        ],
+        "User-Agent": [
+          "Microsoft.Azure.Management.Resources.ResourceManagementClient/1.0.0-preview"
+        ]
+      },
       "ResponseBody": "{\r\n  \"id\": \"/subscriptions/53d9063d-87ae-4ea8-be90-3686c3b8669f/resourceGroups/datalakerg15392\",\r\n  \"name\": \"datalakerg15392\",\r\n  \"location\": \"eastus2\",\r\n  \"properties\": {\r\n    \"provisioningState\": \"Succeeded\"\r\n  }\r\n}",
->>>>>>> d696af1d
-      "ResponseHeaders": {
-        "Content-Type": [
-          "application/json; charset=utf-8"
-        ],
-        "Expires": [
-          "-1"
-        ],
-        "Cache-Control": [
-          "no-cache"
-        ],
-        "Date": [
-<<<<<<< HEAD
-          "Fri, 01 Jul 2016 18:01:18 GMT"
-=======
+      "ResponseHeaders": {
+        "Content-Type": [
+          "application/json; charset=utf-8"
+        ],
+        "Expires": [
+          "-1"
+        ],
+        "Cache-Control": [
+          "no-cache"
+        ],
+        "Date": [
           "Thu, 04 Aug 2016 18:03:24 GMT"
->>>>>>> d696af1d
         ],
         "Pragma": [
           "no-cache"
@@ -441,18 +310,6 @@
           "Accept-Encoding"
         ],
         "x-ms-ratelimit-remaining-subscription-reads": [
-<<<<<<< HEAD
-          "14989"
-        ],
-        "x-ms-request-id": [
-          "967f4b22-a856-4b33-8f43-33f94095b8e2"
-        ],
-        "x-ms-correlation-request-id": [
-          "967f4b22-a856-4b33-8f43-33f94095b8e2"
-        ],
-        "x-ms-routing-request-id": [
-          "WESTUS:20160701T180118Z:967f4b22-a856-4b33-8f43-33f94095b8e2"
-=======
           "14988"
         ],
         "x-ms-request-id": [
@@ -463,7 +320,6 @@
         ],
         "x-ms-routing-request-id": [
           "WESTUS2:20160804T180324Z:5d588c90-094c-47f6-810f-ad5057f98819"
->>>>>>> d696af1d
         ],
         "Strict-Transport-Security": [
           "max-age=31536000; includeSubDomains"
@@ -472,13 +328,8 @@
       "StatusCode": 200
     },
     {
-<<<<<<< HEAD
-      "RequestUri": "/subscriptions/53d9063d-87ae-4ea8-be90-3686c3b8669f/resourcegroups/datalakerg15124?api-version=2015-11-01",
-      "EncodedRequestUri": "L3N1YnNjcmlwdGlvbnMvNTNkOTA2M2QtODdhZS00ZWE4LWJlOTAtMzY4NmMzYjg2NjlmL3Jlc291cmNlZ3JvdXBzL2RhdGFsYWtlcmcxNTEyND9hcGktdmVyc2lvbj0yMDE1LTExLTAx",
-=======
       "RequestUri": "/subscriptions/53d9063d-87ae-4ea8-be90-3686c3b8669f/resourcegroups/datalakerg15392?api-version=2015-11-01",
       "EncodedRequestUri": "L3N1YnNjcmlwdGlvbnMvNTNkOTA2M2QtODdhZS00ZWE4LWJlOTAtMzY4NmMzYjg2NjlmL3Jlc291cmNlZ3JvdXBzL2RhdGFsYWtlcmcxNTM5Mj9hcGktdmVyc2lvbj0yMDE1LTExLTAx",
->>>>>>> d696af1d
       "RequestMethod": "PUT",
       "RequestBody": "{\r\n  \"location\": \"East US 2\"\r\n}",
       "RequestHeaders": {
@@ -489,24 +340,16 @@
           "31"
         ],
         "x-ms-client-request-id": [
-<<<<<<< HEAD
-          "564ba01d-fb1e-4203-9f80-968540f08326"
-=======
           "ceeabd38-729d-47f5-8c80-7a2880b671de"
->>>>>>> d696af1d
-        ],
-        "accept-language": [
-          "en-US"
-        ],
-        "User-Agent": [
-          "Microsoft.Azure.Management.Resources.ResourceManagementClient/1.0.0-preview"
-        ]
-      },
-<<<<<<< HEAD
-      "ResponseBody": "{\r\n  \"id\": \"/subscriptions/53d9063d-87ae-4ea8-be90-3686c3b8669f/resourceGroups/datalakerg15124\",\r\n  \"name\": \"datalakerg15124\",\r\n  \"location\": \"eastus2\",\r\n  \"properties\": {\r\n    \"provisioningState\": \"Succeeded\"\r\n  }\r\n}",
-=======
+        ],
+        "accept-language": [
+          "en-US"
+        ],
+        "User-Agent": [
+          "Microsoft.Azure.Management.Resources.ResourceManagementClient/1.0.0-preview"
+        ]
+      },
       "ResponseBody": "{\r\n  \"id\": \"/subscriptions/53d9063d-87ae-4ea8-be90-3686c3b8669f/resourceGroups/datalakerg15392\",\r\n  \"name\": \"datalakerg15392\",\r\n  \"location\": \"eastus2\",\r\n  \"properties\": {\r\n    \"provisioningState\": \"Succeeded\"\r\n  }\r\n}",
->>>>>>> d696af1d
       "ResponseHeaders": {
         "Content-Length": [
           "184"
@@ -521,28 +364,12 @@
           "no-cache"
         ],
         "Date": [
-<<<<<<< HEAD
-          "Fri, 01 Jul 2016 18:01:18 GMT"
-=======
           "Thu, 04 Aug 2016 18:03:24 GMT"
->>>>>>> d696af1d
         ],
         "Pragma": [
           "no-cache"
         ],
         "x-ms-ratelimit-remaining-subscription-writes": [
-<<<<<<< HEAD
-          "1196"
-        ],
-        "x-ms-request-id": [
-          "379abdf5-6cec-4f7f-ac6c-33e3e1ea8f89"
-        ],
-        "x-ms-correlation-request-id": [
-          "379abdf5-6cec-4f7f-ac6c-33e3e1ea8f89"
-        ],
-        "x-ms-routing-request-id": [
-          "WESTUS:20160701T180118Z:379abdf5-6cec-4f7f-ac6c-33e3e1ea8f89"
-=======
           "1190"
         ],
         "x-ms-request-id": [
@@ -553,7 +380,6 @@
         ],
         "x-ms-routing-request-id": [
           "WESTUS2:20160804T180324Z:2d871687-5270-42a3-b281-cfced0dbad26"
->>>>>>> d696af1d
         ],
         "Strict-Transport-Security": [
           "max-age=31536000; includeSubDomains"
@@ -562,35 +388,22 @@
       "StatusCode": 201
     },
     {
-<<<<<<< HEAD
-      "RequestUri": "/subscriptions/53d9063d-87ae-4ea8-be90-3686c3b8669f/resourceGroups/datalakerg15124/providers/Microsoft.DataLakeStore/accounts/testadlfs13842?api-version=2015-10-01-preview",
-      "EncodedRequestUri": "L3N1YnNjcmlwdGlvbnMvNTNkOTA2M2QtODdhZS00ZWE4LWJlOTAtMzY4NmMzYjg2NjlmL3Jlc291cmNlR3JvdXBzL2RhdGFsYWtlcmcxNTEyNC9wcm92aWRlcnMvTWljcm9zb2Z0LkRhdGFMYWtlU3RvcmUvYWNjb3VudHMvdGVzdGFkbGZzMTM4NDI/YXBpLXZlcnNpb249MjAxNS0xMC0wMS1wcmV2aWV3",
-=======
       "RequestUri": "/subscriptions/53d9063d-87ae-4ea8-be90-3686c3b8669f/resourceGroups/datalakerg15392/providers/Microsoft.DataLakeStore/accounts/testadlfs11981?api-version=2015-10-01-preview",
       "EncodedRequestUri": "L3N1YnNjcmlwdGlvbnMvNTNkOTA2M2QtODdhZS00ZWE4LWJlOTAtMzY4NmMzYjg2NjlmL3Jlc291cmNlR3JvdXBzL2RhdGFsYWtlcmcxNTM5Mi9wcm92aWRlcnMvTWljcm9zb2Z0LkRhdGFMYWtlU3RvcmUvYWNjb3VudHMvdGVzdGFkbGZzMTE5ODE/YXBpLXZlcnNpb249MjAxNS0xMC0wMS1wcmV2aWV3",
->>>>>>> d696af1d
       "RequestMethod": "GET",
       "RequestBody": "",
       "RequestHeaders": {
         "x-ms-client-request-id": [
-<<<<<<< HEAD
-          "26f80e2b-7682-4f84-9637-3d45e639928f"
-=======
           "5d90ef11-7142-49e2-9557-7ea01285192e"
->>>>>>> d696af1d
-        ],
-        "accept-language": [
-          "en-US"
-        ],
-        "User-Agent": [
-          "Microsoft.Azure.Management.DataLake.Store.DataLakeStoreAccountManagementClient/0.12.4-preview"
-        ]
-      },
-<<<<<<< HEAD
-      "ResponseBody": "{\r\n  \"error\": {\r\n    \"code\": \"ResourceNotFound\",\r\n    \"message\": \"The Resource 'Microsoft.DataLakeStore/accounts/testadlfs13842' under resource group 'datalakerg15124' was not found.\"\r\n  }\r\n}",
-=======
+        ],
+        "accept-language": [
+          "en-US"
+        ],
+        "User-Agent": [
+          "Microsoft.Azure.Management.DataLake.Store.DataLakeStoreAccountManagementClient/0.12.5-preview"
+        ]
+      },
       "ResponseBody": "{\r\n  \"error\": {\r\n    \"code\": \"ResourceNotFound\",\r\n    \"message\": \"The Resource 'Microsoft.DataLakeStore/accounts/testadlfs11981' under resource group 'datalakerg15392' was not found.\"\r\n  }\r\n}",
->>>>>>> d696af1d
       "ResponseHeaders": {
         "Content-Length": [
           "166"
@@ -605,11 +418,7 @@
           "no-cache"
         ],
         "Date": [
-<<<<<<< HEAD
-          "Fri, 01 Jul 2016 18:01:18 GMT"
-=======
           "Thu, 04 Aug 2016 18:03:24 GMT"
->>>>>>> d696af1d
         ],
         "Pragma": [
           "no-cache"
@@ -618,15 +427,6 @@
           "gateway"
         ],
         "x-ms-request-id": [
-<<<<<<< HEAD
-          "40a6e04b-547e-46bc-a917-58f8cbc1917a"
-        ],
-        "x-ms-correlation-request-id": [
-          "40a6e04b-547e-46bc-a917-58f8cbc1917a"
-        ],
-        "x-ms-routing-request-id": [
-          "WESTUS:20160701T180119Z:40a6e04b-547e-46bc-a917-58f8cbc1917a"
-=======
           "072fafea-f4b6-4c79-80ae-8263aa572251"
         ],
         "x-ms-correlation-request-id": [
@@ -634,7 +434,6 @@
         ],
         "x-ms-routing-request-id": [
           "WESTUS2:20160804T180325Z:072fafea-f4b6-4c79-80ae-8263aa572251"
->>>>>>> d696af1d
         ],
         "Strict-Transport-Security": [
           "max-age=31536000; includeSubDomains"
@@ -643,143 +442,10 @@
       "StatusCode": 404
     },
     {
-<<<<<<< HEAD
-      "RequestUri": "/subscriptions/53d9063d-87ae-4ea8-be90-3686c3b8669f/resourceGroups/datalakerg15124/providers/Microsoft.DataLakeStore/accounts/testadlfs13842?api-version=2015-10-01-preview",
-      "EncodedRequestUri": "L3N1YnNjcmlwdGlvbnMvNTNkOTA2M2QtODdhZS00ZWE4LWJlOTAtMzY4NmMzYjg2NjlmL3Jlc291cmNlR3JvdXBzL2RhdGFsYWtlcmcxNTEyNC9wcm92aWRlcnMvTWljcm9zb2Z0LkRhdGFMYWtlU3RvcmUvYWNjb3VudHMvdGVzdGFkbGZzMTM4NDI/YXBpLXZlcnNpb249MjAxNS0xMC0wMS1wcmV2aWV3",
-      "RequestMethod": "GET",
-      "RequestBody": "",
-      "RequestHeaders": {
-        "User-Agent": [
-          "Microsoft.Azure.Management.DataLake.Store.DataLakeStoreAccountManagementClient/0.12.4-preview"
-        ]
-      },
-      "ResponseBody": "{\r\n  \"properties\": {\r\n    \"firewallState\": \"Disabled\",\r\n    \"firewallRules\": [],\r\n    \"trustedIdProviderState\": \"Disabled\",\r\n    \"trustedIdProviders\": [],\r\n    \"provisioningState\": \"Succeeded\",\r\n    \"state\": \"Active\",\r\n    \"endpoint\": \"testadlfs13842.azuredatalakestore.net\",\r\n    \"accountId\": \"c7916ff2-c6c7-48aa-a5c6-d0ffd5284ffe\",\r\n    \"creationTime\": \"2016-07-01T18:01:30.043955Z\",\r\n    \"lastModifiedTime\": \"2016-07-01T18:01:30.043955Z\"\r\n  },\r\n  \"location\": \"East US 2\",\r\n  \"tags\": null,\r\n  \"id\": \"/subscriptions/53d9063d-87ae-4ea8-be90-3686c3b8669f/resourceGroups/datalakerg15124/providers/Microsoft.DataLakeStore/accounts/testadlfs13842\",\r\n  \"name\": \"testadlfs13842\",\r\n  \"type\": \"Microsoft.DataLakeStore/accounts\"\r\n}",
-      "ResponseHeaders": {
-        "Content-Type": [
-          "application/json"
-        ],
-        "Expires": [
-          "-1"
-        ],
-        "Cache-Control": [
-          "no-cache"
-        ],
-        "Connection": [
-          "close"
-        ],
-        "Date": [
-          "Fri, 01 Jul 2016 18:01:52 GMT"
-        ],
-        "Pragma": [
-          "no-cache"
-        ],
-        "Server": [
-          "Microsoft-IIS/8.5"
-        ],
-        "Vary": [
-          "Accept-Encoding"
-        ],
-        "x-ms-request-id": [
-          "c4c76478-af9e-4e00-af21-6af001c0a210"
-        ],
-        "X-AspNet-Version": [
-          "4.0.30319"
-        ],
-        "X-Powered-By": [
-          "ASP.NET"
-        ],
-        "x-ms-ratelimit-remaining-subscription-reads": [
-          "14984"
-        ],
-        "x-ms-correlation-request-id": [
-          "63b55eda-cdfa-4a25-b6c9-ede07577b9d9"
-        ],
-        "x-ms-routing-request-id": [
-          "WESTUS:20160701T180152Z:63b55eda-cdfa-4a25-b6c9-ede07577b9d9"
-        ],
-        "Strict-Transport-Security": [
-          "max-age=31536000; includeSubDomains"
-        ]
-      },
-      "StatusCode": 200
-    },
-    {
-      "RequestUri": "/subscriptions/53d9063d-87ae-4ea8-be90-3686c3b8669f/resourceGroups/datalakerg15124/providers/Microsoft.DataLakeStore/accounts/testadlfs13842?api-version=2015-10-01-preview",
-      "EncodedRequestUri": "L3N1YnNjcmlwdGlvbnMvNTNkOTA2M2QtODdhZS00ZWE4LWJlOTAtMzY4NmMzYjg2NjlmL3Jlc291cmNlR3JvdXBzL2RhdGFsYWtlcmcxNTEyNC9wcm92aWRlcnMvTWljcm9zb2Z0LkRhdGFMYWtlU3RvcmUvYWNjb3VudHMvdGVzdGFkbGZzMTM4NDI/YXBpLXZlcnNpb249MjAxNS0xMC0wMS1wcmV2aWV3",
-      "RequestMethod": "GET",
-      "RequestBody": "",
-      "RequestHeaders": {
-        "x-ms-client-request-id": [
-          "a63e3241-c907-44e8-9091-e1206332e113"
-        ],
-        "accept-language": [
-          "en-US"
-        ],
-        "User-Agent": [
-          "Microsoft.Azure.Management.DataLake.Store.DataLakeStoreAccountManagementClient/0.12.4-preview"
-        ]
-      },
-      "ResponseBody": "{\r\n  \"properties\": {\r\n    \"firewallState\": \"Disabled\",\r\n    \"firewallRules\": [],\r\n    \"trustedIdProviderState\": \"Disabled\",\r\n    \"trustedIdProviders\": [],\r\n    \"provisioningState\": \"Succeeded\",\r\n    \"state\": \"Active\",\r\n    \"endpoint\": \"testadlfs13842.azuredatalakestore.net\",\r\n    \"accountId\": \"c7916ff2-c6c7-48aa-a5c6-d0ffd5284ffe\",\r\n    \"creationTime\": \"2016-07-01T18:01:30.043955Z\",\r\n    \"lastModifiedTime\": \"2016-07-01T18:01:30.043955Z\"\r\n  },\r\n  \"location\": \"East US 2\",\r\n  \"tags\": null,\r\n  \"id\": \"/subscriptions/53d9063d-87ae-4ea8-be90-3686c3b8669f/resourceGroups/datalakerg15124/providers/Microsoft.DataLakeStore/accounts/testadlfs13842\",\r\n  \"name\": \"testadlfs13842\",\r\n  \"type\": \"Microsoft.DataLakeStore/accounts\"\r\n}",
-      "ResponseHeaders": {
-        "Content-Type": [
-          "application/json"
-        ],
-        "Expires": [
-          "-1"
-        ],
-        "Cache-Control": [
-          "no-cache"
-        ],
-        "Connection": [
-          "close"
-        ],
-        "Date": [
-          "Fri, 01 Jul 2016 18:01:52 GMT"
-        ],
-        "Pragma": [
-          "no-cache"
-        ],
-        "Server": [
-          "Microsoft-IIS/8.5"
-        ],
-        "Vary": [
-          "Accept-Encoding"
-        ],
-        "x-ms-request-id": [
-          "7a672bdb-eeee-46b9-9ee4-982b87209ff6"
-        ],
-        "X-AspNet-Version": [
-          "4.0.30319"
-        ],
-        "X-Powered-By": [
-          "ASP.NET"
-        ],
-        "x-ms-ratelimit-remaining-subscription-reads": [
-          "14980"
-        ],
-        "x-ms-correlation-request-id": [
-          "60123e7b-0637-4f7a-a949-412923138e01"
-        ],
-        "x-ms-routing-request-id": [
-          "WESTUS:20160701T180153Z:60123e7b-0637-4f7a-a949-412923138e01"
-        ],
-        "Strict-Transport-Security": [
-          "max-age=31536000; includeSubDomains"
-        ]
-      },
-      "StatusCode": 200
-    },
-    {
-      "RequestUri": "/subscriptions/53d9063d-87ae-4ea8-be90-3686c3b8669f/resourceGroups/datalakerg15124/providers/Microsoft.DataLakeStore/accounts/testadlfs13842?api-version=2015-10-01-preview",
-      "EncodedRequestUri": "L3N1YnNjcmlwdGlvbnMvNTNkOTA2M2QtODdhZS00ZWE4LWJlOTAtMzY4NmMzYjg2NjlmL3Jlc291cmNlR3JvdXBzL2RhdGFsYWtlcmcxNTEyNC9wcm92aWRlcnMvTWljcm9zb2Z0LkRhdGFMYWtlU3RvcmUvYWNjb3VudHMvdGVzdGFkbGZzMTM4NDI/YXBpLXZlcnNpb249MjAxNS0xMC0wMS1wcmV2aWV3",
-      "RequestMethod": "PUT",
-      "RequestBody": "{\r\n  \"location\": \"East US 2\",\r\n  \"name\": \"testadlfs13842\"\r\n}",
-=======
       "RequestUri": "/subscriptions/53d9063d-87ae-4ea8-be90-3686c3b8669f/resourceGroups/datalakerg15392/providers/Microsoft.DataLakeStore/accounts/testadlfs11981?api-version=2015-10-01-preview",
       "EncodedRequestUri": "L3N1YnNjcmlwdGlvbnMvNTNkOTA2M2QtODdhZS00ZWE4LWJlOTAtMzY4NmMzYjg2NjlmL3Jlc291cmNlR3JvdXBzL2RhdGFsYWtlcmcxNTM5Mi9wcm92aWRlcnMvTWljcm9zb2Z0LkRhdGFMYWtlU3RvcmUvYWNjb3VudHMvdGVzdGFkbGZzMTE5ODE/YXBpLXZlcnNpb249MjAxNS0xMC0wMS1wcmV2aWV3",
       "RequestMethod": "PUT",
       "RequestBody": "{\r\n  \"location\": \"East US 2\",\r\n  \"name\": \"testadlfs11981\"\r\n}",
->>>>>>> d696af1d
       "RequestHeaders": {
         "Content-Type": [
           "application/json; charset=utf-8"
@@ -788,24 +454,16 @@
           "60"
         ],
         "x-ms-client-request-id": [
-<<<<<<< HEAD
-          "9f1f187b-5483-4f61-8378-6eef905ed0f5"
-=======
           "748ba546-4d81-4858-b00d-bcf3c1e3668a"
->>>>>>> d696af1d
-        ],
-        "accept-language": [
-          "en-US"
-        ],
-        "User-Agent": [
-          "Microsoft.Azure.Management.DataLake.Store.DataLakeStoreAccountManagementClient/0.12.4-preview"
-        ]
-      },
-<<<<<<< HEAD
-      "ResponseBody": "{\r\n  \"properties\": {\r\n    \"provisioningState\": \"Creating\",\r\n    \"state\": null,\r\n    \"endpoint\": null,\r\n    \"accountId\": \"c7916ff2-c6c7-48aa-a5c6-d0ffd5284ffe\",\r\n    \"creationTime\": null,\r\n    \"lastModifiedTime\": null\r\n  },\r\n  \"location\": \"East US 2\",\r\n  \"tags\": null,\r\n  \"id\": \"/subscriptions/53d9063d-87ae-4ea8-be90-3686c3b8669f/resourceGroups/datalakerg15124/providers/Microsoft.DataLakeStore/accounts/testadlfs13842\",\r\n  \"name\": \"testadlfs13842\",\r\n  \"type\": \"Microsoft.DataLakeStore/accounts\"\r\n}",
-=======
+        ],
+        "accept-language": [
+          "en-US"
+        ],
+        "User-Agent": [
+          "Microsoft.Azure.Management.DataLake.Store.DataLakeStoreAccountManagementClient/0.12.5-preview"
+        ]
+      },
       "ResponseBody": "{\r\n  \"error\": {\r\n    \"code\": \"ExceededMaxAccountCount\",\r\n    \"message\": \"The subscription has exceeded the maximum number of allowed resources.\"\r\n  }\r\n}",
->>>>>>> d696af1d
       "ResponseHeaders": {
         "Content-Length": [
           "127"
@@ -823,37 +481,16 @@
           "close"
         ],
         "Date": [
-<<<<<<< HEAD
-          "Fri, 01 Jul 2016 18:01:21 GMT"
-=======
           "Thu, 04 Aug 2016 18:03:25 GMT"
->>>>>>> d696af1d
-        ],
-        "Pragma": [
-          "no-cache"
-        ],
-<<<<<<< HEAD
-        "Location": [
-          "https://management.azure.com/subscriptions/53d9063d-87ae-4ea8-be90-3686c3b8669f/resourcegroups/datalakerg15124/providers/Microsoft.DataLakeStore/accounts/testadlfs13842/operationresults/0?api-version=2015-10-01-preview"
-        ],
-        "Retry-After": [
-          "10"
+        ],
+        "Pragma": [
+          "no-cache"
         ],
         "Server": [
           "Microsoft-IIS/8.5"
         ],
-        "Azure-AsyncOperation": [
-          "https://management.azure.com/subscriptions/53d9063d-87ae-4ea8-be90-3686c3b8669f/providers/Microsoft.DataLakeStore/locations/EastUS2/operationResults/c7916ff2-c6c7-48aa-a5c6-d0ffd5284ffe0?api-version=2015-10-01-preview&expanded=true"
-        ],
-        "x-ms-request-id": [
-          "0d248aa9-0166-4994-b7dc-9ff232d85dad"
-=======
-        "Server": [
-          "Microsoft-IIS/8.5"
-        ],
         "x-ms-request-id": [
           "d35c934c-dcd8-4bfb-8725-566bb1e72ba4"
->>>>>>> d696af1d
         ],
         "X-AspNet-Version": [
           "4.0.30319"
@@ -862,80 +499,13 @@
           "ASP.NET"
         ],
         "x-ms-ratelimit-remaining-subscription-writes": [
-          "1188"
-        ],
-        "x-ms-correlation-request-id": [
-<<<<<<< HEAD
-          "355b39c3-124b-44e3-be2b-aa797d153bf1"
-        ],
-        "x-ms-routing-request-id": [
-          "WESTUS:20160701T180121Z:355b39c3-124b-44e3-be2b-aa797d153bf1"
-        ],
-        "Strict-Transport-Security": [
-          "max-age=31536000; includeSubDomains"
-        ]
-      },
-      "StatusCode": 201
-    },
-    {
-      "RequestUri": "/subscriptions/53d9063d-87ae-4ea8-be90-3686c3b8669f/providers/Microsoft.DataLakeStore/locations/EastUS2/operationResults/c7916ff2-c6c7-48aa-a5c6-d0ffd5284ffe0?api-version=2015-10-01-preview&expanded=true",
-      "EncodedRequestUri": "L3N1YnNjcmlwdGlvbnMvNTNkOTA2M2QtODdhZS00ZWE4LWJlOTAtMzY4NmMzYjg2NjlmL3Byb3ZpZGVycy9NaWNyb3NvZnQuRGF0YUxha2VTdG9yZS9sb2NhdGlvbnMvRWFzdFVTMi9vcGVyYXRpb25SZXN1bHRzL2M3OTE2ZmYyLWM2YzctNDhhYS1hNWM2LWQwZmZkNTI4NGZmZTA/YXBpLXZlcnNpb249MjAxNS0xMC0wMS1wcmV2aWV3JmV4cGFuZGVkPXRydWU=",
-      "RequestMethod": "GET",
-      "RequestBody": "",
-      "RequestHeaders": {
-        "User-Agent": [
-          "Microsoft.Azure.Management.DataLake.Store.DataLakeStoreAccountManagementClient/0.12.4-preview"
-        ]
-      },
-      "ResponseBody": "{\r\n  \"status\": \"Succeeded\"\r\n}",
-      "ResponseHeaders": {
-        "Content-Type": [
-          "application/json"
-        ],
-        "Expires": [
-          "-1"
-        ],
-        "Cache-Control": [
-          "no-cache"
-        ],
-        "Connection": [
-          "close"
-        ],
-        "Date": [
-          "Fri, 01 Jul 2016 18:01:52 GMT"
-        ],
-        "Pragma": [
-          "no-cache"
-        ],
-        "Server": [
-          "Microsoft-IIS/8.5"
-        ],
-        "Vary": [
-          "Accept-Encoding"
-        ],
-        "x-ms-request-id": [
-          "e5a7ff2a-c193-4835-a6bd-4fcb6137784a"
-        ],
-        "X-AspNet-Version": [
-          "4.0.30319"
-        ],
-        "X-Powered-By": [
-          "ASP.NET"
-        ],
-        "x-ms-ratelimit-remaining-subscription-reads": [
-          "14988"
-        ],
-        "x-ms-correlation-request-id": [
-          "d081a708-3626-43ad-af58-44c4ac3279f9"
-        ],
-        "x-ms-routing-request-id": [
-          "WESTUS:20160701T180152Z:d081a708-3626-43ad-af58-44c4ac3279f9"
-=======
+          "1198"
+        ],
+        "x-ms-correlation-request-id": [
           "588ff171-2bc7-44f1-a0c0-c49f52db1bb5"
         ],
         "x-ms-routing-request-id": [
           "WESTUS2:20160804T180326Z:588ff171-2bc7-44f1-a0c0-c49f52db1bb5"
->>>>>>> d696af1d
         ],
         "Strict-Transport-Security": [
           "max-age=31536000; includeSubDomains"
@@ -946,15 +516,9 @@
   ],
   "Names": {
     ".ctor": [
-<<<<<<< HEAD
-      "datalakerg15124",
-      "testdatalake1654",
-      "testadlfs13842"
-=======
       "datalakerg15392",
       "testdatalake18121",
       "testadlfs11981"
->>>>>>> d696af1d
     ]
   },
   "Variables": {
