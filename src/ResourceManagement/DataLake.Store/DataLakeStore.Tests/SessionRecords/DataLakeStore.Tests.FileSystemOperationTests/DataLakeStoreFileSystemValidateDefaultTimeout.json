--- conflicted
+++ resolved
@@ -7,11 +7,7 @@
       "RequestBody": "",
       "RequestHeaders": {
         "x-ms-client-request-id": [
-<<<<<<< HEAD
-          "c608933e-f052-4ba5-a7c8-1ddd84269844"
-=======
           "7d4ce4a4-bb22-443d-b6c0-3bf5251d30c6"
->>>>>>> bbd08862
         ],
         "accept-language": [
           "en-US"
@@ -20,27 +16,19 @@
           "Microsoft.Azure.Management.Resources.ResourceManagementClient/1.0.0-preview"
         ]
       },
-<<<<<<< HEAD
-      "ResponseBody": "{\r\n  \"id\": \"/subscriptions/53d9063d-87ae-4ea8-be90-3686c3b8669f/providers/Microsoft.DataLakeStore\",\r\n  \"namespace\": \"Microsoft.DataLakeStore\",\r\n  \"resourceTypes\": [\r\n    {\r\n      \"resourceType\": \"operations\",\r\n      \"locations\": [],\r\n      \"apiVersions\": [\r\n        \"2015-10-01-preview\"\r\n      ]\r\n    },\r\n    {\r\n      \"resourceType\": \"accounts\",\r\n      \"locations\": [\r\n        \"East US 2\"\r\n      ],\r\n      \"apiVersions\": [\r\n        \"2015-10-01-preview\"\r\n      ],\r\n      \"capabilities\": \"CrossResourceGroupResourceMove, CrossSubscriptionResourceMove, SystemAssignedResourceIdentity\"\r\n    },\r\n    {\r\n      \"resourceType\": \"accounts/firewallRules\",\r\n      \"locations\": [\r\n        \"East US 2\"\r\n      ],\r\n      \"apiVersions\": [\r\n        \"2015-10-01-preview\"\r\n      ]\r\n    },\r\n    {\r\n      \"resourceType\": \"locations\",\r\n      \"locations\": [],\r\n      \"apiVersions\": [\r\n        \"2015-10-01-preview\"\r\n      ]\r\n    },\r\n    {\r\n      \"resourceType\": \"locations/operationresults\",\r\n      \"locations\": [],\r\n      \"apiVersions\": [\r\n        \"2015-10-01-preview\"\r\n      ]\r\n    },\r\n    {\r\n      \"resourceType\": \"locations/checkNameAvailability\",\r\n      \"locations\": [],\r\n      \"apiVersions\": [\r\n        \"2015-10-01-preview\"\r\n      ]\r\n    },\r\n    {\r\n      \"resourceType\": \"locations/capability\",\r\n      \"locations\": [],\r\n      \"apiVersions\": [\r\n        \"2015-10-01-preview\"\r\n      ]\r\n    }\r\n  ],\r\n  \"registrationState\": \"Registered\"\r\n}",
-=======
       "ResponseBody": "{\r\n  \"id\": \"/subscriptions/90585f39-ab85-4921-bb37-0468f7efd1dd/providers/Microsoft.DataLakeStore\",\r\n  \"namespace\": \"Microsoft.DataLakeStore\",\r\n  \"authorization\": {\r\n    \"applicationId\": \"e9f49c6b-5ce5-44c8-925d-015017e9f7ad\",\r\n    \"roleDefinitionId\": \"41c47f4b-8b45-4522-a73a-d20b16f0f1ec\"\r\n  },\r\n  \"resourceTypes\": [\r\n    {\r\n      \"resourceType\": \"accounts\",\r\n      \"locations\": [\r\n        \"Brazil South\",\r\n        \"East US 2\",\r\n        \"East US\",\r\n        \"West US\",\r\n        \"North Central US\",\r\n        \"South Central US\",\r\n        \"Central US\",\r\n        \"Japan East\",\r\n        \"Japan West\",\r\n        \"North Europe\",\r\n        \"West Europe\",\r\n        \"East Asia\",\r\n        \"Southeast Asia\"\r\n      ],\r\n      \"apiVersions\": [\r\n        \"2015-10-01-preview\"\r\n      ],\r\n      \"capabilities\": \"CrossResourceGroupResourceMove, CrossSubscriptionResourceMove, SystemAssignedResourceIdentity\"\r\n    },\r\n    {\r\n      \"resourceType\": \"accounts/firewallRules\",\r\n      \"locations\": [\r\n        \"Brazil South\",\r\n        \"East US 2\",\r\n        \"East US\",\r\n        \"West US\",\r\n        \"North Central US\",\r\n        \"South Central US\",\r\n        \"Central US\",\r\n        \"Japan East\",\r\n        \"Japan West\",\r\n        \"North Europe\",\r\n        \"West Europe\",\r\n        \"East Asia\",\r\n        \"Southeast Asia\"\r\n      ],\r\n      \"apiVersions\": [\r\n        \"2015-10-01-preview\"\r\n      ]\r\n    },\r\n    {\r\n      \"resourceType\": \"locations\",\r\n      \"locations\": [],\r\n      \"apiVersions\": [\r\n        \"2015-10-01-preview\"\r\n      ]\r\n    },\r\n    {\r\n      \"resourceType\": \"locations/operationresults\",\r\n      \"locations\": [],\r\n      \"apiVersions\": [\r\n        \"2015-10-01-preview\"\r\n      ]\r\n    },\r\n    {\r\n      \"resourceType\": \"locations/checkNameAvailability\",\r\n      \"locations\": [],\r\n      \"apiVersions\": [\r\n        \"2015-10-01-preview\"\r\n      ]\r\n    },\r\n    {\r\n      \"resourceType\": \"locations/capability\",\r\n      \"locations\": [],\r\n      \"apiVersions\": [\r\n        \"2015-10-01-preview\"\r\n      ]\r\n    },\r\n    {\r\n      \"resourceType\": \"operations\",\r\n      \"locations\": [],\r\n      \"apiVersions\": [\r\n        \"2015-10-01-preview\"\r\n      ]\r\n    }\r\n  ],\r\n  \"registrationState\": \"Registered\"\r\n}",
->>>>>>> bbd08862
-      "ResponseHeaders": {
-        "Content-Type": [
-          "application/json; charset=utf-8"
-        ],
-        "Expires": [
-          "-1"
-        ],
-        "Cache-Control": [
-          "no-cache"
-        ],
-        "Date": [
-<<<<<<< HEAD
-          "Thu, 04 Aug 2016 18:03:23 GMT"
-=======
+      "ResponseHeaders": {
+        "Content-Type": [
+          "application/json; charset=utf-8"
+        ],
+        "Expires": [
+          "-1"
+        ],
+        "Cache-Control": [
+          "no-cache"
+        ],
+        "Date": [
           "Thu, 01 Sep 2016 17:04:05 GMT"
->>>>>>> bbd08862
         ],
         "Pragma": [
           "no-cache"
@@ -49,18 +37,6 @@
           "Accept-Encoding"
         ],
         "x-ms-ratelimit-remaining-subscription-writes": [
-<<<<<<< HEAD
-          "1192"
-        ],
-        "x-ms-request-id": [
-          "cd393f88-1f09-42c3-869e-af325400ebea"
-        ],
-        "x-ms-correlation-request-id": [
-          "cd393f88-1f09-42c3-869e-af325400ebea"
-        ],
-        "x-ms-routing-request-id": [
-          "WESTUS2:20160804T180323Z:cd393f88-1f09-42c3-869e-af325400ebea"
-=======
           "1096"
         ],
         "x-ms-request-id": [
@@ -71,7 +47,6 @@
         ],
         "x-ms-routing-request-id": [
           "CENTRALUS:20160901T170405Z:09a5d814-67f4-4679-9e52-5c201c44aed5"
->>>>>>> bbd08862
         ],
         "Strict-Transport-Security": [
           "max-age=31536000; includeSubDomains"
@@ -86,11 +61,7 @@
       "RequestBody": "",
       "RequestHeaders": {
         "x-ms-client-request-id": [
-<<<<<<< HEAD
-          "08343c62-23b7-4c8a-8f9b-ecd3782e6d75"
-=======
           "2e12a478-5e8e-40bb-a266-0bc5c34303b9"
->>>>>>> bbd08862
         ],
         "accept-language": [
           "en-US"
@@ -99,27 +70,19 @@
           "Microsoft.Azure.Management.Resources.ResourceManagementClient/1.0.0-preview"
         ]
       },
-<<<<<<< HEAD
-      "ResponseBody": "{\r\n  \"id\": \"/subscriptions/53d9063d-87ae-4ea8-be90-3686c3b8669f/providers/Microsoft.DataLakeStore\",\r\n  \"namespace\": \"Microsoft.DataLakeStore\",\r\n  \"resourceTypes\": [\r\n    {\r\n      \"resourceType\": \"operations\",\r\n      \"locations\": [],\r\n      \"apiVersions\": [\r\n        \"2015-10-01-preview\"\r\n      ]\r\n    },\r\n    {\r\n      \"resourceType\": \"accounts\",\r\n      \"locations\": [\r\n        \"East US 2\"\r\n      ],\r\n      \"apiVersions\": [\r\n        \"2015-10-01-preview\"\r\n      ],\r\n      \"capabilities\": \"CrossResourceGroupResourceMove, CrossSubscriptionResourceMove, SystemAssignedResourceIdentity\"\r\n    },\r\n    {\r\n      \"resourceType\": \"accounts/firewallRules\",\r\n      \"locations\": [\r\n        \"East US 2\"\r\n      ],\r\n      \"apiVersions\": [\r\n        \"2015-10-01-preview\"\r\n      ]\r\n    },\r\n    {\r\n      \"resourceType\": \"locations\",\r\n      \"locations\": [],\r\n      \"apiVersions\": [\r\n        \"2015-10-01-preview\"\r\n      ]\r\n    },\r\n    {\r\n      \"resourceType\": \"locations/operationresults\",\r\n      \"locations\": [],\r\n      \"apiVersions\": [\r\n        \"2015-10-01-preview\"\r\n      ]\r\n    },\r\n    {\r\n      \"resourceType\": \"locations/checkNameAvailability\",\r\n      \"locations\": [],\r\n      \"apiVersions\": [\r\n        \"2015-10-01-preview\"\r\n      ]\r\n    },\r\n    {\r\n      \"resourceType\": \"locations/capability\",\r\n      \"locations\": [],\r\n      \"apiVersions\": [\r\n        \"2015-10-01-preview\"\r\n      ]\r\n    }\r\n  ],\r\n  \"registrationState\": \"Registered\"\r\n}",
-=======
       "ResponseBody": "{\r\n  \"id\": \"/subscriptions/90585f39-ab85-4921-bb37-0468f7efd1dd/providers/Microsoft.DataLakeStore\",\r\n  \"namespace\": \"Microsoft.DataLakeStore\",\r\n  \"authorization\": {\r\n    \"applicationId\": \"e9f49c6b-5ce5-44c8-925d-015017e9f7ad\",\r\n    \"roleDefinitionId\": \"41c47f4b-8b45-4522-a73a-d20b16f0f1ec\"\r\n  },\r\n  \"resourceTypes\": [\r\n    {\r\n      \"resourceType\": \"accounts\",\r\n      \"locations\": [\r\n        \"Brazil South\",\r\n        \"East US 2\",\r\n        \"East US\",\r\n        \"West US\",\r\n        \"North Central US\",\r\n        \"South Central US\",\r\n        \"Central US\",\r\n        \"Japan East\",\r\n        \"Japan West\",\r\n        \"North Europe\",\r\n        \"West Europe\",\r\n        \"East Asia\",\r\n        \"Southeast Asia\"\r\n      ],\r\n      \"apiVersions\": [\r\n        \"2015-10-01-preview\"\r\n      ],\r\n      \"capabilities\": \"CrossResourceGroupResourceMove, CrossSubscriptionResourceMove, SystemAssignedResourceIdentity\"\r\n    },\r\n    {\r\n      \"resourceType\": \"accounts/firewallRules\",\r\n      \"locations\": [\r\n        \"Brazil South\",\r\n        \"East US 2\",\r\n        \"East US\",\r\n        \"West US\",\r\n        \"North Central US\",\r\n        \"South Central US\",\r\n        \"Central US\",\r\n        \"Japan East\",\r\n        \"Japan West\",\r\n        \"North Europe\",\r\n        \"West Europe\",\r\n        \"East Asia\",\r\n        \"Southeast Asia\"\r\n      ],\r\n      \"apiVersions\": [\r\n        \"2015-10-01-preview\"\r\n      ]\r\n    },\r\n    {\r\n      \"resourceType\": \"locations\",\r\n      \"locations\": [],\r\n      \"apiVersions\": [\r\n        \"2015-10-01-preview\"\r\n      ]\r\n    },\r\n    {\r\n      \"resourceType\": \"locations/operationresults\",\r\n      \"locations\": [],\r\n      \"apiVersions\": [\r\n        \"2015-10-01-preview\"\r\n      ]\r\n    },\r\n    {\r\n      \"resourceType\": \"locations/checkNameAvailability\",\r\n      \"locations\": [],\r\n      \"apiVersions\": [\r\n        \"2015-10-01-preview\"\r\n      ]\r\n    },\r\n    {\r\n      \"resourceType\": \"locations/capability\",\r\n      \"locations\": [],\r\n      \"apiVersions\": [\r\n        \"2015-10-01-preview\"\r\n      ]\r\n    },\r\n    {\r\n      \"resourceType\": \"operations\",\r\n      \"locations\": [],\r\n      \"apiVersions\": [\r\n        \"2015-10-01-preview\"\r\n      ]\r\n    }\r\n  ],\r\n  \"registrationState\": \"Registered\"\r\n}",
->>>>>>> bbd08862
-      "ResponseHeaders": {
-        "Content-Type": [
-          "application/json; charset=utf-8"
-        ],
-        "Expires": [
-          "-1"
-        ],
-        "Cache-Control": [
-          "no-cache"
-        ],
-        "Date": [
-<<<<<<< HEAD
-          "Thu, 04 Aug 2016 18:03:23 GMT"
-=======
+      "ResponseHeaders": {
+        "Content-Type": [
+          "application/json; charset=utf-8"
+        ],
+        "Expires": [
+          "-1"
+        ],
+        "Cache-Control": [
+          "no-cache"
+        ],
+        "Date": [
           "Thu, 01 Sep 2016 17:04:05 GMT"
->>>>>>> bbd08862
         ],
         "Pragma": [
           "no-cache"
@@ -128,18 +91,6 @@
           "Accept-Encoding"
         ],
         "x-ms-ratelimit-remaining-subscription-reads": [
-<<<<<<< HEAD
-          "14991"
-        ],
-        "x-ms-request-id": [
-          "13cbee8b-b9d6-492d-b113-6a0c4f5abbb6"
-        ],
-        "x-ms-correlation-request-id": [
-          "13cbee8b-b9d6-492d-b113-6a0c4f5abbb6"
-        ],
-        "x-ms-routing-request-id": [
-          "WESTUS2:20160804T180323Z:13cbee8b-b9d6-492d-b113-6a0c4f5abbb6"
-=======
           "14882"
         ],
         "x-ms-request-id": [
@@ -150,7 +101,6 @@
         ],
         "x-ms-routing-request-id": [
           "CENTRALUS:20160901T170405Z:8826869c-58d7-40eb-a15d-91d76c7aad99"
->>>>>>> bbd08862
         ],
         "Strict-Transport-Security": [
           "max-age=31536000; includeSubDomains"
@@ -165,11 +115,7 @@
       "RequestBody": "",
       "RequestHeaders": {
         "x-ms-client-request-id": [
-<<<<<<< HEAD
-          "9ed05db3-c5aa-4775-a82c-fdd170cdffd5"
-=======
           "3e5fa27d-bc6a-4cda-9862-2f4399d4a671"
->>>>>>> bbd08862
         ],
         "accept-language": [
           "en-US"
@@ -190,11 +136,7 @@
           "no-cache"
         ],
         "Date": [
-<<<<<<< HEAD
-          "Thu, 04 Aug 2016 18:03:24 GMT"
-=======
           "Thu, 01 Sep 2016 17:04:05 GMT"
->>>>>>> bbd08862
         ],
         "Pragma": [
           "no-cache"
@@ -203,18 +145,6 @@
           "Accept-Encoding"
         ],
         "x-ms-ratelimit-remaining-subscription-writes": [
-<<<<<<< HEAD
-          "1191"
-        ],
-        "x-ms-request-id": [
-          "38157393-5faa-406d-afc0-ad27cae64b0f"
-        ],
-        "x-ms-correlation-request-id": [
-          "38157393-5faa-406d-afc0-ad27cae64b0f"
-        ],
-        "x-ms-routing-request-id": [
-          "WESTUS2:20160804T180324Z:38157393-5faa-406d-afc0-ad27cae64b0f"
-=======
           "1095"
         ],
         "x-ms-request-id": [
@@ -225,7 +155,6 @@
         ],
         "x-ms-routing-request-id": [
           "CENTRALUS:20160901T170405Z:99bf13f3-453f-492a-b605-f2208db9379e"
->>>>>>> bbd08862
         ],
         "Strict-Transport-Security": [
           "max-age=31536000; includeSubDomains"
@@ -240,11 +169,7 @@
       "RequestBody": "",
       "RequestHeaders": {
         "x-ms-client-request-id": [
-<<<<<<< HEAD
-          "58caf803-e81e-4c94-bef6-a1c06bea1460"
-=======
           "f861664f-5ea6-4bd6-839f-27800abdcb43"
->>>>>>> bbd08862
         ],
         "accept-language": [
           "en-US"
@@ -265,11 +190,7 @@
           "no-cache"
         ],
         "Date": [
-<<<<<<< HEAD
-          "Thu, 04 Aug 2016 18:03:24 GMT"
-=======
           "Thu, 01 Sep 2016 17:04:05 GMT"
->>>>>>> bbd08862
         ],
         "Pragma": [
           "no-cache"
@@ -278,18 +199,6 @@
           "Accept-Encoding"
         ],
         "x-ms-ratelimit-remaining-subscription-reads": [
-<<<<<<< HEAD
-          "14990"
-        ],
-        "x-ms-request-id": [
-          "c8808de2-4e44-4d50-9c54-5ef733faed9e"
-        ],
-        "x-ms-correlation-request-id": [
-          "c8808de2-4e44-4d50-9c54-5ef733faed9e"
-        ],
-        "x-ms-routing-request-id": [
-          "WESTUS2:20160804T180324Z:c8808de2-4e44-4d50-9c54-5ef733faed9e"
-=======
           "14881"
         ],
         "x-ms-request-id": [
@@ -300,31 +209,21 @@
         ],
         "x-ms-routing-request-id": [
           "CENTRALUS:20160901T170405Z:5985946d-438d-4fdb-b739-aa9da9cbfaef"
->>>>>>> bbd08862
-        ],
-        "Strict-Transport-Security": [
-          "max-age=31536000; includeSubDomains"
-        ]
-      },
-      "StatusCode": 200
-    },
-    {
-<<<<<<< HEAD
-      "RequestUri": "/subscriptions/53d9063d-87ae-4ea8-be90-3686c3b8669f/resourcegroups/datalakerg15392?api-version=2015-11-01",
-      "EncodedRequestUri": "L3N1YnNjcmlwdGlvbnMvNTNkOTA2M2QtODdhZS00ZWE4LWJlOTAtMzY4NmMzYjg2NjlmL3Jlc291cmNlZ3JvdXBzL2RhdGFsYWtlcmcxNTM5Mj9hcGktdmVyc2lvbj0yMDE1LTExLTAx",
-=======
+        ],
+        "Strict-Transport-Security": [
+          "max-age=31536000; includeSubDomains"
+        ]
+      },
+      "StatusCode": 200
+    },
+    {
       "RequestUri": "/subscriptions/90585f39-ab85-4921-bb37-0468f7efd1dd/resourcegroups/datalakerg11548?api-version=2015-11-01",
       "EncodedRequestUri": "L3N1YnNjcmlwdGlvbnMvOTA1ODVmMzktYWI4NS00OTIxLWJiMzctMDQ2OGY3ZWZkMWRkL3Jlc291cmNlZ3JvdXBzL2RhdGFsYWtlcmcxMTU0OD9hcGktdmVyc2lvbj0yMDE1LTExLTAx",
->>>>>>> bbd08862
-      "RequestMethod": "GET",
-      "RequestBody": "",
-      "RequestHeaders": {
-        "x-ms-client-request-id": [
-<<<<<<< HEAD
-          "0e39db14-2780-40e0-875d-312a6ad4af45"
-=======
+      "RequestMethod": "GET",
+      "RequestBody": "",
+      "RequestHeaders": {
+        "x-ms-client-request-id": [
           "a4c35bf9-421e-4036-baf5-a7f563aa437c"
->>>>>>> bbd08862
         ],
         "accept-language": [
           "en-US"
@@ -333,11 +232,7 @@
           "Microsoft.Azure.Management.Resources.ResourceManagementClient/1.0.0-preview"
         ]
       },
-<<<<<<< HEAD
-      "ResponseBody": "{\r\n  \"error\": {\r\n    \"code\": \"ResourceGroupNotFound\",\r\n    \"message\": \"Resource group 'datalakerg15392' could not be found.\"\r\n  }\r\n}",
-=======
       "ResponseBody": "{\r\n  \"error\": {\r\n    \"code\": \"ResourceGroupNotFound\",\r\n    \"message\": \"Resource group 'datalakerg11548' could not be found.\"\r\n  }\r\n}",
->>>>>>> bbd08862
       "ResponseHeaders": {
         "Content-Length": [
           "107"
@@ -352,11 +247,7 @@
           "no-cache"
         ],
         "Date": [
-<<<<<<< HEAD
-          "Thu, 04 Aug 2016 18:03:24 GMT"
-=======
           "Thu, 01 Sep 2016 17:04:05 GMT"
->>>>>>> bbd08862
         ],
         "Pragma": [
           "no-cache"
@@ -365,18 +256,6 @@
           "gateway"
         ],
         "x-ms-ratelimit-remaining-subscription-reads": [
-<<<<<<< HEAD
-          "14989"
-        ],
-        "x-ms-request-id": [
-          "3e1748ef-a00b-4d17-9b50-f475b6aef3b1"
-        ],
-        "x-ms-correlation-request-id": [
-          "3e1748ef-a00b-4d17-9b50-f475b6aef3b1"
-        ],
-        "x-ms-routing-request-id": [
-          "WESTUS2:20160804T180324Z:3e1748ef-a00b-4d17-9b50-f475b6aef3b1"
-=======
           "14880"
         ],
         "x-ms-request-id": [
@@ -387,7 +266,6 @@
         ],
         "x-ms-routing-request-id": [
           "CENTRALUS:20160901T170406Z:a468ebf8-d447-4284-bfdc-5f915b1b17fe"
->>>>>>> bbd08862
         ],
         "Strict-Transport-Security": [
           "max-age=31536000; includeSubDomains"
@@ -396,22 +274,13 @@
       "StatusCode": 404
     },
     {
-<<<<<<< HEAD
-      "RequestUri": "/subscriptions/53d9063d-87ae-4ea8-be90-3686c3b8669f/resourcegroups/datalakerg15392?api-version=2015-11-01",
-      "EncodedRequestUri": "L3N1YnNjcmlwdGlvbnMvNTNkOTA2M2QtODdhZS00ZWE4LWJlOTAtMzY4NmMzYjg2NjlmL3Jlc291cmNlZ3JvdXBzL2RhdGFsYWtlcmcxNTM5Mj9hcGktdmVyc2lvbj0yMDE1LTExLTAx",
-=======
       "RequestUri": "/subscriptions/90585f39-ab85-4921-bb37-0468f7efd1dd/resourcegroups/datalakerg11548?api-version=2015-11-01",
       "EncodedRequestUri": "L3N1YnNjcmlwdGlvbnMvOTA1ODVmMzktYWI4NS00OTIxLWJiMzctMDQ2OGY3ZWZkMWRkL3Jlc291cmNlZ3JvdXBzL2RhdGFsYWtlcmcxMTU0OD9hcGktdmVyc2lvbj0yMDE1LTExLTAx",
->>>>>>> bbd08862
-      "RequestMethod": "GET",
-      "RequestBody": "",
-      "RequestHeaders": {
-        "x-ms-client-request-id": [
-<<<<<<< HEAD
-          "9606fc43-6be5-4c96-a0ac-619e2f3b7841"
-=======
+      "RequestMethod": "GET",
+      "RequestBody": "",
+      "RequestHeaders": {
+        "x-ms-client-request-id": [
           "169e3eca-6388-40d4-8e68-647eb02bc630"
->>>>>>> bbd08862
         ],
         "accept-language": [
           "en-US"
@@ -420,27 +289,19 @@
           "Microsoft.Azure.Management.Resources.ResourceManagementClient/1.0.0-preview"
         ]
       },
-<<<<<<< HEAD
-      "ResponseBody": "{\r\n  \"id\": \"/subscriptions/53d9063d-87ae-4ea8-be90-3686c3b8669f/resourceGroups/datalakerg15392\",\r\n  \"name\": \"datalakerg15392\",\r\n  \"location\": \"eastus2\",\r\n  \"properties\": {\r\n    \"provisioningState\": \"Succeeded\"\r\n  }\r\n}",
-=======
       "ResponseBody": "{\r\n  \"id\": \"/subscriptions/90585f39-ab85-4921-bb37-0468f7efd1dd/resourceGroups/datalakerg11548\",\r\n  \"name\": \"datalakerg11548\",\r\n  \"location\": \"eastus2\",\r\n  \"properties\": {\r\n    \"provisioningState\": \"Succeeded\"\r\n  }\r\n}",
->>>>>>> bbd08862
-      "ResponseHeaders": {
-        "Content-Type": [
-          "application/json; charset=utf-8"
-        ],
-        "Expires": [
-          "-1"
-        ],
-        "Cache-Control": [
-          "no-cache"
-        ],
-        "Date": [
-<<<<<<< HEAD
-          "Thu, 04 Aug 2016 18:03:24 GMT"
-=======
+      "ResponseHeaders": {
+        "Content-Type": [
+          "application/json; charset=utf-8"
+        ],
+        "Expires": [
+          "-1"
+        ],
+        "Cache-Control": [
+          "no-cache"
+        ],
+        "Date": [
           "Thu, 01 Sep 2016 17:04:05 GMT"
->>>>>>> bbd08862
         ],
         "Pragma": [
           "no-cache"
@@ -449,18 +310,6 @@
           "Accept-Encoding"
         ],
         "x-ms-ratelimit-remaining-subscription-reads": [
-<<<<<<< HEAD
-          "14988"
-        ],
-        "x-ms-request-id": [
-          "5d588c90-094c-47f6-810f-ad5057f98819"
-        ],
-        "x-ms-correlation-request-id": [
-          "5d588c90-094c-47f6-810f-ad5057f98819"
-        ],
-        "x-ms-routing-request-id": [
-          "WESTUS2:20160804T180324Z:5d588c90-094c-47f6-810f-ad5057f98819"
-=======
           "14879"
         ],
         "x-ms-request-id": [
@@ -471,22 +320,16 @@
         ],
         "x-ms-routing-request-id": [
           "CENTRALUS:20160901T170406Z:31a2f8ef-d041-470e-a1af-b5c73b41364c"
->>>>>>> bbd08862
-        ],
-        "Strict-Transport-Security": [
-          "max-age=31536000; includeSubDomains"
-        ]
-      },
-      "StatusCode": 200
-    },
-    {
-<<<<<<< HEAD
-      "RequestUri": "/subscriptions/53d9063d-87ae-4ea8-be90-3686c3b8669f/resourcegroups/datalakerg15392?api-version=2015-11-01",
-      "EncodedRequestUri": "L3N1YnNjcmlwdGlvbnMvNTNkOTA2M2QtODdhZS00ZWE4LWJlOTAtMzY4NmMzYjg2NjlmL3Jlc291cmNlZ3JvdXBzL2RhdGFsYWtlcmcxNTM5Mj9hcGktdmVyc2lvbj0yMDE1LTExLTAx",
-=======
+        ],
+        "Strict-Transport-Security": [
+          "max-age=31536000; includeSubDomains"
+        ]
+      },
+      "StatusCode": 200
+    },
+    {
       "RequestUri": "/subscriptions/90585f39-ab85-4921-bb37-0468f7efd1dd/resourcegroups/datalakerg11548?api-version=2015-11-01",
       "EncodedRequestUri": "L3N1YnNjcmlwdGlvbnMvOTA1ODVmMzktYWI4NS00OTIxLWJiMzctMDQ2OGY3ZWZkMWRkL3Jlc291cmNlZ3JvdXBzL2RhdGFsYWtlcmcxMTU0OD9hcGktdmVyc2lvbj0yMDE1LTExLTAx",
->>>>>>> bbd08862
       "RequestMethod": "PUT",
       "RequestBody": "{\r\n  \"location\": \"East US 2\"\r\n}",
       "RequestHeaders": {
@@ -497,11 +340,7 @@
           "31"
         ],
         "x-ms-client-request-id": [
-<<<<<<< HEAD
-          "ceeabd38-729d-47f5-8c80-7a2880b671de"
-=======
           "a560b4b6-d7d9-44ea-9ef1-9aa379771fea"
->>>>>>> bbd08862
         ],
         "accept-language": [
           "en-US"
@@ -510,11 +349,7 @@
           "Microsoft.Azure.Management.Resources.ResourceManagementClient/1.0.0-preview"
         ]
       },
-<<<<<<< HEAD
-      "ResponseBody": "{\r\n  \"id\": \"/subscriptions/53d9063d-87ae-4ea8-be90-3686c3b8669f/resourceGroups/datalakerg15392\",\r\n  \"name\": \"datalakerg15392\",\r\n  \"location\": \"eastus2\",\r\n  \"properties\": {\r\n    \"provisioningState\": \"Succeeded\"\r\n  }\r\n}",
-=======
       "ResponseBody": "{\r\n  \"id\": \"/subscriptions/90585f39-ab85-4921-bb37-0468f7efd1dd/resourceGroups/datalakerg11548\",\r\n  \"name\": \"datalakerg11548\",\r\n  \"location\": \"eastus2\",\r\n  \"properties\": {\r\n    \"provisioningState\": \"Succeeded\"\r\n  }\r\n}",
->>>>>>> bbd08862
       "ResponseHeaders": {
         "Content-Length": [
           "184"
@@ -529,28 +364,12 @@
           "no-cache"
         ],
         "Date": [
-<<<<<<< HEAD
-          "Thu, 04 Aug 2016 18:03:24 GMT"
-=======
           "Thu, 01 Sep 2016 17:04:05 GMT"
->>>>>>> bbd08862
         ],
         "Pragma": [
           "no-cache"
         ],
         "x-ms-ratelimit-remaining-subscription-writes": [
-<<<<<<< HEAD
-          "1190"
-        ],
-        "x-ms-request-id": [
-          "2d871687-5270-42a3-b281-cfced0dbad26"
-        ],
-        "x-ms-correlation-request-id": [
-          "2d871687-5270-42a3-b281-cfced0dbad26"
-        ],
-        "x-ms-routing-request-id": [
-          "WESTUS2:20160804T180324Z:2d871687-5270-42a3-b281-cfced0dbad26"
-=======
           "1094"
         ],
         "x-ms-request-id": [
@@ -561,7 +380,6 @@
         ],
         "x-ms-routing-request-id": [
           "CENTRALUS:20160901T170406Z:ef26ca01-3ba0-4e6a-a794-a5dae17a93ad"
->>>>>>> bbd08862
         ],
         "Strict-Transport-Security": [
           "max-age=31536000; includeSubDomains"
@@ -570,22 +388,13 @@
       "StatusCode": 201
     },
     {
-<<<<<<< HEAD
-      "RequestUri": "/subscriptions/53d9063d-87ae-4ea8-be90-3686c3b8669f/resourceGroups/datalakerg15392/providers/Microsoft.DataLakeStore/accounts/testadlfs11981?api-version=2015-10-01-preview",
-      "EncodedRequestUri": "L3N1YnNjcmlwdGlvbnMvNTNkOTA2M2QtODdhZS00ZWE4LWJlOTAtMzY4NmMzYjg2NjlmL3Jlc291cmNlR3JvdXBzL2RhdGFsYWtlcmcxNTM5Mi9wcm92aWRlcnMvTWljcm9zb2Z0LkRhdGFMYWtlU3RvcmUvYWNjb3VudHMvdGVzdGFkbGZzMTE5ODE/YXBpLXZlcnNpb249MjAxNS0xMC0wMS1wcmV2aWV3",
-=======
       "RequestUri": "/subscriptions/90585f39-ab85-4921-bb37-0468f7efd1dd/resourceGroups/datalakerg11548/providers/Microsoft.DataLakeStore/accounts/testadlfs11217?api-version=2015-10-01-preview",
       "EncodedRequestUri": "L3N1YnNjcmlwdGlvbnMvOTA1ODVmMzktYWI4NS00OTIxLWJiMzctMDQ2OGY3ZWZkMWRkL3Jlc291cmNlR3JvdXBzL2RhdGFsYWtlcmcxMTU0OC9wcm92aWRlcnMvTWljcm9zb2Z0LkRhdGFMYWtlU3RvcmUvYWNjb3VudHMvdGVzdGFkbGZzMTEyMTc/YXBpLXZlcnNpb249MjAxNS0xMC0wMS1wcmV2aWV3",
->>>>>>> bbd08862
-      "RequestMethod": "GET",
-      "RequestBody": "",
-      "RequestHeaders": {
-        "x-ms-client-request-id": [
-<<<<<<< HEAD
-          "5d90ef11-7142-49e2-9557-7ea01285192e"
-=======
+      "RequestMethod": "GET",
+      "RequestBody": "",
+      "RequestHeaders": {
+        "x-ms-client-request-id": [
           "bc36f745-088a-4b1e-b647-247885f27181"
->>>>>>> bbd08862
         ],
         "accept-language": [
           "en-US"
@@ -594,11 +403,7 @@
           "Microsoft.Azure.Management.DataLake.Store.DataLakeStoreAccountManagementClient/0.12.5-preview"
         ]
       },
-<<<<<<< HEAD
-      "ResponseBody": "{\r\n  \"error\": {\r\n    \"code\": \"ResourceNotFound\",\r\n    \"message\": \"The Resource 'Microsoft.DataLakeStore/accounts/testadlfs11981' under resource group 'datalakerg15392' was not found.\"\r\n  }\r\n}",
-=======
       "ResponseBody": "{\r\n  \"error\": {\r\n    \"code\": \"ResourceNotFound\",\r\n    \"message\": \"The Resource 'Microsoft.DataLakeStore/accounts/testadlfs11217' under resource group 'datalakerg11548' was not found.\"\r\n  }\r\n}",
->>>>>>> bbd08862
       "ResponseHeaders": {
         "Content-Length": [
           "166"
@@ -613,11 +418,7 @@
           "no-cache"
         ],
         "Date": [
-<<<<<<< HEAD
-          "Thu, 04 Aug 2016 18:03:24 GMT"
-=======
           "Thu, 01 Sep 2016 17:04:06 GMT"
->>>>>>> bbd08862
         ],
         "Pragma": [
           "no-cache"
@@ -626,15 +427,6 @@
           "gateway"
         ],
         "x-ms-request-id": [
-<<<<<<< HEAD
-          "072fafea-f4b6-4c79-80ae-8263aa572251"
-        ],
-        "x-ms-correlation-request-id": [
-          "072fafea-f4b6-4c79-80ae-8263aa572251"
-        ],
-        "x-ms-routing-request-id": [
-          "WESTUS2:20160804T180325Z:072fafea-f4b6-4c79-80ae-8263aa572251"
-=======
           "1c726c89-4031-4ff8-9361-2dd191ac5242"
         ],
         "x-ms-correlation-request-id": [
@@ -642,7 +434,6 @@
         ],
         "x-ms-routing-request-id": [
           "CENTRALUS:20160901T170406Z:1c726c89-4031-4ff8-9361-2dd191ac5242"
->>>>>>> bbd08862
         ],
         "Strict-Transport-Security": [
           "max-age=31536000; includeSubDomains"
@@ -651,12 +442,6 @@
       "StatusCode": 404
     },
     {
-<<<<<<< HEAD
-      "RequestUri": "/subscriptions/53d9063d-87ae-4ea8-be90-3686c3b8669f/resourceGroups/datalakerg15392/providers/Microsoft.DataLakeStore/accounts/testadlfs11981?api-version=2015-10-01-preview",
-      "EncodedRequestUri": "L3N1YnNjcmlwdGlvbnMvNTNkOTA2M2QtODdhZS00ZWE4LWJlOTAtMzY4NmMzYjg2NjlmL3Jlc291cmNlR3JvdXBzL2RhdGFsYWtlcmcxNTM5Mi9wcm92aWRlcnMvTWljcm9zb2Z0LkRhdGFMYWtlU3RvcmUvYWNjb3VudHMvdGVzdGFkbGZzMTE5ODE/YXBpLXZlcnNpb249MjAxNS0xMC0wMS1wcmV2aWV3",
-      "RequestMethod": "PUT",
-      "RequestBody": "{\r\n  \"location\": \"East US 2\",\r\n  \"name\": \"testadlfs11981\"\r\n}",
-=======
       "RequestUri": "/subscriptions/90585f39-ab85-4921-bb37-0468f7efd1dd/resourceGroups/datalakerg11548/providers/Microsoft.DataLakeStore/accounts/testadlfs11217?api-version=2015-10-01-preview",
       "EncodedRequestUri": "L3N1YnNjcmlwdGlvbnMvOTA1ODVmMzktYWI4NS00OTIxLWJiMzctMDQ2OGY3ZWZkMWRkL3Jlc291cmNlR3JvdXBzL2RhdGFsYWtlcmcxMTU0OC9wcm92aWRlcnMvTWljcm9zb2Z0LkRhdGFMYWtlU3RvcmUvYWNjb3VudHMvdGVzdGFkbGZzMTEyMTc/YXBpLXZlcnNpb249MjAxNS0xMC0wMS1wcmV2aWV3",
       "RequestMethod": "GET",
@@ -787,7 +572,6 @@
       "EncodedRequestUri": "L3N1YnNjcmlwdGlvbnMvOTA1ODVmMzktYWI4NS00OTIxLWJiMzctMDQ2OGY3ZWZkMWRkL3Jlc291cmNlR3JvdXBzL2RhdGFsYWtlcmcxMTU0OC9wcm92aWRlcnMvTWljcm9zb2Z0LkRhdGFMYWtlU3RvcmUvYWNjb3VudHMvdGVzdGFkbGZzMTEyMTc/YXBpLXZlcnNpb249MjAxNS0xMC0wMS1wcmV2aWV3",
       "RequestMethod": "PUT",
       "RequestBody": "{\r\n  \"location\": \"East US 2\",\r\n  \"name\": \"testadlfs11217\"\r\n}",
->>>>>>> bbd08862
       "RequestHeaders": {
         "Content-Type": [
           "application/json; charset=utf-8"
@@ -796,11 +580,7 @@
           "60"
         ],
         "x-ms-client-request-id": [
-<<<<<<< HEAD
-          "748ba546-4d81-4858-b00d-bcf3c1e3668a"
-=======
           "1fbd65c9-3037-4dae-a404-b948b94d9a8d"
->>>>>>> bbd08862
         ],
         "accept-language": [
           "en-US"
@@ -809,14 +589,10 @@
           "Microsoft.Azure.Management.DataLake.Store.DataLakeStoreAccountManagementClient/0.12.5-preview"
         ]
       },
-<<<<<<< HEAD
-      "ResponseBody": "{\r\n  \"error\": {\r\n    \"code\": \"ExceededMaxAccountCount\",\r\n    \"message\": \"The subscription has exceeded the maximum number of allowed resources.\"\r\n  }\r\n}",
-=======
       "ResponseBody": "{\r\n  \"properties\": {\r\n    \"provisioningState\": \"Creating\",\r\n    \"state\": null,\r\n    \"endpoint\": null,\r\n    \"accountId\": \"cb788f10-7001-46c8-809b-7df9d911a303\",\r\n    \"creationTime\": null,\r\n    \"lastModifiedTime\": null\r\n  },\r\n  \"location\": \"East US 2\",\r\n  \"tags\": null,\r\n  \"id\": \"/subscriptions/90585f39-ab85-4921-bb37-0468f7efd1dd/resourceGroups/datalakerg11548/providers/Microsoft.DataLakeStore/accounts/testadlfs11217\",\r\n  \"name\": \"testadlfs11217\",\r\n  \"type\": \"Microsoft.DataLakeStore/accounts\"\r\n}",
->>>>>>> bbd08862
       "ResponseHeaders": {
         "Content-Length": [
-          "127"
+          "420"
         ],
         "Content-Type": [
           "application/json"
@@ -831,37 +607,85 @@
           "close"
         ],
         "Date": [
-<<<<<<< HEAD
-          "Thu, 04 Aug 2016 18:03:25 GMT"
-=======
           "Thu, 01 Sep 2016 17:04:06 GMT"
->>>>>>> bbd08862
-        ],
-        "Pragma": [
-          "no-cache"
-        ],
-<<<<<<< HEAD
+        ],
+        "Pragma": [
+          "no-cache"
+        ],
+        "Location": [
+          "https://api-dogfood.resources.windows-int.net/subscriptions/90585f39-ab85-4921-bb37-0468f7efd1dd/resourcegroups/datalakerg11548/providers/Microsoft.DataLakeStore/accounts/testadlfs11217/operationresults/0?api-version=2015-10-01-preview"
+        ],
+        "Retry-After": [
+          "10"
+        ],
         "Server": [
           "Microsoft-IIS/8.5"
         ],
-        "x-ms-request-id": [
-          "d35c934c-dcd8-4bfb-8725-566bb1e72ba4"
-=======
-        "Location": [
-          "https://api-dogfood.resources.windows-int.net/subscriptions/90585f39-ab85-4921-bb37-0468f7efd1dd/resourcegroups/datalakerg11548/providers/Microsoft.DataLakeStore/accounts/testadlfs11217/operationresults/0?api-version=2015-10-01-preview"
-        ],
-        "Retry-After": [
-          "10"
+        "Azure-AsyncOperation": [
+          "https://api-dogfood.resources.windows-int.net/subscriptions/90585f39-ab85-4921-bb37-0468f7efd1dd/providers/Microsoft.DataLakeStore/locations/EastUS2/operationResults/cb788f10-7001-46c8-809b-7df9d911a3030?api-version=2015-10-01-preview&expanded=true"
+        ],
+        "x-ms-request-id": [
+          "06924316-4068-48cb-8bb4-6cf6d0a28d6f"
+        ],
+        "X-AspNet-Version": [
+          "4.0.30319"
+        ],
+        "X-Powered-By": [
+          "ASP.NET"
+        ],
+        "x-ms-ratelimit-remaining-subscription-writes": [
+          "1099"
+        ],
+        "x-ms-correlation-request-id": [
+          "e2f52115-72cc-4559-a724-8f538fcf3b87"
+        ],
+        "x-ms-routing-request-id": [
+          "CENTRALUS:20160901T170407Z:e2f52115-72cc-4559-a724-8f538fcf3b87"
+        ],
+        "Strict-Transport-Security": [
+          "max-age=31536000; includeSubDomains"
+        ]
+      },
+      "StatusCode": 201
+    },
+    {
+      "RequestUri": "/subscriptions/90585f39-ab85-4921-bb37-0468f7efd1dd/providers/Microsoft.DataLakeStore/locations/EastUS2/operationResults/cb788f10-7001-46c8-809b-7df9d911a3030?api-version=2015-10-01-preview&expanded=true",
+      "EncodedRequestUri": "L3N1YnNjcmlwdGlvbnMvOTA1ODVmMzktYWI4NS00OTIxLWJiMzctMDQ2OGY3ZWZkMWRkL3Byb3ZpZGVycy9NaWNyb3NvZnQuRGF0YUxha2VTdG9yZS9sb2NhdGlvbnMvRWFzdFVTMi9vcGVyYXRpb25SZXN1bHRzL2NiNzg4ZjEwLTcwMDEtNDZjOC04MDliLTdkZjlkOTExYTMwMzA/YXBpLXZlcnNpb249MjAxNS0xMC0wMS1wcmV2aWV3JmV4cGFuZGVkPXRydWU=",
+      "RequestMethod": "GET",
+      "RequestBody": "",
+      "RequestHeaders": {
+        "User-Agent": [
+          "Microsoft.Azure.Management.DataLake.Store.DataLakeStoreAccountManagementClient/0.12.5-preview"
+        ]
+      },
+      "ResponseBody": "{\r\n  \"status\": \"InProgress\"\r\n}",
+      "ResponseHeaders": {
+        "Content-Type": [
+          "application/json"
+        ],
+        "Expires": [
+          "-1"
+        ],
+        "Cache-Control": [
+          "no-cache"
+        ],
+        "Connection": [
+          "close"
+        ],
+        "Date": [
+          "Thu, 01 Sep 2016 17:04:37 GMT"
+        ],
+        "Pragma": [
+          "no-cache"
         ],
         "Server": [
           "Microsoft-IIS/8.5"
         ],
-        "Azure-AsyncOperation": [
-          "https://api-dogfood.resources.windows-int.net/subscriptions/90585f39-ab85-4921-bb37-0468f7efd1dd/providers/Microsoft.DataLakeStore/locations/EastUS2/operationResults/cb788f10-7001-46c8-809b-7df9d911a3030?api-version=2015-10-01-preview&expanded=true"
-        ],
-        "x-ms-request-id": [
-          "06924316-4068-48cb-8bb4-6cf6d0a28d6f"
->>>>>>> bbd08862
+        "Vary": [
+          "Accept-Encoding"
+        ],
+        "x-ms-request-id": [
+          "6d233c68-b41c-424d-9e8a-fe0de9624e58"
         ],
         "X-AspNet-Version": [
           "4.0.30319"
@@ -869,26 +693,20 @@
         "X-Powered-By": [
           "ASP.NET"
         ],
-        "x-ms-ratelimit-remaining-subscription-writes": [
-          "1099"
-        ],
-        "x-ms-correlation-request-id": [
-<<<<<<< HEAD
-          "588ff171-2bc7-44f1-a0c0-c49f52db1bb5"
-        ],
-        "x-ms-routing-request-id": [
-          "WESTUS2:20160804T180326Z:588ff171-2bc7-44f1-a0c0-c49f52db1bb5"
-=======
-          "e2f52115-72cc-4559-a724-8f538fcf3b87"
-        ],
-        "x-ms-routing-request-id": [
-          "CENTRALUS:20160901T170407Z:e2f52115-72cc-4559-a724-8f538fcf3b87"
-        ],
-        "Strict-Transport-Security": [
-          "max-age=31536000; includeSubDomains"
-        ]
-      },
-      "StatusCode": 201
+        "x-ms-ratelimit-remaining-subscription-reads": [
+          "14871"
+        ],
+        "x-ms-correlation-request-id": [
+          "31b5b46d-a652-4a1f-bb2f-cbeded5126f0"
+        ],
+        "x-ms-routing-request-id": [
+          "CENTRALUS:20160901T170437Z:31b5b46d-a652-4a1f-bb2f-cbeded5126f0"
+        ],
+        "Strict-Transport-Security": [
+          "max-age=31536000; includeSubDomains"
+        ]
+      },
+      "StatusCode": 200
     },
     {
       "RequestUri": "/subscriptions/90585f39-ab85-4921-bb37-0468f7efd1dd/providers/Microsoft.DataLakeStore/locations/EastUS2/operationResults/cb788f10-7001-46c8-809b-7df9d911a3030?api-version=2015-10-01-preview&expanded=true",
@@ -900,7 +718,7 @@
           "Microsoft.Azure.Management.DataLake.Store.DataLakeStoreAccountManagementClient/0.12.5-preview"
         ]
       },
-      "ResponseBody": "{\r\n  \"status\": \"InProgress\"\r\n}",
+      "ResponseBody": "{\r\n  \"status\": \"Succeeded\"\r\n}",
       "ResponseHeaders": {
         "Content-Type": [
           "application/json"
@@ -915,7 +733,7 @@
           "close"
         ],
         "Date": [
-          "Thu, 01 Sep 2016 17:04:37 GMT"
+          "Thu, 01 Sep 2016 17:05:07 GMT"
         ],
         "Pragma": [
           "no-cache"
@@ -927,7 +745,7 @@
           "Accept-Encoding"
         ],
         "x-ms-request-id": [
-          "6d233c68-b41c-424d-9e8a-fe0de9624e58"
+          "3ea0466c-aadf-4fb9-8219-2a5216e6ee26"
         ],
         "X-AspNet-Version": [
           "4.0.30319"
@@ -936,66 +754,6 @@
           "ASP.NET"
         ],
         "x-ms-ratelimit-remaining-subscription-reads": [
-          "14871"
-        ],
-        "x-ms-correlation-request-id": [
-          "31b5b46d-a652-4a1f-bb2f-cbeded5126f0"
-        ],
-        "x-ms-routing-request-id": [
-          "CENTRALUS:20160901T170437Z:31b5b46d-a652-4a1f-bb2f-cbeded5126f0"
-        ],
-        "Strict-Transport-Security": [
-          "max-age=31536000; includeSubDomains"
-        ]
-      },
-      "StatusCode": 200
-    },
-    {
-      "RequestUri": "/subscriptions/90585f39-ab85-4921-bb37-0468f7efd1dd/providers/Microsoft.DataLakeStore/locations/EastUS2/operationResults/cb788f10-7001-46c8-809b-7df9d911a3030?api-version=2015-10-01-preview&expanded=true",
-      "EncodedRequestUri": "L3N1YnNjcmlwdGlvbnMvOTA1ODVmMzktYWI4NS00OTIxLWJiMzctMDQ2OGY3ZWZkMWRkL3Byb3ZpZGVycy9NaWNyb3NvZnQuRGF0YUxha2VTdG9yZS9sb2NhdGlvbnMvRWFzdFVTMi9vcGVyYXRpb25SZXN1bHRzL2NiNzg4ZjEwLTcwMDEtNDZjOC04MDliLTdkZjlkOTExYTMwMzA/YXBpLXZlcnNpb249MjAxNS0xMC0wMS1wcmV2aWV3JmV4cGFuZGVkPXRydWU=",
-      "RequestMethod": "GET",
-      "RequestBody": "",
-      "RequestHeaders": {
-        "User-Agent": [
-          "Microsoft.Azure.Management.DataLake.Store.DataLakeStoreAccountManagementClient/0.12.5-preview"
-        ]
-      },
-      "ResponseBody": "{\r\n  \"status\": \"Succeeded\"\r\n}",
-      "ResponseHeaders": {
-        "Content-Type": [
-          "application/json"
-        ],
-        "Expires": [
-          "-1"
-        ],
-        "Cache-Control": [
-          "no-cache"
-        ],
-        "Connection": [
-          "close"
-        ],
-        "Date": [
-          "Thu, 01 Sep 2016 17:05:07 GMT"
-        ],
-        "Pragma": [
-          "no-cache"
-        ],
-        "Server": [
-          "Microsoft-IIS/8.5"
-        ],
-        "Vary": [
-          "Accept-Encoding"
-        ],
-        "x-ms-request-id": [
-          "3ea0466c-aadf-4fb9-8219-2a5216e6ee26"
-        ],
-        "X-AspNet-Version": [
-          "4.0.30319"
-        ],
-        "X-Powered-By": [
-          "ASP.NET"
-        ],
-        "x-ms-ratelimit-remaining-subscription-reads": [
           "14883"
         ],
         "x-ms-correlation-request-id": [
@@ -1003,26 +761,19 @@
         ],
         "x-ms-routing-request-id": [
           "CENTRALUS:20160901T170507Z:56acfa0d-a08b-417e-be45-11bbfb99d22a"
->>>>>>> bbd08862
-        ],
-        "Strict-Transport-Security": [
-          "max-age=31536000; includeSubDomains"
-        ]
-      },
-      "StatusCode": 409
+        ],
+        "Strict-Transport-Security": [
+          "max-age=31536000; includeSubDomains"
+        ]
+      },
+      "StatusCode": 200
     }
   ],
   "Names": {
     ".ctor": [
-<<<<<<< HEAD
-      "datalakerg15392",
-      "testdatalake18121",
-      "testadlfs11981"
-=======
       "datalakerg11548",
       "testdatalake11006",
       "testadlfs11217"
->>>>>>> bbd08862
     ]
   },
   "Variables": {
