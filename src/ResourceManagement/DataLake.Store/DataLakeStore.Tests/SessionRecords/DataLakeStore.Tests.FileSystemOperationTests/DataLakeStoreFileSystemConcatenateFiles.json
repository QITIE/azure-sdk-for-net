{
  "Entries": [
    {
      "RequestUri": "/subscriptions/90585f39-ab85-4921-bb37-0468f7efd1dd/providers/Microsoft.DataLakeStore/register?api-version=2015-11-01",
      "EncodedRequestUri": "L3N1YnNjcmlwdGlvbnMvOTA1ODVmMzktYWI4NS00OTIxLWJiMzctMDQ2OGY3ZWZkMWRkL3Byb3ZpZGVycy9NaWNyb3NvZnQuRGF0YUxha2VTdG9yZS9yZWdpc3Rlcj9hcGktdmVyc2lvbj0yMDE1LTExLTAx",
      "RequestMethod": "POST",
      "RequestBody": "",
      "RequestHeaders": {
        "x-ms-client-request-id": [
<<<<<<< HEAD
          "70c2c218-19c9-4752-8a68-e0c3be46ef16"
=======
          "0558e2c7-0a13-4852-a99d-7fc833eb291a"
>>>>>>> bbd08862
        ],
        "accept-language": [
          "en-US"
        ],
        "User-Agent": [
          "Microsoft.Azure.Management.Resources.ResourceManagementClient/1.0.0-preview"
        ]
      },
<<<<<<< HEAD
      "ResponseBody": "{\r\n  \"id\": \"/subscriptions/53d9063d-87ae-4ea8-be90-3686c3b8669f/providers/Microsoft.DataLakeStore\",\r\n  \"namespace\": \"Microsoft.DataLakeStore\",\r\n  \"resourceTypes\": [\r\n    {\r\n      \"resourceType\": \"operations\",\r\n      \"locations\": [],\r\n      \"apiVersions\": [\r\n        \"2015-10-01-preview\"\r\n      ]\r\n    },\r\n    {\r\n      \"resourceType\": \"accounts\",\r\n      \"locations\": [\r\n        \"East US 2\"\r\n      ],\r\n      \"apiVersions\": [\r\n        \"2015-10-01-preview\"\r\n      ],\r\n      \"capabilities\": \"CrossResourceGroupResourceMove, CrossSubscriptionResourceMove, SystemAssignedResourceIdentity\"\r\n    },\r\n    {\r\n      \"resourceType\": \"accounts/firewallRules\",\r\n      \"locations\": [\r\n        \"East US 2\"\r\n      ],\r\n      \"apiVersions\": [\r\n        \"2015-10-01-preview\"\r\n      ]\r\n    },\r\n    {\r\n      \"resourceType\": \"locations\",\r\n      \"locations\": [],\r\n      \"apiVersions\": [\r\n        \"2015-10-01-preview\"\r\n      ]\r\n    },\r\n    {\r\n      \"resourceType\": \"locations/operationresults\",\r\n      \"locations\": [],\r\n      \"apiVersions\": [\r\n        \"2015-10-01-preview\"\r\n      ]\r\n    },\r\n    {\r\n      \"resourceType\": \"locations/checkNameAvailability\",\r\n      \"locations\": [],\r\n      \"apiVersions\": [\r\n        \"2015-10-01-preview\"\r\n      ]\r\n    },\r\n    {\r\n      \"resourceType\": \"locations/capability\",\r\n      \"locations\": [],\r\n      \"apiVersions\": [\r\n        \"2015-10-01-preview\"\r\n      ]\r\n    }\r\n  ],\r\n  \"registrationState\": \"Registered\"\r\n}",
=======
      "ResponseBody": "{\r\n  \"id\": \"/subscriptions/90585f39-ab85-4921-bb37-0468f7efd1dd/providers/Microsoft.DataLakeStore\",\r\n  \"namespace\": \"Microsoft.DataLakeStore\",\r\n  \"authorization\": {\r\n    \"applicationId\": \"e9f49c6b-5ce5-44c8-925d-015017e9f7ad\",\r\n    \"roleDefinitionId\": \"41c47f4b-8b45-4522-a73a-d20b16f0f1ec\"\r\n  },\r\n  \"resourceTypes\": [\r\n    {\r\n      \"resourceType\": \"accounts\",\r\n      \"locations\": [\r\n        \"Brazil South\",\r\n        \"East US 2\",\r\n        \"East US\",\r\n        \"West US\",\r\n        \"North Central US\",\r\n        \"South Central US\",\r\n        \"Central US\",\r\n        \"Japan East\",\r\n        \"Japan West\",\r\n        \"North Europe\",\r\n        \"West Europe\",\r\n        \"East Asia\",\r\n        \"Southeast Asia\"\r\n      ],\r\n      \"apiVersions\": [\r\n        \"2015-10-01-preview\"\r\n      ],\r\n      \"capabilities\": \"CrossResourceGroupResourceMove, CrossSubscriptionResourceMove, SystemAssignedResourceIdentity\"\r\n    },\r\n    {\r\n      \"resourceType\": \"accounts/firewallRules\",\r\n      \"locations\": [\r\n        \"Brazil South\",\r\n        \"East US 2\",\r\n        \"East US\",\r\n        \"West US\",\r\n        \"North Central US\",\r\n        \"South Central US\",\r\n        \"Central US\",\r\n        \"Japan East\",\r\n        \"Japan West\",\r\n        \"North Europe\",\r\n        \"West Europe\",\r\n        \"East Asia\",\r\n        \"Southeast Asia\"\r\n      ],\r\n      \"apiVersions\": [\r\n        \"2015-10-01-preview\"\r\n      ]\r\n    },\r\n    {\r\n      \"resourceType\": \"locations\",\r\n      \"locations\": [],\r\n      \"apiVersions\": [\r\n        \"2015-10-01-preview\"\r\n      ]\r\n    },\r\n    {\r\n      \"resourceType\": \"locations/operationresults\",\r\n      \"locations\": [],\r\n      \"apiVersions\": [\r\n        \"2015-10-01-preview\"\r\n      ]\r\n    },\r\n    {\r\n      \"resourceType\": \"locations/checkNameAvailability\",\r\n      \"locations\": [],\r\n      \"apiVersions\": [\r\n        \"2015-10-01-preview\"\r\n      ]\r\n    },\r\n    {\r\n      \"resourceType\": \"locations/capability\",\r\n      \"locations\": [],\r\n      \"apiVersions\": [\r\n        \"2015-10-01-preview\"\r\n      ]\r\n    },\r\n    {\r\n      \"resourceType\": \"operations\",\r\n      \"locations\": [],\r\n      \"apiVersions\": [\r\n        \"2015-10-01-preview\"\r\n      ]\r\n    }\r\n  ],\r\n  \"registrationState\": \"Registered\"\r\n}",
>>>>>>> bbd08862
      "ResponseHeaders": {
        "Content-Type": [
          "application/json; charset=utf-8"
        ],
        "Expires": [
          "-1"
        ],
        "Cache-Control": [
          "no-cache"
        ],
        "Date": [
<<<<<<< HEAD
          "Thu, 04 Aug 2016 18:02:16 GMT"
=======
          "Thu, 01 Sep 2016 16:59:21 GMT"
>>>>>>> bbd08862
        ],
        "Pragma": [
          "no-cache"
        ],
        "Vary": [
          "Accept-Encoding"
        ],
        "x-ms-ratelimit-remaining-subscription-writes": [
<<<<<<< HEAD
          "1191"
        ],
        "x-ms-request-id": [
          "47866349-9086-4c16-82f1-45db9d296717"
        ],
        "x-ms-correlation-request-id": [
          "47866349-9086-4c16-82f1-45db9d296717"
        ],
        "x-ms-routing-request-id": [
          "WESTUS2:20160804T180216Z:47866349-9086-4c16-82f1-45db9d296717"
=======
          "1106"
        ],
        "x-ms-request-id": [
          "ee71185a-47d6-4e3b-990d-de6ceb826b67"
        ],
        "x-ms-correlation-request-id": [
          "ee71185a-47d6-4e3b-990d-de6ceb826b67"
        ],
        "x-ms-routing-request-id": [
          "CENTRALUS:20160901T165921Z:ee71185a-47d6-4e3b-990d-de6ceb826b67"
>>>>>>> bbd08862
        ],
        "Strict-Transport-Security": [
          "max-age=31536000; includeSubDomains"
        ]
      },
      "StatusCode": 200
    },
    {
      "RequestUri": "/subscriptions/90585f39-ab85-4921-bb37-0468f7efd1dd/providers/Microsoft.DataLakeStore?api-version=2015-11-01",
      "EncodedRequestUri": "L3N1YnNjcmlwdGlvbnMvOTA1ODVmMzktYWI4NS00OTIxLWJiMzctMDQ2OGY3ZWZkMWRkL3Byb3ZpZGVycy9NaWNyb3NvZnQuRGF0YUxha2VTdG9yZT9hcGktdmVyc2lvbj0yMDE1LTExLTAx",
      "RequestMethod": "GET",
      "RequestBody": "",
      "RequestHeaders": {
        "x-ms-client-request-id": [
<<<<<<< HEAD
          "12224ec0-ef99-49e4-acaa-86e7a4d3d61e"
=======
          "1ae9e034-4c65-4b36-b956-e777ef3b7294"
>>>>>>> bbd08862
        ],
        "accept-language": [
          "en-US"
        ],
        "User-Agent": [
          "Microsoft.Azure.Management.Resources.ResourceManagementClient/1.0.0-preview"
        ]
      },
<<<<<<< HEAD
      "ResponseBody": "{\r\n  \"id\": \"/subscriptions/53d9063d-87ae-4ea8-be90-3686c3b8669f/providers/Microsoft.DataLakeStore\",\r\n  \"namespace\": \"Microsoft.DataLakeStore\",\r\n  \"resourceTypes\": [\r\n    {\r\n      \"resourceType\": \"operations\",\r\n      \"locations\": [],\r\n      \"apiVersions\": [\r\n        \"2015-10-01-preview\"\r\n      ]\r\n    },\r\n    {\r\n      \"resourceType\": \"accounts\",\r\n      \"locations\": [\r\n        \"East US 2\"\r\n      ],\r\n      \"apiVersions\": [\r\n        \"2015-10-01-preview\"\r\n      ],\r\n      \"capabilities\": \"CrossResourceGroupResourceMove, CrossSubscriptionResourceMove, SystemAssignedResourceIdentity\"\r\n    },\r\n    {\r\n      \"resourceType\": \"accounts/firewallRules\",\r\n      \"locations\": [\r\n        \"East US 2\"\r\n      ],\r\n      \"apiVersions\": [\r\n        \"2015-10-01-preview\"\r\n      ]\r\n    },\r\n    {\r\n      \"resourceType\": \"locations\",\r\n      \"locations\": [],\r\n      \"apiVersions\": [\r\n        \"2015-10-01-preview\"\r\n      ]\r\n    },\r\n    {\r\n      \"resourceType\": \"locations/operationresults\",\r\n      \"locations\": [],\r\n      \"apiVersions\": [\r\n        \"2015-10-01-preview\"\r\n      ]\r\n    },\r\n    {\r\n      \"resourceType\": \"locations/checkNameAvailability\",\r\n      \"locations\": [],\r\n      \"apiVersions\": [\r\n        \"2015-10-01-preview\"\r\n      ]\r\n    },\r\n    {\r\n      \"resourceType\": \"locations/capability\",\r\n      \"locations\": [],\r\n      \"apiVersions\": [\r\n        \"2015-10-01-preview\"\r\n      ]\r\n    }\r\n  ],\r\n  \"registrationState\": \"Registered\"\r\n}",
=======
      "ResponseBody": "{\r\n  \"id\": \"/subscriptions/90585f39-ab85-4921-bb37-0468f7efd1dd/providers/Microsoft.DataLakeStore\",\r\n  \"namespace\": \"Microsoft.DataLakeStore\",\r\n  \"authorization\": {\r\n    \"applicationId\": \"e9f49c6b-5ce5-44c8-925d-015017e9f7ad\",\r\n    \"roleDefinitionId\": \"41c47f4b-8b45-4522-a73a-d20b16f0f1ec\"\r\n  },\r\n  \"resourceTypes\": [\r\n    {\r\n      \"resourceType\": \"accounts\",\r\n      \"locations\": [\r\n        \"Brazil South\",\r\n        \"East US 2\",\r\n        \"East US\",\r\n        \"West US\",\r\n        \"North Central US\",\r\n        \"South Central US\",\r\n        \"Central US\",\r\n        \"Japan East\",\r\n        \"Japan West\",\r\n        \"North Europe\",\r\n        \"West Europe\",\r\n        \"East Asia\",\r\n        \"Southeast Asia\"\r\n      ],\r\n      \"apiVersions\": [\r\n        \"2015-10-01-preview\"\r\n      ],\r\n      \"capabilities\": \"CrossResourceGroupResourceMove, CrossSubscriptionResourceMove, SystemAssignedResourceIdentity\"\r\n    },\r\n    {\r\n      \"resourceType\": \"accounts/firewallRules\",\r\n      \"locations\": [\r\n        \"Brazil South\",\r\n        \"East US 2\",\r\n        \"East US\",\r\n        \"West US\",\r\n        \"North Central US\",\r\n        \"South Central US\",\r\n        \"Central US\",\r\n        \"Japan East\",\r\n        \"Japan West\",\r\n        \"North Europe\",\r\n        \"West Europe\",\r\n        \"East Asia\",\r\n        \"Southeast Asia\"\r\n      ],\r\n      \"apiVersions\": [\r\n        \"2015-10-01-preview\"\r\n      ]\r\n    },\r\n    {\r\n      \"resourceType\": \"locations\",\r\n      \"locations\": [],\r\n      \"apiVersions\": [\r\n        \"2015-10-01-preview\"\r\n      ]\r\n    },\r\n    {\r\n      \"resourceType\": \"locations/operationresults\",\r\n      \"locations\": [],\r\n      \"apiVersions\": [\r\n        \"2015-10-01-preview\"\r\n      ]\r\n    },\r\n    {\r\n      \"resourceType\": \"locations/checkNameAvailability\",\r\n      \"locations\": [],\r\n      \"apiVersions\": [\r\n        \"2015-10-01-preview\"\r\n      ]\r\n    },\r\n    {\r\n      \"resourceType\": \"locations/capability\",\r\n      \"locations\": [],\r\n      \"apiVersions\": [\r\n        \"2015-10-01-preview\"\r\n      ]\r\n    },\r\n    {\r\n      \"resourceType\": \"operations\",\r\n      \"locations\": [],\r\n      \"apiVersions\": [\r\n        \"2015-10-01-preview\"\r\n      ]\r\n    }\r\n  ],\r\n  \"registrationState\": \"Registered\"\r\n}",
>>>>>>> bbd08862
      "ResponseHeaders": {
        "Content-Type": [
          "application/json; charset=utf-8"
        ],
        "Expires": [
          "-1"
        ],
        "Cache-Control": [
          "no-cache"
        ],
        "Date": [
<<<<<<< HEAD
          "Thu, 04 Aug 2016 18:02:16 GMT"
=======
          "Thu, 01 Sep 2016 16:59:21 GMT"
>>>>>>> bbd08862
        ],
        "Pragma": [
          "no-cache"
        ],
        "Vary": [
          "Accept-Encoding"
        ],
        "x-ms-ratelimit-remaining-subscription-reads": [
<<<<<<< HEAD
          "14988"
        ],
        "x-ms-request-id": [
          "534558fa-fa80-4010-9541-d62aa1eb3f6c"
        ],
        "x-ms-correlation-request-id": [
          "534558fa-fa80-4010-9541-d62aa1eb3f6c"
        ],
        "x-ms-routing-request-id": [
          "WESTUS2:20160804T180216Z:534558fa-fa80-4010-9541-d62aa1eb3f6c"
=======
          "14889"
        ],
        "x-ms-request-id": [
          "8575fda6-316d-4699-9b7d-c31304e15319"
        ],
        "x-ms-correlation-request-id": [
          "8575fda6-316d-4699-9b7d-c31304e15319"
        ],
        "x-ms-routing-request-id": [
          "CENTRALUS:20160901T165921Z:8575fda6-316d-4699-9b7d-c31304e15319"
>>>>>>> bbd08862
        ],
        "Strict-Transport-Security": [
          "max-age=31536000; includeSubDomains"
        ]
      },
      "StatusCode": 200
    },
    {
      "RequestUri": "/subscriptions/90585f39-ab85-4921-bb37-0468f7efd1dd/providers/Microsoft.Storage/register?api-version=2015-11-01",
      "EncodedRequestUri": "L3N1YnNjcmlwdGlvbnMvOTA1ODVmMzktYWI4NS00OTIxLWJiMzctMDQ2OGY3ZWZkMWRkL3Byb3ZpZGVycy9NaWNyb3NvZnQuU3RvcmFnZS9yZWdpc3Rlcj9hcGktdmVyc2lvbj0yMDE1LTExLTAx",
      "RequestMethod": "POST",
      "RequestBody": "",
      "RequestHeaders": {
        "x-ms-client-request-id": [
<<<<<<< HEAD
          "9bc4df3d-9f99-4db8-8458-89d79a915b64"
=======
          "08577dc0-b4e0-4bbf-8bae-1276018b6ec3"
>>>>>>> bbd08862
        ],
        "accept-language": [
          "en-US"
        ],
        "User-Agent": [
          "Microsoft.Azure.Management.Resources.ResourceManagementClient/1.0.0-preview"
        ]
      },
      "ResponseBody": "{\r\n  \"id\": \"/subscriptions/90585f39-ab85-4921-bb37-0468f7efd1dd/providers/Microsoft.Storage\",\r\n  \"namespace\": \"Microsoft.Storage\",\r\n  \"authorization\": {\r\n    \"applicationId\": \"a6aa9161-5291-40bb-8c5c-923b567bee3b\",\r\n    \"roleDefinitionId\": \"cd0cad5c-ac96-4c4c-99cd-cfafc285ba36\"\r\n  },\r\n  \"resourceTypes\": [\r\n    {\r\n      \"resourceType\": \"storageAccounts\",\r\n      \"locations\": [\r\n        \"West US\",\r\n        \"North Central US\",\r\n        \"South Central US\",\r\n        \"East US\"\r\n      ],\r\n      \"apiVersions\": [\r\n        \"2016-05-01\",\r\n        \"2016-01-01\",\r\n        \"2015-10-01\",\r\n        \"2015-06-15\",\r\n        \"2015-05-01-preview\"\r\n      ],\r\n      \"capabilities\": \"CrossResourceGroupResourceMove, CrossSubscriptionResourceMove\"\r\n    },\r\n    {\r\n      \"resourceType\": \"operations\",\r\n      \"locations\": [],\r\n      \"apiVersions\": [\r\n        \"2016-05-01\",\r\n        \"2016-01-01\",\r\n        \"2015-10-01\",\r\n        \"2015-06-15\",\r\n        \"2015-05-01-preview\"\r\n      ]\r\n    },\r\n    {\r\n      \"resourceType\": \"storageAccounts/customKeys\",\r\n      \"locations\": [],\r\n      \"apiVersions\": [\r\n        \"2016-05-01\",\r\n        \"2016-01-01\",\r\n        \"2015-10-01\"\r\n      ]\r\n    },\r\n    {\r\n      \"resourceType\": \"storageAccounts/listReadOnlyKeys\",\r\n      \"locations\": [],\r\n      \"apiVersions\": [\r\n        \"2016-05-01\",\r\n        \"2016-01-01\",\r\n        \"2015-10-01\"\r\n      ]\r\n    },\r\n    {\r\n      \"resourceType\": \"storageAccounts/generateSasCredentials\",\r\n      \"locations\": [],\r\n      \"apiVersions\": [\r\n        \"2016-05-01\"\r\n      ]\r\n    },\r\n    {\r\n      \"resourceType\": \"storageAccounts/listAccountSas\",\r\n      \"locations\": [],\r\n      \"apiVersions\": [\r\n        \"2016-05-01\"\r\n      ]\r\n    },\r\n    {\r\n      \"resourceType\": \"usages\",\r\n      \"locations\": [],\r\n      \"apiVersions\": [\r\n        \"2016-05-01\",\r\n        \"2016-01-01\",\r\n        \"2015-06-15\",\r\n        \"2015-05-01-preview\"\r\n      ]\r\n    },\r\n    {\r\n      \"resourceType\": \"checkNameAvailability\",\r\n      \"locations\": [],\r\n      \"apiVersions\": [\r\n        \"2016-05-01\",\r\n        \"2016-01-01\",\r\n        \"2015-06-15\",\r\n        \"2015-05-01-preview\"\r\n      ]\r\n    }\r\n  ],\r\n  \"registrationState\": \"Registered\"\r\n}",
      "ResponseHeaders": {
        "Content-Type": [
          "application/json; charset=utf-8"
        ],
        "Expires": [
          "-1"
        ],
        "Cache-Control": [
          "no-cache"
        ],
        "Date": [
<<<<<<< HEAD
          "Thu, 04 Aug 2016 18:02:16 GMT"
=======
          "Thu, 01 Sep 2016 16:59:21 GMT"
>>>>>>> bbd08862
        ],
        "Pragma": [
          "no-cache"
        ],
        "Vary": [
          "Accept-Encoding"
        ],
        "x-ms-ratelimit-remaining-subscription-writes": [
<<<<<<< HEAD
          "1190"
        ],
        "x-ms-request-id": [
          "5a96f266-4619-4f4e-a0de-b5102dca7370"
        ],
        "x-ms-correlation-request-id": [
          "5a96f266-4619-4f4e-a0de-b5102dca7370"
        ],
        "x-ms-routing-request-id": [
          "WESTUS2:20160804T180216Z:5a96f266-4619-4f4e-a0de-b5102dca7370"
=======
          "1105"
        ],
        "x-ms-request-id": [
          "7f0aa10a-bc93-4521-9ee3-6f3218e4e93d"
        ],
        "x-ms-correlation-request-id": [
          "7f0aa10a-bc93-4521-9ee3-6f3218e4e93d"
        ],
        "x-ms-routing-request-id": [
          "CENTRALUS:20160901T165922Z:7f0aa10a-bc93-4521-9ee3-6f3218e4e93d"
>>>>>>> bbd08862
        ],
        "Strict-Transport-Security": [
          "max-age=31536000; includeSubDomains"
        ]
      },
      "StatusCode": 200
    },
    {
      "RequestUri": "/subscriptions/90585f39-ab85-4921-bb37-0468f7efd1dd/providers/Microsoft.Storage?api-version=2015-11-01",
      "EncodedRequestUri": "L3N1YnNjcmlwdGlvbnMvOTA1ODVmMzktYWI4NS00OTIxLWJiMzctMDQ2OGY3ZWZkMWRkL3Byb3ZpZGVycy9NaWNyb3NvZnQuU3RvcmFnZT9hcGktdmVyc2lvbj0yMDE1LTExLTAx",
      "RequestMethod": "GET",
      "RequestBody": "",
      "RequestHeaders": {
        "x-ms-client-request-id": [
<<<<<<< HEAD
          "94afb343-1372-4b85-ba1c-9e8482f4781d"
=======
          "f689d02d-57af-46ce-b88d-152047bccbba"
>>>>>>> bbd08862
        ],
        "accept-language": [
          "en-US"
        ],
        "User-Agent": [
          "Microsoft.Azure.Management.Resources.ResourceManagementClient/1.0.0-preview"
        ]
      },
      "ResponseBody": "{\r\n  \"id\": \"/subscriptions/90585f39-ab85-4921-bb37-0468f7efd1dd/providers/Microsoft.Storage\",\r\n  \"namespace\": \"Microsoft.Storage\",\r\n  \"authorization\": {\r\n    \"applicationId\": \"a6aa9161-5291-40bb-8c5c-923b567bee3b\",\r\n    \"roleDefinitionId\": \"cd0cad5c-ac96-4c4c-99cd-cfafc285ba36\"\r\n  },\r\n  \"resourceTypes\": [\r\n    {\r\n      \"resourceType\": \"storageAccounts\",\r\n      \"locations\": [\r\n        \"West US\",\r\n        \"North Central US\",\r\n        \"South Central US\",\r\n        \"East US\"\r\n      ],\r\n      \"apiVersions\": [\r\n        \"2016-05-01\",\r\n        \"2016-01-01\",\r\n        \"2015-10-01\",\r\n        \"2015-06-15\",\r\n        \"2015-05-01-preview\"\r\n      ],\r\n      \"capabilities\": \"CrossResourceGroupResourceMove, CrossSubscriptionResourceMove\"\r\n    },\r\n    {\r\n      \"resourceType\": \"operations\",\r\n      \"locations\": [],\r\n      \"apiVersions\": [\r\n        \"2016-05-01\",\r\n        \"2016-01-01\",\r\n        \"2015-10-01\",\r\n        \"2015-06-15\",\r\n        \"2015-05-01-preview\"\r\n      ]\r\n    },\r\n    {\r\n      \"resourceType\": \"storageAccounts/customKeys\",\r\n      \"locations\": [],\r\n      \"apiVersions\": [\r\n        \"2016-05-01\",\r\n        \"2016-01-01\",\r\n        \"2015-10-01\"\r\n      ]\r\n    },\r\n    {\r\n      \"resourceType\": \"storageAccounts/listReadOnlyKeys\",\r\n      \"locations\": [],\r\n      \"apiVersions\": [\r\n        \"2016-05-01\",\r\n        \"2016-01-01\",\r\n        \"2015-10-01\"\r\n      ]\r\n    },\r\n    {\r\n      \"resourceType\": \"storageAccounts/generateSasCredentials\",\r\n      \"locations\": [],\r\n      \"apiVersions\": [\r\n        \"2016-05-01\"\r\n      ]\r\n    },\r\n    {\r\n      \"resourceType\": \"storageAccounts/listAccountSas\",\r\n      \"locations\": [],\r\n      \"apiVersions\": [\r\n        \"2016-05-01\"\r\n      ]\r\n    },\r\n    {\r\n      \"resourceType\": \"usages\",\r\n      \"locations\": [],\r\n      \"apiVersions\": [\r\n        \"2016-05-01\",\r\n        \"2016-01-01\",\r\n        \"2015-06-15\",\r\n        \"2015-05-01-preview\"\r\n      ]\r\n    },\r\n    {\r\n      \"resourceType\": \"checkNameAvailability\",\r\n      \"locations\": [],\r\n      \"apiVersions\": [\r\n        \"2016-05-01\",\r\n        \"2016-01-01\",\r\n        \"2015-06-15\",\r\n        \"2015-05-01-preview\"\r\n      ]\r\n    }\r\n  ],\r\n  \"registrationState\": \"Registered\"\r\n}",
      "ResponseHeaders": {
        "Content-Type": [
          "application/json; charset=utf-8"
        ],
        "Expires": [
          "-1"
        ],
        "Cache-Control": [
          "no-cache"
        ],
        "Date": [
<<<<<<< HEAD
          "Thu, 04 Aug 2016 18:02:16 GMT"
=======
          "Thu, 01 Sep 2016 16:59:21 GMT"
>>>>>>> bbd08862
        ],
        "Pragma": [
          "no-cache"
        ],
        "Vary": [
          "Accept-Encoding"
        ],
        "x-ms-ratelimit-remaining-subscription-reads": [
<<<<<<< HEAD
          "14987"
        ],
        "x-ms-request-id": [
          "1c433b3a-710e-48e3-8332-e98cd637a28d"
        ],
        "x-ms-correlation-request-id": [
          "1c433b3a-710e-48e3-8332-e98cd637a28d"
        ],
        "x-ms-routing-request-id": [
          "WESTUS2:20160804T180216Z:1c433b3a-710e-48e3-8332-e98cd637a28d"
=======
          "14888"
        ],
        "x-ms-request-id": [
          "44196a67-cf53-492f-af01-e0c60bae751f"
        ],
        "x-ms-correlation-request-id": [
          "44196a67-cf53-492f-af01-e0c60bae751f"
        ],
        "x-ms-routing-request-id": [
          "CENTRALUS:20160901T165922Z:44196a67-cf53-492f-af01-e0c60bae751f"
>>>>>>> bbd08862
        ],
        "Strict-Transport-Security": [
          "max-age=31536000; includeSubDomains"
        ]
      },
      "StatusCode": 200
    },
    {
<<<<<<< HEAD
      "RequestUri": "/subscriptions/53d9063d-87ae-4ea8-be90-3686c3b8669f/resourcegroups/datalakerg17809?api-version=2015-11-01",
      "EncodedRequestUri": "L3N1YnNjcmlwdGlvbnMvNTNkOTA2M2QtODdhZS00ZWE4LWJlOTAtMzY4NmMzYjg2NjlmL3Jlc291cmNlZ3JvdXBzL2RhdGFsYWtlcmcxNzgwOT9hcGktdmVyc2lvbj0yMDE1LTExLTAx",
=======
      "RequestUri": "/subscriptions/90585f39-ab85-4921-bb37-0468f7efd1dd/resourcegroups/datalakerg19001?api-version=2015-11-01",
      "EncodedRequestUri": "L3N1YnNjcmlwdGlvbnMvOTA1ODVmMzktYWI4NS00OTIxLWJiMzctMDQ2OGY3ZWZkMWRkL3Jlc291cmNlZ3JvdXBzL2RhdGFsYWtlcmcxOTAwMT9hcGktdmVyc2lvbj0yMDE1LTExLTAx",
>>>>>>> bbd08862
      "RequestMethod": "GET",
      "RequestBody": "",
      "RequestHeaders": {
        "x-ms-client-request-id": [
<<<<<<< HEAD
          "c491ee26-9ef6-49c1-b213-a09c02be0ed2"
=======
          "a7f7637d-5a23-4105-b6e4-c4b85f0bf066"
>>>>>>> bbd08862
        ],
        "accept-language": [
          "en-US"
        ],
        "User-Agent": [
          "Microsoft.Azure.Management.Resources.ResourceManagementClient/1.0.0-preview"
        ]
      },
<<<<<<< HEAD
      "ResponseBody": "{\r\n  \"error\": {\r\n    \"code\": \"ResourceGroupNotFound\",\r\n    \"message\": \"Resource group 'datalakerg17809' could not be found.\"\r\n  }\r\n}",
=======
      "ResponseBody": "{\r\n  \"error\": {\r\n    \"code\": \"ResourceGroupNotFound\",\r\n    \"message\": \"Resource group 'datalakerg19001' could not be found.\"\r\n  }\r\n}",
>>>>>>> bbd08862
      "ResponseHeaders": {
        "Content-Length": [
          "107"
        ],
        "Content-Type": [
          "application/json; charset=utf-8"
        ],
        "Expires": [
          "-1"
        ],
        "Cache-Control": [
          "no-cache"
        ],
        "Date": [
<<<<<<< HEAD
          "Thu, 04 Aug 2016 18:02:16 GMT"
=======
          "Thu, 01 Sep 2016 16:59:21 GMT"
>>>>>>> bbd08862
        ],
        "Pragma": [
          "no-cache"
        ],
        "x-ms-failure-cause": [
          "gateway"
        ],
        "x-ms-ratelimit-remaining-subscription-reads": [
<<<<<<< HEAD
          "14986"
        ],
        "x-ms-request-id": [
          "724571d3-3618-406b-b010-2b873c8b3c70"
        ],
        "x-ms-correlation-request-id": [
          "724571d3-3618-406b-b010-2b873c8b3c70"
        ],
        "x-ms-routing-request-id": [
          "WESTUS2:20160804T180217Z:724571d3-3618-406b-b010-2b873c8b3c70"
=======
          "14887"
        ],
        "x-ms-request-id": [
          "3f561bd9-183e-4a99-a33b-3a3101a88217"
        ],
        "x-ms-correlation-request-id": [
          "3f561bd9-183e-4a99-a33b-3a3101a88217"
        ],
        "x-ms-routing-request-id": [
          "CENTRALUS:20160901T165922Z:3f561bd9-183e-4a99-a33b-3a3101a88217"
>>>>>>> bbd08862
        ],
        "Strict-Transport-Security": [
          "max-age=31536000; includeSubDomains"
        ]
      },
      "StatusCode": 404
    },
    {
<<<<<<< HEAD
      "RequestUri": "/subscriptions/53d9063d-87ae-4ea8-be90-3686c3b8669f/resourcegroups/datalakerg17809?api-version=2015-11-01",
      "EncodedRequestUri": "L3N1YnNjcmlwdGlvbnMvNTNkOTA2M2QtODdhZS00ZWE4LWJlOTAtMzY4NmMzYjg2NjlmL3Jlc291cmNlZ3JvdXBzL2RhdGFsYWtlcmcxNzgwOT9hcGktdmVyc2lvbj0yMDE1LTExLTAx",
=======
      "RequestUri": "/subscriptions/90585f39-ab85-4921-bb37-0468f7efd1dd/resourcegroups/datalakerg19001?api-version=2015-11-01",
      "EncodedRequestUri": "L3N1YnNjcmlwdGlvbnMvOTA1ODVmMzktYWI4NS00OTIxLWJiMzctMDQ2OGY3ZWZkMWRkL3Jlc291cmNlZ3JvdXBzL2RhdGFsYWtlcmcxOTAwMT9hcGktdmVyc2lvbj0yMDE1LTExLTAx",
>>>>>>> bbd08862
      "RequestMethod": "GET",
      "RequestBody": "",
      "RequestHeaders": {
        "x-ms-client-request-id": [
<<<<<<< HEAD
          "4ad42330-0750-44bf-9fda-bd74ea57950b"
=======
          "07fe9681-f1e1-4b27-915b-4ec3f20ee866"
>>>>>>> bbd08862
        ],
        "accept-language": [
          "en-US"
        ],
        "User-Agent": [
          "Microsoft.Azure.Management.Resources.ResourceManagementClient/1.0.0-preview"
        ]
      },
<<<<<<< HEAD
      "ResponseBody": "{\r\n  \"id\": \"/subscriptions/53d9063d-87ae-4ea8-be90-3686c3b8669f/resourceGroups/datalakerg17809\",\r\n  \"name\": \"datalakerg17809\",\r\n  \"location\": \"eastus2\",\r\n  \"properties\": {\r\n    \"provisioningState\": \"Succeeded\"\r\n  }\r\n}",
=======
      "ResponseBody": "{\r\n  \"id\": \"/subscriptions/90585f39-ab85-4921-bb37-0468f7efd1dd/resourceGroups/datalakerg19001\",\r\n  \"name\": \"datalakerg19001\",\r\n  \"location\": \"eastus2\",\r\n  \"properties\": {\r\n    \"provisioningState\": \"Succeeded\"\r\n  }\r\n}",
>>>>>>> bbd08862
      "ResponseHeaders": {
        "Content-Type": [
          "application/json; charset=utf-8"
        ],
        "Expires": [
          "-1"
        ],
        "Cache-Control": [
          "no-cache"
        ],
        "Date": [
<<<<<<< HEAD
          "Thu, 04 Aug 2016 18:02:17 GMT"
=======
          "Thu, 01 Sep 2016 16:59:21 GMT"
>>>>>>> bbd08862
        ],
        "Pragma": [
          "no-cache"
        ],
        "Vary": [
          "Accept-Encoding"
        ],
        "x-ms-ratelimit-remaining-subscription-reads": [
<<<<<<< HEAD
          "14985"
        ],
        "x-ms-request-id": [
          "3c6e4daa-1d89-4647-ad69-bc3ba1a0d706"
        ],
        "x-ms-correlation-request-id": [
          "3c6e4daa-1d89-4647-ad69-bc3ba1a0d706"
        ],
        "x-ms-routing-request-id": [
          "WESTUS2:20160804T180217Z:3c6e4daa-1d89-4647-ad69-bc3ba1a0d706"
=======
          "14886"
        ],
        "x-ms-request-id": [
          "7107a468-834a-4043-aa24-e54acf7cc98a"
        ],
        "x-ms-correlation-request-id": [
          "7107a468-834a-4043-aa24-e54acf7cc98a"
        ],
        "x-ms-routing-request-id": [
          "CENTRALUS:20160901T165922Z:7107a468-834a-4043-aa24-e54acf7cc98a"
>>>>>>> bbd08862
        ],
        "Strict-Transport-Security": [
          "max-age=31536000; includeSubDomains"
        ]
      },
      "StatusCode": 200
    },
    {
<<<<<<< HEAD
      "RequestUri": "/subscriptions/53d9063d-87ae-4ea8-be90-3686c3b8669f/resourcegroups/datalakerg17809?api-version=2015-11-01",
      "EncodedRequestUri": "L3N1YnNjcmlwdGlvbnMvNTNkOTA2M2QtODdhZS00ZWE4LWJlOTAtMzY4NmMzYjg2NjlmL3Jlc291cmNlZ3JvdXBzL2RhdGFsYWtlcmcxNzgwOT9hcGktdmVyc2lvbj0yMDE1LTExLTAx",
=======
      "RequestUri": "/subscriptions/90585f39-ab85-4921-bb37-0468f7efd1dd/resourcegroups/datalakerg19001?api-version=2015-11-01",
      "EncodedRequestUri": "L3N1YnNjcmlwdGlvbnMvOTA1ODVmMzktYWI4NS00OTIxLWJiMzctMDQ2OGY3ZWZkMWRkL3Jlc291cmNlZ3JvdXBzL2RhdGFsYWtlcmcxOTAwMT9hcGktdmVyc2lvbj0yMDE1LTExLTAx",
>>>>>>> bbd08862
      "RequestMethod": "PUT",
      "RequestBody": "{\r\n  \"location\": \"East US 2\"\r\n}",
      "RequestHeaders": {
        "Content-Type": [
          "application/json; charset=utf-8"
        ],
        "Content-Length": [
          "31"
        ],
        "x-ms-client-request-id": [
<<<<<<< HEAD
          "193ca6c4-c852-48d3-871b-55b3144086ca"
=======
          "ff7cdbdb-74de-4c21-8a28-ca904d729d5d"
>>>>>>> bbd08862
        ],
        "accept-language": [
          "en-US"
        ],
        "User-Agent": [
          "Microsoft.Azure.Management.Resources.ResourceManagementClient/1.0.0-preview"
        ]
      },
<<<<<<< HEAD
      "ResponseBody": "{\r\n  \"id\": \"/subscriptions/53d9063d-87ae-4ea8-be90-3686c3b8669f/resourceGroups/datalakerg17809\",\r\n  \"name\": \"datalakerg17809\",\r\n  \"location\": \"eastus2\",\r\n  \"properties\": {\r\n    \"provisioningState\": \"Succeeded\"\r\n  }\r\n}",
=======
      "ResponseBody": "{\r\n  \"id\": \"/subscriptions/90585f39-ab85-4921-bb37-0468f7efd1dd/resourceGroups/datalakerg19001\",\r\n  \"name\": \"datalakerg19001\",\r\n  \"location\": \"eastus2\",\r\n  \"properties\": {\r\n    \"provisioningState\": \"Succeeded\"\r\n  }\r\n}",
>>>>>>> bbd08862
      "ResponseHeaders": {
        "Content-Length": [
          "184"
        ],
        "Content-Type": [
          "application/json; charset=utf-8"
        ],
        "Expires": [
          "-1"
        ],
        "Cache-Control": [
          "no-cache"
        ],
        "Date": [
<<<<<<< HEAD
          "Thu, 04 Aug 2016 18:02:17 GMT"
=======
          "Thu, 01 Sep 2016 16:59:21 GMT"
>>>>>>> bbd08862
        ],
        "Pragma": [
          "no-cache"
        ],
        "x-ms-ratelimit-remaining-subscription-writes": [
<<<<<<< HEAD
          "1189"
        ],
        "x-ms-request-id": [
          "a6bfa5e6-edda-46ca-8c18-6519b3a42688"
        ],
        "x-ms-correlation-request-id": [
          "a6bfa5e6-edda-46ca-8c18-6519b3a42688"
        ],
        "x-ms-routing-request-id": [
          "WESTUS2:20160804T180217Z:a6bfa5e6-edda-46ca-8c18-6519b3a42688"
=======
          "1104"
        ],
        "x-ms-request-id": [
          "2f3a406b-995a-4797-b854-f9ec41344ed8"
        ],
        "x-ms-correlation-request-id": [
          "2f3a406b-995a-4797-b854-f9ec41344ed8"
        ],
        "x-ms-routing-request-id": [
          "CENTRALUS:20160901T165922Z:2f3a406b-995a-4797-b854-f9ec41344ed8"
>>>>>>> bbd08862
        ],
        "Strict-Transport-Security": [
          "max-age=31536000; includeSubDomains"
        ]
      },
      "StatusCode": 201
    },
    {
<<<<<<< HEAD
      "RequestUri": "/subscriptions/53d9063d-87ae-4ea8-be90-3686c3b8669f/resourceGroups/datalakerg17809/providers/Microsoft.DataLakeStore/accounts/testadlfs17761?api-version=2015-10-01-preview",
      "EncodedRequestUri": "L3N1YnNjcmlwdGlvbnMvNTNkOTA2M2QtODdhZS00ZWE4LWJlOTAtMzY4NmMzYjg2NjlmL3Jlc291cmNlR3JvdXBzL2RhdGFsYWtlcmcxNzgwOS9wcm92aWRlcnMvTWljcm9zb2Z0LkRhdGFMYWtlU3RvcmUvYWNjb3VudHMvdGVzdGFkbGZzMTc3NjE/YXBpLXZlcnNpb249MjAxNS0xMC0wMS1wcmV2aWV3",
=======
      "RequestUri": "/subscriptions/90585f39-ab85-4921-bb37-0468f7efd1dd/resourceGroups/datalakerg19001/providers/Microsoft.DataLakeStore/accounts/testadlfs18810?api-version=2015-10-01-preview",
      "EncodedRequestUri": "L3N1YnNjcmlwdGlvbnMvOTA1ODVmMzktYWI4NS00OTIxLWJiMzctMDQ2OGY3ZWZkMWRkL3Jlc291cmNlR3JvdXBzL2RhdGFsYWtlcmcxOTAwMS9wcm92aWRlcnMvTWljcm9zb2Z0LkRhdGFMYWtlU3RvcmUvYWNjb3VudHMvdGVzdGFkbGZzMTg4MTA/YXBpLXZlcnNpb249MjAxNS0xMC0wMS1wcmV2aWV3",
>>>>>>> bbd08862
      "RequestMethod": "GET",
      "RequestBody": "",
      "RequestHeaders": {
        "x-ms-client-request-id": [
<<<<<<< HEAD
          "e3b69bde-0c72-485a-abaf-fccc7e5c6c26"
=======
          "b3634158-7274-487e-8f6e-29137a18292c"
>>>>>>> bbd08862
        ],
        "accept-language": [
          "en-US"
        ],
        "User-Agent": [
          "Microsoft.Azure.Management.DataLake.Store.DataLakeStoreAccountManagementClient/0.12.5-preview"
        ]
      },
<<<<<<< HEAD
      "ResponseBody": "{\r\n  \"error\": {\r\n    \"code\": \"ResourceNotFound\",\r\n    \"message\": \"The Resource 'Microsoft.DataLakeStore/accounts/testadlfs17761' under resource group 'datalakerg17809' was not found.\"\r\n  }\r\n}",
=======
      "ResponseBody": "{\r\n  \"error\": {\r\n    \"code\": \"ResourceNotFound\",\r\n    \"message\": \"The Resource 'Microsoft.DataLakeStore/accounts/testadlfs18810' under resource group 'datalakerg19001' was not found.\"\r\n  }\r\n}",
>>>>>>> bbd08862
      "ResponseHeaders": {
        "Content-Length": [
          "166"
        ],
        "Content-Type": [
          "application/json; charset=utf-8"
        ],
        "Expires": [
          "-1"
        ],
        "Cache-Control": [
          "no-cache"
        ],
        "Date": [
<<<<<<< HEAD
          "Thu, 04 Aug 2016 18:02:17 GMT"
=======
          "Thu, 01 Sep 2016 16:59:22 GMT"
>>>>>>> bbd08862
        ],
        "Pragma": [
          "no-cache"
        ],
        "x-ms-failure-cause": [
          "gateway"
        ],
        "x-ms-request-id": [
<<<<<<< HEAD
          "85810e4a-6c58-4316-8066-b90bfddcf86b"
        ],
        "x-ms-correlation-request-id": [
          "85810e4a-6c58-4316-8066-b90bfddcf86b"
        ],
        "x-ms-routing-request-id": [
          "WESTUS2:20160804T180217Z:85810e4a-6c58-4316-8066-b90bfddcf86b"
=======
          "08190dfd-2441-4bb2-aa76-e4085d2d17f4"
        ],
        "x-ms-correlation-request-id": [
          "08190dfd-2441-4bb2-aa76-e4085d2d17f4"
        ],
        "x-ms-routing-request-id": [
          "CENTRALUS:20160901T165922Z:08190dfd-2441-4bb2-aa76-e4085d2d17f4"
>>>>>>> bbd08862
        ],
        "Strict-Transport-Security": [
          "max-age=31536000; includeSubDomains"
        ]
      },
      "StatusCode": 404
    },
    {
<<<<<<< HEAD
      "RequestUri": "/subscriptions/53d9063d-87ae-4ea8-be90-3686c3b8669f/resourceGroups/datalakerg17809/providers/Microsoft.DataLakeStore/accounts/testadlfs17761?api-version=2015-10-01-preview",
      "EncodedRequestUri": "L3N1YnNjcmlwdGlvbnMvNTNkOTA2M2QtODdhZS00ZWE4LWJlOTAtMzY4NmMzYjg2NjlmL3Jlc291cmNlR3JvdXBzL2RhdGFsYWtlcmcxNzgwOS9wcm92aWRlcnMvTWljcm9zb2Z0LkRhdGFMYWtlU3RvcmUvYWNjb3VudHMvdGVzdGFkbGZzMTc3NjE/YXBpLXZlcnNpb249MjAxNS0xMC0wMS1wcmV2aWV3",
      "RequestMethod": "PUT",
      "RequestBody": "{\r\n  \"location\": \"East US 2\",\r\n  \"name\": \"testadlfs17761\"\r\n}",
=======
      "RequestUri": "/subscriptions/90585f39-ab85-4921-bb37-0468f7efd1dd/resourceGroups/datalakerg19001/providers/Microsoft.DataLakeStore/accounts/testadlfs18810?api-version=2015-10-01-preview",
      "EncodedRequestUri": "L3N1YnNjcmlwdGlvbnMvOTA1ODVmMzktYWI4NS00OTIxLWJiMzctMDQ2OGY3ZWZkMWRkL3Jlc291cmNlR3JvdXBzL2RhdGFsYWtlcmcxOTAwMS9wcm92aWRlcnMvTWljcm9zb2Z0LkRhdGFMYWtlU3RvcmUvYWNjb3VudHMvdGVzdGFkbGZzMTg4MTA/YXBpLXZlcnNpb249MjAxNS0xMC0wMS1wcmV2aWV3",
      "RequestMethod": "GET",
      "RequestBody": "",
      "RequestHeaders": {
        "User-Agent": [
          "Microsoft.Azure.Management.DataLake.Store.DataLakeStoreAccountManagementClient/0.12.5-preview"
        ]
      },
      "ResponseBody": "{\r\n  \"properties\": {\r\n    \"firewallState\": \"Disabled\",\r\n    \"firewallRules\": [],\r\n    \"trustedIdProviderState\": \"Disabled\",\r\n    \"trustedIdProviders\": [],\r\n    \"encryptionConfig\": {},\r\n    \"provisioningState\": \"Succeeded\",\r\n    \"state\": \"Active\",\r\n    \"endpoint\": \"testadlfs18810.caboaccountdogfood.net\",\r\n    \"accountId\": \"1c27f27b-e4fa-4922-b873-8823f5e13a88\",\r\n    \"creationTime\": \"2016-09-01T16:59:24.7209427Z\",\r\n    \"lastModifiedTime\": \"2016-09-01T16:59:24.7209427Z\"\r\n  },\r\n  \"location\": \"East US 2\",\r\n  \"tags\": null,\r\n  \"id\": \"/subscriptions/90585f39-ab85-4921-bb37-0468f7efd1dd/resourceGroups/datalakerg19001/providers/Microsoft.DataLakeStore/accounts/testadlfs18810\",\r\n  \"name\": \"testadlfs18810\",\r\n  \"type\": \"Microsoft.DataLakeStore/accounts\"\r\n}",
      "ResponseHeaders": {
        "Content-Type": [
          "application/json"
        ],
        "Expires": [
          "-1"
        ],
        "Cache-Control": [
          "no-cache"
        ],
        "Connection": [
          "close"
        ],
        "Date": [
          "Thu, 01 Sep 2016 16:59:53 GMT"
        ],
        "Pragma": [
          "no-cache"
        ],
        "Server": [
          "Microsoft-IIS/8.5"
        ],
        "Vary": [
          "Accept-Encoding"
        ],
        "x-ms-request-id": [
          "ad5a9e4b-0698-46ef-b3b0-7fe2dfb075ff"
        ],
        "X-AspNet-Version": [
          "4.0.30319"
        ],
        "X-Powered-By": [
          "ASP.NET"
        ],
        "x-ms-ratelimit-remaining-subscription-reads": [
          "14864"
        ],
        "x-ms-correlation-request-id": [
          "fa2a31d9-36a2-4f03-bc49-c3f23f44fd9d"
        ],
        "x-ms-routing-request-id": [
          "CENTRALUS:20160901T165953Z:fa2a31d9-36a2-4f03-bc49-c3f23f44fd9d"
        ],
        "Strict-Transport-Security": [
          "max-age=31536000; includeSubDomains"
        ]
      },
      "StatusCode": 200
    },
    {
      "RequestUri": "/subscriptions/90585f39-ab85-4921-bb37-0468f7efd1dd/resourceGroups/datalakerg19001/providers/Microsoft.DataLakeStore/accounts/testadlfs18810?api-version=2015-10-01-preview",
      "EncodedRequestUri": "L3N1YnNjcmlwdGlvbnMvOTA1ODVmMzktYWI4NS00OTIxLWJiMzctMDQ2OGY3ZWZkMWRkL3Jlc291cmNlR3JvdXBzL2RhdGFsYWtlcmcxOTAwMS9wcm92aWRlcnMvTWljcm9zb2Z0LkRhdGFMYWtlU3RvcmUvYWNjb3VudHMvdGVzdGFkbGZzMTg4MTA/YXBpLXZlcnNpb249MjAxNS0xMC0wMS1wcmV2aWV3",
      "RequestMethod": "GET",
      "RequestBody": "",
      "RequestHeaders": {
        "x-ms-client-request-id": [
          "72e46b1f-cb8d-4c7a-9e50-8e2802b6292f"
        ],
        "accept-language": [
          "en-US"
        ],
        "User-Agent": [
          "Microsoft.Azure.Management.DataLake.Store.DataLakeStoreAccountManagementClient/0.12.5-preview"
        ]
      },
      "ResponseBody": "{\r\n  \"properties\": {\r\n    \"firewallState\": \"Disabled\",\r\n    \"firewallRules\": [],\r\n    \"trustedIdProviderState\": \"Disabled\",\r\n    \"trustedIdProviders\": [],\r\n    \"encryptionConfig\": {},\r\n    \"provisioningState\": \"Succeeded\",\r\n    \"state\": \"Active\",\r\n    \"endpoint\": \"testadlfs18810.caboaccountdogfood.net\",\r\n    \"accountId\": \"1c27f27b-e4fa-4922-b873-8823f5e13a88\",\r\n    \"creationTime\": \"2016-09-01T16:59:24.7209427Z\",\r\n    \"lastModifiedTime\": \"2016-09-01T16:59:24.7209427Z\"\r\n  },\r\n  \"location\": \"East US 2\",\r\n  \"tags\": null,\r\n  \"id\": \"/subscriptions/90585f39-ab85-4921-bb37-0468f7efd1dd/resourceGroups/datalakerg19001/providers/Microsoft.DataLakeStore/accounts/testadlfs18810\",\r\n  \"name\": \"testadlfs18810\",\r\n  \"type\": \"Microsoft.DataLakeStore/accounts\"\r\n}",
      "ResponseHeaders": {
        "Content-Type": [
          "application/json"
        ],
        "Expires": [
          "-1"
        ],
        "Cache-Control": [
          "no-cache"
        ],
        "Connection": [
          "close"
        ],
        "Date": [
          "Thu, 01 Sep 2016 16:59:54 GMT"
        ],
        "Pragma": [
          "no-cache"
        ],
        "Server": [
          "Microsoft-IIS/8.5"
        ],
        "Vary": [
          "Accept-Encoding"
        ],
        "x-ms-request-id": [
          "5fb2074a-130f-4894-aa8a-b905cf1a4958"
        ],
        "X-AspNet-Version": [
          "4.0.30319"
        ],
        "X-Powered-By": [
          "ASP.NET"
        ],
        "x-ms-ratelimit-remaining-subscription-reads": [
          "14872"
        ],
        "x-ms-correlation-request-id": [
          "a10cc2a7-29a7-46cf-bad8-7078d25c34af"
        ],
        "x-ms-routing-request-id": [
          "CENTRALUS:20160901T165954Z:a10cc2a7-29a7-46cf-bad8-7078d25c34af"
        ],
        "Strict-Transport-Security": [
          "max-age=31536000; includeSubDomains"
        ]
      },
      "StatusCode": 200
    },
    {
      "RequestUri": "/subscriptions/90585f39-ab85-4921-bb37-0468f7efd1dd/resourceGroups/datalakerg19001/providers/Microsoft.DataLakeStore/accounts/testadlfs18810?api-version=2015-10-01-preview",
      "EncodedRequestUri": "L3N1YnNjcmlwdGlvbnMvOTA1ODVmMzktYWI4NS00OTIxLWJiMzctMDQ2OGY3ZWZkMWRkL3Jlc291cmNlR3JvdXBzL2RhdGFsYWtlcmcxOTAwMS9wcm92aWRlcnMvTWljcm9zb2Z0LkRhdGFMYWtlU3RvcmUvYWNjb3VudHMvdGVzdGFkbGZzMTg4MTA/YXBpLXZlcnNpb249MjAxNS0xMC0wMS1wcmV2aWV3",
      "RequestMethod": "PUT",
      "RequestBody": "{\r\n  \"location\": \"East US 2\",\r\n  \"name\": \"testadlfs18810\"\r\n}",
>>>>>>> bbd08862
      "RequestHeaders": {
        "Content-Type": [
          "application/json; charset=utf-8"
        ],
        "Content-Length": [
          "60"
        ],
        "x-ms-client-request-id": [
<<<<<<< HEAD
          "6ef2dd21-2033-488d-87c0-8ca03c6dd542"
=======
          "3a27dfb7-a0d8-48f1-b4a1-b3b2d6eeb236"
>>>>>>> bbd08862
        ],
        "accept-language": [
          "en-US"
        ],
        "User-Agent": [
          "Microsoft.Azure.Management.DataLake.Store.DataLakeStoreAccountManagementClient/0.12.5-preview"
        ]
      },
<<<<<<< HEAD
      "ResponseBody": "{\r\n  \"error\": {\r\n    \"code\": \"ExceededMaxAccountCount\",\r\n    \"message\": \"The subscription has exceeded the maximum number of allowed resources.\"\r\n  }\r\n}",
=======
      "ResponseBody": "{\r\n  \"properties\": {\r\n    \"provisioningState\": \"Creating\",\r\n    \"state\": null,\r\n    \"endpoint\": null,\r\n    \"accountId\": \"1c27f27b-e4fa-4922-b873-8823f5e13a88\",\r\n    \"creationTime\": null,\r\n    \"lastModifiedTime\": null\r\n  },\r\n  \"location\": \"East US 2\",\r\n  \"tags\": null,\r\n  \"id\": \"/subscriptions/90585f39-ab85-4921-bb37-0468f7efd1dd/resourceGroups/datalakerg19001/providers/Microsoft.DataLakeStore/accounts/testadlfs18810\",\r\n  \"name\": \"testadlfs18810\",\r\n  \"type\": \"Microsoft.DataLakeStore/accounts\"\r\n}",
>>>>>>> bbd08862
      "ResponseHeaders": {
        "Content-Length": [
          "127"
        ],
        "Content-Type": [
          "application/json"
        ],
        "Expires": [
          "-1"
        ],
        "Cache-Control": [
          "no-cache"
        ],
        "Connection": [
          "close"
        ],
        "Date": [
<<<<<<< HEAD
          "Thu, 04 Aug 2016 18:02:19 GMT"
=======
          "Thu, 01 Sep 2016 16:59:23 GMT"
>>>>>>> bbd08862
        ],
        "Pragma": [
          "no-cache"
        ],
<<<<<<< HEAD
        "Server": [
          "Microsoft-IIS/8.5"
        ],
        "x-ms-request-id": [
          "c9cfef52-cb28-46af-bdb3-4a5d7f625568"
=======
        "Location": [
          "https://api-dogfood.resources.windows-int.net/subscriptions/90585f39-ab85-4921-bb37-0468f7efd1dd/resourcegroups/datalakerg19001/providers/Microsoft.DataLakeStore/accounts/testadlfs18810/operationresults/0?api-version=2015-10-01-preview"
        ],
        "Retry-After": [
          "10"
        ],
        "Server": [
          "Microsoft-IIS/8.5"
        ],
        "Azure-AsyncOperation": [
          "https://api-dogfood.resources.windows-int.net/subscriptions/90585f39-ab85-4921-bb37-0468f7efd1dd/providers/Microsoft.DataLakeStore/locations/EastUS2/operationResults/1c27f27b-e4fa-4922-b873-8823f5e13a880?api-version=2015-10-01-preview&expanded=true"
        ],
        "x-ms-request-id": [
          "0d4941ef-3bc2-49bb-8ba9-82205ef4b6af"
>>>>>>> bbd08862
        ],
        "X-AspNet-Version": [
          "4.0.30319"
        ],
        "X-Powered-By": [
          "ASP.NET"
        ],
        "x-ms-ratelimit-remaining-subscription-writes": [
<<<<<<< HEAD
          "1191"
        ],
        "x-ms-correlation-request-id": [
          "5b3d54b1-e16c-4d60-b72b-1dce16f24f3f"
        ],
        "x-ms-routing-request-id": [
          "WESTUS2:20160804T180219Z:5b3d54b1-e16c-4d60-b72b-1dce16f24f3f"
=======
          "1136"
        ],
        "x-ms-correlation-request-id": [
          "2fa638ec-3d76-4561-811a-e2475d636884"
        ],
        "x-ms-routing-request-id": [
          "CENTRALUS:20160901T165923Z:2fa638ec-3d76-4561-811a-e2475d636884"
        ],
        "Strict-Transport-Security": [
          "max-age=31536000; includeSubDomains"
        ]
      },
      "StatusCode": 201
    },
    {
      "RequestUri": "/subscriptions/90585f39-ab85-4921-bb37-0468f7efd1dd/providers/Microsoft.DataLakeStore/locations/EastUS2/operationResults/1c27f27b-e4fa-4922-b873-8823f5e13a880?api-version=2015-10-01-preview&expanded=true",
      "EncodedRequestUri": "L3N1YnNjcmlwdGlvbnMvOTA1ODVmMzktYWI4NS00OTIxLWJiMzctMDQ2OGY3ZWZkMWRkL3Byb3ZpZGVycy9NaWNyb3NvZnQuRGF0YUxha2VTdG9yZS9sb2NhdGlvbnMvRWFzdFVTMi9vcGVyYXRpb25SZXN1bHRzLzFjMjdmMjdiLWU0ZmEtNDkyMi1iODczLTg4MjNmNWUxM2E4ODA/YXBpLXZlcnNpb249MjAxNS0xMC0wMS1wcmV2aWV3JmV4cGFuZGVkPXRydWU=",
      "RequestMethod": "GET",
      "RequestBody": "",
      "RequestHeaders": {
        "User-Agent": [
          "Microsoft.Azure.Management.DataLake.Store.DataLakeStoreAccountManagementClient/0.12.5-preview"
        ]
      },
      "ResponseBody": "{\r\n  \"status\": \"Succeeded\"\r\n}",
      "ResponseHeaders": {
        "Content-Type": [
          "application/json"
        ],
        "Expires": [
          "-1"
        ],
        "Cache-Control": [
          "no-cache"
        ],
        "Connection": [
          "close"
        ],
        "Date": [
          "Thu, 01 Sep 2016 16:59:53 GMT"
        ],
        "Pragma": [
          "no-cache"
        ],
        "Server": [
          "Microsoft-IIS/8.5"
        ],
        "Vary": [
          "Accept-Encoding"
        ],
        "x-ms-request-id": [
          "4a60b5c4-747e-4c97-834e-d5648a89be59"
        ],
        "X-AspNet-Version": [
          "4.0.30319"
        ],
        "X-Powered-By": [
          "ASP.NET"
        ],
        "x-ms-ratelimit-remaining-subscription-reads": [
          "14885"
        ],
        "x-ms-correlation-request-id": [
          "9c1b9645-7a0f-4187-9120-c220bfdcc3b8"
        ],
        "x-ms-routing-request-id": [
          "CENTRALUS:20160901T165953Z:9c1b9645-7a0f-4187-9120-c220bfdcc3b8"
>>>>>>> bbd08862
        ],
        "Strict-Transport-Security": [
          "max-age=31536000; includeSubDomains"
        ]
      },
<<<<<<< HEAD
      "StatusCode": 409
=======
      "StatusCode": 200
    },
    {
      "RequestUri": "/webhdfs/v1/SDKTestFolder01%2FSDKTestFile01.txt68?op=CREATE&write=true&api-version=2015-10-01-preview",
      "EncodedRequestUri": "L3dlYmhkZnMvdjEvU0RLVGVzdEZvbGRlcjAxJTJGU0RLVGVzdEZpbGUwMS50eHQ2OD9vcD1DUkVBVEUmd3JpdGU9dHJ1ZSZhcGktdmVyc2lvbj0yMDE1LTEwLTAxLXByZXZpZXc=",
      "RequestMethod": "PUT",
      "RequestBody": "These are some random test contents 1234!@",
      "RequestHeaders": {
        "Content-Type": [
          "application/octet-stream"
        ],
        "x-ms-client-request-id": [
          "01fa3498-95a9-4569-9fef-f67430d5d394"
        ],
        "Transfer-Encoding": [
          "chunked"
        ],
        "accept-language": [
          "en-US"
        ],
        "User-Agent": [
          "Microsoft.Azure.Management.DataLake.Store.DataLakeStoreFileSystemManagementClient/0.12.5-preview"
        ]
      },
      "ResponseBody": "",
      "ResponseHeaders": {
        "Content-Length": [
          "0"
        ],
        "Expires": [
          "-1"
        ],
        "Cache-Control": [
          "no-cache"
        ],
        "Date": [
          "Thu, 01 Sep 2016 16:59:56 GMT"
        ],
        "Pragma": [
          "no-cache"
        ],
        "Location": [
          "https://testadlfs18810.caboaccountdogfood.net/webhdfs/v1/SDKTestFolder01/SDKTestFile01.txt68?op=CREATE&write=true&api-version=2015-10-01-preview"
        ],
        "x-ms-request-id": [
          "58b32866-617b-41cc-b611-c5cd40659a21"
        ],
        "ContentLength": [
          "0"
        ],
        "Server-Perf": [
          "[58b32866-617b-41cc-b611-c5cd40659a21][ AuthTime::1307.46405008481::PostAuthTime::342.583809001614 ][S-HdfsGetFileStatusV2 :: 00:00:145 ms]%0a[S-FsOpenStream :: 00:00:154 ms]%0a[S-FsAppendStream :: 00:00:150 ms]%0a[BufferingTime :: 00:00:001 ms]%0a[WriteTime :: 00:00:150 ms]%0a[S-FsAppendStream :: 00:00:032 ms]%0a[S-FsCloseHandle :: 00:00:001 ms]%0a[CREATE :: 00:00:487 ms]%0a"
        ],
        "x-ms-webhdfs-version": [
          "16.07.18.01"
        ],
        "Status": [
          "0x0"
        ],
        "X-Content-Type-Options": [
          "nosniff"
        ],
        "Strict-Transport-Security": [
          "max-age=15724800; includeSubDomains"
        ]
      },
      "StatusCode": 201
    },
    {
      "RequestUri": "/webhdfs/v1/SDKTestFolder01%2FSDKTestFile01.txt68?op=MSGETFILESTATUS&api-version=2015-10-01-preview",
      "EncodedRequestUri": "L3dlYmhkZnMvdjEvU0RLVGVzdEZvbGRlcjAxJTJGU0RLVGVzdEZpbGUwMS50eHQ2OD9vcD1NU0dFVEZJTEVTVEFUVVMmYXBpLXZlcnNpb249MjAxNS0xMC0wMS1wcmV2aWV3",
      "RequestMethod": "GET",
      "RequestBody": "",
      "RequestHeaders": {
        "x-ms-client-request-id": [
          "952d1809-174d-4518-a54f-adfc36943cfd"
        ],
        "accept-language": [
          "en-US"
        ],
        "User-Agent": [
          "Microsoft.Azure.Management.DataLake.Store.DataLakeStoreFileSystemManagementClient/0.12.5-preview"
        ]
      },
      "ResponseBody": "{\r\n  \"FileStatus\": {\r\n    \"length\": 42,\r\n    \"pathSuffix\": \"\",\r\n    \"type\": \"FILE\",\r\n    \"blockSize\": 268435456,\r\n    \"accessTime\": 1472749196080,\r\n    \"modificationTime\": 1472749196350,\r\n    \"replication\": 1,\r\n    \"permission\": \"770\",\r\n    \"owner\": \"6c239a52-63a0-4219-bcdc-c1ce354f95d4\",\r\n    \"group\": \"6c239a52-63a0-4219-bcdc-c1ce354f95d4\",\r\n    \"expirationTime\": 0\r\n  }\r\n}",
      "ResponseHeaders": {
        "Content-Length": [
          "288"
        ],
        "Content-Type": [
          "application/json; charset=utf-8"
        ],
        "Expires": [
          "-1"
        ],
        "Cache-Control": [
          "no-cache"
        ],
        "Date": [
          "Thu, 01 Sep 2016 16:59:56 GMT"
        ],
        "Pragma": [
          "no-cache"
        ],
        "x-ms-request-id": [
          "eae58809-e00f-4995-a7dd-39b9f83530f0"
        ],
        "Server-Perf": [
          "[eae58809-e00f-4995-a7dd-39b9f83530f0][ AuthTime::0::PostAuthTime::0 ][S-HdfsGetFileStatusV2 :: 00:00:020 ms]%0a[MSGETFILESTATUS :: 00:00:020 ms]%0a"
        ],
        "x-ms-webhdfs-version": [
          "16.07.18.01"
        ],
        "Status": [
          "0x0"
        ],
        "X-Content-Type-Options": [
          "nosniff"
        ],
        "Strict-Transport-Security": [
          "max-age=15724800; includeSubDomains"
        ]
      },
      "StatusCode": 200
    },
    {
      "RequestUri": "/webhdfs/v1/SDKTestFolder01%2FSDKTestFile01.txt68?op=MSGETFILESTATUS&api-version=2015-10-01-preview",
      "EncodedRequestUri": "L3dlYmhkZnMvdjEvU0RLVGVzdEZvbGRlcjAxJTJGU0RLVGVzdEZpbGUwMS50eHQ2OD9vcD1NU0dFVEZJTEVTVEFUVVMmYXBpLXZlcnNpb249MjAxNS0xMC0wMS1wcmV2aWV3",
      "RequestMethod": "GET",
      "RequestBody": "",
      "RequestHeaders": {
        "x-ms-client-request-id": [
          "7176a005-73b3-4948-90ca-60e6fb777c61"
        ],
        "accept-language": [
          "en-US"
        ],
        "User-Agent": [
          "Microsoft.Azure.Management.DataLake.Store.DataLakeStoreFileSystemManagementClient/0.12.5-preview"
        ]
      },
      "ResponseBody": "{\r\n  \"RemoteException\": {\r\n    \"exception\": \"FileNotFoundException\",\r\n    \"message\": \"File/Folder does not exist: /SDKTestFolder01/SDKTestFile01.txt68 [7514d58c-ce14-44c4-a3bc-44406fc3c576][2016-09-01T09:59:58.3455513-07:00]\",\r\n    \"javaClassName\": \"java.io.FileNotFoundException\"\r\n  }\r\n}",
      "ResponseHeaders": {
        "Content-Length": [
          "256"
        ],
        "Content-Type": [
          "application/json; charset=utf-8"
        ],
        "Expires": [
          "-1"
        ],
        "Cache-Control": [
          "no-cache"
        ],
        "Date": [
          "Thu, 01 Sep 2016 16:59:58 GMT"
        ],
        "Pragma": [
          "no-cache"
        ],
        "x-ms-request-id": [
          "7514d58c-ce14-44c4-a3bc-44406fc3c576"
        ],
        "Server-Perf": [
          "[7514d58c-ce14-44c4-a3bc-44406fc3c576][ AuthTime::0::PostAuthTime::0 ][S-HdfsGetFileStatusV2 :: 00:00:038 ms]%0a[MSGETFILESTATUS :: 00:00:039 ms]%0a"
        ],
        "x-ms-webhdfs-version": [
          "16.07.18.01"
        ],
        "Status": [
          "0x8309000A"
        ],
        "X-Content-Type-Options": [
          "nosniff"
        ],
        "Strict-Transport-Security": [
          "max-age=15724800; includeSubDomains"
        ]
      },
      "StatusCode": 404
    },
    {
      "RequestUri": "/webhdfs/v1/SDKTestFolder01%2FSDKTestFile01.txt874?op=CREATE&write=true&api-version=2015-10-01-preview",
      "EncodedRequestUri": "L3dlYmhkZnMvdjEvU0RLVGVzdEZvbGRlcjAxJTJGU0RLVGVzdEZpbGUwMS50eHQ4NzQ/b3A9Q1JFQVRFJndyaXRlPXRydWUmYXBpLXZlcnNpb249MjAxNS0xMC0wMS1wcmV2aWV3",
      "RequestMethod": "PUT",
      "RequestBody": "These are some random test contents 1234!@",
      "RequestHeaders": {
        "Content-Type": [
          "application/octet-stream"
        ],
        "x-ms-client-request-id": [
          "bbac2805-3ac5-4145-882b-2cb8221d49cf"
        ],
        "Transfer-Encoding": [
          "chunked"
        ],
        "accept-language": [
          "en-US"
        ],
        "User-Agent": [
          "Microsoft.Azure.Management.DataLake.Store.DataLakeStoreFileSystemManagementClient/0.12.5-preview"
        ]
      },
      "ResponseBody": "",
      "ResponseHeaders": {
        "Content-Length": [
          "0"
        ],
        "Expires": [
          "-1"
        ],
        "Cache-Control": [
          "no-cache"
        ],
        "Date": [
          "Thu, 01 Sep 2016 16:59:56 GMT"
        ],
        "Pragma": [
          "no-cache"
        ],
        "Location": [
          "https://testadlfs18810.caboaccountdogfood.net/webhdfs/v1/SDKTestFolder01/SDKTestFile01.txt874?op=CREATE&write=true&api-version=2015-10-01-preview"
        ],
        "x-ms-request-id": [
          "7d9efdd2-c5ef-43fc-866e-8b6fdd31fcee"
        ],
        "ContentLength": [
          "0"
        ],
        "Server-Perf": [
          "[7d9efdd2-c5ef-43fc-866e-8b6fdd31fcee][ AuthTime::0::PostAuthTime::0 ][S-HdfsGetFileStatusV2 :: 00:00:009 ms]%0a[S-FsOpenStream :: 00:00:071 ms]%0a[S-FsAppendStream :: 00:00:164 ms]%0a[BufferingTime :: 00:00:001 ms]%0a[WriteTime :: 00:00:165 ms]%0a[S-FsAppendStream :: 00:00:018 ms]%0a[S-FsCloseHandle :: 00:00:001 ms]%0a[CREATE :: 00:00:269 ms]%0a"
        ],
        "x-ms-webhdfs-version": [
          "16.07.18.01"
        ],
        "Status": [
          "0x0"
        ],
        "X-Content-Type-Options": [
          "nosniff"
        ],
        "Strict-Transport-Security": [
          "max-age=15724800; includeSubDomains"
        ]
      },
      "StatusCode": 201
    },
    {
      "RequestUri": "/webhdfs/v1/SDKTestFolder01%2FSDKTestFile01.txt874?op=MSGETFILESTATUS&api-version=2015-10-01-preview",
      "EncodedRequestUri": "L3dlYmhkZnMvdjEvU0RLVGVzdEZvbGRlcjAxJTJGU0RLVGVzdEZpbGUwMS50eHQ4NzQ/b3A9TVNHRVRGSUxFU1RBVFVTJmFwaS12ZXJzaW9uPTIwMTUtMTAtMDEtcHJldmlldw==",
      "RequestMethod": "GET",
      "RequestBody": "",
      "RequestHeaders": {
        "x-ms-client-request-id": [
          "f868d4dc-a356-4240-81b0-b7d8e2d7855c"
        ],
        "accept-language": [
          "en-US"
        ],
        "User-Agent": [
          "Microsoft.Azure.Management.DataLake.Store.DataLakeStoreFileSystemManagementClient/0.12.5-preview"
        ]
      },
      "ResponseBody": "{\r\n  \"FileStatus\": {\r\n    \"length\": 42,\r\n    \"pathSuffix\": \"\",\r\n    \"type\": \"FILE\",\r\n    \"blockSize\": 268435456,\r\n    \"accessTime\": 1472749196658,\r\n    \"modificationTime\": 1472749196818,\r\n    \"replication\": 1,\r\n    \"permission\": \"770\",\r\n    \"owner\": \"6c239a52-63a0-4219-bcdc-c1ce354f95d4\",\r\n    \"group\": \"6c239a52-63a0-4219-bcdc-c1ce354f95d4\",\r\n    \"expirationTime\": 0\r\n  }\r\n}",
      "ResponseHeaders": {
        "Content-Length": [
          "288"
        ],
        "Content-Type": [
          "application/json; charset=utf-8"
        ],
        "Expires": [
          "-1"
        ],
        "Cache-Control": [
          "no-cache"
        ],
        "Date": [
          "Thu, 01 Sep 2016 16:59:56 GMT"
        ],
        "Pragma": [
          "no-cache"
        ],
        "x-ms-request-id": [
          "bce92dc9-b71d-49b1-8981-bf7dcfc71564"
        ],
        "Server-Perf": [
          "[bce92dc9-b71d-49b1-8981-bf7dcfc71564][ AuthTime::0::PostAuthTime::0 ][S-HdfsGetFileStatusV2 :: 00:00:020 ms]%0a[MSGETFILESTATUS :: 00:00:021 ms]%0a"
        ],
        "x-ms-webhdfs-version": [
          "16.07.18.01"
        ],
        "Status": [
          "0x0"
        ],
        "X-Content-Type-Options": [
          "nosniff"
        ],
        "Strict-Transport-Security": [
          "max-age=15724800; includeSubDomains"
        ]
      },
      "StatusCode": 200
    },
    {
      "RequestUri": "/webhdfs/v1/SDKTestFolder01%2FSDKTestFile01.txt874?op=MSGETFILESTATUS&api-version=2015-10-01-preview",
      "EncodedRequestUri": "L3dlYmhkZnMvdjEvU0RLVGVzdEZvbGRlcjAxJTJGU0RLVGVzdEZpbGUwMS50eHQ4NzQ/b3A9TVNHRVRGSUxFU1RBVFVTJmFwaS12ZXJzaW9uPTIwMTUtMTAtMDEtcHJldmlldw==",
      "RequestMethod": "GET",
      "RequestBody": "",
      "RequestHeaders": {
        "x-ms-client-request-id": [
          "4fcc9867-cec9-493d-8441-fdaa4b088686"
        ],
        "accept-language": [
          "en-US"
        ],
        "User-Agent": [
          "Microsoft.Azure.Management.DataLake.Store.DataLakeStoreFileSystemManagementClient/0.12.5-preview"
        ]
      },
      "ResponseBody": "{\r\n  \"RemoteException\": {\r\n    \"exception\": \"FileNotFoundException\",\r\n    \"message\": \"File/Folder does not exist: /SDKTestFolder01/SDKTestFile01.txt874 [b7c32861-695e-4735-9f60-0fe7b619caab][2016-09-01T09:59:58.5174264-07:00]\",\r\n    \"javaClassName\": \"java.io.FileNotFoundException\"\r\n  }\r\n}",
      "ResponseHeaders": {
        "Content-Length": [
          "257"
        ],
        "Content-Type": [
          "application/json; charset=utf-8"
        ],
        "Expires": [
          "-1"
        ],
        "Cache-Control": [
          "no-cache"
        ],
        "Date": [
          "Thu, 01 Sep 2016 16:59:58 GMT"
        ],
        "Pragma": [
          "no-cache"
        ],
        "x-ms-request-id": [
          "b7c32861-695e-4735-9f60-0fe7b619caab"
        ],
        "Server-Perf": [
          "[b7c32861-695e-4735-9f60-0fe7b619caab][ AuthTime::1278.8084755491::PostAuthTime::338.306857578373 ][S-HdfsGetFileStatusV2 :: 00:00:008 ms]%0a[MSGETFILESTATUS :: 00:00:009 ms]%0a"
        ],
        "x-ms-webhdfs-version": [
          "16.07.18.01"
        ],
        "Status": [
          "0x8309000A"
        ],
        "X-Content-Type-Options": [
          "nosniff"
        ],
        "Strict-Transport-Security": [
          "max-age=15724800; includeSubDomains"
        ]
      },
      "StatusCode": 404
    },
    {
      "RequestUri": "/webhdfs/v1/SDKTestFolder016863?op=MKDIRS&api-version=2015-10-01-preview",
      "EncodedRequestUri": "L3dlYmhkZnMvdjEvU0RLVGVzdEZvbGRlcjAxNjg2Mz9vcD1NS0RJUlMmYXBpLXZlcnNpb249MjAxNS0xMC0wMS1wcmV2aWV3",
      "RequestMethod": "PUT",
      "RequestBody": "",
      "RequestHeaders": {
        "x-ms-client-request-id": [
          "de7a3802-1a39-4c3c-8cfd-384c9f9a66f1"
        ],
        "accept-language": [
          "en-US"
        ],
        "User-Agent": [
          "Microsoft.Azure.Management.DataLake.Store.DataLakeStoreFileSystemManagementClient/0.12.5-preview"
        ]
      },
      "ResponseBody": "{\r\n  \"boolean\": true\r\n}",
      "ResponseHeaders": {
        "Content-Length": [
          "16"
        ],
        "Content-Type": [
          "application/json; charset=utf-8"
        ],
        "Expires": [
          "-1"
        ],
        "Cache-Control": [
          "no-cache"
        ],
        "Date": [
          "Thu, 01 Sep 2016 16:59:57 GMT"
        ],
        "Pragma": [
          "no-cache"
        ],
        "x-ms-request-id": [
          "7567223e-476b-49b6-8717-1504ba77da1a"
        ],
        "Server-Perf": [
          "[7567223e-476b-49b6-8717-1504ba77da1a][ AuthTime::0::PostAuthTime::0 ][S-HdfsMkdirs :: 00:00:034 ms]%0a[MKDIRS :: 00:00:035 ms]%0a"
        ],
        "x-ms-webhdfs-version": [
          "16.07.18.01"
        ],
        "Status": [
          "0x0"
        ],
        "X-Content-Type-Options": [
          "nosniff"
        ],
        "Strict-Transport-Security": [
          "max-age=15724800; includeSubDomains"
        ]
      },
      "StatusCode": 200
    },
    {
      "RequestUri": "/webhdfs/v1/SDKTestFolder016863%2FSDKTestConcatFile01.txt?sources=SDKTestFolder01%2FSDKTestFile01.txt68%2CSDKTestFolder01%2FSDKTestFile01.txt874&op=CONCAT&api-version=2015-10-01-preview",
      "EncodedRequestUri": "L3dlYmhkZnMvdjEvU0RLVGVzdEZvbGRlcjAxNjg2MyUyRlNES1Rlc3RDb25jYXRGaWxlMDEudHh0P3NvdXJjZXM9U0RLVGVzdEZvbGRlcjAxJTJGU0RLVGVzdEZpbGUwMS50eHQ2OCUyQ1NES1Rlc3RGb2xkZXIwMSUyRlNES1Rlc3RGaWxlMDEudHh0ODc0Jm9wPUNPTkNBVCZhcGktdmVyc2lvbj0yMDE1LTEwLTAxLXByZXZpZXc=",
      "RequestMethod": "POST",
      "RequestBody": "",
      "RequestHeaders": {
        "x-ms-client-request-id": [
          "16554437-af7f-4c36-9ca1-ec027d4d1a03"
        ],
        "accept-language": [
          "en-US"
        ],
        "User-Agent": [
          "Microsoft.Azure.Management.DataLake.Store.DataLakeStoreFileSystemManagementClient/0.12.5-preview"
        ]
      },
      "ResponseBody": "",
      "ResponseHeaders": {
        "Content-Length": [
          "0"
        ],
        "Expires": [
          "-1"
        ],
        "Cache-Control": [
          "no-cache"
        ],
        "Date": [
          "Thu, 01 Sep 2016 16:59:58 GMT"
        ],
        "Pragma": [
          "no-cache"
        ],
        "x-ms-request-id": [
          "9d18b901-fb2b-4b39-bf72-25db2b165c24"
        ],
        "Server-Perf": [
          "[9d18b901-fb2b-4b39-bf72-25db2b165c24][ AuthTime::0::PostAuthTime::0 ][S-HdfsGetFileStatusV2 :: 00:00:010 ms]%0a[S-FsMultiModifyStream :: 00:00:907 ms]%0a[CONCAT :: 00:00:919 ms]%0a"
        ],
        "x-ms-webhdfs-version": [
          "16.07.18.01"
        ],
        "Status": [
          "0x0"
        ],
        "X-Content-Type-Options": [
          "nosniff"
        ],
        "Strict-Transport-Security": [
          "max-age=15724800; includeSubDomains"
        ]
      },
      "StatusCode": 200
    },
    {
      "RequestUri": "/webhdfs/v1/SDKTestFolder016863%2FSDKTestConcatFile01.txt?op=MSGETFILESTATUS&api-version=2015-10-01-preview",
      "EncodedRequestUri": "L3dlYmhkZnMvdjEvU0RLVGVzdEZvbGRlcjAxNjg2MyUyRlNES1Rlc3RDb25jYXRGaWxlMDEudHh0P29wPU1TR0VURklMRVNUQVRVUyZhcGktdmVyc2lvbj0yMDE1LTEwLTAxLXByZXZpZXc=",
      "RequestMethod": "GET",
      "RequestBody": "",
      "RequestHeaders": {
        "x-ms-client-request-id": [
          "2d0235cd-751c-4a6c-8853-6990d0e7e5a3"
        ],
        "accept-language": [
          "en-US"
        ],
        "User-Agent": [
          "Microsoft.Azure.Management.DataLake.Store.DataLakeStoreFileSystemManagementClient/0.12.5-preview"
        ]
      },
      "ResponseBody": "{\r\n  \"FileStatus\": {\r\n    \"length\": 84,\r\n    \"pathSuffix\": \"\",\r\n    \"type\": \"FILE\",\r\n    \"blockSize\": 268435456,\r\n    \"accessTime\": 1472749197267,\r\n    \"modificationTime\": 1472749197346,\r\n    \"replication\": 1,\r\n    \"permission\": \"770\",\r\n    \"owner\": \"6c239a52-63a0-4219-bcdc-c1ce354f95d4\",\r\n    \"group\": \"6c239a52-63a0-4219-bcdc-c1ce354f95d4\",\r\n    \"expirationTime\": 0\r\n  }\r\n}",
      "ResponseHeaders": {
        "Content-Length": [
          "288"
        ],
        "Content-Type": [
          "application/json; charset=utf-8"
        ],
        "Expires": [
          "-1"
        ],
        "Cache-Control": [
          "no-cache"
        ],
        "Date": [
          "Thu, 01 Sep 2016 16:59:58 GMT"
        ],
        "Pragma": [
          "no-cache"
        ],
        "x-ms-request-id": [
          "bf9a6e11-acbe-49d0-af62-b4eacfb1348d"
        ],
        "Server-Perf": [
          "[bf9a6e11-acbe-49d0-af62-b4eacfb1348d][ AuthTime::0::PostAuthTime::0 ][S-HdfsGetFileStatusV2 :: 00:00:021 ms]%0a[MSGETFILESTATUS :: 00:00:021 ms]%0a"
        ],
        "x-ms-webhdfs-version": [
          "16.07.18.01"
        ],
        "Status": [
          "0x0"
        ],
        "X-Content-Type-Options": [
          "nosniff"
        ],
        "Strict-Transport-Security": [
          "max-age=15724800; includeSubDomains"
        ]
      },
      "StatusCode": 200
>>>>>>> bbd08862
    }
  ],
  "Names": {
    ".ctor": [
<<<<<<< HEAD
      "datalakerg17809",
      "testdatalake18400",
      "testadlfs17761"
=======
      "datalakerg19001",
      "testdatalake14947",
      "testadlfs18810"
    ],
    "CreateFile": [
      "SDKTestFolder01/SDKTestFile01.txt68",
      "SDKTestFolder01/SDKTestFile01.txt874"
    ],
    "CreateFolder": [
      "SDKTestFolder016863"
>>>>>>> bbd08862
    ]
  },
  "Variables": {
    "SubscriptionId": "90585f39-ab85-4921-bb37-0468f7efd1dd"
  }
}<|MERGE_RESOLUTION|>--- conflicted
+++ resolved
@@ -7,11 +7,7 @@
       "RequestBody": "",
       "RequestHeaders": {
         "x-ms-client-request-id": [
-<<<<<<< HEAD
-          "70c2c218-19c9-4752-8a68-e0c3be46ef16"
-=======
           "0558e2c7-0a13-4852-a99d-7fc833eb291a"
->>>>>>> bbd08862
         ],
         "accept-language": [
           "en-US"
@@ -20,27 +16,19 @@
           "Microsoft.Azure.Management.Resources.ResourceManagementClient/1.0.0-preview"
         ]
       },
-<<<<<<< HEAD
-      "ResponseBody": "{\r\n  \"id\": \"/subscriptions/53d9063d-87ae-4ea8-be90-3686c3b8669f/providers/Microsoft.DataLakeStore\",\r\n  \"namespace\": \"Microsoft.DataLakeStore\",\r\n  \"resourceTypes\": [\r\n    {\r\n      \"resourceType\": \"operations\",\r\n      \"locations\": [],\r\n      \"apiVersions\": [\r\n        \"2015-10-01-preview\"\r\n      ]\r\n    },\r\n    {\r\n      \"resourceType\": \"accounts\",\r\n      \"locations\": [\r\n        \"East US 2\"\r\n      ],\r\n      \"apiVersions\": [\r\n        \"2015-10-01-preview\"\r\n      ],\r\n      \"capabilities\": \"CrossResourceGroupResourceMove, CrossSubscriptionResourceMove, SystemAssignedResourceIdentity\"\r\n    },\r\n    {\r\n      \"resourceType\": \"accounts/firewallRules\",\r\n      \"locations\": [\r\n        \"East US 2\"\r\n      ],\r\n      \"apiVersions\": [\r\n        \"2015-10-01-preview\"\r\n      ]\r\n    },\r\n    {\r\n      \"resourceType\": \"locations\",\r\n      \"locations\": [],\r\n      \"apiVersions\": [\r\n        \"2015-10-01-preview\"\r\n      ]\r\n    },\r\n    {\r\n      \"resourceType\": \"locations/operationresults\",\r\n      \"locations\": [],\r\n      \"apiVersions\": [\r\n        \"2015-10-01-preview\"\r\n      ]\r\n    },\r\n    {\r\n      \"resourceType\": \"locations/checkNameAvailability\",\r\n      \"locations\": [],\r\n      \"apiVersions\": [\r\n        \"2015-10-01-preview\"\r\n      ]\r\n    },\r\n    {\r\n      \"resourceType\": \"locations/capability\",\r\n      \"locations\": [],\r\n      \"apiVersions\": [\r\n        \"2015-10-01-preview\"\r\n      ]\r\n    }\r\n  ],\r\n  \"registrationState\": \"Registered\"\r\n}",
-=======
       "ResponseBody": "{\r\n  \"id\": \"/subscriptions/90585f39-ab85-4921-bb37-0468f7efd1dd/providers/Microsoft.DataLakeStore\",\r\n  \"namespace\": \"Microsoft.DataLakeStore\",\r\n  \"authorization\": {\r\n    \"applicationId\": \"e9f49c6b-5ce5-44c8-925d-015017e9f7ad\",\r\n    \"roleDefinitionId\": \"41c47f4b-8b45-4522-a73a-d20b16f0f1ec\"\r\n  },\r\n  \"resourceTypes\": [\r\n    {\r\n      \"resourceType\": \"accounts\",\r\n      \"locations\": [\r\n        \"Brazil South\",\r\n        \"East US 2\",\r\n        \"East US\",\r\n        \"West US\",\r\n        \"North Central US\",\r\n        \"South Central US\",\r\n        \"Central US\",\r\n        \"Japan East\",\r\n        \"Japan West\",\r\n        \"North Europe\",\r\n        \"West Europe\",\r\n        \"East Asia\",\r\n        \"Southeast Asia\"\r\n      ],\r\n      \"apiVersions\": [\r\n        \"2015-10-01-preview\"\r\n      ],\r\n      \"capabilities\": \"CrossResourceGroupResourceMove, CrossSubscriptionResourceMove, SystemAssignedResourceIdentity\"\r\n    },\r\n    {\r\n      \"resourceType\": \"accounts/firewallRules\",\r\n      \"locations\": [\r\n        \"Brazil South\",\r\n        \"East US 2\",\r\n        \"East US\",\r\n        \"West US\",\r\n        \"North Central US\",\r\n        \"South Central US\",\r\n        \"Central US\",\r\n        \"Japan East\",\r\n        \"Japan West\",\r\n        \"North Europe\",\r\n        \"West Europe\",\r\n        \"East Asia\",\r\n        \"Southeast Asia\"\r\n      ],\r\n      \"apiVersions\": [\r\n        \"2015-10-01-preview\"\r\n      ]\r\n    },\r\n    {\r\n      \"resourceType\": \"locations\",\r\n      \"locations\": [],\r\n      \"apiVersions\": [\r\n        \"2015-10-01-preview\"\r\n      ]\r\n    },\r\n    {\r\n      \"resourceType\": \"locations/operationresults\",\r\n      \"locations\": [],\r\n      \"apiVersions\": [\r\n        \"2015-10-01-preview\"\r\n      ]\r\n    },\r\n    {\r\n      \"resourceType\": \"locations/checkNameAvailability\",\r\n      \"locations\": [],\r\n      \"apiVersions\": [\r\n        \"2015-10-01-preview\"\r\n      ]\r\n    },\r\n    {\r\n      \"resourceType\": \"locations/capability\",\r\n      \"locations\": [],\r\n      \"apiVersions\": [\r\n        \"2015-10-01-preview\"\r\n      ]\r\n    },\r\n    {\r\n      \"resourceType\": \"operations\",\r\n      \"locations\": [],\r\n      \"apiVersions\": [\r\n        \"2015-10-01-preview\"\r\n      ]\r\n    }\r\n  ],\r\n  \"registrationState\": \"Registered\"\r\n}",
->>>>>>> bbd08862
-      "ResponseHeaders": {
-        "Content-Type": [
-          "application/json; charset=utf-8"
-        ],
-        "Expires": [
-          "-1"
-        ],
-        "Cache-Control": [
-          "no-cache"
-        ],
-        "Date": [
-<<<<<<< HEAD
-          "Thu, 04 Aug 2016 18:02:16 GMT"
-=======
+      "ResponseHeaders": {
+        "Content-Type": [
+          "application/json; charset=utf-8"
+        ],
+        "Expires": [
+          "-1"
+        ],
+        "Cache-Control": [
+          "no-cache"
+        ],
+        "Date": [
           "Thu, 01 Sep 2016 16:59:21 GMT"
->>>>>>> bbd08862
         ],
         "Pragma": [
           "no-cache"
@@ -49,18 +37,6 @@
           "Accept-Encoding"
         ],
         "x-ms-ratelimit-remaining-subscription-writes": [
-<<<<<<< HEAD
-          "1191"
-        ],
-        "x-ms-request-id": [
-          "47866349-9086-4c16-82f1-45db9d296717"
-        ],
-        "x-ms-correlation-request-id": [
-          "47866349-9086-4c16-82f1-45db9d296717"
-        ],
-        "x-ms-routing-request-id": [
-          "WESTUS2:20160804T180216Z:47866349-9086-4c16-82f1-45db9d296717"
-=======
           "1106"
         ],
         "x-ms-request-id": [
@@ -71,7 +47,6 @@
         ],
         "x-ms-routing-request-id": [
           "CENTRALUS:20160901T165921Z:ee71185a-47d6-4e3b-990d-de6ceb826b67"
->>>>>>> bbd08862
         ],
         "Strict-Transport-Security": [
           "max-age=31536000; includeSubDomains"
@@ -86,11 +61,7 @@
       "RequestBody": "",
       "RequestHeaders": {
         "x-ms-client-request-id": [
-<<<<<<< HEAD
-          "12224ec0-ef99-49e4-acaa-86e7a4d3d61e"
-=======
           "1ae9e034-4c65-4b36-b956-e777ef3b7294"
->>>>>>> bbd08862
         ],
         "accept-language": [
           "en-US"
@@ -99,27 +70,19 @@
           "Microsoft.Azure.Management.Resources.ResourceManagementClient/1.0.0-preview"
         ]
       },
-<<<<<<< HEAD
-      "ResponseBody": "{\r\n  \"id\": \"/subscriptions/53d9063d-87ae-4ea8-be90-3686c3b8669f/providers/Microsoft.DataLakeStore\",\r\n  \"namespace\": \"Microsoft.DataLakeStore\",\r\n  \"resourceTypes\": [\r\n    {\r\n      \"resourceType\": \"operations\",\r\n      \"locations\": [],\r\n      \"apiVersions\": [\r\n        \"2015-10-01-preview\"\r\n      ]\r\n    },\r\n    {\r\n      \"resourceType\": \"accounts\",\r\n      \"locations\": [\r\n        \"East US 2\"\r\n      ],\r\n      \"apiVersions\": [\r\n        \"2015-10-01-preview\"\r\n      ],\r\n      \"capabilities\": \"CrossResourceGroupResourceMove, CrossSubscriptionResourceMove, SystemAssignedResourceIdentity\"\r\n    },\r\n    {\r\n      \"resourceType\": \"accounts/firewallRules\",\r\n      \"locations\": [\r\n        \"East US 2\"\r\n      ],\r\n      \"apiVersions\": [\r\n        \"2015-10-01-preview\"\r\n      ]\r\n    },\r\n    {\r\n      \"resourceType\": \"locations\",\r\n      \"locations\": [],\r\n      \"apiVersions\": [\r\n        \"2015-10-01-preview\"\r\n      ]\r\n    },\r\n    {\r\n      \"resourceType\": \"locations/operationresults\",\r\n      \"locations\": [],\r\n      \"apiVersions\": [\r\n        \"2015-10-01-preview\"\r\n      ]\r\n    },\r\n    {\r\n      \"resourceType\": \"locations/checkNameAvailability\",\r\n      \"locations\": [],\r\n      \"apiVersions\": [\r\n        \"2015-10-01-preview\"\r\n      ]\r\n    },\r\n    {\r\n      \"resourceType\": \"locations/capability\",\r\n      \"locations\": [],\r\n      \"apiVersions\": [\r\n        \"2015-10-01-preview\"\r\n      ]\r\n    }\r\n  ],\r\n  \"registrationState\": \"Registered\"\r\n}",
-=======
       "ResponseBody": "{\r\n  \"id\": \"/subscriptions/90585f39-ab85-4921-bb37-0468f7efd1dd/providers/Microsoft.DataLakeStore\",\r\n  \"namespace\": \"Microsoft.DataLakeStore\",\r\n  \"authorization\": {\r\n    \"applicationId\": \"e9f49c6b-5ce5-44c8-925d-015017e9f7ad\",\r\n    \"roleDefinitionId\": \"41c47f4b-8b45-4522-a73a-d20b16f0f1ec\"\r\n  },\r\n  \"resourceTypes\": [\r\n    {\r\n      \"resourceType\": \"accounts\",\r\n      \"locations\": [\r\n        \"Brazil South\",\r\n        \"East US 2\",\r\n        \"East US\",\r\n        \"West US\",\r\n        \"North Central US\",\r\n        \"South Central US\",\r\n        \"Central US\",\r\n        \"Japan East\",\r\n        \"Japan West\",\r\n        \"North Europe\",\r\n        \"West Europe\",\r\n        \"East Asia\",\r\n        \"Southeast Asia\"\r\n      ],\r\n      \"apiVersions\": [\r\n        \"2015-10-01-preview\"\r\n      ],\r\n      \"capabilities\": \"CrossResourceGroupResourceMove, CrossSubscriptionResourceMove, SystemAssignedResourceIdentity\"\r\n    },\r\n    {\r\n      \"resourceType\": \"accounts/firewallRules\",\r\n      \"locations\": [\r\n        \"Brazil South\",\r\n        \"East US 2\",\r\n        \"East US\",\r\n        \"West US\",\r\n        \"North Central US\",\r\n        \"South Central US\",\r\n        \"Central US\",\r\n        \"Japan East\",\r\n        \"Japan West\",\r\n        \"North Europe\",\r\n        \"West Europe\",\r\n        \"East Asia\",\r\n        \"Southeast Asia\"\r\n      ],\r\n      \"apiVersions\": [\r\n        \"2015-10-01-preview\"\r\n      ]\r\n    },\r\n    {\r\n      \"resourceType\": \"locations\",\r\n      \"locations\": [],\r\n      \"apiVersions\": [\r\n        \"2015-10-01-preview\"\r\n      ]\r\n    },\r\n    {\r\n      \"resourceType\": \"locations/operationresults\",\r\n      \"locations\": [],\r\n      \"apiVersions\": [\r\n        \"2015-10-01-preview\"\r\n      ]\r\n    },\r\n    {\r\n      \"resourceType\": \"locations/checkNameAvailability\",\r\n      \"locations\": [],\r\n      \"apiVersions\": [\r\n        \"2015-10-01-preview\"\r\n      ]\r\n    },\r\n    {\r\n      \"resourceType\": \"locations/capability\",\r\n      \"locations\": [],\r\n      \"apiVersions\": [\r\n        \"2015-10-01-preview\"\r\n      ]\r\n    },\r\n    {\r\n      \"resourceType\": \"operations\",\r\n      \"locations\": [],\r\n      \"apiVersions\": [\r\n        \"2015-10-01-preview\"\r\n      ]\r\n    }\r\n  ],\r\n  \"registrationState\": \"Registered\"\r\n}",
->>>>>>> bbd08862
-      "ResponseHeaders": {
-        "Content-Type": [
-          "application/json; charset=utf-8"
-        ],
-        "Expires": [
-          "-1"
-        ],
-        "Cache-Control": [
-          "no-cache"
-        ],
-        "Date": [
-<<<<<<< HEAD
-          "Thu, 04 Aug 2016 18:02:16 GMT"
-=======
+      "ResponseHeaders": {
+        "Content-Type": [
+          "application/json; charset=utf-8"
+        ],
+        "Expires": [
+          "-1"
+        ],
+        "Cache-Control": [
+          "no-cache"
+        ],
+        "Date": [
           "Thu, 01 Sep 2016 16:59:21 GMT"
->>>>>>> bbd08862
         ],
         "Pragma": [
           "no-cache"
@@ -128,18 +91,6 @@
           "Accept-Encoding"
         ],
         "x-ms-ratelimit-remaining-subscription-reads": [
-<<<<<<< HEAD
-          "14988"
-        ],
-        "x-ms-request-id": [
-          "534558fa-fa80-4010-9541-d62aa1eb3f6c"
-        ],
-        "x-ms-correlation-request-id": [
-          "534558fa-fa80-4010-9541-d62aa1eb3f6c"
-        ],
-        "x-ms-routing-request-id": [
-          "WESTUS2:20160804T180216Z:534558fa-fa80-4010-9541-d62aa1eb3f6c"
-=======
           "14889"
         ],
         "x-ms-request-id": [
@@ -150,7 +101,6 @@
         ],
         "x-ms-routing-request-id": [
           "CENTRALUS:20160901T165921Z:8575fda6-316d-4699-9b7d-c31304e15319"
->>>>>>> bbd08862
         ],
         "Strict-Transport-Security": [
           "max-age=31536000; includeSubDomains"
@@ -165,11 +115,7 @@
       "RequestBody": "",
       "RequestHeaders": {
         "x-ms-client-request-id": [
-<<<<<<< HEAD
-          "9bc4df3d-9f99-4db8-8458-89d79a915b64"
-=======
           "08577dc0-b4e0-4bbf-8bae-1276018b6ec3"
->>>>>>> bbd08862
         ],
         "accept-language": [
           "en-US"
@@ -190,11 +136,7 @@
           "no-cache"
         ],
         "Date": [
-<<<<<<< HEAD
-          "Thu, 04 Aug 2016 18:02:16 GMT"
-=======
           "Thu, 01 Sep 2016 16:59:21 GMT"
->>>>>>> bbd08862
         ],
         "Pragma": [
           "no-cache"
@@ -203,18 +145,6 @@
           "Accept-Encoding"
         ],
         "x-ms-ratelimit-remaining-subscription-writes": [
-<<<<<<< HEAD
-          "1190"
-        ],
-        "x-ms-request-id": [
-          "5a96f266-4619-4f4e-a0de-b5102dca7370"
-        ],
-        "x-ms-correlation-request-id": [
-          "5a96f266-4619-4f4e-a0de-b5102dca7370"
-        ],
-        "x-ms-routing-request-id": [
-          "WESTUS2:20160804T180216Z:5a96f266-4619-4f4e-a0de-b5102dca7370"
-=======
           "1105"
         ],
         "x-ms-request-id": [
@@ -225,7 +155,6 @@
         ],
         "x-ms-routing-request-id": [
           "CENTRALUS:20160901T165922Z:7f0aa10a-bc93-4521-9ee3-6f3218e4e93d"
->>>>>>> bbd08862
         ],
         "Strict-Transport-Security": [
           "max-age=31536000; includeSubDomains"
@@ -240,11 +169,7 @@
       "RequestBody": "",
       "RequestHeaders": {
         "x-ms-client-request-id": [
-<<<<<<< HEAD
-          "94afb343-1372-4b85-ba1c-9e8482f4781d"
-=======
           "f689d02d-57af-46ce-b88d-152047bccbba"
->>>>>>> bbd08862
         ],
         "accept-language": [
           "en-US"
@@ -265,11 +190,7 @@
           "no-cache"
         ],
         "Date": [
-<<<<<<< HEAD
-          "Thu, 04 Aug 2016 18:02:16 GMT"
-=======
           "Thu, 01 Sep 2016 16:59:21 GMT"
->>>>>>> bbd08862
         ],
         "Pragma": [
           "no-cache"
@@ -278,18 +199,6 @@
           "Accept-Encoding"
         ],
         "x-ms-ratelimit-remaining-subscription-reads": [
-<<<<<<< HEAD
-          "14987"
-        ],
-        "x-ms-request-id": [
-          "1c433b3a-710e-48e3-8332-e98cd637a28d"
-        ],
-        "x-ms-correlation-request-id": [
-          "1c433b3a-710e-48e3-8332-e98cd637a28d"
-        ],
-        "x-ms-routing-request-id": [
-          "WESTUS2:20160804T180216Z:1c433b3a-710e-48e3-8332-e98cd637a28d"
-=======
           "14888"
         ],
         "x-ms-request-id": [
@@ -300,7 +209,6 @@
         ],
         "x-ms-routing-request-id": [
           "CENTRALUS:20160901T165922Z:44196a67-cf53-492f-af01-e0c60bae751f"
->>>>>>> bbd08862
         ],
         "Strict-Transport-Security": [
           "max-age=31536000; includeSubDomains"
@@ -309,22 +217,13 @@
       "StatusCode": 200
     },
     {
-<<<<<<< HEAD
-      "RequestUri": "/subscriptions/53d9063d-87ae-4ea8-be90-3686c3b8669f/resourcegroups/datalakerg17809?api-version=2015-11-01",
-      "EncodedRequestUri": "L3N1YnNjcmlwdGlvbnMvNTNkOTA2M2QtODdhZS00ZWE4LWJlOTAtMzY4NmMzYjg2NjlmL3Jlc291cmNlZ3JvdXBzL2RhdGFsYWtlcmcxNzgwOT9hcGktdmVyc2lvbj0yMDE1LTExLTAx",
-=======
       "RequestUri": "/subscriptions/90585f39-ab85-4921-bb37-0468f7efd1dd/resourcegroups/datalakerg19001?api-version=2015-11-01",
       "EncodedRequestUri": "L3N1YnNjcmlwdGlvbnMvOTA1ODVmMzktYWI4NS00OTIxLWJiMzctMDQ2OGY3ZWZkMWRkL3Jlc291cmNlZ3JvdXBzL2RhdGFsYWtlcmcxOTAwMT9hcGktdmVyc2lvbj0yMDE1LTExLTAx",
->>>>>>> bbd08862
       "RequestMethod": "GET",
       "RequestBody": "",
       "RequestHeaders": {
         "x-ms-client-request-id": [
-<<<<<<< HEAD
-          "c491ee26-9ef6-49c1-b213-a09c02be0ed2"
-=======
           "a7f7637d-5a23-4105-b6e4-c4b85f0bf066"
->>>>>>> bbd08862
         ],
         "accept-language": [
           "en-US"
@@ -333,11 +232,7 @@
           "Microsoft.Azure.Management.Resources.ResourceManagementClient/1.0.0-preview"
         ]
       },
-<<<<<<< HEAD
-      "ResponseBody": "{\r\n  \"error\": {\r\n    \"code\": \"ResourceGroupNotFound\",\r\n    \"message\": \"Resource group 'datalakerg17809' could not be found.\"\r\n  }\r\n}",
-=======
       "ResponseBody": "{\r\n  \"error\": {\r\n    \"code\": \"ResourceGroupNotFound\",\r\n    \"message\": \"Resource group 'datalakerg19001' could not be found.\"\r\n  }\r\n}",
->>>>>>> bbd08862
       "ResponseHeaders": {
         "Content-Length": [
           "107"
@@ -352,11 +247,7 @@
           "no-cache"
         ],
         "Date": [
-<<<<<<< HEAD
-          "Thu, 04 Aug 2016 18:02:16 GMT"
-=======
           "Thu, 01 Sep 2016 16:59:21 GMT"
->>>>>>> bbd08862
         ],
         "Pragma": [
           "no-cache"
@@ -365,18 +256,6 @@
           "gateway"
         ],
         "x-ms-ratelimit-remaining-subscription-reads": [
-<<<<<<< HEAD
-          "14986"
-        ],
-        "x-ms-request-id": [
-          "724571d3-3618-406b-b010-2b873c8b3c70"
-        ],
-        "x-ms-correlation-request-id": [
-          "724571d3-3618-406b-b010-2b873c8b3c70"
-        ],
-        "x-ms-routing-request-id": [
-          "WESTUS2:20160804T180217Z:724571d3-3618-406b-b010-2b873c8b3c70"
-=======
           "14887"
         ],
         "x-ms-request-id": [
@@ -387,7 +266,6 @@
         ],
         "x-ms-routing-request-id": [
           "CENTRALUS:20160901T165922Z:3f561bd9-183e-4a99-a33b-3a3101a88217"
->>>>>>> bbd08862
         ],
         "Strict-Transport-Security": [
           "max-age=31536000; includeSubDomains"
@@ -396,22 +274,13 @@
       "StatusCode": 404
     },
     {
-<<<<<<< HEAD
-      "RequestUri": "/subscriptions/53d9063d-87ae-4ea8-be90-3686c3b8669f/resourcegroups/datalakerg17809?api-version=2015-11-01",
-      "EncodedRequestUri": "L3N1YnNjcmlwdGlvbnMvNTNkOTA2M2QtODdhZS00ZWE4LWJlOTAtMzY4NmMzYjg2NjlmL3Jlc291cmNlZ3JvdXBzL2RhdGFsYWtlcmcxNzgwOT9hcGktdmVyc2lvbj0yMDE1LTExLTAx",
-=======
       "RequestUri": "/subscriptions/90585f39-ab85-4921-bb37-0468f7efd1dd/resourcegroups/datalakerg19001?api-version=2015-11-01",
       "EncodedRequestUri": "L3N1YnNjcmlwdGlvbnMvOTA1ODVmMzktYWI4NS00OTIxLWJiMzctMDQ2OGY3ZWZkMWRkL3Jlc291cmNlZ3JvdXBzL2RhdGFsYWtlcmcxOTAwMT9hcGktdmVyc2lvbj0yMDE1LTExLTAx",
->>>>>>> bbd08862
       "RequestMethod": "GET",
       "RequestBody": "",
       "RequestHeaders": {
         "x-ms-client-request-id": [
-<<<<<<< HEAD
-          "4ad42330-0750-44bf-9fda-bd74ea57950b"
-=======
           "07fe9681-f1e1-4b27-915b-4ec3f20ee866"
->>>>>>> bbd08862
         ],
         "accept-language": [
           "en-US"
@@ -420,27 +289,19 @@
           "Microsoft.Azure.Management.Resources.ResourceManagementClient/1.0.0-preview"
         ]
       },
-<<<<<<< HEAD
-      "ResponseBody": "{\r\n  \"id\": \"/subscriptions/53d9063d-87ae-4ea8-be90-3686c3b8669f/resourceGroups/datalakerg17809\",\r\n  \"name\": \"datalakerg17809\",\r\n  \"location\": \"eastus2\",\r\n  \"properties\": {\r\n    \"provisioningState\": \"Succeeded\"\r\n  }\r\n}",
-=======
       "ResponseBody": "{\r\n  \"id\": \"/subscriptions/90585f39-ab85-4921-bb37-0468f7efd1dd/resourceGroups/datalakerg19001\",\r\n  \"name\": \"datalakerg19001\",\r\n  \"location\": \"eastus2\",\r\n  \"properties\": {\r\n    \"provisioningState\": \"Succeeded\"\r\n  }\r\n}",
->>>>>>> bbd08862
-      "ResponseHeaders": {
-        "Content-Type": [
-          "application/json; charset=utf-8"
-        ],
-        "Expires": [
-          "-1"
-        ],
-        "Cache-Control": [
-          "no-cache"
-        ],
-        "Date": [
-<<<<<<< HEAD
-          "Thu, 04 Aug 2016 18:02:17 GMT"
-=======
+      "ResponseHeaders": {
+        "Content-Type": [
+          "application/json; charset=utf-8"
+        ],
+        "Expires": [
+          "-1"
+        ],
+        "Cache-Control": [
+          "no-cache"
+        ],
+        "Date": [
           "Thu, 01 Sep 2016 16:59:21 GMT"
->>>>>>> bbd08862
         ],
         "Pragma": [
           "no-cache"
@@ -449,18 +310,6 @@
           "Accept-Encoding"
         ],
         "x-ms-ratelimit-remaining-subscription-reads": [
-<<<<<<< HEAD
-          "14985"
-        ],
-        "x-ms-request-id": [
-          "3c6e4daa-1d89-4647-ad69-bc3ba1a0d706"
-        ],
-        "x-ms-correlation-request-id": [
-          "3c6e4daa-1d89-4647-ad69-bc3ba1a0d706"
-        ],
-        "x-ms-routing-request-id": [
-          "WESTUS2:20160804T180217Z:3c6e4daa-1d89-4647-ad69-bc3ba1a0d706"
-=======
           "14886"
         ],
         "x-ms-request-id": [
@@ -471,7 +320,6 @@
         ],
         "x-ms-routing-request-id": [
           "CENTRALUS:20160901T165922Z:7107a468-834a-4043-aa24-e54acf7cc98a"
->>>>>>> bbd08862
         ],
         "Strict-Transport-Security": [
           "max-age=31536000; includeSubDomains"
@@ -480,13 +328,8 @@
       "StatusCode": 200
     },
     {
-<<<<<<< HEAD
-      "RequestUri": "/subscriptions/53d9063d-87ae-4ea8-be90-3686c3b8669f/resourcegroups/datalakerg17809?api-version=2015-11-01",
-      "EncodedRequestUri": "L3N1YnNjcmlwdGlvbnMvNTNkOTA2M2QtODdhZS00ZWE4LWJlOTAtMzY4NmMzYjg2NjlmL3Jlc291cmNlZ3JvdXBzL2RhdGFsYWtlcmcxNzgwOT9hcGktdmVyc2lvbj0yMDE1LTExLTAx",
-=======
       "RequestUri": "/subscriptions/90585f39-ab85-4921-bb37-0468f7efd1dd/resourcegroups/datalakerg19001?api-version=2015-11-01",
       "EncodedRequestUri": "L3N1YnNjcmlwdGlvbnMvOTA1ODVmMzktYWI4NS00OTIxLWJiMzctMDQ2OGY3ZWZkMWRkL3Jlc291cmNlZ3JvdXBzL2RhdGFsYWtlcmcxOTAwMT9hcGktdmVyc2lvbj0yMDE1LTExLTAx",
->>>>>>> bbd08862
       "RequestMethod": "PUT",
       "RequestBody": "{\r\n  \"location\": \"East US 2\"\r\n}",
       "RequestHeaders": {
@@ -497,11 +340,7 @@
           "31"
         ],
         "x-ms-client-request-id": [
-<<<<<<< HEAD
-          "193ca6c4-c852-48d3-871b-55b3144086ca"
-=======
           "ff7cdbdb-74de-4c21-8a28-ca904d729d5d"
->>>>>>> bbd08862
         ],
         "accept-language": [
           "en-US"
@@ -510,11 +349,7 @@
           "Microsoft.Azure.Management.Resources.ResourceManagementClient/1.0.0-preview"
         ]
       },
-<<<<<<< HEAD
-      "ResponseBody": "{\r\n  \"id\": \"/subscriptions/53d9063d-87ae-4ea8-be90-3686c3b8669f/resourceGroups/datalakerg17809\",\r\n  \"name\": \"datalakerg17809\",\r\n  \"location\": \"eastus2\",\r\n  \"properties\": {\r\n    \"provisioningState\": \"Succeeded\"\r\n  }\r\n}",
-=======
       "ResponseBody": "{\r\n  \"id\": \"/subscriptions/90585f39-ab85-4921-bb37-0468f7efd1dd/resourceGroups/datalakerg19001\",\r\n  \"name\": \"datalakerg19001\",\r\n  \"location\": \"eastus2\",\r\n  \"properties\": {\r\n    \"provisioningState\": \"Succeeded\"\r\n  }\r\n}",
->>>>>>> bbd08862
       "ResponseHeaders": {
         "Content-Length": [
           "184"
@@ -529,28 +364,12 @@
           "no-cache"
         ],
         "Date": [
-<<<<<<< HEAD
-          "Thu, 04 Aug 2016 18:02:17 GMT"
-=======
           "Thu, 01 Sep 2016 16:59:21 GMT"
->>>>>>> bbd08862
         ],
         "Pragma": [
           "no-cache"
         ],
         "x-ms-ratelimit-remaining-subscription-writes": [
-<<<<<<< HEAD
-          "1189"
-        ],
-        "x-ms-request-id": [
-          "a6bfa5e6-edda-46ca-8c18-6519b3a42688"
-        ],
-        "x-ms-correlation-request-id": [
-          "a6bfa5e6-edda-46ca-8c18-6519b3a42688"
-        ],
-        "x-ms-routing-request-id": [
-          "WESTUS2:20160804T180217Z:a6bfa5e6-edda-46ca-8c18-6519b3a42688"
-=======
           "1104"
         ],
         "x-ms-request-id": [
@@ -561,7 +380,6 @@
         ],
         "x-ms-routing-request-id": [
           "CENTRALUS:20160901T165922Z:2f3a406b-995a-4797-b854-f9ec41344ed8"
->>>>>>> bbd08862
         ],
         "Strict-Transport-Security": [
           "max-age=31536000; includeSubDomains"
@@ -570,22 +388,13 @@
       "StatusCode": 201
     },
     {
-<<<<<<< HEAD
-      "RequestUri": "/subscriptions/53d9063d-87ae-4ea8-be90-3686c3b8669f/resourceGroups/datalakerg17809/providers/Microsoft.DataLakeStore/accounts/testadlfs17761?api-version=2015-10-01-preview",
-      "EncodedRequestUri": "L3N1YnNjcmlwdGlvbnMvNTNkOTA2M2QtODdhZS00ZWE4LWJlOTAtMzY4NmMzYjg2NjlmL3Jlc291cmNlR3JvdXBzL2RhdGFsYWtlcmcxNzgwOS9wcm92aWRlcnMvTWljcm9zb2Z0LkRhdGFMYWtlU3RvcmUvYWNjb3VudHMvdGVzdGFkbGZzMTc3NjE/YXBpLXZlcnNpb249MjAxNS0xMC0wMS1wcmV2aWV3",
-=======
       "RequestUri": "/subscriptions/90585f39-ab85-4921-bb37-0468f7efd1dd/resourceGroups/datalakerg19001/providers/Microsoft.DataLakeStore/accounts/testadlfs18810?api-version=2015-10-01-preview",
       "EncodedRequestUri": "L3N1YnNjcmlwdGlvbnMvOTA1ODVmMzktYWI4NS00OTIxLWJiMzctMDQ2OGY3ZWZkMWRkL3Jlc291cmNlR3JvdXBzL2RhdGFsYWtlcmcxOTAwMS9wcm92aWRlcnMvTWljcm9zb2Z0LkRhdGFMYWtlU3RvcmUvYWNjb3VudHMvdGVzdGFkbGZzMTg4MTA/YXBpLXZlcnNpb249MjAxNS0xMC0wMS1wcmV2aWV3",
->>>>>>> bbd08862
       "RequestMethod": "GET",
       "RequestBody": "",
       "RequestHeaders": {
         "x-ms-client-request-id": [
-<<<<<<< HEAD
-          "e3b69bde-0c72-485a-abaf-fccc7e5c6c26"
-=======
           "b3634158-7274-487e-8f6e-29137a18292c"
->>>>>>> bbd08862
         ],
         "accept-language": [
           "en-US"
@@ -594,11 +403,7 @@
           "Microsoft.Azure.Management.DataLake.Store.DataLakeStoreAccountManagementClient/0.12.5-preview"
         ]
       },
-<<<<<<< HEAD
-      "ResponseBody": "{\r\n  \"error\": {\r\n    \"code\": \"ResourceNotFound\",\r\n    \"message\": \"The Resource 'Microsoft.DataLakeStore/accounts/testadlfs17761' under resource group 'datalakerg17809' was not found.\"\r\n  }\r\n}",
-=======
       "ResponseBody": "{\r\n  \"error\": {\r\n    \"code\": \"ResourceNotFound\",\r\n    \"message\": \"The Resource 'Microsoft.DataLakeStore/accounts/testadlfs18810' under resource group 'datalakerg19001' was not found.\"\r\n  }\r\n}",
->>>>>>> bbd08862
       "ResponseHeaders": {
         "Content-Length": [
           "166"
@@ -613,11 +418,7 @@
           "no-cache"
         ],
         "Date": [
-<<<<<<< HEAD
-          "Thu, 04 Aug 2016 18:02:17 GMT"
-=======
           "Thu, 01 Sep 2016 16:59:22 GMT"
->>>>>>> bbd08862
         ],
         "Pragma": [
           "no-cache"
@@ -626,15 +427,6 @@
           "gateway"
         ],
         "x-ms-request-id": [
-<<<<<<< HEAD
-          "85810e4a-6c58-4316-8066-b90bfddcf86b"
-        ],
-        "x-ms-correlation-request-id": [
-          "85810e4a-6c58-4316-8066-b90bfddcf86b"
-        ],
-        "x-ms-routing-request-id": [
-          "WESTUS2:20160804T180217Z:85810e4a-6c58-4316-8066-b90bfddcf86b"
-=======
           "08190dfd-2441-4bb2-aa76-e4085d2d17f4"
         ],
         "x-ms-correlation-request-id": [
@@ -642,7 +434,6 @@
         ],
         "x-ms-routing-request-id": [
           "CENTRALUS:20160901T165922Z:08190dfd-2441-4bb2-aa76-e4085d2d17f4"
->>>>>>> bbd08862
         ],
         "Strict-Transport-Security": [
           "max-age=31536000; includeSubDomains"
@@ -651,12 +442,6 @@
       "StatusCode": 404
     },
     {
-<<<<<<< HEAD
-      "RequestUri": "/subscriptions/53d9063d-87ae-4ea8-be90-3686c3b8669f/resourceGroups/datalakerg17809/providers/Microsoft.DataLakeStore/accounts/testadlfs17761?api-version=2015-10-01-preview",
-      "EncodedRequestUri": "L3N1YnNjcmlwdGlvbnMvNTNkOTA2M2QtODdhZS00ZWE4LWJlOTAtMzY4NmMzYjg2NjlmL3Jlc291cmNlR3JvdXBzL2RhdGFsYWtlcmcxNzgwOS9wcm92aWRlcnMvTWljcm9zb2Z0LkRhdGFMYWtlU3RvcmUvYWNjb3VudHMvdGVzdGFkbGZzMTc3NjE/YXBpLXZlcnNpb249MjAxNS0xMC0wMS1wcmV2aWV3",
-      "RequestMethod": "PUT",
-      "RequestBody": "{\r\n  \"location\": \"East US 2\",\r\n  \"name\": \"testadlfs17761\"\r\n}",
-=======
       "RequestUri": "/subscriptions/90585f39-ab85-4921-bb37-0468f7efd1dd/resourceGroups/datalakerg19001/providers/Microsoft.DataLakeStore/accounts/testadlfs18810?api-version=2015-10-01-preview",
       "EncodedRequestUri": "L3N1YnNjcmlwdGlvbnMvOTA1ODVmMzktYWI4NS00OTIxLWJiMzctMDQ2OGY3ZWZkMWRkL3Jlc291cmNlR3JvdXBzL2RhdGFsYWtlcmcxOTAwMS9wcm92aWRlcnMvTWljcm9zb2Z0LkRhdGFMYWtlU3RvcmUvYWNjb3VudHMvdGVzdGFkbGZzMTg4MTA/YXBpLXZlcnNpb249MjAxNS0xMC0wMS1wcmV2aWV3",
       "RequestMethod": "GET",
@@ -787,7 +572,6 @@
       "EncodedRequestUri": "L3N1YnNjcmlwdGlvbnMvOTA1ODVmMzktYWI4NS00OTIxLWJiMzctMDQ2OGY3ZWZkMWRkL3Jlc291cmNlR3JvdXBzL2RhdGFsYWtlcmcxOTAwMS9wcm92aWRlcnMvTWljcm9zb2Z0LkRhdGFMYWtlU3RvcmUvYWNjb3VudHMvdGVzdGFkbGZzMTg4MTA/YXBpLXZlcnNpb249MjAxNS0xMC0wMS1wcmV2aWV3",
       "RequestMethod": "PUT",
       "RequestBody": "{\r\n  \"location\": \"East US 2\",\r\n  \"name\": \"testadlfs18810\"\r\n}",
->>>>>>> bbd08862
       "RequestHeaders": {
         "Content-Type": [
           "application/json; charset=utf-8"
@@ -796,11 +580,7 @@
           "60"
         ],
         "x-ms-client-request-id": [
-<<<<<<< HEAD
-          "6ef2dd21-2033-488d-87c0-8ca03c6dd542"
-=======
           "3a27dfb7-a0d8-48f1-b4a1-b3b2d6eeb236"
->>>>>>> bbd08862
         ],
         "accept-language": [
           "en-US"
@@ -809,14 +589,10 @@
           "Microsoft.Azure.Management.DataLake.Store.DataLakeStoreAccountManagementClient/0.12.5-preview"
         ]
       },
-<<<<<<< HEAD
-      "ResponseBody": "{\r\n  \"error\": {\r\n    \"code\": \"ExceededMaxAccountCount\",\r\n    \"message\": \"The subscription has exceeded the maximum number of allowed resources.\"\r\n  }\r\n}",
-=======
       "ResponseBody": "{\r\n  \"properties\": {\r\n    \"provisioningState\": \"Creating\",\r\n    \"state\": null,\r\n    \"endpoint\": null,\r\n    \"accountId\": \"1c27f27b-e4fa-4922-b873-8823f5e13a88\",\r\n    \"creationTime\": null,\r\n    \"lastModifiedTime\": null\r\n  },\r\n  \"location\": \"East US 2\",\r\n  \"tags\": null,\r\n  \"id\": \"/subscriptions/90585f39-ab85-4921-bb37-0468f7efd1dd/resourceGroups/datalakerg19001/providers/Microsoft.DataLakeStore/accounts/testadlfs18810\",\r\n  \"name\": \"testadlfs18810\",\r\n  \"type\": \"Microsoft.DataLakeStore/accounts\"\r\n}",
->>>>>>> bbd08862
-      "ResponseHeaders": {
-        "Content-Length": [
-          "127"
+      "ResponseHeaders": {
+        "Content-Length": [
+          "420"
         ],
         "Content-Type": [
           "application/json"
@@ -831,37 +607,25 @@
           "close"
         ],
         "Date": [
-<<<<<<< HEAD
-          "Thu, 04 Aug 2016 18:02:19 GMT"
-=======
           "Thu, 01 Sep 2016 16:59:23 GMT"
->>>>>>> bbd08862
-        ],
-        "Pragma": [
-          "no-cache"
-        ],
-<<<<<<< HEAD
+        ],
+        "Pragma": [
+          "no-cache"
+        ],
+        "Location": [
+          "https://api-dogfood.resources.windows-int.net/subscriptions/90585f39-ab85-4921-bb37-0468f7efd1dd/resourcegroups/datalakerg19001/providers/Microsoft.DataLakeStore/accounts/testadlfs18810/operationresults/0?api-version=2015-10-01-preview"
+        ],
+        "Retry-After": [
+          "10"
+        ],
         "Server": [
           "Microsoft-IIS/8.5"
         ],
-        "x-ms-request-id": [
-          "c9cfef52-cb28-46af-bdb3-4a5d7f625568"
-=======
-        "Location": [
-          "https://api-dogfood.resources.windows-int.net/subscriptions/90585f39-ab85-4921-bb37-0468f7efd1dd/resourcegroups/datalakerg19001/providers/Microsoft.DataLakeStore/accounts/testadlfs18810/operationresults/0?api-version=2015-10-01-preview"
-        ],
-        "Retry-After": [
-          "10"
-        ],
-        "Server": [
-          "Microsoft-IIS/8.5"
-        ],
         "Azure-AsyncOperation": [
           "https://api-dogfood.resources.windows-int.net/subscriptions/90585f39-ab85-4921-bb37-0468f7efd1dd/providers/Microsoft.DataLakeStore/locations/EastUS2/operationResults/1c27f27b-e4fa-4922-b873-8823f5e13a880?api-version=2015-10-01-preview&expanded=true"
         ],
         "x-ms-request-id": [
           "0d4941ef-3bc2-49bb-8ba9-82205ef4b6af"
->>>>>>> bbd08862
         ],
         "X-AspNet-Version": [
           "4.0.30319"
@@ -870,15 +634,6 @@
           "ASP.NET"
         ],
         "x-ms-ratelimit-remaining-subscription-writes": [
-<<<<<<< HEAD
-          "1191"
-        ],
-        "x-ms-correlation-request-id": [
-          "5b3d54b1-e16c-4d60-b72b-1dce16f24f3f"
-        ],
-        "x-ms-routing-request-id": [
-          "WESTUS2:20160804T180219Z:5b3d54b1-e16c-4d60-b72b-1dce16f24f3f"
-=======
           "1136"
         ],
         "x-ms-correlation-request-id": [
@@ -946,15 +701,11 @@
         ],
         "x-ms-routing-request-id": [
           "CENTRALUS:20160901T165953Z:9c1b9645-7a0f-4187-9120-c220bfdcc3b8"
->>>>>>> bbd08862
         ],
         "Strict-Transport-Security": [
           "max-age=31536000; includeSubDomains"
         ]
       },
-<<<<<<< HEAD
-      "StatusCode": 409
-=======
       "StatusCode": 200
     },
     {
@@ -1484,16 +1235,10 @@
         ]
       },
       "StatusCode": 200
->>>>>>> bbd08862
     }
   ],
   "Names": {
     ".ctor": [
-<<<<<<< HEAD
-      "datalakerg17809",
-      "testdatalake18400",
-      "testadlfs17761"
-=======
       "datalakerg19001",
       "testdatalake14947",
       "testadlfs18810"
@@ -1504,7 +1249,6 @@
     ],
     "CreateFolder": [
       "SDKTestFolder016863"
->>>>>>> bbd08862
     ]
   },
   "Variables": {
