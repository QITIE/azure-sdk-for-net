--- conflicted
+++ resolved
@@ -7,11 +7,7 @@
       "RequestBody": "",
       "RequestHeaders": {
         "x-ms-client-request-id": [
-<<<<<<< HEAD
-          "3c1e7ffd-1c79-4c19-b5fd-289e6dc62edc"
-=======
           "da6f72a2-f29f-4adf-816d-7367d45c3422"
->>>>>>> bbd08862
         ],
         "accept-language": [
           "en-US"
@@ -20,27 +16,19 @@
           "Microsoft.Azure.Management.Resources.ResourceManagementClient/1.0.0-preview"
         ]
       },
-<<<<<<< HEAD
-      "ResponseBody": "{\r\n  \"id\": \"/subscriptions/53d9063d-87ae-4ea8-be90-3686c3b8669f/providers/Microsoft.DataLakeStore\",\r\n  \"namespace\": \"Microsoft.DataLakeStore\",\r\n  \"resourceTypes\": [\r\n    {\r\n      \"resourceType\": \"operations\",\r\n      \"locations\": [],\r\n      \"apiVersions\": [\r\n        \"2015-10-01-preview\"\r\n      ]\r\n    },\r\n    {\r\n      \"resourceType\": \"accounts\",\r\n      \"locations\": [\r\n        \"East US 2\"\r\n      ],\r\n      \"apiVersions\": [\r\n        \"2015-10-01-preview\"\r\n      ],\r\n      \"capabilities\": \"CrossResourceGroupResourceMove, CrossSubscriptionResourceMove, SystemAssignedResourceIdentity\"\r\n    },\r\n    {\r\n      \"resourceType\": \"accounts/firewallRules\",\r\n      \"locations\": [\r\n        \"East US 2\"\r\n      ],\r\n      \"apiVersions\": [\r\n        \"2015-10-01-preview\"\r\n      ]\r\n    },\r\n    {\r\n      \"resourceType\": \"locations\",\r\n      \"locations\": [],\r\n      \"apiVersions\": [\r\n        \"2015-10-01-preview\"\r\n      ]\r\n    },\r\n    {\r\n      \"resourceType\": \"locations/operationresults\",\r\n      \"locations\": [],\r\n      \"apiVersions\": [\r\n        \"2015-10-01-preview\"\r\n      ]\r\n    },\r\n    {\r\n      \"resourceType\": \"locations/checkNameAvailability\",\r\n      \"locations\": [],\r\n      \"apiVersions\": [\r\n        \"2015-10-01-preview\"\r\n      ]\r\n    },\r\n    {\r\n      \"resourceType\": \"locations/capability\",\r\n      \"locations\": [],\r\n      \"apiVersions\": [\r\n        \"2015-10-01-preview\"\r\n      ]\r\n    }\r\n  ],\r\n  \"registrationState\": \"Registered\"\r\n}",
-=======
       "ResponseBody": "{\r\n  \"id\": \"/subscriptions/90585f39-ab85-4921-bb37-0468f7efd1dd/providers/Microsoft.DataLakeStore\",\r\n  \"namespace\": \"Microsoft.DataLakeStore\",\r\n  \"authorization\": {\r\n    \"applicationId\": \"e9f49c6b-5ce5-44c8-925d-015017e9f7ad\",\r\n    \"roleDefinitionId\": \"41c47f4b-8b45-4522-a73a-d20b16f0f1ec\"\r\n  },\r\n  \"resourceTypes\": [\r\n    {\r\n      \"resourceType\": \"accounts\",\r\n      \"locations\": [\r\n        \"Brazil South\",\r\n        \"East US 2\",\r\n        \"East US\",\r\n        \"West US\",\r\n        \"North Central US\",\r\n        \"South Central US\",\r\n        \"Central US\",\r\n        \"Japan East\",\r\n        \"Japan West\",\r\n        \"North Europe\",\r\n        \"West Europe\",\r\n        \"East Asia\",\r\n        \"Southeast Asia\"\r\n      ],\r\n      \"apiVersions\": [\r\n        \"2015-10-01-preview\"\r\n      ],\r\n      \"capabilities\": \"CrossResourceGroupResourceMove, CrossSubscriptionResourceMove, SystemAssignedResourceIdentity\"\r\n    },\r\n    {\r\n      \"resourceType\": \"accounts/firewallRules\",\r\n      \"locations\": [\r\n        \"Brazil South\",\r\n        \"East US 2\",\r\n        \"East US\",\r\n        \"West US\",\r\n        \"North Central US\",\r\n        \"South Central US\",\r\n        \"Central US\",\r\n        \"Japan East\",\r\n        \"Japan West\",\r\n        \"North Europe\",\r\n        \"West Europe\",\r\n        \"East Asia\",\r\n        \"Southeast Asia\"\r\n      ],\r\n      \"apiVersions\": [\r\n        \"2015-10-01-preview\"\r\n      ]\r\n    },\r\n    {\r\n      \"resourceType\": \"locations\",\r\n      \"locations\": [],\r\n      \"apiVersions\": [\r\n        \"2015-10-01-preview\"\r\n      ]\r\n    },\r\n    {\r\n      \"resourceType\": \"locations/operationresults\",\r\n      \"locations\": [],\r\n      \"apiVersions\": [\r\n        \"2015-10-01-preview\"\r\n      ]\r\n    },\r\n    {\r\n      \"resourceType\": \"locations/checkNameAvailability\",\r\n      \"locations\": [],\r\n      \"apiVersions\": [\r\n        \"2015-10-01-preview\"\r\n      ]\r\n    },\r\n    {\r\n      \"resourceType\": \"locations/capability\",\r\n      \"locations\": [],\r\n      \"apiVersions\": [\r\n        \"2015-10-01-preview\"\r\n      ]\r\n    },\r\n    {\r\n      \"resourceType\": \"operations\",\r\n      \"locations\": [],\r\n      \"apiVersions\": [\r\n        \"2015-10-01-preview\"\r\n      ]\r\n    }\r\n  ],\r\n  \"registrationState\": \"Registered\"\r\n}",
->>>>>>> bbd08862
-      "ResponseHeaders": {
-        "Content-Type": [
-          "application/json; charset=utf-8"
-        ],
-        "Expires": [
-          "-1"
-        ],
-        "Cache-Control": [
-          "no-cache"
-        ],
-        "Date": [
-<<<<<<< HEAD
-          "Thu, 04 Aug 2016 18:00:58 GMT"
-=======
+      "ResponseHeaders": {
+        "Content-Type": [
+          "application/json; charset=utf-8"
+        ],
+        "Expires": [
+          "-1"
+        ],
+        "Cache-Control": [
+          "no-cache"
+        ],
+        "Date": [
           "Thu, 01 Sep 2016 16:53:57 GMT"
->>>>>>> bbd08862
         ],
         "Pragma": [
           "no-cache"
@@ -49,18 +37,6 @@
           "Accept-Encoding"
         ],
         "x-ms-ratelimit-remaining-subscription-writes": [
-<<<<<<< HEAD
-          "1198"
-        ],
-        "x-ms-request-id": [
-          "1307b945-8138-4a1a-92c8-8e56395793c7"
-        ],
-        "x-ms-correlation-request-id": [
-          "1307b945-8138-4a1a-92c8-8e56395793c7"
-        ],
-        "x-ms-routing-request-id": [
-          "WESTUS2:20160804T180058Z:1307b945-8138-4a1a-92c8-8e56395793c7"
-=======
           "1140"
         ],
         "x-ms-request-id": [
@@ -71,7 +47,6 @@
         ],
         "x-ms-routing-request-id": [
           "CENTRALUS:20160901T165357Z:423d43ee-2a2a-44fb-be82-0b98c5a39319"
->>>>>>> bbd08862
         ],
         "Strict-Transport-Security": [
           "max-age=31536000; includeSubDomains"
@@ -86,11 +61,7 @@
       "RequestBody": "",
       "RequestHeaders": {
         "x-ms-client-request-id": [
-<<<<<<< HEAD
-          "26749f4f-f623-4473-8d4f-1c54d0754c55"
-=======
           "56478aad-1f7b-4f72-8cd8-cd06a22bce24"
->>>>>>> bbd08862
         ],
         "accept-language": [
           "en-US"
@@ -99,27 +70,19 @@
           "Microsoft.Azure.Management.Resources.ResourceManagementClient/1.0.0-preview"
         ]
       },
-<<<<<<< HEAD
-      "ResponseBody": "{\r\n  \"id\": \"/subscriptions/53d9063d-87ae-4ea8-be90-3686c3b8669f/providers/Microsoft.DataLakeStore\",\r\n  \"namespace\": \"Microsoft.DataLakeStore\",\r\n  \"resourceTypes\": [\r\n    {\r\n      \"resourceType\": \"operations\",\r\n      \"locations\": [],\r\n      \"apiVersions\": [\r\n        \"2015-10-01-preview\"\r\n      ]\r\n    },\r\n    {\r\n      \"resourceType\": \"accounts\",\r\n      \"locations\": [\r\n        \"East US 2\"\r\n      ],\r\n      \"apiVersions\": [\r\n        \"2015-10-01-preview\"\r\n      ],\r\n      \"capabilities\": \"CrossResourceGroupResourceMove, CrossSubscriptionResourceMove, SystemAssignedResourceIdentity\"\r\n    },\r\n    {\r\n      \"resourceType\": \"accounts/firewallRules\",\r\n      \"locations\": [\r\n        \"East US 2\"\r\n      ],\r\n      \"apiVersions\": [\r\n        \"2015-10-01-preview\"\r\n      ]\r\n    },\r\n    {\r\n      \"resourceType\": \"locations\",\r\n      \"locations\": [],\r\n      \"apiVersions\": [\r\n        \"2015-10-01-preview\"\r\n      ]\r\n    },\r\n    {\r\n      \"resourceType\": \"locations/operationresults\",\r\n      \"locations\": [],\r\n      \"apiVersions\": [\r\n        \"2015-10-01-preview\"\r\n      ]\r\n    },\r\n    {\r\n      \"resourceType\": \"locations/checkNameAvailability\",\r\n      \"locations\": [],\r\n      \"apiVersions\": [\r\n        \"2015-10-01-preview\"\r\n      ]\r\n    },\r\n    {\r\n      \"resourceType\": \"locations/capability\",\r\n      \"locations\": [],\r\n      \"apiVersions\": [\r\n        \"2015-10-01-preview\"\r\n      ]\r\n    }\r\n  ],\r\n  \"registrationState\": \"Registered\"\r\n}",
-=======
       "ResponseBody": "{\r\n  \"id\": \"/subscriptions/90585f39-ab85-4921-bb37-0468f7efd1dd/providers/Microsoft.DataLakeStore\",\r\n  \"namespace\": \"Microsoft.DataLakeStore\",\r\n  \"authorization\": {\r\n    \"applicationId\": \"e9f49c6b-5ce5-44c8-925d-015017e9f7ad\",\r\n    \"roleDefinitionId\": \"41c47f4b-8b45-4522-a73a-d20b16f0f1ec\"\r\n  },\r\n  \"resourceTypes\": [\r\n    {\r\n      \"resourceType\": \"accounts\",\r\n      \"locations\": [\r\n        \"Brazil South\",\r\n        \"East US 2\",\r\n        \"East US\",\r\n        \"West US\",\r\n        \"North Central US\",\r\n        \"South Central US\",\r\n        \"Central US\",\r\n        \"Japan East\",\r\n        \"Japan West\",\r\n        \"North Europe\",\r\n        \"West Europe\",\r\n        \"East Asia\",\r\n        \"Southeast Asia\"\r\n      ],\r\n      \"apiVersions\": [\r\n        \"2015-10-01-preview\"\r\n      ],\r\n      \"capabilities\": \"CrossResourceGroupResourceMove, CrossSubscriptionResourceMove, SystemAssignedResourceIdentity\"\r\n    },\r\n    {\r\n      \"resourceType\": \"accounts/firewallRules\",\r\n      \"locations\": [\r\n        \"Brazil South\",\r\n        \"East US 2\",\r\n        \"East US\",\r\n        \"West US\",\r\n        \"North Central US\",\r\n        \"South Central US\",\r\n        \"Central US\",\r\n        \"Japan East\",\r\n        \"Japan West\",\r\n        \"North Europe\",\r\n        \"West Europe\",\r\n        \"East Asia\",\r\n        \"Southeast Asia\"\r\n      ],\r\n      \"apiVersions\": [\r\n        \"2015-10-01-preview\"\r\n      ]\r\n    },\r\n    {\r\n      \"resourceType\": \"locations\",\r\n      \"locations\": [],\r\n      \"apiVersions\": [\r\n        \"2015-10-01-preview\"\r\n      ]\r\n    },\r\n    {\r\n      \"resourceType\": \"locations/operationresults\",\r\n      \"locations\": [],\r\n      \"apiVersions\": [\r\n        \"2015-10-01-preview\"\r\n      ]\r\n    },\r\n    {\r\n      \"resourceType\": \"locations/checkNameAvailability\",\r\n      \"locations\": [],\r\n      \"apiVersions\": [\r\n        \"2015-10-01-preview\"\r\n      ]\r\n    },\r\n    {\r\n      \"resourceType\": \"locations/capability\",\r\n      \"locations\": [],\r\n      \"apiVersions\": [\r\n        \"2015-10-01-preview\"\r\n      ]\r\n    },\r\n    {\r\n      \"resourceType\": \"operations\",\r\n      \"locations\": [],\r\n      \"apiVersions\": [\r\n        \"2015-10-01-preview\"\r\n      ]\r\n    }\r\n  ],\r\n  \"registrationState\": \"Registered\"\r\n}",
->>>>>>> bbd08862
-      "ResponseHeaders": {
-        "Content-Type": [
-          "application/json; charset=utf-8"
-        ],
-        "Expires": [
-          "-1"
-        ],
-        "Cache-Control": [
-          "no-cache"
-        ],
-        "Date": [
-<<<<<<< HEAD
-          "Thu, 04 Aug 2016 18:00:58 GMT"
-=======
+      "ResponseHeaders": {
+        "Content-Type": [
+          "application/json; charset=utf-8"
+        ],
+        "Expires": [
+          "-1"
+        ],
+        "Cache-Control": [
+          "no-cache"
+        ],
+        "Date": [
           "Thu, 01 Sep 2016 16:53:57 GMT"
->>>>>>> bbd08862
         ],
         "Pragma": [
           "no-cache"
@@ -128,18 +91,6 @@
           "Accept-Encoding"
         ],
         "x-ms-ratelimit-remaining-subscription-reads": [
-<<<<<<< HEAD
-          "14997"
-        ],
-        "x-ms-request-id": [
-          "aa868c12-8f20-428c-b530-1daa5d546445"
-        ],
-        "x-ms-correlation-request-id": [
-          "aa868c12-8f20-428c-b530-1daa5d546445"
-        ],
-        "x-ms-routing-request-id": [
-          "WESTUS2:20160804T180058Z:aa868c12-8f20-428c-b530-1daa5d546445"
-=======
           "14873"
         ],
         "x-ms-request-id": [
@@ -150,7 +101,6 @@
         ],
         "x-ms-routing-request-id": [
           "CENTRALUS:20160901T165357Z:5cf5a3d2-3d06-46ef-bfe8-fa74ae311665"
->>>>>>> bbd08862
         ],
         "Strict-Transport-Security": [
           "max-age=31536000; includeSubDomains"
@@ -165,11 +115,7 @@
       "RequestBody": "",
       "RequestHeaders": {
         "x-ms-client-request-id": [
-<<<<<<< HEAD
-          "01e02d83-c570-4a95-ba5a-6dd92d9815c5"
-=======
           "52a19f1b-3832-4b22-8472-c533634c0747"
->>>>>>> bbd08862
         ],
         "accept-language": [
           "en-US"
@@ -190,11 +136,7 @@
           "no-cache"
         ],
         "Date": [
-<<<<<<< HEAD
-          "Thu, 04 Aug 2016 18:00:59 GMT"
-=======
           "Thu, 01 Sep 2016 16:53:57 GMT"
->>>>>>> bbd08862
         ],
         "Pragma": [
           "no-cache"
@@ -203,18 +145,6 @@
           "Accept-Encoding"
         ],
         "x-ms-ratelimit-remaining-subscription-writes": [
-<<<<<<< HEAD
-          "1197"
-        ],
-        "x-ms-request-id": [
-          "21baf15b-f541-469f-a149-33f5d713dfa4"
-        ],
-        "x-ms-correlation-request-id": [
-          "21baf15b-f541-469f-a149-33f5d713dfa4"
-        ],
-        "x-ms-routing-request-id": [
-          "WESTUS2:20160804T180059Z:21baf15b-f541-469f-a149-33f5d713dfa4"
-=======
           "1139"
         ],
         "x-ms-request-id": [
@@ -225,7 +155,6 @@
         ],
         "x-ms-routing-request-id": [
           "CENTRALUS:20160901T165357Z:e0b98be7-6084-4028-aafa-ba481b123050"
->>>>>>> bbd08862
         ],
         "Strict-Transport-Security": [
           "max-age=31536000; includeSubDomains"
@@ -240,11 +169,7 @@
       "RequestBody": "",
       "RequestHeaders": {
         "x-ms-client-request-id": [
-<<<<<<< HEAD
-          "ae85a158-d8d3-4084-b800-f1015ac4826d"
-=======
           "fd60b12b-a39e-42f2-b2a8-7e60eea1f4f5"
->>>>>>> bbd08862
         ],
         "accept-language": [
           "en-US"
@@ -265,11 +190,7 @@
           "no-cache"
         ],
         "Date": [
-<<<<<<< HEAD
-          "Thu, 04 Aug 2016 18:00:59 GMT"
-=======
           "Thu, 01 Sep 2016 16:53:57 GMT"
->>>>>>> bbd08862
         ],
         "Pragma": [
           "no-cache"
@@ -278,18 +199,6 @@
           "Accept-Encoding"
         ],
         "x-ms-ratelimit-remaining-subscription-reads": [
-<<<<<<< HEAD
-          "14996"
-        ],
-        "x-ms-request-id": [
-          "f35ca1c0-97d7-4e9d-bd56-2199f392fbb6"
-        ],
-        "x-ms-correlation-request-id": [
-          "f35ca1c0-97d7-4e9d-bd56-2199f392fbb6"
-        ],
-        "x-ms-routing-request-id": [
-          "WESTUS2:20160804T180059Z:f35ca1c0-97d7-4e9d-bd56-2199f392fbb6"
-=======
           "14872"
         ],
         "x-ms-request-id": [
@@ -300,7 +209,6 @@
         ],
         "x-ms-routing-request-id": [
           "CENTRALUS:20160901T165357Z:5d7c979d-daf8-4482-b2d5-eaa966c5dbd4"
->>>>>>> bbd08862
         ],
         "Strict-Transport-Security": [
           "max-age=31536000; includeSubDomains"
@@ -309,22 +217,13 @@
       "StatusCode": 200
     },
     {
-<<<<<<< HEAD
-      "RequestUri": "/subscriptions/53d9063d-87ae-4ea8-be90-3686c3b8669f/resourcegroups/datalakerg12740?api-version=2015-11-01",
-      "EncodedRequestUri": "L3N1YnNjcmlwdGlvbnMvNTNkOTA2M2QtODdhZS00ZWE4LWJlOTAtMzY4NmMzYjg2NjlmL3Jlc291cmNlZ3JvdXBzL2RhdGFsYWtlcmcxMjc0MD9hcGktdmVyc2lvbj0yMDE1LTExLTAx",
-=======
       "RequestUri": "/subscriptions/90585f39-ab85-4921-bb37-0468f7efd1dd/resourcegroups/datalakerg14981?api-version=2015-11-01",
       "EncodedRequestUri": "L3N1YnNjcmlwdGlvbnMvOTA1ODVmMzktYWI4NS00OTIxLWJiMzctMDQ2OGY3ZWZkMWRkL3Jlc291cmNlZ3JvdXBzL2RhdGFsYWtlcmcxNDk4MT9hcGktdmVyc2lvbj0yMDE1LTExLTAx",
->>>>>>> bbd08862
       "RequestMethod": "GET",
       "RequestBody": "",
       "RequestHeaders": {
         "x-ms-client-request-id": [
-<<<<<<< HEAD
-          "40f25e0d-20d0-4e0b-b18f-4ab15463e50e"
-=======
           "fd05a330-8dc6-40d8-bd25-e7486f33e9f7"
->>>>>>> bbd08862
         ],
         "accept-language": [
           "en-US"
@@ -333,11 +232,7 @@
           "Microsoft.Azure.Management.Resources.ResourceManagementClient/1.0.0-preview"
         ]
       },
-<<<<<<< HEAD
-      "ResponseBody": "{\r\n  \"error\": {\r\n    \"code\": \"ResourceGroupNotFound\",\r\n    \"message\": \"Resource group 'datalakerg12740' could not be found.\"\r\n  }\r\n}",
-=======
       "ResponseBody": "{\r\n  \"error\": {\r\n    \"code\": \"ResourceGroupNotFound\",\r\n    \"message\": \"Resource group 'datalakerg14981' could not be found.\"\r\n  }\r\n}",
->>>>>>> bbd08862
       "ResponseHeaders": {
         "Content-Length": [
           "107"
@@ -352,11 +247,7 @@
           "no-cache"
         ],
         "Date": [
-<<<<<<< HEAD
-          "Thu, 04 Aug 2016 18:00:59 GMT"
-=======
           "Thu, 01 Sep 2016 16:53:57 GMT"
->>>>>>> bbd08862
         ],
         "Pragma": [
           "no-cache"
@@ -365,18 +256,6 @@
           "gateway"
         ],
         "x-ms-ratelimit-remaining-subscription-reads": [
-<<<<<<< HEAD
-          "14995"
-        ],
-        "x-ms-request-id": [
-          "6c7a3860-4ec1-4c95-af57-5aa4b93181d7"
-        ],
-        "x-ms-correlation-request-id": [
-          "6c7a3860-4ec1-4c95-af57-5aa4b93181d7"
-        ],
-        "x-ms-routing-request-id": [
-          "WESTUS2:20160804T180059Z:6c7a3860-4ec1-4c95-af57-5aa4b93181d7"
-=======
           "14871"
         ],
         "x-ms-request-id": [
@@ -387,7 +266,6 @@
         ],
         "x-ms-routing-request-id": [
           "CENTRALUS:20160901T165357Z:2f507478-ac1b-406b-8e05-b4beb48f371c"
->>>>>>> bbd08862
         ],
         "Strict-Transport-Security": [
           "max-age=31536000; includeSubDomains"
@@ -396,22 +274,13 @@
       "StatusCode": 404
     },
     {
-<<<<<<< HEAD
-      "RequestUri": "/subscriptions/53d9063d-87ae-4ea8-be90-3686c3b8669f/resourcegroups/datalakerg12740?api-version=2015-11-01",
-      "EncodedRequestUri": "L3N1YnNjcmlwdGlvbnMvNTNkOTA2M2QtODdhZS00ZWE4LWJlOTAtMzY4NmMzYjg2NjlmL3Jlc291cmNlZ3JvdXBzL2RhdGFsYWtlcmcxMjc0MD9hcGktdmVyc2lvbj0yMDE1LTExLTAx",
-=======
       "RequestUri": "/subscriptions/90585f39-ab85-4921-bb37-0468f7efd1dd/resourcegroups/datalakerg14981?api-version=2015-11-01",
       "EncodedRequestUri": "L3N1YnNjcmlwdGlvbnMvOTA1ODVmMzktYWI4NS00OTIxLWJiMzctMDQ2OGY3ZWZkMWRkL3Jlc291cmNlZ3JvdXBzL2RhdGFsYWtlcmcxNDk4MT9hcGktdmVyc2lvbj0yMDE1LTExLTAx",
->>>>>>> bbd08862
       "RequestMethod": "GET",
       "RequestBody": "",
       "RequestHeaders": {
         "x-ms-client-request-id": [
-<<<<<<< HEAD
-          "8a3dbeab-b419-4f9d-981c-26df66a806ca"
-=======
           "c2d39103-cc88-4db8-a708-3d85c934c2ac"
->>>>>>> bbd08862
         ],
         "accept-language": [
           "en-US"
@@ -420,27 +289,19 @@
           "Microsoft.Azure.Management.Resources.ResourceManagementClient/1.0.0-preview"
         ]
       },
-<<<<<<< HEAD
-      "ResponseBody": "{\r\n  \"id\": \"/subscriptions/53d9063d-87ae-4ea8-be90-3686c3b8669f/resourceGroups/datalakerg12740\",\r\n  \"name\": \"datalakerg12740\",\r\n  \"location\": \"eastus2\",\r\n  \"properties\": {\r\n    \"provisioningState\": \"Succeeded\"\r\n  }\r\n}",
-=======
       "ResponseBody": "{\r\n  \"id\": \"/subscriptions/90585f39-ab85-4921-bb37-0468f7efd1dd/resourceGroups/datalakerg14981\",\r\n  \"name\": \"datalakerg14981\",\r\n  \"location\": \"eastus2\",\r\n  \"properties\": {\r\n    \"provisioningState\": \"Succeeded\"\r\n  }\r\n}",
->>>>>>> bbd08862
-      "ResponseHeaders": {
-        "Content-Type": [
-          "application/json; charset=utf-8"
-        ],
-        "Expires": [
-          "-1"
-        ],
-        "Cache-Control": [
-          "no-cache"
-        ],
-        "Date": [
-<<<<<<< HEAD
-          "Thu, 04 Aug 2016 18:01:00 GMT"
-=======
+      "ResponseHeaders": {
+        "Content-Type": [
+          "application/json; charset=utf-8"
+        ],
+        "Expires": [
+          "-1"
+        ],
+        "Cache-Control": [
+          "no-cache"
+        ],
+        "Date": [
           "Thu, 01 Sep 2016 16:53:57 GMT"
->>>>>>> bbd08862
         ],
         "Pragma": [
           "no-cache"
@@ -449,18 +310,6 @@
           "Accept-Encoding"
         ],
         "x-ms-ratelimit-remaining-subscription-reads": [
-<<<<<<< HEAD
-          "14994"
-        ],
-        "x-ms-request-id": [
-          "2fbfddad-e999-40a6-a5b7-11907dbb0d0a"
-        ],
-        "x-ms-correlation-request-id": [
-          "2fbfddad-e999-40a6-a5b7-11907dbb0d0a"
-        ],
-        "x-ms-routing-request-id": [
-          "WESTUS2:20160804T180100Z:2fbfddad-e999-40a6-a5b7-11907dbb0d0a"
-=======
           "14870"
         ],
         "x-ms-request-id": [
@@ -471,7 +320,6 @@
         ],
         "x-ms-routing-request-id": [
           "CENTRALUS:20160901T165358Z:a669a1dd-e63f-48b4-9469-b1179d686050"
->>>>>>> bbd08862
         ],
         "Strict-Transport-Security": [
           "max-age=31536000; includeSubDomains"
@@ -480,13 +328,8 @@
       "StatusCode": 200
     },
     {
-<<<<<<< HEAD
-      "RequestUri": "/subscriptions/53d9063d-87ae-4ea8-be90-3686c3b8669f/resourcegroups/datalakerg12740?api-version=2015-11-01",
-      "EncodedRequestUri": "L3N1YnNjcmlwdGlvbnMvNTNkOTA2M2QtODdhZS00ZWE4LWJlOTAtMzY4NmMzYjg2NjlmL3Jlc291cmNlZ3JvdXBzL2RhdGFsYWtlcmcxMjc0MD9hcGktdmVyc2lvbj0yMDE1LTExLTAx",
-=======
       "RequestUri": "/subscriptions/90585f39-ab85-4921-bb37-0468f7efd1dd/resourcegroups/datalakerg14981?api-version=2015-11-01",
       "EncodedRequestUri": "L3N1YnNjcmlwdGlvbnMvOTA1ODVmMzktYWI4NS00OTIxLWJiMzctMDQ2OGY3ZWZkMWRkL3Jlc291cmNlZ3JvdXBzL2RhdGFsYWtlcmcxNDk4MT9hcGktdmVyc2lvbj0yMDE1LTExLTAx",
->>>>>>> bbd08862
       "RequestMethod": "PUT",
       "RequestBody": "{\r\n  \"location\": \"East US 2\"\r\n}",
       "RequestHeaders": {
@@ -497,11 +340,7 @@
           "31"
         ],
         "x-ms-client-request-id": [
-<<<<<<< HEAD
-          "a950f757-3317-4d62-a8f8-260557790640"
-=======
           "7b5752f0-abe1-46ba-a715-70b95e31184c"
->>>>>>> bbd08862
         ],
         "accept-language": [
           "en-US"
@@ -510,11 +349,7 @@
           "Microsoft.Azure.Management.Resources.ResourceManagementClient/1.0.0-preview"
         ]
       },
-<<<<<<< HEAD
-      "ResponseBody": "{\r\n  \"id\": \"/subscriptions/53d9063d-87ae-4ea8-be90-3686c3b8669f/resourceGroups/datalakerg12740\",\r\n  \"name\": \"datalakerg12740\",\r\n  \"location\": \"eastus2\",\r\n  \"properties\": {\r\n    \"provisioningState\": \"Succeeded\"\r\n  }\r\n}",
-=======
       "ResponseBody": "{\r\n  \"id\": \"/subscriptions/90585f39-ab85-4921-bb37-0468f7efd1dd/resourceGroups/datalakerg14981\",\r\n  \"name\": \"datalakerg14981\",\r\n  \"location\": \"eastus2\",\r\n  \"properties\": {\r\n    \"provisioningState\": \"Succeeded\"\r\n  }\r\n}",
->>>>>>> bbd08862
       "ResponseHeaders": {
         "Content-Length": [
           "184"
@@ -529,28 +364,12 @@
           "no-cache"
         ],
         "Date": [
-<<<<<<< HEAD
-          "Thu, 04 Aug 2016 18:00:59 GMT"
-=======
           "Thu, 01 Sep 2016 16:53:57 GMT"
->>>>>>> bbd08862
         ],
         "Pragma": [
           "no-cache"
         ],
         "x-ms-ratelimit-remaining-subscription-writes": [
-<<<<<<< HEAD
-          "1196"
-        ],
-        "x-ms-request-id": [
-          "c3490a3f-398a-4427-87dd-7f7a648f7321"
-        ],
-        "x-ms-correlation-request-id": [
-          "c3490a3f-398a-4427-87dd-7f7a648f7321"
-        ],
-        "x-ms-routing-request-id": [
-          "WESTUS2:20160804T180100Z:c3490a3f-398a-4427-87dd-7f7a648f7321"
-=======
           "1138"
         ],
         "x-ms-request-id": [
@@ -561,7 +380,6 @@
         ],
         "x-ms-routing-request-id": [
           "CENTRALUS:20160901T165357Z:9e3663c0-1a62-497e-a1ed-2da8703b539d"
->>>>>>> bbd08862
         ],
         "Strict-Transport-Security": [
           "max-age=31536000; includeSubDomains"
@@ -570,22 +388,13 @@
       "StatusCode": 201
     },
     {
-<<<<<<< HEAD
-      "RequestUri": "/subscriptions/53d9063d-87ae-4ea8-be90-3686c3b8669f/resourceGroups/datalakerg12740/providers/Microsoft.DataLakeStore/accounts/testadlfs15804?api-version=2015-10-01-preview",
-      "EncodedRequestUri": "L3N1YnNjcmlwdGlvbnMvNTNkOTA2M2QtODdhZS00ZWE4LWJlOTAtMzY4NmMzYjg2NjlmL3Jlc291cmNlR3JvdXBzL2RhdGFsYWtlcmcxMjc0MC9wcm92aWRlcnMvTWljcm9zb2Z0LkRhdGFMYWtlU3RvcmUvYWNjb3VudHMvdGVzdGFkbGZzMTU4MDQ/YXBpLXZlcnNpb249MjAxNS0xMC0wMS1wcmV2aWV3",
-=======
       "RequestUri": "/subscriptions/90585f39-ab85-4921-bb37-0468f7efd1dd/resourceGroups/datalakerg14981/providers/Microsoft.DataLakeStore/accounts/testadlfs18969?api-version=2015-10-01-preview",
       "EncodedRequestUri": "L3N1YnNjcmlwdGlvbnMvOTA1ODVmMzktYWI4NS00OTIxLWJiMzctMDQ2OGY3ZWZkMWRkL3Jlc291cmNlR3JvdXBzL2RhdGFsYWtlcmcxNDk4MS9wcm92aWRlcnMvTWljcm9zb2Z0LkRhdGFMYWtlU3RvcmUvYWNjb3VudHMvdGVzdGFkbGZzMTg5Njk/YXBpLXZlcnNpb249MjAxNS0xMC0wMS1wcmV2aWV3",
->>>>>>> bbd08862
       "RequestMethod": "GET",
       "RequestBody": "",
       "RequestHeaders": {
         "x-ms-client-request-id": [
-<<<<<<< HEAD
-          "b909ed28-f451-40a4-aa35-7a193784fab1"
-=======
           "698462ae-4c48-4e76-9e2f-781533d593c2"
->>>>>>> bbd08862
         ],
         "accept-language": [
           "en-US"
@@ -594,11 +403,7 @@
           "Microsoft.Azure.Management.DataLake.Store.DataLakeStoreAccountManagementClient/0.12.5-preview"
         ]
       },
-<<<<<<< HEAD
-      "ResponseBody": "{\r\n  \"error\": {\r\n    \"code\": \"ResourceNotFound\",\r\n    \"message\": \"The Resource 'Microsoft.DataLakeStore/accounts/testadlfs15804' under resource group 'datalakerg12740' was not found.\"\r\n  }\r\n}",
-=======
       "ResponseBody": "{\r\n  \"error\": {\r\n    \"code\": \"ResourceNotFound\",\r\n    \"message\": \"The Resource 'Microsoft.DataLakeStore/accounts/testadlfs18969' under resource group 'datalakerg14981' was not found.\"\r\n  }\r\n}",
->>>>>>> bbd08862
       "ResponseHeaders": {
         "Content-Length": [
           "166"
@@ -613,11 +418,7 @@
           "no-cache"
         ],
         "Date": [
-<<<<<<< HEAD
-          "Thu, 04 Aug 2016 18:00:59 GMT"
-=======
           "Thu, 01 Sep 2016 16:53:58 GMT"
->>>>>>> bbd08862
         ],
         "Pragma": [
           "no-cache"
@@ -626,15 +427,6 @@
           "gateway"
         ],
         "x-ms-request-id": [
-<<<<<<< HEAD
-          "9edc0a3c-59b0-4882-b014-493b180ba55d"
-        ],
-        "x-ms-correlation-request-id": [
-          "9edc0a3c-59b0-4882-b014-493b180ba55d"
-        ],
-        "x-ms-routing-request-id": [
-          "WESTUS2:20160804T180100Z:9edc0a3c-59b0-4882-b014-493b180ba55d"
-=======
           "bf3cc7c3-908d-486e-b391-07779ccb9c82"
         ],
         "x-ms-correlation-request-id": [
@@ -642,7 +434,6 @@
         ],
         "x-ms-routing-request-id": [
           "CENTRALUS:20160901T165358Z:bf3cc7c3-908d-486e-b391-07779ccb9c82"
->>>>>>> bbd08862
         ],
         "Strict-Transport-Security": [
           "max-age=31536000; includeSubDomains"
@@ -651,12 +442,6 @@
       "StatusCode": 404
     },
     {
-<<<<<<< HEAD
-      "RequestUri": "/subscriptions/53d9063d-87ae-4ea8-be90-3686c3b8669f/resourceGroups/datalakerg12740/providers/Microsoft.DataLakeStore/accounts/testadlfs15804?api-version=2015-10-01-preview",
-      "EncodedRequestUri": "L3N1YnNjcmlwdGlvbnMvNTNkOTA2M2QtODdhZS00ZWE4LWJlOTAtMzY4NmMzYjg2NjlmL3Jlc291cmNlR3JvdXBzL2RhdGFsYWtlcmcxMjc0MC9wcm92aWRlcnMvTWljcm9zb2Z0LkRhdGFMYWtlU3RvcmUvYWNjb3VudHMvdGVzdGFkbGZzMTU4MDQ/YXBpLXZlcnNpb249MjAxNS0xMC0wMS1wcmV2aWV3",
-      "RequestMethod": "PUT",
-      "RequestBody": "{\r\n  \"location\": \"East US 2\",\r\n  \"name\": \"testadlfs15804\"\r\n}",
-=======
       "RequestUri": "/subscriptions/90585f39-ab85-4921-bb37-0468f7efd1dd/resourceGroups/datalakerg14981/providers/Microsoft.DataLakeStore/accounts/testadlfs18969?api-version=2015-10-01-preview",
       "EncodedRequestUri": "L3N1YnNjcmlwdGlvbnMvOTA1ODVmMzktYWI4NS00OTIxLWJiMzctMDQ2OGY3ZWZkMWRkL3Jlc291cmNlR3JvdXBzL2RhdGFsYWtlcmcxNDk4MS9wcm92aWRlcnMvTWljcm9zb2Z0LkRhdGFMYWtlU3RvcmUvYWNjb3VudHMvdGVzdGFkbGZzMTg5Njk/YXBpLXZlcnNpb249MjAxNS0xMC0wMS1wcmV2aWV3",
       "RequestMethod": "GET",
@@ -787,7 +572,6 @@
       "EncodedRequestUri": "L3N1YnNjcmlwdGlvbnMvOTA1ODVmMzktYWI4NS00OTIxLWJiMzctMDQ2OGY3ZWZkMWRkL3Jlc291cmNlR3JvdXBzL2RhdGFsYWtlcmcxNDk4MS9wcm92aWRlcnMvTWljcm9zb2Z0LkRhdGFMYWtlU3RvcmUvYWNjb3VudHMvdGVzdGFkbGZzMTg5Njk/YXBpLXZlcnNpb249MjAxNS0xMC0wMS1wcmV2aWV3",
       "RequestMethod": "PUT",
       "RequestBody": "{\r\n  \"location\": \"East US 2\",\r\n  \"name\": \"testadlfs18969\"\r\n}",
->>>>>>> bbd08862
       "RequestHeaders": {
         "Content-Type": [
           "application/json; charset=utf-8"
@@ -796,11 +580,7 @@
           "60"
         ],
         "x-ms-client-request-id": [
-<<<<<<< HEAD
-          "61528444-624c-4712-8764-2a040bed7445"
-=======
           "1cc50545-196f-465a-b9a5-c83d02af857d"
->>>>>>> bbd08862
         ],
         "accept-language": [
           "en-US"
@@ -809,17 +589,10 @@
           "Microsoft.Azure.Management.DataLake.Store.DataLakeStoreAccountManagementClient/0.12.5-preview"
         ]
       },
-<<<<<<< HEAD
-      "ResponseBody": "{\r\n  \"error\": {\r\n    \"code\": \"ExceededMaxAccountCount\",\r\n    \"message\": \"The subscription has exceeded the maximum number of allowed resources.\"\r\n  }\r\n}",
-      "ResponseHeaders": {
-        "Content-Length": [
-          "127"
-=======
       "ResponseBody": "{\r\n  \"properties\": {\r\n    \"provisioningState\": \"Creating\",\r\n    \"state\": null,\r\n    \"endpoint\": null,\r\n    \"accountId\": \"0113f125-b017-45f9-a467-5283f2099038\",\r\n    \"creationTime\": null,\r\n    \"lastModifiedTime\": null\r\n  },\r\n  \"location\": \"East US 2\",\r\n  \"tags\": null,\r\n  \"id\": \"/subscriptions/90585f39-ab85-4921-bb37-0468f7efd1dd/resourceGroups/datalakerg14981/providers/Microsoft.DataLakeStore/accounts/testadlfs18969\",\r\n  \"name\": \"testadlfs18969\",\r\n  \"type\": \"Microsoft.DataLakeStore/accounts\"\r\n}",
       "ResponseHeaders": {
         "Content-Length": [
           "420"
->>>>>>> bbd08862
         ],
         "Content-Type": [
           "application/json"
@@ -834,37 +607,25 @@
           "close"
         ],
         "Date": [
-<<<<<<< HEAD
-          "Thu, 04 Aug 2016 18:01:01 GMT"
-=======
           "Thu, 01 Sep 2016 16:53:58 GMT"
->>>>>>> bbd08862
-        ],
-        "Pragma": [
-          "no-cache"
-        ],
-<<<<<<< HEAD
+        ],
+        "Pragma": [
+          "no-cache"
+        ],
+        "Location": [
+          "https://api-dogfood.resources.windows-int.net/subscriptions/90585f39-ab85-4921-bb37-0468f7efd1dd/resourcegroups/datalakerg14981/providers/Microsoft.DataLakeStore/accounts/testadlfs18969/operationresults/0?api-version=2015-10-01-preview"
+        ],
+        "Retry-After": [
+          "10"
+        ],
         "Server": [
           "Microsoft-IIS/8.5"
         ],
-        "x-ms-request-id": [
-          "a3746d05-4f61-47a9-9eec-a678d62a820e"
-=======
-        "Location": [
-          "https://api-dogfood.resources.windows-int.net/subscriptions/90585f39-ab85-4921-bb37-0468f7efd1dd/resourcegroups/datalakerg14981/providers/Microsoft.DataLakeStore/accounts/testadlfs18969/operationresults/0?api-version=2015-10-01-preview"
-        ],
-        "Retry-After": [
-          "10"
-        ],
-        "Server": [
-          "Microsoft-IIS/8.5"
-        ],
         "Azure-AsyncOperation": [
           "https://api-dogfood.resources.windows-int.net/subscriptions/90585f39-ab85-4921-bb37-0468f7efd1dd/providers/Microsoft.DataLakeStore/locations/EastUS2/operationResults/0113f125-b017-45f9-a467-5283f20990380?api-version=2015-10-01-preview&expanded=true"
         ],
         "x-ms-request-id": [
           "02fed245-2e2b-4c70-9d8c-b6dd3b20cd55"
->>>>>>> bbd08862
         ],
         "X-AspNet-Version": [
           "4.0.30319"
@@ -873,15 +634,6 @@
           "ASP.NET"
         ],
         "x-ms-ratelimit-remaining-subscription-writes": [
-<<<<<<< HEAD
-          "1197"
-        ],
-        "x-ms-correlation-request-id": [
-          "0b7b27ce-d334-4463-aed1-0433758e6071"
-        ],
-        "x-ms-routing-request-id": [
-          "WESTUS2:20160804T180102Z:0b7b27ce-d334-4463-aed1-0433758e6071"
-=======
           "1121"
         ],
         "x-ms-correlation-request-id": [
@@ -949,15 +701,11 @@
         ],
         "x-ms-routing-request-id": [
           "CENTRALUS:20160901T165428Z:d729cb6c-9658-43be-b7b3-d5907030a912"
->>>>>>> bbd08862
-        ],
-        "Strict-Transport-Security": [
-          "max-age=31536000; includeSubDomains"
-        ]
-      },
-<<<<<<< HEAD
-      "StatusCode": 409
-=======
+        ],
+        "Strict-Transport-Security": [
+          "max-age=31536000; includeSubDomains"
+        ]
+      },
       "StatusCode": 200
     },
     {
@@ -1145,23 +893,16 @@
         ]
       },
       "StatusCode": 200
->>>>>>> bbd08862
     }
   ],
   "Names": {
     ".ctor": [
-<<<<<<< HEAD
-      "datalakerg12740",
-      "testdatalake13046",
-      "testadlfs15804"
-=======
       "datalakerg14981",
       "testdatalake15598",
       "testadlfs18969"
     ],
     "CreateFile": [
       "SDKTestFolder01/SDKTestFile01.txt9056"
->>>>>>> bbd08862
     ]
   },
   "Variables": {
