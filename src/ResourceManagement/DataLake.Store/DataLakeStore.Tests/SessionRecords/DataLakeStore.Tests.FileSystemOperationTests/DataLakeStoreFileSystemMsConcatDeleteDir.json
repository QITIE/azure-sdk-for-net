--- conflicted
+++ resolved
@@ -7,11 +7,7 @@
       "RequestBody": "",
       "RequestHeaders": {
         "x-ms-client-request-id": [
-<<<<<<< HEAD
-          "e23b59a4-f768-4015-8c0b-5ed4ae3bf242"
-=======
           "bc7f6190-dc60-4faf-9c1d-2a88238faaf0"
->>>>>>> bbd08862
         ],
         "accept-language": [
           "en-US"
@@ -20,27 +16,19 @@
           "Microsoft.Azure.Management.Resources.ResourceManagementClient/1.0.0-preview"
         ]
       },
-<<<<<<< HEAD
-      "ResponseBody": "{\r\n  \"id\": \"/subscriptions/53d9063d-87ae-4ea8-be90-3686c3b8669f/providers/Microsoft.DataLakeStore\",\r\n  \"namespace\": \"Microsoft.DataLakeStore\",\r\n  \"resourceTypes\": [\r\n    {\r\n      \"resourceType\": \"operations\",\r\n      \"locations\": [],\r\n      \"apiVersions\": [\r\n        \"2015-10-01-preview\"\r\n      ]\r\n    },\r\n    {\r\n      \"resourceType\": \"accounts\",\r\n      \"locations\": [\r\n        \"East US 2\"\r\n      ],\r\n      \"apiVersions\": [\r\n        \"2015-10-01-preview\"\r\n      ],\r\n      \"capabilities\": \"CrossResourceGroupResourceMove, CrossSubscriptionResourceMove, SystemAssignedResourceIdentity\"\r\n    },\r\n    {\r\n      \"resourceType\": \"accounts/firewallRules\",\r\n      \"locations\": [\r\n        \"East US 2\"\r\n      ],\r\n      \"apiVersions\": [\r\n        \"2015-10-01-preview\"\r\n      ]\r\n    },\r\n    {\r\n      \"resourceType\": \"locations\",\r\n      \"locations\": [],\r\n      \"apiVersions\": [\r\n        \"2015-10-01-preview\"\r\n      ]\r\n    },\r\n    {\r\n      \"resourceType\": \"locations/operationresults\",\r\n      \"locations\": [],\r\n      \"apiVersions\": [\r\n        \"2015-10-01-preview\"\r\n      ]\r\n    },\r\n    {\r\n      \"resourceType\": \"locations/checkNameAvailability\",\r\n      \"locations\": [],\r\n      \"apiVersions\": [\r\n        \"2015-10-01-preview\"\r\n      ]\r\n    },\r\n    {\r\n      \"resourceType\": \"locations/capability\",\r\n      \"locations\": [],\r\n      \"apiVersions\": [\r\n        \"2015-10-01-preview\"\r\n      ]\r\n    }\r\n  ],\r\n  \"registrationState\": \"Registered\"\r\n}",
-=======
       "ResponseBody": "{\r\n  \"id\": \"/subscriptions/90585f39-ab85-4921-bb37-0468f7efd1dd/providers/Microsoft.DataLakeStore\",\r\n  \"namespace\": \"Microsoft.DataLakeStore\",\r\n  \"authorization\": {\r\n    \"applicationId\": \"e9f49c6b-5ce5-44c8-925d-015017e9f7ad\",\r\n    \"roleDefinitionId\": \"41c47f4b-8b45-4522-a73a-d20b16f0f1ec\"\r\n  },\r\n  \"resourceTypes\": [\r\n    {\r\n      \"resourceType\": \"accounts\",\r\n      \"locations\": [\r\n        \"Brazil South\",\r\n        \"East US 2\",\r\n        \"East US\",\r\n        \"West US\",\r\n        \"North Central US\",\r\n        \"South Central US\",\r\n        \"Central US\",\r\n        \"Japan East\",\r\n        \"Japan West\",\r\n        \"North Europe\",\r\n        \"West Europe\",\r\n        \"East Asia\",\r\n        \"Southeast Asia\"\r\n      ],\r\n      \"apiVersions\": [\r\n        \"2015-10-01-preview\"\r\n      ],\r\n      \"capabilities\": \"CrossResourceGroupResourceMove, CrossSubscriptionResourceMove, SystemAssignedResourceIdentity\"\r\n    },\r\n    {\r\n      \"resourceType\": \"accounts/firewallRules\",\r\n      \"locations\": [\r\n        \"Brazil South\",\r\n        \"East US 2\",\r\n        \"East US\",\r\n        \"West US\",\r\n        \"North Central US\",\r\n        \"South Central US\",\r\n        \"Central US\",\r\n        \"Japan East\",\r\n        \"Japan West\",\r\n        \"North Europe\",\r\n        \"West Europe\",\r\n        \"East Asia\",\r\n        \"Southeast Asia\"\r\n      ],\r\n      \"apiVersions\": [\r\n        \"2015-10-01-preview\"\r\n      ]\r\n    },\r\n    {\r\n      \"resourceType\": \"locations\",\r\n      \"locations\": [],\r\n      \"apiVersions\": [\r\n        \"2015-10-01-preview\"\r\n      ]\r\n    },\r\n    {\r\n      \"resourceType\": \"locations/operationresults\",\r\n      \"locations\": [],\r\n      \"apiVersions\": [\r\n        \"2015-10-01-preview\"\r\n      ]\r\n    },\r\n    {\r\n      \"resourceType\": \"locations/checkNameAvailability\",\r\n      \"locations\": [],\r\n      \"apiVersions\": [\r\n        \"2015-10-01-preview\"\r\n      ]\r\n    },\r\n    {\r\n      \"resourceType\": \"locations/capability\",\r\n      \"locations\": [],\r\n      \"apiVersions\": [\r\n        \"2015-10-01-preview\"\r\n      ]\r\n    },\r\n    {\r\n      \"resourceType\": \"operations\",\r\n      \"locations\": [],\r\n      \"apiVersions\": [\r\n        \"2015-10-01-preview\"\r\n      ]\r\n    }\r\n  ],\r\n  \"registrationState\": \"Registered\"\r\n}",
->>>>>>> bbd08862
-      "ResponseHeaders": {
-        "Content-Type": [
-          "application/json; charset=utf-8"
-        ],
-        "Expires": [
-          "-1"
-        ],
-        "Cache-Control": [
-          "no-cache"
-        ],
-        "Date": [
-<<<<<<< HEAD
-          "Thu, 04 Aug 2016 18:00:44 GMT"
-=======
+      "ResponseHeaders": {
+        "Content-Type": [
+          "application/json; charset=utf-8"
+        ],
+        "Expires": [
+          "-1"
+        ],
+        "Cache-Control": [
+          "no-cache"
+        ],
+        "Date": [
           "Thu, 01 Sep 2016 16:52:02 GMT"
->>>>>>> bbd08862
         ],
         "Pragma": [
           "no-cache"
@@ -49,18 +37,6 @@
           "Accept-Encoding"
         ],
         "x-ms-ratelimit-remaining-subscription-writes": [
-<<<<<<< HEAD
-          "1199"
-        ],
-        "x-ms-request-id": [
-          "839ecda8-9215-4216-952c-ebd40ebad7a6"
-        ],
-        "x-ms-correlation-request-id": [
-          "839ecda8-9215-4216-952c-ebd40ebad7a6"
-        ],
-        "x-ms-routing-request-id": [
-          "WESTUS2:20160804T180045Z:839ecda8-9215-4216-952c-ebd40ebad7a6"
-=======
           "1143"
         ],
         "x-ms-request-id": [
@@ -71,7 +47,6 @@
         ],
         "x-ms-routing-request-id": [
           "CENTRALUS:20160901T165203Z:f1235749-85bc-4bb6-9b79-31685fb65c39"
->>>>>>> bbd08862
         ],
         "Strict-Transport-Security": [
           "max-age=31536000; includeSubDomains"
@@ -86,11 +61,7 @@
       "RequestBody": "",
       "RequestHeaders": {
         "x-ms-client-request-id": [
-<<<<<<< HEAD
-          "cd78f566-0151-4f58-930d-a2b3e9d50521"
-=======
           "201dacd7-bb86-492e-8d9b-9362b4157ab8"
->>>>>>> bbd08862
         ],
         "accept-language": [
           "en-US"
@@ -99,27 +70,19 @@
           "Microsoft.Azure.Management.Resources.ResourceManagementClient/1.0.0-preview"
         ]
       },
-<<<<<<< HEAD
-      "ResponseBody": "{\r\n  \"id\": \"/subscriptions/53d9063d-87ae-4ea8-be90-3686c3b8669f/providers/Microsoft.DataLakeStore\",\r\n  \"namespace\": \"Microsoft.DataLakeStore\",\r\n  \"resourceTypes\": [\r\n    {\r\n      \"resourceType\": \"operations\",\r\n      \"locations\": [],\r\n      \"apiVersions\": [\r\n        \"2015-10-01-preview\"\r\n      ]\r\n    },\r\n    {\r\n      \"resourceType\": \"accounts\",\r\n      \"locations\": [\r\n        \"East US 2\"\r\n      ],\r\n      \"apiVersions\": [\r\n        \"2015-10-01-preview\"\r\n      ],\r\n      \"capabilities\": \"CrossResourceGroupResourceMove, CrossSubscriptionResourceMove, SystemAssignedResourceIdentity\"\r\n    },\r\n    {\r\n      \"resourceType\": \"accounts/firewallRules\",\r\n      \"locations\": [\r\n        \"East US 2\"\r\n      ],\r\n      \"apiVersions\": [\r\n        \"2015-10-01-preview\"\r\n      ]\r\n    },\r\n    {\r\n      \"resourceType\": \"locations\",\r\n      \"locations\": [],\r\n      \"apiVersions\": [\r\n        \"2015-10-01-preview\"\r\n      ]\r\n    },\r\n    {\r\n      \"resourceType\": \"locations/operationresults\",\r\n      \"locations\": [],\r\n      \"apiVersions\": [\r\n        \"2015-10-01-preview\"\r\n      ]\r\n    },\r\n    {\r\n      \"resourceType\": \"locations/checkNameAvailability\",\r\n      \"locations\": [],\r\n      \"apiVersions\": [\r\n        \"2015-10-01-preview\"\r\n      ]\r\n    },\r\n    {\r\n      \"resourceType\": \"locations/capability\",\r\n      \"locations\": [],\r\n      \"apiVersions\": [\r\n        \"2015-10-01-preview\"\r\n      ]\r\n    }\r\n  ],\r\n  \"registrationState\": \"Registered\"\r\n}",
-=======
       "ResponseBody": "{\r\n  \"id\": \"/subscriptions/90585f39-ab85-4921-bb37-0468f7efd1dd/providers/Microsoft.DataLakeStore\",\r\n  \"namespace\": \"Microsoft.DataLakeStore\",\r\n  \"authorization\": {\r\n    \"applicationId\": \"e9f49c6b-5ce5-44c8-925d-015017e9f7ad\",\r\n    \"roleDefinitionId\": \"41c47f4b-8b45-4522-a73a-d20b16f0f1ec\"\r\n  },\r\n  \"resourceTypes\": [\r\n    {\r\n      \"resourceType\": \"accounts\",\r\n      \"locations\": [\r\n        \"Brazil South\",\r\n        \"East US 2\",\r\n        \"East US\",\r\n        \"West US\",\r\n        \"North Central US\",\r\n        \"South Central US\",\r\n        \"Central US\",\r\n        \"Japan East\",\r\n        \"Japan West\",\r\n        \"North Europe\",\r\n        \"West Europe\",\r\n        \"East Asia\",\r\n        \"Southeast Asia\"\r\n      ],\r\n      \"apiVersions\": [\r\n        \"2015-10-01-preview\"\r\n      ],\r\n      \"capabilities\": \"CrossResourceGroupResourceMove, CrossSubscriptionResourceMove, SystemAssignedResourceIdentity\"\r\n    },\r\n    {\r\n      \"resourceType\": \"accounts/firewallRules\",\r\n      \"locations\": [\r\n        \"Brazil South\",\r\n        \"East US 2\",\r\n        \"East US\",\r\n        \"West US\",\r\n        \"North Central US\",\r\n        \"South Central US\",\r\n        \"Central US\",\r\n        \"Japan East\",\r\n        \"Japan West\",\r\n        \"North Europe\",\r\n        \"West Europe\",\r\n        \"East Asia\",\r\n        \"Southeast Asia\"\r\n      ],\r\n      \"apiVersions\": [\r\n        \"2015-10-01-preview\"\r\n      ]\r\n    },\r\n    {\r\n      \"resourceType\": \"locations\",\r\n      \"locations\": [],\r\n      \"apiVersions\": [\r\n        \"2015-10-01-preview\"\r\n      ]\r\n    },\r\n    {\r\n      \"resourceType\": \"locations/operationresults\",\r\n      \"locations\": [],\r\n      \"apiVersions\": [\r\n        \"2015-10-01-preview\"\r\n      ]\r\n    },\r\n    {\r\n      \"resourceType\": \"locations/checkNameAvailability\",\r\n      \"locations\": [],\r\n      \"apiVersions\": [\r\n        \"2015-10-01-preview\"\r\n      ]\r\n    },\r\n    {\r\n      \"resourceType\": \"locations/capability\",\r\n      \"locations\": [],\r\n      \"apiVersions\": [\r\n        \"2015-10-01-preview\"\r\n      ]\r\n    },\r\n    {\r\n      \"resourceType\": \"operations\",\r\n      \"locations\": [],\r\n      \"apiVersions\": [\r\n        \"2015-10-01-preview\"\r\n      ]\r\n    }\r\n  ],\r\n  \"registrationState\": \"Registered\"\r\n}",
->>>>>>> bbd08862
-      "ResponseHeaders": {
-        "Content-Type": [
-          "application/json; charset=utf-8"
-        ],
-        "Expires": [
-          "-1"
-        ],
-        "Cache-Control": [
-          "no-cache"
-        ],
-        "Date": [
-<<<<<<< HEAD
-          "Thu, 04 Aug 2016 18:00:44 GMT"
-=======
+      "ResponseHeaders": {
+        "Content-Type": [
+          "application/json; charset=utf-8"
+        ],
+        "Expires": [
+          "-1"
+        ],
+        "Cache-Control": [
+          "no-cache"
+        ],
+        "Date": [
           "Thu, 01 Sep 2016 16:52:02 GMT"
->>>>>>> bbd08862
         ],
         "Pragma": [
           "no-cache"
@@ -128,18 +91,6 @@
           "Accept-Encoding"
         ],
         "x-ms-ratelimit-remaining-subscription-reads": [
-<<<<<<< HEAD
-          "14997"
-        ],
-        "x-ms-request-id": [
-          "5724582b-9a2d-497f-ab8d-a4ad4c5cc9c8"
-        ],
-        "x-ms-correlation-request-id": [
-          "5724582b-9a2d-497f-ab8d-a4ad4c5cc9c8"
-        ],
-        "x-ms-routing-request-id": [
-          "WESTUS2:20160804T180045Z:5724582b-9a2d-497f-ab8d-a4ad4c5cc9c8"
-=======
           "14879"
         ],
         "x-ms-request-id": [
@@ -150,7 +101,6 @@
         ],
         "x-ms-routing-request-id": [
           "CENTRALUS:20160901T165203Z:ff41fa31-5fe9-46ec-bdb8-8292beb17306"
->>>>>>> bbd08862
         ],
         "Strict-Transport-Security": [
           "max-age=31536000; includeSubDomains"
@@ -165,11 +115,7 @@
       "RequestBody": "",
       "RequestHeaders": {
         "x-ms-client-request-id": [
-<<<<<<< HEAD
-          "54076c8d-72fa-401a-84e6-522455ddc2f6"
-=======
           "20a0c4d9-e8ee-40d1-9904-09c55e2e931f"
->>>>>>> bbd08862
         ],
         "accept-language": [
           "en-US"
@@ -190,11 +136,7 @@
           "no-cache"
         ],
         "Date": [
-<<<<<<< HEAD
-          "Thu, 04 Aug 2016 18:00:45 GMT"
-=======
           "Thu, 01 Sep 2016 16:52:03 GMT"
->>>>>>> bbd08862
         ],
         "Pragma": [
           "no-cache"
@@ -203,18 +145,6 @@
           "Accept-Encoding"
         ],
         "x-ms-ratelimit-remaining-subscription-writes": [
-<<<<<<< HEAD
-          "1198"
-        ],
-        "x-ms-request-id": [
-          "37cf0d1d-f782-400c-8b6e-45e65e8b0961"
-        ],
-        "x-ms-correlation-request-id": [
-          "37cf0d1d-f782-400c-8b6e-45e65e8b0961"
-        ],
-        "x-ms-routing-request-id": [
-          "WESTUS2:20160804T180046Z:37cf0d1d-f782-400c-8b6e-45e65e8b0961"
-=======
           "1142"
         ],
         "x-ms-request-id": [
@@ -225,7 +155,6 @@
         ],
         "x-ms-routing-request-id": [
           "CENTRALUS:20160901T165203Z:e5541b20-f2ca-44d3-b26a-f9e096ff02aa"
->>>>>>> bbd08862
         ],
         "Strict-Transport-Security": [
           "max-age=31536000; includeSubDomains"
@@ -240,11 +169,7 @@
       "RequestBody": "",
       "RequestHeaders": {
         "x-ms-client-request-id": [
-<<<<<<< HEAD
-          "8798b4c9-0661-4307-a3e7-26618a535b3e"
-=======
           "cc6c9af0-ac17-4b78-9ca5-598c27cd01a9"
->>>>>>> bbd08862
         ],
         "accept-language": [
           "en-US"
@@ -265,11 +190,7 @@
           "no-cache"
         ],
         "Date": [
-<<<<<<< HEAD
-          "Thu, 04 Aug 2016 18:00:45 GMT"
-=======
           "Thu, 01 Sep 2016 16:52:03 GMT"
->>>>>>> bbd08862
         ],
         "Pragma": [
           "no-cache"
@@ -278,18 +199,6 @@
           "Accept-Encoding"
         ],
         "x-ms-ratelimit-remaining-subscription-reads": [
-<<<<<<< HEAD
-          "14996"
-        ],
-        "x-ms-request-id": [
-          "543506da-0b97-4c1a-8fb0-652dda8294ac"
-        ],
-        "x-ms-correlation-request-id": [
-          "543506da-0b97-4c1a-8fb0-652dda8294ac"
-        ],
-        "x-ms-routing-request-id": [
-          "WESTUS2:20160804T180046Z:543506da-0b97-4c1a-8fb0-652dda8294ac"
-=======
           "14878"
         ],
         "x-ms-request-id": [
@@ -300,7 +209,6 @@
         ],
         "x-ms-routing-request-id": [
           "CENTRALUS:20160901T165203Z:54253a6b-0cf9-48df-b1da-e5faedc22d7b"
->>>>>>> bbd08862
         ],
         "Strict-Transport-Security": [
           "max-age=31536000; includeSubDomains"
@@ -309,22 +217,13 @@
       "StatusCode": 200
     },
     {
-<<<<<<< HEAD
-      "RequestUri": "/subscriptions/53d9063d-87ae-4ea8-be90-3686c3b8669f/resourcegroups/datalakerg12508?api-version=2015-11-01",
-      "EncodedRequestUri": "L3N1YnNjcmlwdGlvbnMvNTNkOTA2M2QtODdhZS00ZWE4LWJlOTAtMzY4NmMzYjg2NjlmL3Jlc291cmNlZ3JvdXBzL2RhdGFsYWtlcmcxMjUwOD9hcGktdmVyc2lvbj0yMDE1LTExLTAx",
-=======
       "RequestUri": "/subscriptions/90585f39-ab85-4921-bb37-0468f7efd1dd/resourcegroups/datalakerg1672?api-version=2015-11-01",
       "EncodedRequestUri": "L3N1YnNjcmlwdGlvbnMvOTA1ODVmMzktYWI4NS00OTIxLWJiMzctMDQ2OGY3ZWZkMWRkL3Jlc291cmNlZ3JvdXBzL2RhdGFsYWtlcmcxNjcyP2FwaS12ZXJzaW9uPTIwMTUtMTEtMDE=",
->>>>>>> bbd08862
       "RequestMethod": "GET",
       "RequestBody": "",
       "RequestHeaders": {
         "x-ms-client-request-id": [
-<<<<<<< HEAD
-          "29888335-d84e-4563-8c6e-d03755507f60"
-=======
           "fb123105-f448-4f8d-b532-a0cccbb906fc"
->>>>>>> bbd08862
         ],
         "accept-language": [
           "en-US"
@@ -333,11 +232,7 @@
           "Microsoft.Azure.Management.Resources.ResourceManagementClient/1.0.0-preview"
         ]
       },
-<<<<<<< HEAD
-      "ResponseBody": "{\r\n  \"error\": {\r\n    \"code\": \"ResourceGroupNotFound\",\r\n    \"message\": \"Resource group 'datalakerg12508' could not be found.\"\r\n  }\r\n}",
-=======
       "ResponseBody": "{\r\n  \"error\": {\r\n    \"code\": \"ResourceGroupNotFound\",\r\n    \"message\": \"Resource group 'datalakerg1672' could not be found.\"\r\n  }\r\n}",
->>>>>>> bbd08862
       "ResponseHeaders": {
         "Content-Length": [
           "106"
@@ -352,11 +247,7 @@
           "no-cache"
         ],
         "Date": [
-<<<<<<< HEAD
-          "Thu, 04 Aug 2016 18:00:45 GMT"
-=======
           "Thu, 01 Sep 2016 16:52:03 GMT"
->>>>>>> bbd08862
         ],
         "Pragma": [
           "no-cache"
@@ -365,18 +256,6 @@
           "gateway"
         ],
         "x-ms-ratelimit-remaining-subscription-reads": [
-<<<<<<< HEAD
-          "14995"
-        ],
-        "x-ms-request-id": [
-          "3f6b3b0b-faab-4296-a3fe-d6bc5b1eb1cf"
-        ],
-        "x-ms-correlation-request-id": [
-          "3f6b3b0b-faab-4296-a3fe-d6bc5b1eb1cf"
-        ],
-        "x-ms-routing-request-id": [
-          "WESTUS2:20160804T180046Z:3f6b3b0b-faab-4296-a3fe-d6bc5b1eb1cf"
-=======
           "14877"
         ],
         "x-ms-request-id": [
@@ -387,7 +266,6 @@
         ],
         "x-ms-routing-request-id": [
           "CENTRALUS:20160901T165203Z:bad747c2-1309-48c8-8faf-cd0b4379e9ea"
->>>>>>> bbd08862
         ],
         "Strict-Transport-Security": [
           "max-age=31536000; includeSubDomains"
@@ -396,22 +274,13 @@
       "StatusCode": 404
     },
     {
-<<<<<<< HEAD
-      "RequestUri": "/subscriptions/53d9063d-87ae-4ea8-be90-3686c3b8669f/resourcegroups/datalakerg12508?api-version=2015-11-01",
-      "EncodedRequestUri": "L3N1YnNjcmlwdGlvbnMvNTNkOTA2M2QtODdhZS00ZWE4LWJlOTAtMzY4NmMzYjg2NjlmL3Jlc291cmNlZ3JvdXBzL2RhdGFsYWtlcmcxMjUwOD9hcGktdmVyc2lvbj0yMDE1LTExLTAx",
-=======
       "RequestUri": "/subscriptions/90585f39-ab85-4921-bb37-0468f7efd1dd/resourcegroups/datalakerg1672?api-version=2015-11-01",
       "EncodedRequestUri": "L3N1YnNjcmlwdGlvbnMvOTA1ODVmMzktYWI4NS00OTIxLWJiMzctMDQ2OGY3ZWZkMWRkL3Jlc291cmNlZ3JvdXBzL2RhdGFsYWtlcmcxNjcyP2FwaS12ZXJzaW9uPTIwMTUtMTEtMDE=",
->>>>>>> bbd08862
       "RequestMethod": "GET",
       "RequestBody": "",
       "RequestHeaders": {
         "x-ms-client-request-id": [
-<<<<<<< HEAD
-          "b6000b77-3589-43b1-a4a2-92c1e2b5772d"
-=======
           "c60f9598-d8a1-40cd-b15c-2aeabd184f3d"
->>>>>>> bbd08862
         ],
         "accept-language": [
           "en-US"
@@ -420,27 +289,19 @@
           "Microsoft.Azure.Management.Resources.ResourceManagementClient/1.0.0-preview"
         ]
       },
-<<<<<<< HEAD
-      "ResponseBody": "{\r\n  \"id\": \"/subscriptions/53d9063d-87ae-4ea8-be90-3686c3b8669f/resourceGroups/datalakerg12508\",\r\n  \"name\": \"datalakerg12508\",\r\n  \"location\": \"eastus2\",\r\n  \"properties\": {\r\n    \"provisioningState\": \"Succeeded\"\r\n  }\r\n}",
-=======
       "ResponseBody": "{\r\n  \"id\": \"/subscriptions/90585f39-ab85-4921-bb37-0468f7efd1dd/resourceGroups/datalakerg1672\",\r\n  \"name\": \"datalakerg1672\",\r\n  \"location\": \"eastus2\",\r\n  \"properties\": {\r\n    \"provisioningState\": \"Succeeded\"\r\n  }\r\n}",
->>>>>>> bbd08862
-      "ResponseHeaders": {
-        "Content-Type": [
-          "application/json; charset=utf-8"
-        ],
-        "Expires": [
-          "-1"
-        ],
-        "Cache-Control": [
-          "no-cache"
-        ],
-        "Date": [
-<<<<<<< HEAD
-          "Thu, 04 Aug 2016 18:00:47 GMT"
-=======
+      "ResponseHeaders": {
+        "Content-Type": [
+          "application/json; charset=utf-8"
+        ],
+        "Expires": [
+          "-1"
+        ],
+        "Cache-Control": [
+          "no-cache"
+        ],
+        "Date": [
           "Thu, 01 Sep 2016 16:52:03 GMT"
->>>>>>> bbd08862
         ],
         "Pragma": [
           "no-cache"
@@ -449,18 +310,6 @@
           "Accept-Encoding"
         ],
         "x-ms-ratelimit-remaining-subscription-reads": [
-<<<<<<< HEAD
-          "14994"
-        ],
-        "x-ms-request-id": [
-          "3042a3a8-beab-4cb1-9329-6510e1978b34"
-        ],
-        "x-ms-correlation-request-id": [
-          "3042a3a8-beab-4cb1-9329-6510e1978b34"
-        ],
-        "x-ms-routing-request-id": [
-          "WESTUS2:20160804T180047Z:3042a3a8-beab-4cb1-9329-6510e1978b34"
-=======
           "14876"
         ],
         "x-ms-request-id": [
@@ -471,7 +320,6 @@
         ],
         "x-ms-routing-request-id": [
           "CENTRALUS:20160901T165204Z:de4b8ec3-56a5-4947-9107-22113b003f01"
->>>>>>> bbd08862
         ],
         "Strict-Transport-Security": [
           "max-age=31536000; includeSubDomains"
@@ -480,13 +328,8 @@
       "StatusCode": 200
     },
     {
-<<<<<<< HEAD
-      "RequestUri": "/subscriptions/53d9063d-87ae-4ea8-be90-3686c3b8669f/resourcegroups/datalakerg12508?api-version=2015-11-01",
-      "EncodedRequestUri": "L3N1YnNjcmlwdGlvbnMvNTNkOTA2M2QtODdhZS00ZWE4LWJlOTAtMzY4NmMzYjg2NjlmL3Jlc291cmNlZ3JvdXBzL2RhdGFsYWtlcmcxMjUwOD9hcGktdmVyc2lvbj0yMDE1LTExLTAx",
-=======
       "RequestUri": "/subscriptions/90585f39-ab85-4921-bb37-0468f7efd1dd/resourcegroups/datalakerg1672?api-version=2015-11-01",
       "EncodedRequestUri": "L3N1YnNjcmlwdGlvbnMvOTA1ODVmMzktYWI4NS00OTIxLWJiMzctMDQ2OGY3ZWZkMWRkL3Jlc291cmNlZ3JvdXBzL2RhdGFsYWtlcmcxNjcyP2FwaS12ZXJzaW9uPTIwMTUtMTEtMDE=",
->>>>>>> bbd08862
       "RequestMethod": "PUT",
       "RequestBody": "{\r\n  \"location\": \"East US 2\"\r\n}",
       "RequestHeaders": {
@@ -497,11 +340,7 @@
           "31"
         ],
         "x-ms-client-request-id": [
-<<<<<<< HEAD
-          "96d66898-9a0a-4b7b-898a-4037316bdb07"
-=======
           "d48c9962-821b-4c5e-8f86-12968bc2a226"
->>>>>>> bbd08862
         ],
         "accept-language": [
           "en-US"
@@ -510,11 +349,7 @@
           "Microsoft.Azure.Management.Resources.ResourceManagementClient/1.0.0-preview"
         ]
       },
-<<<<<<< HEAD
-      "ResponseBody": "{\r\n  \"id\": \"/subscriptions/53d9063d-87ae-4ea8-be90-3686c3b8669f/resourceGroups/datalakerg12508\",\r\n  \"name\": \"datalakerg12508\",\r\n  \"location\": \"eastus2\",\r\n  \"properties\": {\r\n    \"provisioningState\": \"Succeeded\"\r\n  }\r\n}",
-=======
       "ResponseBody": "{\r\n  \"id\": \"/subscriptions/90585f39-ab85-4921-bb37-0468f7efd1dd/resourceGroups/datalakerg1672\",\r\n  \"name\": \"datalakerg1672\",\r\n  \"location\": \"eastus2\",\r\n  \"properties\": {\r\n    \"provisioningState\": \"Succeeded\"\r\n  }\r\n}",
->>>>>>> bbd08862
       "ResponseHeaders": {
         "Content-Length": [
           "182"
@@ -529,28 +364,12 @@
           "no-cache"
         ],
         "Date": [
-<<<<<<< HEAD
-          "Thu, 04 Aug 2016 18:00:47 GMT"
-=======
           "Thu, 01 Sep 2016 16:52:03 GMT"
->>>>>>> bbd08862
         ],
         "Pragma": [
           "no-cache"
         ],
         "x-ms-ratelimit-remaining-subscription-writes": [
-<<<<<<< HEAD
-          "1197"
-        ],
-        "x-ms-request-id": [
-          "55adf570-8773-4a78-a598-72ab02817a32"
-        ],
-        "x-ms-correlation-request-id": [
-          "55adf570-8773-4a78-a598-72ab02817a32"
-        ],
-        "x-ms-routing-request-id": [
-          "WESTUS2:20160804T180047Z:55adf570-8773-4a78-a598-72ab02817a32"
-=======
           "1141"
         ],
         "x-ms-request-id": [
@@ -561,7 +380,6 @@
         ],
         "x-ms-routing-request-id": [
           "CENTRALUS:20160901T165204Z:7bbfd387-6b1a-42e0-aa50-cea18b30661e"
->>>>>>> bbd08862
         ],
         "Strict-Transport-Security": [
           "max-age=31536000; includeSubDomains"
@@ -570,22 +388,13 @@
       "StatusCode": 201
     },
     {
-<<<<<<< HEAD
-      "RequestUri": "/subscriptions/53d9063d-87ae-4ea8-be90-3686c3b8669f/resourceGroups/datalakerg12508/providers/Microsoft.DataLakeStore/accounts/testadlfs17372?api-version=2015-10-01-preview",
-      "EncodedRequestUri": "L3N1YnNjcmlwdGlvbnMvNTNkOTA2M2QtODdhZS00ZWE4LWJlOTAtMzY4NmMzYjg2NjlmL3Jlc291cmNlR3JvdXBzL2RhdGFsYWtlcmcxMjUwOC9wcm92aWRlcnMvTWljcm9zb2Z0LkRhdGFMYWtlU3RvcmUvYWNjb3VudHMvdGVzdGFkbGZzMTczNzI/YXBpLXZlcnNpb249MjAxNS0xMC0wMS1wcmV2aWV3",
-=======
       "RequestUri": "/subscriptions/90585f39-ab85-4921-bb37-0468f7efd1dd/resourceGroups/datalakerg1672/providers/Microsoft.DataLakeStore/accounts/testadlfs18943?api-version=2015-10-01-preview",
       "EncodedRequestUri": "L3N1YnNjcmlwdGlvbnMvOTA1ODVmMzktYWI4NS00OTIxLWJiMzctMDQ2OGY3ZWZkMWRkL3Jlc291cmNlR3JvdXBzL2RhdGFsYWtlcmcxNjcyL3Byb3ZpZGVycy9NaWNyb3NvZnQuRGF0YUxha2VTdG9yZS9hY2NvdW50cy90ZXN0YWRsZnMxODk0Mz9hcGktdmVyc2lvbj0yMDE1LTEwLTAxLXByZXZpZXc=",
->>>>>>> bbd08862
       "RequestMethod": "GET",
       "RequestBody": "",
       "RequestHeaders": {
         "x-ms-client-request-id": [
-<<<<<<< HEAD
-          "16f76136-1329-408b-8402-70b131e16e6a"
-=======
           "74dddde7-aba1-4296-81f4-c70f80fdd683"
->>>>>>> bbd08862
         ],
         "accept-language": [
           "en-US"
@@ -594,11 +403,7 @@
           "Microsoft.Azure.Management.DataLake.Store.DataLakeStoreAccountManagementClient/0.12.5-preview"
         ]
       },
-<<<<<<< HEAD
-      "ResponseBody": "{\r\n  \"error\": {\r\n    \"code\": \"ResourceNotFound\",\r\n    \"message\": \"The Resource 'Microsoft.DataLakeStore/accounts/testadlfs17372' under resource group 'datalakerg12508' was not found.\"\r\n  }\r\n}",
-=======
       "ResponseBody": "{\r\n  \"error\": {\r\n    \"code\": \"ResourceNotFound\",\r\n    \"message\": \"The Resource 'Microsoft.DataLakeStore/accounts/testadlfs18943' under resource group 'datalakerg1672' was not found.\"\r\n  }\r\n}",
->>>>>>> bbd08862
       "ResponseHeaders": {
         "Content-Length": [
           "165"
@@ -613,11 +418,7 @@
           "no-cache"
         ],
         "Date": [
-<<<<<<< HEAD
-          "Thu, 04 Aug 2016 18:00:47 GMT"
-=======
           "Thu, 01 Sep 2016 16:52:04 GMT"
->>>>>>> bbd08862
         ],
         "Pragma": [
           "no-cache"
@@ -626,15 +427,6 @@
           "gateway"
         ],
         "x-ms-request-id": [
-<<<<<<< HEAD
-          "2adfb2c2-9c26-4355-9424-e0dfb62d07f7"
-        ],
-        "x-ms-correlation-request-id": [
-          "2adfb2c2-9c26-4355-9424-e0dfb62d07f7"
-        ],
-        "x-ms-routing-request-id": [
-          "WESTUS2:20160804T180048Z:2adfb2c2-9c26-4355-9424-e0dfb62d07f7"
-=======
           "edc93cfd-e6f5-49b3-b547-f8cdf1ef7c6b"
         ],
         "x-ms-correlation-request-id": [
@@ -642,7 +434,6 @@
         ],
         "x-ms-routing-request-id": [
           "CENTRALUS:20160901T165204Z:edc93cfd-e6f5-49b3-b547-f8cdf1ef7c6b"
->>>>>>> bbd08862
         ],
         "Strict-Transport-Security": [
           "max-age=31536000; includeSubDomains"
@@ -651,12 +442,6 @@
       "StatusCode": 404
     },
     {
-<<<<<<< HEAD
-      "RequestUri": "/subscriptions/53d9063d-87ae-4ea8-be90-3686c3b8669f/resourceGroups/datalakerg12508/providers/Microsoft.DataLakeStore/accounts/testadlfs17372?api-version=2015-10-01-preview",
-      "EncodedRequestUri": "L3N1YnNjcmlwdGlvbnMvNTNkOTA2M2QtODdhZS00ZWE4LWJlOTAtMzY4NmMzYjg2NjlmL3Jlc291cmNlR3JvdXBzL2RhdGFsYWtlcmcxMjUwOC9wcm92aWRlcnMvTWljcm9zb2Z0LkRhdGFMYWtlU3RvcmUvYWNjb3VudHMvdGVzdGFkbGZzMTczNzI/YXBpLXZlcnNpb249MjAxNS0xMC0wMS1wcmV2aWV3",
-      "RequestMethod": "PUT",
-      "RequestBody": "{\r\n  \"location\": \"East US 2\",\r\n  \"name\": \"testadlfs17372\"\r\n}",
-=======
       "RequestUri": "/subscriptions/90585f39-ab85-4921-bb37-0468f7efd1dd/resourceGroups/datalakerg1672/providers/Microsoft.DataLakeStore/accounts/testadlfs18943?api-version=2015-10-01-preview",
       "EncodedRequestUri": "L3N1YnNjcmlwdGlvbnMvOTA1ODVmMzktYWI4NS00OTIxLWJiMzctMDQ2OGY3ZWZkMWRkL3Jlc291cmNlR3JvdXBzL2RhdGFsYWtlcmcxNjcyL3Byb3ZpZGVycy9NaWNyb3NvZnQuRGF0YUxha2VTdG9yZS9hY2NvdW50cy90ZXN0YWRsZnMxODk0Mz9hcGktdmVyc2lvbj0yMDE1LTEwLTAxLXByZXZpZXc=",
       "RequestMethod": "GET",
@@ -787,7 +572,6 @@
       "EncodedRequestUri": "L3N1YnNjcmlwdGlvbnMvOTA1ODVmMzktYWI4NS00OTIxLWJiMzctMDQ2OGY3ZWZkMWRkL3Jlc291cmNlR3JvdXBzL2RhdGFsYWtlcmcxNjcyL3Byb3ZpZGVycy9NaWNyb3NvZnQuRGF0YUxha2VTdG9yZS9hY2NvdW50cy90ZXN0YWRsZnMxODk0Mz9hcGktdmVyc2lvbj0yMDE1LTEwLTAxLXByZXZpZXc=",
       "RequestMethod": "PUT",
       "RequestBody": "{\r\n  \"location\": \"East US 2\",\r\n  \"name\": \"testadlfs18943\"\r\n}",
->>>>>>> bbd08862
       "RequestHeaders": {
         "Content-Type": [
           "application/json; charset=utf-8"
@@ -796,11 +580,7 @@
           "60"
         ],
         "x-ms-client-request-id": [
-<<<<<<< HEAD
-          "8156350d-6567-42f4-9601-522596c809af"
-=======
           "5fef3df4-af0d-44e3-ab99-5eeaa5e162f0"
->>>>>>> bbd08862
         ],
         "accept-language": [
           "en-US"
@@ -809,17 +589,10 @@
           "Microsoft.Azure.Management.DataLake.Store.DataLakeStoreAccountManagementClient/0.12.5-preview"
         ]
       },
-<<<<<<< HEAD
-      "ResponseBody": "{\r\n  \"error\": {\r\n    \"code\": \"ExceededMaxAccountCount\",\r\n    \"message\": \"The subscription has exceeded the maximum number of allowed resources.\"\r\n  }\r\n}",
-      "ResponseHeaders": {
-        "Content-Length": [
-          "127"
-=======
       "ResponseBody": "{\r\n  \"properties\": {\r\n    \"provisioningState\": \"Creating\",\r\n    \"state\": null,\r\n    \"endpoint\": null,\r\n    \"accountId\": \"333e577b-1be6-4a50-92fc-10fa59a3db9e\",\r\n    \"creationTime\": null,\r\n    \"lastModifiedTime\": null\r\n  },\r\n  \"location\": \"East US 2\",\r\n  \"tags\": null,\r\n  \"id\": \"/subscriptions/90585f39-ab85-4921-bb37-0468f7efd1dd/resourceGroups/datalakerg1672/providers/Microsoft.DataLakeStore/accounts/testadlfs18943\",\r\n  \"name\": \"testadlfs18943\",\r\n  \"type\": \"Microsoft.DataLakeStore/accounts\"\r\n}",
       "ResponseHeaders": {
         "Content-Length": [
           "419"
->>>>>>> bbd08862
         ],
         "Content-Type": [
           "application/json"
@@ -834,37 +607,25 @@
           "close"
         ],
         "Date": [
-<<<<<<< HEAD
-          "Thu, 04 Aug 2016 18:00:49 GMT"
-=======
           "Thu, 01 Sep 2016 16:52:04 GMT"
->>>>>>> bbd08862
-        ],
-        "Pragma": [
-          "no-cache"
-        ],
-<<<<<<< HEAD
+        ],
+        "Pragma": [
+          "no-cache"
+        ],
+        "Location": [
+          "https://api-dogfood.resources.windows-int.net/subscriptions/90585f39-ab85-4921-bb37-0468f7efd1dd/resourcegroups/datalakerg1672/providers/Microsoft.DataLakeStore/accounts/testadlfs18943/operationresults/0?api-version=2015-10-01-preview"
+        ],
+        "Retry-After": [
+          "10"
+        ],
         "Server": [
           "Microsoft-IIS/8.5"
         ],
-        "x-ms-request-id": [
-          "fe698014-4344-414f-a9c8-9075448f2fbc"
-=======
-        "Location": [
-          "https://api-dogfood.resources.windows-int.net/subscriptions/90585f39-ab85-4921-bb37-0468f7efd1dd/resourcegroups/datalakerg1672/providers/Microsoft.DataLakeStore/accounts/testadlfs18943/operationresults/0?api-version=2015-10-01-preview"
-        ],
-        "Retry-After": [
-          "10"
-        ],
-        "Server": [
-          "Microsoft-IIS/8.5"
-        ],
         "Azure-AsyncOperation": [
           "https://api-dogfood.resources.windows-int.net/subscriptions/90585f39-ab85-4921-bb37-0468f7efd1dd/providers/Microsoft.DataLakeStore/locations/EastUS2/operationResults/333e577b-1be6-4a50-92fc-10fa59a3db9e0?api-version=2015-10-01-preview&expanded=true"
         ],
         "x-ms-request-id": [
           "d6183ff9-0d1f-43fa-86a8-0439ba92d074"
->>>>>>> bbd08862
         ],
         "X-AspNet-Version": [
           "4.0.30319"
@@ -873,15 +634,6 @@
           "ASP.NET"
         ],
         "x-ms-ratelimit-remaining-subscription-writes": [
-<<<<<<< HEAD
-          "1198"
-        ],
-        "x-ms-correlation-request-id": [
-          "a052caab-5c96-477e-964d-db3e0c2b35af"
-        ],
-        "x-ms-routing-request-id": [
-          "WESTUS2:20160804T180049Z:a052caab-5c96-477e-964d-db3e0c2b35af"
-=======
           "1126"
         ],
         "x-ms-correlation-request-id": [
@@ -949,15 +701,11 @@
         ],
         "x-ms-routing-request-id": [
           "CENTRALUS:20160901T165235Z:e23f5f42-5cd5-4d6b-8300-e91ba2f11d49"
->>>>>>> bbd08862
         ],
         "Strict-Transport-Security": [
           "max-age=31536000; includeSubDomains"
         ]
       },
-<<<<<<< HEAD
-      "StatusCode": 409
-=======
       "StatusCode": 200
     },
     {
@@ -1550,16 +1298,10 @@
         ]
       },
       "StatusCode": 404
->>>>>>> bbd08862
     }
   ],
   "Names": {
     ".ctor": [
-<<<<<<< HEAD
-      "datalakerg12508",
-      "testdatalake17226",
-      "testadlfs17372"
-=======
       "datalakerg1672",
       "testdatalake13287",
       "testadlfs18943"
@@ -1570,7 +1312,6 @@
     ],
     "CreateFolder": [
       "SDKTestFolder019397"
->>>>>>> bbd08862
     ]
   },
   "Variables": {
