{
  "Entries": [
    {
      "RequestUri": "/subscriptions/53d9063d-87ae-4ea8-be90-3686c3b8669f/providers/Microsoft.DataLakeStore/register?api-version=2015-11-01",
      "EncodedRequestUri": "L3N1YnNjcmlwdGlvbnMvNTNkOTA2M2QtODdhZS00ZWE4LWJlOTAtMzY4NmMzYjg2NjlmL3Byb3ZpZGVycy9NaWNyb3NvZnQuRGF0YUxha2VTdG9yZS9yZWdpc3Rlcj9hcGktdmVyc2lvbj0yMDE1LTExLTAx",
      "RequestMethod": "POST",
      "RequestBody": "",
      "RequestHeaders": {
        "x-ms-client-request-id": [
<<<<<<< HEAD
          "5156500f-97a8-4b8f-8e63-5d7f13c58b77"
=======
          "e23b59a4-f768-4015-8c0b-5ed4ae3bf242"
>>>>>>> d696af1d
        ],
        "accept-language": [
          "en-US"
        ],
        "User-Agent": [
          "Microsoft.Azure.Management.Resources.ResourceManagementClient/1.0.0-preview"
        ]
      },
      "ResponseBody": "{\r\n  \"id\": \"/subscriptions/53d9063d-87ae-4ea8-be90-3686c3b8669f/providers/Microsoft.DataLakeStore\",\r\n  \"namespace\": \"Microsoft.DataLakeStore\",\r\n  \"resourceTypes\": [\r\n    {\r\n      \"resourceType\": \"operations\",\r\n      \"locations\": [],\r\n      \"apiVersions\": [\r\n        \"2015-10-01-preview\"\r\n      ]\r\n    },\r\n    {\r\n      \"resourceType\": \"accounts\",\r\n      \"locations\": [\r\n        \"East US 2\"\r\n      ],\r\n      \"apiVersions\": [\r\n        \"2015-10-01-preview\"\r\n      ],\r\n      \"capabilities\": \"CrossResourceGroupResourceMove, CrossSubscriptionResourceMove, SystemAssignedResourceIdentity\"\r\n    },\r\n    {\r\n      \"resourceType\": \"accounts/firewallRules\",\r\n      \"locations\": [\r\n        \"East US 2\"\r\n      ],\r\n      \"apiVersions\": [\r\n        \"2015-10-01-preview\"\r\n      ]\r\n    },\r\n    {\r\n      \"resourceType\": \"locations\",\r\n      \"locations\": [],\r\n      \"apiVersions\": [\r\n        \"2015-10-01-preview\"\r\n      ]\r\n    },\r\n    {\r\n      \"resourceType\": \"locations/operationresults\",\r\n      \"locations\": [],\r\n      \"apiVersions\": [\r\n        \"2015-10-01-preview\"\r\n      ]\r\n    },\r\n    {\r\n      \"resourceType\": \"locations/checkNameAvailability\",\r\n      \"locations\": [],\r\n      \"apiVersions\": [\r\n        \"2015-10-01-preview\"\r\n      ]\r\n    },\r\n    {\r\n      \"resourceType\": \"locations/capability\",\r\n      \"locations\": [],\r\n      \"apiVersions\": [\r\n        \"2015-10-01-preview\"\r\n      ]\r\n    }\r\n  ],\r\n  \"registrationState\": \"Registered\"\r\n}",
      "ResponseHeaders": {
        "Content-Type": [
          "application/json; charset=utf-8"
        ],
        "Expires": [
          "-1"
        ],
        "Cache-Control": [
          "no-cache"
        ],
        "Date": [
<<<<<<< HEAD
          "Fri, 01 Jul 2016 17:52:19 GMT"
=======
          "Thu, 04 Aug 2016 18:00:44 GMT"
>>>>>>> d696af1d
        ],
        "Pragma": [
          "no-cache"
        ],
        "Vary": [
          "Accept-Encoding"
        ],
        "x-ms-ratelimit-remaining-subscription-writes": [
<<<<<<< HEAD
          "1192"
        ],
        "x-ms-request-id": [
          "e381d318-d915-4042-b47f-fb526a5d6e34"
        ],
        "x-ms-correlation-request-id": [
          "e381d318-d915-4042-b47f-fb526a5d6e34"
        ],
        "x-ms-routing-request-id": [
          "WESTUS:20160701T175220Z:e381d318-d915-4042-b47f-fb526a5d6e34"
=======
          "1199"
        ],
        "x-ms-request-id": [
          "839ecda8-9215-4216-952c-ebd40ebad7a6"
        ],
        "x-ms-correlation-request-id": [
          "839ecda8-9215-4216-952c-ebd40ebad7a6"
        ],
        "x-ms-routing-request-id": [
          "WESTUS2:20160804T180045Z:839ecda8-9215-4216-952c-ebd40ebad7a6"
>>>>>>> d696af1d
        ],
        "Strict-Transport-Security": [
          "max-age=31536000; includeSubDomains"
        ]
      },
      "StatusCode": 200
    },
    {
      "RequestUri": "/subscriptions/53d9063d-87ae-4ea8-be90-3686c3b8669f/providers/Microsoft.DataLakeStore?api-version=2015-11-01",
      "EncodedRequestUri": "L3N1YnNjcmlwdGlvbnMvNTNkOTA2M2QtODdhZS00ZWE4LWJlOTAtMzY4NmMzYjg2NjlmL3Byb3ZpZGVycy9NaWNyb3NvZnQuRGF0YUxha2VTdG9yZT9hcGktdmVyc2lvbj0yMDE1LTExLTAx",
      "RequestMethod": "GET",
      "RequestBody": "",
      "RequestHeaders": {
        "x-ms-client-request-id": [
<<<<<<< HEAD
          "97e5d318-0dbb-4610-9a5b-dfc2899b3ebf"
=======
          "cd78f566-0151-4f58-930d-a2b3e9d50521"
>>>>>>> d696af1d
        ],
        "accept-language": [
          "en-US"
        ],
        "User-Agent": [
          "Microsoft.Azure.Management.Resources.ResourceManagementClient/1.0.0-preview"
        ]
      },
      "ResponseBody": "{\r\n  \"id\": \"/subscriptions/53d9063d-87ae-4ea8-be90-3686c3b8669f/providers/Microsoft.DataLakeStore\",\r\n  \"namespace\": \"Microsoft.DataLakeStore\",\r\n  \"resourceTypes\": [\r\n    {\r\n      \"resourceType\": \"operations\",\r\n      \"locations\": [],\r\n      \"apiVersions\": [\r\n        \"2015-10-01-preview\"\r\n      ]\r\n    },\r\n    {\r\n      \"resourceType\": \"accounts\",\r\n      \"locations\": [\r\n        \"East US 2\"\r\n      ],\r\n      \"apiVersions\": [\r\n        \"2015-10-01-preview\"\r\n      ],\r\n      \"capabilities\": \"CrossResourceGroupResourceMove, CrossSubscriptionResourceMove, SystemAssignedResourceIdentity\"\r\n    },\r\n    {\r\n      \"resourceType\": \"accounts/firewallRules\",\r\n      \"locations\": [\r\n        \"East US 2\"\r\n      ],\r\n      \"apiVersions\": [\r\n        \"2015-10-01-preview\"\r\n      ]\r\n    },\r\n    {\r\n      \"resourceType\": \"locations\",\r\n      \"locations\": [],\r\n      \"apiVersions\": [\r\n        \"2015-10-01-preview\"\r\n      ]\r\n    },\r\n    {\r\n      \"resourceType\": \"locations/operationresults\",\r\n      \"locations\": [],\r\n      \"apiVersions\": [\r\n        \"2015-10-01-preview\"\r\n      ]\r\n    },\r\n    {\r\n      \"resourceType\": \"locations/checkNameAvailability\",\r\n      \"locations\": [],\r\n      \"apiVersions\": [\r\n        \"2015-10-01-preview\"\r\n      ]\r\n    },\r\n    {\r\n      \"resourceType\": \"locations/capability\",\r\n      \"locations\": [],\r\n      \"apiVersions\": [\r\n        \"2015-10-01-preview\"\r\n      ]\r\n    }\r\n  ],\r\n  \"registrationState\": \"Registered\"\r\n}",
      "ResponseHeaders": {
        "Content-Type": [
          "application/json; charset=utf-8"
        ],
        "Expires": [
          "-1"
        ],
        "Cache-Control": [
          "no-cache"
        ],
        "Date": [
<<<<<<< HEAD
          "Fri, 01 Jul 2016 17:52:19 GMT"
=======
          "Thu, 04 Aug 2016 18:00:44 GMT"
>>>>>>> d696af1d
        ],
        "Pragma": [
          "no-cache"
        ],
        "Vary": [
          "Accept-Encoding"
        ],
        "x-ms-ratelimit-remaining-subscription-reads": [
<<<<<<< HEAD
          "14990"
        ],
        "x-ms-request-id": [
          "7a86ca98-1b4b-4477-8fee-0136df2d6197"
        ],
        "x-ms-correlation-request-id": [
          "7a86ca98-1b4b-4477-8fee-0136df2d6197"
        ],
        "x-ms-routing-request-id": [
          "WESTUS:20160701T175220Z:7a86ca98-1b4b-4477-8fee-0136df2d6197"
=======
          "14997"
        ],
        "x-ms-request-id": [
          "5724582b-9a2d-497f-ab8d-a4ad4c5cc9c8"
        ],
        "x-ms-correlation-request-id": [
          "5724582b-9a2d-497f-ab8d-a4ad4c5cc9c8"
        ],
        "x-ms-routing-request-id": [
          "WESTUS2:20160804T180045Z:5724582b-9a2d-497f-ab8d-a4ad4c5cc9c8"
>>>>>>> d696af1d
        ],
        "Strict-Transport-Security": [
          "max-age=31536000; includeSubDomains"
        ]
      },
      "StatusCode": 200
    },
    {
      "RequestUri": "/subscriptions/53d9063d-87ae-4ea8-be90-3686c3b8669f/providers/Microsoft.Storage/register?api-version=2015-11-01",
      "EncodedRequestUri": "L3N1YnNjcmlwdGlvbnMvNTNkOTA2M2QtODdhZS00ZWE4LWJlOTAtMzY4NmMzYjg2NjlmL3Byb3ZpZGVycy9NaWNyb3NvZnQuU3RvcmFnZS9yZWdpc3Rlcj9hcGktdmVyc2lvbj0yMDE1LTExLTAx",
      "RequestMethod": "POST",
      "RequestBody": "",
      "RequestHeaders": {
        "x-ms-client-request-id": [
<<<<<<< HEAD
          "7c9696b5-f063-4c12-a042-3b68a020437d"
=======
          "54076c8d-72fa-401a-84e6-522455ddc2f6"
>>>>>>> d696af1d
        ],
        "accept-language": [
          "en-US"
        ],
        "User-Agent": [
          "Microsoft.Azure.Management.Resources.ResourceManagementClient/1.0.0-preview"
        ]
      },
      "ResponseBody": "{\r\n  \"id\": \"/subscriptions/53d9063d-87ae-4ea8-be90-3686c3b8669f/providers/Microsoft.Storage\",\r\n  \"namespace\": \"Microsoft.Storage\",\r\n  \"resourceTypes\": [\r\n    {\r\n      \"resourceType\": \"storageAccounts\",\r\n      \"locations\": [\r\n        \"East US\",\r\n        \"East US 2\",\r\n        \"West US\",\r\n        \"West Europe\",\r\n        \"East Asia\",\r\n        \"Southeast Asia\",\r\n        \"Japan East\",\r\n        \"Japan West\",\r\n        \"North Central US\",\r\n        \"South Central US\",\r\n        \"Central US\",\r\n        \"North Europe\",\r\n        \"Brazil South\",\r\n        \"Canada East\",\r\n        \"Canada Central\"\r\n      ],\r\n      \"apiVersions\": [\r\n        \"2016-01-01\",\r\n        \"2015-06-15\",\r\n        \"2015-05-01-preview\"\r\n      ],\r\n      \"capabilities\": \"CrossResourceGroupResourceMove, CrossSubscriptionResourceMove\"\r\n    },\r\n    {\r\n      \"resourceType\": \"operations\",\r\n      \"locations\": [],\r\n      \"apiVersions\": [\r\n        \"2016-01-01\",\r\n        \"2015-06-15\",\r\n        \"2015-05-01-preview\"\r\n      ]\r\n    },\r\n    {\r\n      \"resourceType\": \"usages\",\r\n      \"locations\": [],\r\n      \"apiVersions\": [\r\n        \"2016-01-01\",\r\n        \"2015-06-15\",\r\n        \"2015-05-01-preview\"\r\n      ]\r\n    },\r\n    {\r\n      \"resourceType\": \"checkNameAvailability\",\r\n      \"locations\": [],\r\n      \"apiVersions\": [\r\n        \"2016-01-01\",\r\n        \"2015-06-15\",\r\n        \"2015-05-01-preview\"\r\n      ]\r\n    },\r\n    {\r\n      \"resourceType\": \"storageAccounts/services\",\r\n      \"locations\": [\r\n        \"East US\",\r\n        \"West US\",\r\n        \"West Europe\",\r\n        \"North Europe\",\r\n        \"East Asia\",\r\n        \"Southeast Asia\",\r\n        \"Japan East\",\r\n        \"Japan West\",\r\n        \"North Central US\",\r\n        \"South Central US\",\r\n        \"East US 2\",\r\n        \"Central US\",\r\n        \"Brazil South\",\r\n        \"Canada East\",\r\n        \"Canada Central\"\r\n      ],\r\n      \"apiVersions\": [\r\n        \"2014-04-01\"\r\n      ]\r\n    },\r\n    {\r\n      \"resourceType\": \"storageAccounts/services/metricDefinitions\",\r\n      \"locations\": [\r\n        \"East US\",\r\n        \"West US\",\r\n        \"West Europe\",\r\n        \"North Europe\",\r\n        \"East Asia\",\r\n        \"Southeast Asia\",\r\n        \"Japan East\",\r\n        \"Japan West\",\r\n        \"North Central US\",\r\n        \"South Central US\",\r\n        \"East US 2\",\r\n        \"Central US\",\r\n        \"Brazil South\",\r\n        \"Canada East\",\r\n        \"Canada Central\"\r\n      ],\r\n      \"apiVersions\": [\r\n        \"2014-04-01\"\r\n      ]\r\n    }\r\n  ],\r\n  \"registrationState\": \"Registered\"\r\n}",
      "ResponseHeaders": {
        "Content-Type": [
          "application/json; charset=utf-8"
        ],
        "Expires": [
          "-1"
        ],
        "Cache-Control": [
          "no-cache"
        ],
        "Date": [
<<<<<<< HEAD
          "Fri, 01 Jul 2016 17:52:20 GMT"
=======
          "Thu, 04 Aug 2016 18:00:45 GMT"
>>>>>>> d696af1d
        ],
        "Pragma": [
          "no-cache"
        ],
        "Vary": [
          "Accept-Encoding"
        ],
        "x-ms-ratelimit-remaining-subscription-writes": [
<<<<<<< HEAD
          "1191"
        ],
        "x-ms-request-id": [
          "fd2d67de-92af-45e0-bcc3-08fc7e949eb9"
        ],
        "x-ms-correlation-request-id": [
          "fd2d67de-92af-45e0-bcc3-08fc7e949eb9"
        ],
        "x-ms-routing-request-id": [
          "WESTUS:20160701T175221Z:fd2d67de-92af-45e0-bcc3-08fc7e949eb9"
=======
          "1198"
        ],
        "x-ms-request-id": [
          "37cf0d1d-f782-400c-8b6e-45e65e8b0961"
        ],
        "x-ms-correlation-request-id": [
          "37cf0d1d-f782-400c-8b6e-45e65e8b0961"
        ],
        "x-ms-routing-request-id": [
          "WESTUS2:20160804T180046Z:37cf0d1d-f782-400c-8b6e-45e65e8b0961"
>>>>>>> d696af1d
        ],
        "Strict-Transport-Security": [
          "max-age=31536000; includeSubDomains"
        ]
      },
      "StatusCode": 200
    },
    {
      "RequestUri": "/subscriptions/53d9063d-87ae-4ea8-be90-3686c3b8669f/providers/Microsoft.Storage?api-version=2015-11-01",
      "EncodedRequestUri": "L3N1YnNjcmlwdGlvbnMvNTNkOTA2M2QtODdhZS00ZWE4LWJlOTAtMzY4NmMzYjg2NjlmL3Byb3ZpZGVycy9NaWNyb3NvZnQuU3RvcmFnZT9hcGktdmVyc2lvbj0yMDE1LTExLTAx",
      "RequestMethod": "GET",
      "RequestBody": "",
      "RequestHeaders": {
        "x-ms-client-request-id": [
<<<<<<< HEAD
          "3d0b170c-f8af-4119-8440-c3419cf1c842"
=======
          "8798b4c9-0661-4307-a3e7-26618a535b3e"
>>>>>>> d696af1d
        ],
        "accept-language": [
          "en-US"
        ],
        "User-Agent": [
          "Microsoft.Azure.Management.Resources.ResourceManagementClient/1.0.0-preview"
        ]
      },
      "ResponseBody": "{\r\n  \"id\": \"/subscriptions/53d9063d-87ae-4ea8-be90-3686c3b8669f/providers/Microsoft.Storage\",\r\n  \"namespace\": \"Microsoft.Storage\",\r\n  \"resourceTypes\": [\r\n    {\r\n      \"resourceType\": \"storageAccounts\",\r\n      \"locations\": [\r\n        \"East US\",\r\n        \"East US 2\",\r\n        \"West US\",\r\n        \"West Europe\",\r\n        \"East Asia\",\r\n        \"Southeast Asia\",\r\n        \"Japan East\",\r\n        \"Japan West\",\r\n        \"North Central US\",\r\n        \"South Central US\",\r\n        \"Central US\",\r\n        \"North Europe\",\r\n        \"Brazil South\",\r\n        \"Canada East\",\r\n        \"Canada Central\"\r\n      ],\r\n      \"apiVersions\": [\r\n        \"2016-01-01\",\r\n        \"2015-06-15\",\r\n        \"2015-05-01-preview\"\r\n      ],\r\n      \"capabilities\": \"CrossResourceGroupResourceMove, CrossSubscriptionResourceMove\"\r\n    },\r\n    {\r\n      \"resourceType\": \"operations\",\r\n      \"locations\": [],\r\n      \"apiVersions\": [\r\n        \"2016-01-01\",\r\n        \"2015-06-15\",\r\n        \"2015-05-01-preview\"\r\n      ]\r\n    },\r\n    {\r\n      \"resourceType\": \"usages\",\r\n      \"locations\": [],\r\n      \"apiVersions\": [\r\n        \"2016-01-01\",\r\n        \"2015-06-15\",\r\n        \"2015-05-01-preview\"\r\n      ]\r\n    },\r\n    {\r\n      \"resourceType\": \"checkNameAvailability\",\r\n      \"locations\": [],\r\n      \"apiVersions\": [\r\n        \"2016-01-01\",\r\n        \"2015-06-15\",\r\n        \"2015-05-01-preview\"\r\n      ]\r\n    },\r\n    {\r\n      \"resourceType\": \"storageAccounts/services\",\r\n      \"locations\": [\r\n        \"East US\",\r\n        \"West US\",\r\n        \"West Europe\",\r\n        \"North Europe\",\r\n        \"East Asia\",\r\n        \"Southeast Asia\",\r\n        \"Japan East\",\r\n        \"Japan West\",\r\n        \"North Central US\",\r\n        \"South Central US\",\r\n        \"East US 2\",\r\n        \"Central US\",\r\n        \"Brazil South\",\r\n        \"Canada East\",\r\n        \"Canada Central\"\r\n      ],\r\n      \"apiVersions\": [\r\n        \"2014-04-01\"\r\n      ]\r\n    },\r\n    {\r\n      \"resourceType\": \"storageAccounts/services/metricDefinitions\",\r\n      \"locations\": [\r\n        \"East US\",\r\n        \"West US\",\r\n        \"West Europe\",\r\n        \"North Europe\",\r\n        \"East Asia\",\r\n        \"Southeast Asia\",\r\n        \"Japan East\",\r\n        \"Japan West\",\r\n        \"North Central US\",\r\n        \"South Central US\",\r\n        \"East US 2\",\r\n        \"Central US\",\r\n        \"Brazil South\",\r\n        \"Canada East\",\r\n        \"Canada Central\"\r\n      ],\r\n      \"apiVersions\": [\r\n        \"2014-04-01\"\r\n      ]\r\n    }\r\n  ],\r\n  \"registrationState\": \"Registered\"\r\n}",
      "ResponseHeaders": {
        "Content-Type": [
          "application/json; charset=utf-8"
        ],
        "Expires": [
          "-1"
        ],
        "Cache-Control": [
          "no-cache"
        ],
        "Date": [
<<<<<<< HEAD
          "Fri, 01 Jul 2016 17:52:20 GMT"
=======
          "Thu, 04 Aug 2016 18:00:45 GMT"
>>>>>>> d696af1d
        ],
        "Pragma": [
          "no-cache"
        ],
        "Vary": [
          "Accept-Encoding"
        ],
        "x-ms-ratelimit-remaining-subscription-reads": [
<<<<<<< HEAD
          "14989"
        ],
        "x-ms-request-id": [
          "1b9b5f21-8161-403c-846d-9305d7f8dcaa"
        ],
        "x-ms-correlation-request-id": [
          "1b9b5f21-8161-403c-846d-9305d7f8dcaa"
        ],
        "x-ms-routing-request-id": [
          "WESTUS:20160701T175221Z:1b9b5f21-8161-403c-846d-9305d7f8dcaa"
=======
          "14996"
        ],
        "x-ms-request-id": [
          "543506da-0b97-4c1a-8fb0-652dda8294ac"
        ],
        "x-ms-correlation-request-id": [
          "543506da-0b97-4c1a-8fb0-652dda8294ac"
        ],
        "x-ms-routing-request-id": [
          "WESTUS2:20160804T180046Z:543506da-0b97-4c1a-8fb0-652dda8294ac"
>>>>>>> d696af1d
        ],
        "Strict-Transport-Security": [
          "max-age=31536000; includeSubDomains"
        ]
      },
      "StatusCode": 200
    },
    {
<<<<<<< HEAD
      "RequestUri": "/subscriptions/53d9063d-87ae-4ea8-be90-3686c3b8669f/resourcegroups/datalakerg13851?api-version=2015-11-01",
      "EncodedRequestUri": "L3N1YnNjcmlwdGlvbnMvNTNkOTA2M2QtODdhZS00ZWE4LWJlOTAtMzY4NmMzYjg2NjlmL3Jlc291cmNlZ3JvdXBzL2RhdGFsYWtlcmcxMzg1MT9hcGktdmVyc2lvbj0yMDE1LTExLTAx",
=======
      "RequestUri": "/subscriptions/53d9063d-87ae-4ea8-be90-3686c3b8669f/resourcegroups/datalakerg12508?api-version=2015-11-01",
      "EncodedRequestUri": "L3N1YnNjcmlwdGlvbnMvNTNkOTA2M2QtODdhZS00ZWE4LWJlOTAtMzY4NmMzYjg2NjlmL3Jlc291cmNlZ3JvdXBzL2RhdGFsYWtlcmcxMjUwOD9hcGktdmVyc2lvbj0yMDE1LTExLTAx",
>>>>>>> d696af1d
      "RequestMethod": "GET",
      "RequestBody": "",
      "RequestHeaders": {
        "x-ms-client-request-id": [
<<<<<<< HEAD
          "aecca17c-a6f7-40b2-9301-bc4a1809a75a"
=======
          "29888335-d84e-4563-8c6e-d03755507f60"
>>>>>>> d696af1d
        ],
        "accept-language": [
          "en-US"
        ],
        "User-Agent": [
          "Microsoft.Azure.Management.Resources.ResourceManagementClient/1.0.0-preview"
        ]
      },
<<<<<<< HEAD
      "ResponseBody": "{\r\n  \"error\": {\r\n    \"code\": \"ResourceGroupNotFound\",\r\n    \"message\": \"Resource group 'datalakerg13851' could not be found.\"\r\n  }\r\n}",
=======
      "ResponseBody": "{\r\n  \"error\": {\r\n    \"code\": \"ResourceGroupNotFound\",\r\n    \"message\": \"Resource group 'datalakerg12508' could not be found.\"\r\n  }\r\n}",
>>>>>>> d696af1d
      "ResponseHeaders": {
        "Content-Length": [
          "107"
        ],
        "Content-Type": [
          "application/json; charset=utf-8"
        ],
        "Expires": [
          "-1"
        ],
        "Cache-Control": [
          "no-cache"
        ],
        "Date": [
<<<<<<< HEAD
          "Fri, 01 Jul 2016 17:52:20 GMT"
=======
          "Thu, 04 Aug 2016 18:00:45 GMT"
>>>>>>> d696af1d
        ],
        "Pragma": [
          "no-cache"
        ],
        "x-ms-failure-cause": [
          "gateway"
        ],
        "x-ms-ratelimit-remaining-subscription-reads": [
<<<<<<< HEAD
          "14988"
        ],
        "x-ms-request-id": [
          "0838afae-d7e8-4be4-aeae-d93b866a5f4e"
        ],
        "x-ms-correlation-request-id": [
          "0838afae-d7e8-4be4-aeae-d93b866a5f4e"
        ],
        "x-ms-routing-request-id": [
          "WESTUS:20160701T175221Z:0838afae-d7e8-4be4-aeae-d93b866a5f4e"
=======
          "14995"
        ],
        "x-ms-request-id": [
          "3f6b3b0b-faab-4296-a3fe-d6bc5b1eb1cf"
        ],
        "x-ms-correlation-request-id": [
          "3f6b3b0b-faab-4296-a3fe-d6bc5b1eb1cf"
        ],
        "x-ms-routing-request-id": [
          "WESTUS2:20160804T180046Z:3f6b3b0b-faab-4296-a3fe-d6bc5b1eb1cf"
>>>>>>> d696af1d
        ],
        "Strict-Transport-Security": [
          "max-age=31536000; includeSubDomains"
        ]
      },
      "StatusCode": 404
    },
    {
<<<<<<< HEAD
      "RequestUri": "/subscriptions/53d9063d-87ae-4ea8-be90-3686c3b8669f/resourcegroups/datalakerg13851?api-version=2015-11-01",
      "EncodedRequestUri": "L3N1YnNjcmlwdGlvbnMvNTNkOTA2M2QtODdhZS00ZWE4LWJlOTAtMzY4NmMzYjg2NjlmL3Jlc291cmNlZ3JvdXBzL2RhdGFsYWtlcmcxMzg1MT9hcGktdmVyc2lvbj0yMDE1LTExLTAx",
=======
      "RequestUri": "/subscriptions/53d9063d-87ae-4ea8-be90-3686c3b8669f/resourcegroups/datalakerg12508?api-version=2015-11-01",
      "EncodedRequestUri": "L3N1YnNjcmlwdGlvbnMvNTNkOTA2M2QtODdhZS00ZWE4LWJlOTAtMzY4NmMzYjg2NjlmL3Jlc291cmNlZ3JvdXBzL2RhdGFsYWtlcmcxMjUwOD9hcGktdmVyc2lvbj0yMDE1LTExLTAx",
>>>>>>> d696af1d
      "RequestMethod": "GET",
      "RequestBody": "",
      "RequestHeaders": {
        "x-ms-client-request-id": [
<<<<<<< HEAD
          "ef67856e-552f-4250-a407-ed636d8c73b7"
=======
          "b6000b77-3589-43b1-a4a2-92c1e2b5772d"
>>>>>>> d696af1d
        ],
        "accept-language": [
          "en-US"
        ],
        "User-Agent": [
          "Microsoft.Azure.Management.Resources.ResourceManagementClient/1.0.0-preview"
        ]
      },
<<<<<<< HEAD
      "ResponseBody": "{\r\n  \"id\": \"/subscriptions/53d9063d-87ae-4ea8-be90-3686c3b8669f/resourceGroups/datalakerg13851\",\r\n  \"name\": \"datalakerg13851\",\r\n  \"location\": \"eastus2\",\r\n  \"properties\": {\r\n    \"provisioningState\": \"Succeeded\"\r\n  }\r\n}",
=======
      "ResponseBody": "{\r\n  \"id\": \"/subscriptions/53d9063d-87ae-4ea8-be90-3686c3b8669f/resourceGroups/datalakerg12508\",\r\n  \"name\": \"datalakerg12508\",\r\n  \"location\": \"eastus2\",\r\n  \"properties\": {\r\n    \"provisioningState\": \"Succeeded\"\r\n  }\r\n}",
>>>>>>> d696af1d
      "ResponseHeaders": {
        "Content-Type": [
          "application/json; charset=utf-8"
        ],
        "Expires": [
          "-1"
        ],
        "Cache-Control": [
          "no-cache"
        ],
        "Date": [
<<<<<<< HEAD
          "Fri, 01 Jul 2016 17:52:21 GMT"
=======
          "Thu, 04 Aug 2016 18:00:47 GMT"
>>>>>>> d696af1d
        ],
        "Pragma": [
          "no-cache"
        ],
        "Vary": [
          "Accept-Encoding"
        ],
        "x-ms-ratelimit-remaining-subscription-reads": [
<<<<<<< HEAD
          "14987"
        ],
        "x-ms-request-id": [
          "36fb7e33-f5e4-4964-9173-1096b1ae4b20"
        ],
        "x-ms-correlation-request-id": [
          "36fb7e33-f5e4-4964-9173-1096b1ae4b20"
        ],
        "x-ms-routing-request-id": [
          "WESTUS:20160701T175221Z:36fb7e33-f5e4-4964-9173-1096b1ae4b20"
=======
          "14994"
        ],
        "x-ms-request-id": [
          "3042a3a8-beab-4cb1-9329-6510e1978b34"
        ],
        "x-ms-correlation-request-id": [
          "3042a3a8-beab-4cb1-9329-6510e1978b34"
        ],
        "x-ms-routing-request-id": [
          "WESTUS2:20160804T180047Z:3042a3a8-beab-4cb1-9329-6510e1978b34"
>>>>>>> d696af1d
        ],
        "Strict-Transport-Security": [
          "max-age=31536000; includeSubDomains"
        ]
      },
      "StatusCode": 200
    },
    {
<<<<<<< HEAD
      "RequestUri": "/subscriptions/53d9063d-87ae-4ea8-be90-3686c3b8669f/resourcegroups/datalakerg13851?api-version=2015-11-01",
      "EncodedRequestUri": "L3N1YnNjcmlwdGlvbnMvNTNkOTA2M2QtODdhZS00ZWE4LWJlOTAtMzY4NmMzYjg2NjlmL3Jlc291cmNlZ3JvdXBzL2RhdGFsYWtlcmcxMzg1MT9hcGktdmVyc2lvbj0yMDE1LTExLTAx",
=======
      "RequestUri": "/subscriptions/53d9063d-87ae-4ea8-be90-3686c3b8669f/resourcegroups/datalakerg12508?api-version=2015-11-01",
      "EncodedRequestUri": "L3N1YnNjcmlwdGlvbnMvNTNkOTA2M2QtODdhZS00ZWE4LWJlOTAtMzY4NmMzYjg2NjlmL3Jlc291cmNlZ3JvdXBzL2RhdGFsYWtlcmcxMjUwOD9hcGktdmVyc2lvbj0yMDE1LTExLTAx",
>>>>>>> d696af1d
      "RequestMethod": "PUT",
      "RequestBody": "{\r\n  \"location\": \"East US 2\"\r\n}",
      "RequestHeaders": {
        "Content-Type": [
          "application/json; charset=utf-8"
        ],
        "Content-Length": [
          "31"
        ],
        "x-ms-client-request-id": [
<<<<<<< HEAD
          "bf3bdd1b-1d31-40cc-a981-0f6c6909a778"
=======
          "96d66898-9a0a-4b7b-898a-4037316bdb07"
>>>>>>> d696af1d
        ],
        "accept-language": [
          "en-US"
        ],
        "User-Agent": [
          "Microsoft.Azure.Management.Resources.ResourceManagementClient/1.0.0-preview"
        ]
      },
<<<<<<< HEAD
      "ResponseBody": "{\r\n  \"id\": \"/subscriptions/53d9063d-87ae-4ea8-be90-3686c3b8669f/resourceGroups/datalakerg13851\",\r\n  \"name\": \"datalakerg13851\",\r\n  \"location\": \"eastus2\",\r\n  \"properties\": {\r\n    \"provisioningState\": \"Succeeded\"\r\n  }\r\n}",
=======
      "ResponseBody": "{\r\n  \"id\": \"/subscriptions/53d9063d-87ae-4ea8-be90-3686c3b8669f/resourceGroups/datalakerg12508\",\r\n  \"name\": \"datalakerg12508\",\r\n  \"location\": \"eastus2\",\r\n  \"properties\": {\r\n    \"provisioningState\": \"Succeeded\"\r\n  }\r\n}",
>>>>>>> d696af1d
      "ResponseHeaders": {
        "Content-Length": [
          "184"
        ],
        "Content-Type": [
          "application/json; charset=utf-8"
        ],
        "Expires": [
          "-1"
        ],
        "Cache-Control": [
          "no-cache"
        ],
        "Date": [
<<<<<<< HEAD
          "Fri, 01 Jul 2016 17:52:20 GMT"
=======
          "Thu, 04 Aug 2016 18:00:47 GMT"
>>>>>>> d696af1d
        ],
        "Pragma": [
          "no-cache"
        ],
        "x-ms-ratelimit-remaining-subscription-writes": [
<<<<<<< HEAD
          "1190"
        ],
        "x-ms-request-id": [
          "d78e9174-edb2-4e0e-a90f-e9fc0457dd9b"
        ],
        "x-ms-correlation-request-id": [
          "d78e9174-edb2-4e0e-a90f-e9fc0457dd9b"
        ],
        "x-ms-routing-request-id": [
          "WESTUS:20160701T175221Z:d78e9174-edb2-4e0e-a90f-e9fc0457dd9b"
=======
          "1197"
        ],
        "x-ms-request-id": [
          "55adf570-8773-4a78-a598-72ab02817a32"
        ],
        "x-ms-correlation-request-id": [
          "55adf570-8773-4a78-a598-72ab02817a32"
        ],
        "x-ms-routing-request-id": [
          "WESTUS2:20160804T180047Z:55adf570-8773-4a78-a598-72ab02817a32"
>>>>>>> d696af1d
        ],
        "Strict-Transport-Security": [
          "max-age=31536000; includeSubDomains"
        ]
      },
      "StatusCode": 201
    },
    {
<<<<<<< HEAD
      "RequestUri": "/subscriptions/53d9063d-87ae-4ea8-be90-3686c3b8669f/resourceGroups/datalakerg13851/providers/Microsoft.DataLakeStore/accounts/testadlfs11969?api-version=2015-10-01-preview",
      "EncodedRequestUri": "L3N1YnNjcmlwdGlvbnMvNTNkOTA2M2QtODdhZS00ZWE4LWJlOTAtMzY4NmMzYjg2NjlmL3Jlc291cmNlR3JvdXBzL2RhdGFsYWtlcmcxMzg1MS9wcm92aWRlcnMvTWljcm9zb2Z0LkRhdGFMYWtlU3RvcmUvYWNjb3VudHMvdGVzdGFkbGZzMTE5Njk/YXBpLXZlcnNpb249MjAxNS0xMC0wMS1wcmV2aWV3",
=======
      "RequestUri": "/subscriptions/53d9063d-87ae-4ea8-be90-3686c3b8669f/resourceGroups/datalakerg12508/providers/Microsoft.DataLakeStore/accounts/testadlfs17372?api-version=2015-10-01-preview",
      "EncodedRequestUri": "L3N1YnNjcmlwdGlvbnMvNTNkOTA2M2QtODdhZS00ZWE4LWJlOTAtMzY4NmMzYjg2NjlmL3Jlc291cmNlR3JvdXBzL2RhdGFsYWtlcmcxMjUwOC9wcm92aWRlcnMvTWljcm9zb2Z0LkRhdGFMYWtlU3RvcmUvYWNjb3VudHMvdGVzdGFkbGZzMTczNzI/YXBpLXZlcnNpb249MjAxNS0xMC0wMS1wcmV2aWV3",
>>>>>>> d696af1d
      "RequestMethod": "GET",
      "RequestBody": "",
      "RequestHeaders": {
        "x-ms-client-request-id": [
<<<<<<< HEAD
          "277528c3-5cba-427a-b018-3482f4fd4cbf"
=======
          "16f76136-1329-408b-8402-70b131e16e6a"
>>>>>>> d696af1d
        ],
        "accept-language": [
          "en-US"
        ],
        "User-Agent": [
          "Microsoft.Azure.Management.DataLake.Store.DataLakeStoreAccountManagementClient/0.12.4-preview"
        ]
      },
<<<<<<< HEAD
      "ResponseBody": "{\r\n  \"error\": {\r\n    \"code\": \"ResourceNotFound\",\r\n    \"message\": \"The Resource 'Microsoft.DataLakeStore/accounts/testadlfs11969' under resource group 'datalakerg13851' was not found.\"\r\n  }\r\n}",
=======
      "ResponseBody": "{\r\n  \"error\": {\r\n    \"code\": \"ResourceNotFound\",\r\n    \"message\": \"The Resource 'Microsoft.DataLakeStore/accounts/testadlfs17372' under resource group 'datalakerg12508' was not found.\"\r\n  }\r\n}",
>>>>>>> d696af1d
      "ResponseHeaders": {
        "Content-Length": [
          "166"
        ],
        "Content-Type": [
          "application/json; charset=utf-8"
        ],
        "Expires": [
          "-1"
        ],
        "Cache-Control": [
          "no-cache"
        ],
        "Date": [
<<<<<<< HEAD
          "Fri, 01 Jul 2016 17:52:21 GMT"
=======
          "Thu, 04 Aug 2016 18:00:47 GMT"
>>>>>>> d696af1d
        ],
        "Pragma": [
          "no-cache"
        ],
        "x-ms-failure-cause": [
          "gateway"
        ],
        "x-ms-request-id": [
<<<<<<< HEAD
          "57a7a940-4100-4858-bd31-50559b20d2ef"
        ],
        "x-ms-correlation-request-id": [
          "57a7a940-4100-4858-bd31-50559b20d2ef"
        ],
        "x-ms-routing-request-id": [
          "WESTUS:20160701T175222Z:57a7a940-4100-4858-bd31-50559b20d2ef"
=======
          "2adfb2c2-9c26-4355-9424-e0dfb62d07f7"
        ],
        "x-ms-correlation-request-id": [
          "2adfb2c2-9c26-4355-9424-e0dfb62d07f7"
        ],
        "x-ms-routing-request-id": [
          "WESTUS2:20160804T180048Z:2adfb2c2-9c26-4355-9424-e0dfb62d07f7"
>>>>>>> d696af1d
        ],
        "Strict-Transport-Security": [
          "max-age=31536000; includeSubDomains"
        ]
      },
      "StatusCode": 404
    },
    {
<<<<<<< HEAD
      "RequestUri": "/subscriptions/53d9063d-87ae-4ea8-be90-3686c3b8669f/resourceGroups/datalakerg13851/providers/Microsoft.DataLakeStore/accounts/testadlfs11969?api-version=2015-10-01-preview",
      "EncodedRequestUri": "L3N1YnNjcmlwdGlvbnMvNTNkOTA2M2QtODdhZS00ZWE4LWJlOTAtMzY4NmMzYjg2NjlmL3Jlc291cmNlR3JvdXBzL2RhdGFsYWtlcmcxMzg1MS9wcm92aWRlcnMvTWljcm9zb2Z0LkRhdGFMYWtlU3RvcmUvYWNjb3VudHMvdGVzdGFkbGZzMTE5Njk/YXBpLXZlcnNpb249MjAxNS0xMC0wMS1wcmV2aWV3",
      "RequestMethod": "GET",
      "RequestBody": "",
      "RequestHeaders": {
        "User-Agent": [
          "Microsoft.Azure.Management.DataLake.Store.DataLakeStoreAccountManagementClient/0.12.4-preview"
        ]
      },
      "ResponseBody": "{\r\n  \"properties\": {\r\n    \"firewallState\": \"Disabled\",\r\n    \"firewallRules\": [],\r\n    \"trustedIdProviderState\": \"Disabled\",\r\n    \"trustedIdProviders\": [],\r\n    \"provisioningState\": \"Succeeded\",\r\n    \"state\": \"Active\",\r\n    \"endpoint\": \"testadlfs11969.azuredatalakestore.net\",\r\n    \"accountId\": \"e65ced9c-82c1-4d62-9d05-276b9ea73ba0\",\r\n    \"creationTime\": \"2016-07-01T17:52:28.4451695Z\",\r\n    \"lastModifiedTime\": \"2016-07-01T17:52:28.4451695Z\"\r\n  },\r\n  \"location\": \"East US 2\",\r\n  \"tags\": null,\r\n  \"id\": \"/subscriptions/53d9063d-87ae-4ea8-be90-3686c3b8669f/resourceGroups/datalakerg13851/providers/Microsoft.DataLakeStore/accounts/testadlfs11969\",\r\n  \"name\": \"testadlfs11969\",\r\n  \"type\": \"Microsoft.DataLakeStore/accounts\"\r\n}",
      "ResponseHeaders": {
        "Content-Type": [
          "application/json"
        ],
        "Expires": [
          "-1"
        ],
        "Cache-Control": [
          "no-cache"
        ],
        "Connection": [
          "close"
        ],
        "Date": [
          "Fri, 01 Jul 2016 17:52:54 GMT"
        ],
        "Pragma": [
          "no-cache"
        ],
        "Server": [
          "Microsoft-IIS/8.5"
        ],
        "Vary": [
          "Accept-Encoding"
        ],
        "x-ms-request-id": [
          "f755a327-57af-4e09-b8fe-312d9965af17"
        ],
        "X-AspNet-Version": [
          "4.0.30319"
        ],
        "X-Powered-By": [
          "ASP.NET"
        ],
        "x-ms-ratelimit-remaining-subscription-reads": [
          "14997"
        ],
        "x-ms-correlation-request-id": [
          "703bfc1d-f459-4a4a-9559-19ee71d3471f"
        ],
        "x-ms-routing-request-id": [
          "WESTUS:20160701T175254Z:703bfc1d-f459-4a4a-9559-19ee71d3471f"
        ],
        "Strict-Transport-Security": [
          "max-age=31536000; includeSubDomains"
        ]
      },
      "StatusCode": 200
    },
    {
      "RequestUri": "/subscriptions/53d9063d-87ae-4ea8-be90-3686c3b8669f/resourceGroups/datalakerg13851/providers/Microsoft.DataLakeStore/accounts/testadlfs11969?api-version=2015-10-01-preview",
      "EncodedRequestUri": "L3N1YnNjcmlwdGlvbnMvNTNkOTA2M2QtODdhZS00ZWE4LWJlOTAtMzY4NmMzYjg2NjlmL3Jlc291cmNlR3JvdXBzL2RhdGFsYWtlcmcxMzg1MS9wcm92aWRlcnMvTWljcm9zb2Z0LkRhdGFMYWtlU3RvcmUvYWNjb3VudHMvdGVzdGFkbGZzMTE5Njk/YXBpLXZlcnNpb249MjAxNS0xMC0wMS1wcmV2aWV3",
      "RequestMethod": "GET",
      "RequestBody": "",
      "RequestHeaders": {
        "x-ms-client-request-id": [
          "9107a3e2-e412-4317-90d6-60d586d09499"
        ],
        "accept-language": [
          "en-US"
        ],
        "User-Agent": [
          "Microsoft.Azure.Management.DataLake.Store.DataLakeStoreAccountManagementClient/0.12.4-preview"
        ]
      },
      "ResponseBody": "{\r\n  \"properties\": {\r\n    \"firewallState\": \"Disabled\",\r\n    \"firewallRules\": [],\r\n    \"trustedIdProviderState\": \"Disabled\",\r\n    \"trustedIdProviders\": [],\r\n    \"provisioningState\": \"Succeeded\",\r\n    \"state\": \"Active\",\r\n    \"endpoint\": \"testadlfs11969.azuredatalakestore.net\",\r\n    \"accountId\": \"e65ced9c-82c1-4d62-9d05-276b9ea73ba0\",\r\n    \"creationTime\": \"2016-07-01T17:52:28.4451695Z\",\r\n    \"lastModifiedTime\": \"2016-07-01T17:52:28.4451695Z\"\r\n  },\r\n  \"location\": \"East US 2\",\r\n  \"tags\": null,\r\n  \"id\": \"/subscriptions/53d9063d-87ae-4ea8-be90-3686c3b8669f/resourceGroups/datalakerg13851/providers/Microsoft.DataLakeStore/accounts/testadlfs11969\",\r\n  \"name\": \"testadlfs11969\",\r\n  \"type\": \"Microsoft.DataLakeStore/accounts\"\r\n}",
      "ResponseHeaders": {
        "Content-Type": [
          "application/json"
        ],
        "Expires": [
          "-1"
        ],
        "Cache-Control": [
          "no-cache"
        ],
        "Connection": [
          "close"
        ],
        "Date": [
          "Fri, 01 Jul 2016 17:52:54 GMT"
        ],
        "Pragma": [
          "no-cache"
        ],
        "Server": [
          "Microsoft-IIS/8.5"
        ],
        "Vary": [
          "Accept-Encoding"
        ],
        "x-ms-request-id": [
          "cb6f26de-f1ec-4e8b-b1e3-9af044393f10"
        ],
        "X-AspNet-Version": [
          "4.0.30319"
        ],
        "X-Powered-By": [
          "ASP.NET"
        ],
        "x-ms-ratelimit-remaining-subscription-reads": [
          "14995"
        ],
        "x-ms-correlation-request-id": [
          "04eccfe6-41b2-4d51-afbc-066550d64937"
        ],
        "x-ms-routing-request-id": [
          "WESTUS:20160701T175255Z:04eccfe6-41b2-4d51-afbc-066550d64937"
        ],
        "Strict-Transport-Security": [
          "max-age=31536000; includeSubDomains"
        ]
      },
      "StatusCode": 200
    },
    {
      "RequestUri": "/subscriptions/53d9063d-87ae-4ea8-be90-3686c3b8669f/resourceGroups/datalakerg13851/providers/Microsoft.DataLakeStore/accounts/testadlfs11969?api-version=2015-10-01-preview",
      "EncodedRequestUri": "L3N1YnNjcmlwdGlvbnMvNTNkOTA2M2QtODdhZS00ZWE4LWJlOTAtMzY4NmMzYjg2NjlmL3Jlc291cmNlR3JvdXBzL2RhdGFsYWtlcmcxMzg1MS9wcm92aWRlcnMvTWljcm9zb2Z0LkRhdGFMYWtlU3RvcmUvYWNjb3VudHMvdGVzdGFkbGZzMTE5Njk/YXBpLXZlcnNpb249MjAxNS0xMC0wMS1wcmV2aWV3",
      "RequestMethod": "PUT",
      "RequestBody": "{\r\n  \"location\": \"East US 2\",\r\n  \"name\": \"testadlfs11969\"\r\n}",
=======
      "RequestUri": "/subscriptions/53d9063d-87ae-4ea8-be90-3686c3b8669f/resourceGroups/datalakerg12508/providers/Microsoft.DataLakeStore/accounts/testadlfs17372?api-version=2015-10-01-preview",
      "EncodedRequestUri": "L3N1YnNjcmlwdGlvbnMvNTNkOTA2M2QtODdhZS00ZWE4LWJlOTAtMzY4NmMzYjg2NjlmL3Jlc291cmNlR3JvdXBzL2RhdGFsYWtlcmcxMjUwOC9wcm92aWRlcnMvTWljcm9zb2Z0LkRhdGFMYWtlU3RvcmUvYWNjb3VudHMvdGVzdGFkbGZzMTczNzI/YXBpLXZlcnNpb249MjAxNS0xMC0wMS1wcmV2aWV3",
      "RequestMethod": "PUT",
      "RequestBody": "{\r\n  \"location\": \"East US 2\",\r\n  \"name\": \"testadlfs17372\"\r\n}",
>>>>>>> d696af1d
      "RequestHeaders": {
        "Content-Type": [
          "application/json; charset=utf-8"
        ],
        "Content-Length": [
          "60"
        ],
        "x-ms-client-request-id": [
<<<<<<< HEAD
          "7617b599-c151-47f6-9c63-27d23cd7173c"
=======
          "8156350d-6567-42f4-9601-522596c809af"
>>>>>>> d696af1d
        ],
        "accept-language": [
          "en-US"
        ],
        "User-Agent": [
          "Microsoft.Azure.Management.DataLake.Store.DataLakeStoreAccountManagementClient/0.12.4-preview"
        ]
      },
<<<<<<< HEAD
      "ResponseBody": "{\r\n  \"properties\": {\r\n    \"provisioningState\": \"Creating\",\r\n    \"state\": null,\r\n    \"endpoint\": null,\r\n    \"accountId\": \"e65ced9c-82c1-4d62-9d05-276b9ea73ba0\",\r\n    \"creationTime\": null,\r\n    \"lastModifiedTime\": null\r\n  },\r\n  \"location\": \"East US 2\",\r\n  \"tags\": null,\r\n  \"id\": \"/subscriptions/53d9063d-87ae-4ea8-be90-3686c3b8669f/resourceGroups/datalakerg13851/providers/Microsoft.DataLakeStore/accounts/testadlfs11969\",\r\n  \"name\": \"testadlfs11969\",\r\n  \"type\": \"Microsoft.DataLakeStore/accounts\"\r\n}",
=======
      "ResponseBody": "{\r\n  \"error\": {\r\n    \"code\": \"ExceededMaxAccountCount\",\r\n    \"message\": \"The subscription has exceeded the maximum number of allowed resources.\"\r\n  }\r\n}",
>>>>>>> d696af1d
      "ResponseHeaders": {
        "Content-Length": [
          "127"
        ],
        "Content-Type": [
          "application/json"
        ],
        "Expires": [
          "-1"
        ],
        "Cache-Control": [
          "no-cache"
        ],
        "Connection": [
          "close"
        ],
        "Date": [
<<<<<<< HEAD
          "Fri, 01 Jul 2016 17:52:23 GMT"
=======
          "Thu, 04 Aug 2016 18:00:49 GMT"
>>>>>>> d696af1d
        ],
        "Pragma": [
          "no-cache"
        ],
<<<<<<< HEAD
        "Location": [
          "https://management.azure.com/subscriptions/53d9063d-87ae-4ea8-be90-3686c3b8669f/resourcegroups/datalakerg13851/providers/Microsoft.DataLakeStore/accounts/testadlfs11969/operationresults/0?api-version=2015-10-01-preview"
        ],
        "Retry-After": [
          "10"
        ],
        "Server": [
          "Microsoft-IIS/8.5"
        ],
        "Azure-AsyncOperation": [
          "https://management.azure.com/subscriptions/53d9063d-87ae-4ea8-be90-3686c3b8669f/providers/Microsoft.DataLakeStore/locations/EastUS2/operationResults/e65ced9c-82c1-4d62-9d05-276b9ea73ba00?api-version=2015-10-01-preview&expanded=true"
        ],
        "x-ms-request-id": [
          "bb9c0c9a-c771-4f50-a482-50b69150f3f5"
=======
        "Server": [
          "Microsoft-IIS/8.5"
        ],
        "x-ms-request-id": [
          "fe698014-4344-414f-a9c8-9075448f2fbc"
>>>>>>> d696af1d
        ],
        "X-AspNet-Version": [
          "4.0.30319"
        ],
        "X-Powered-By": [
          "ASP.NET"
        ],
        "x-ms-ratelimit-remaining-subscription-writes": [
<<<<<<< HEAD
          "1199"
        ],
        "x-ms-correlation-request-id": [
          "05fa1332-cb4b-49f6-b521-94aea5bcb9f5"
        ],
        "x-ms-routing-request-id": [
          "WESTUS:20160701T175223Z:05fa1332-cb4b-49f6-b521-94aea5bcb9f5"
        ],
        "Strict-Transport-Security": [
          "max-age=31536000; includeSubDomains"
        ]
      },
      "StatusCode": 201
    },
    {
      "RequestUri": "/subscriptions/53d9063d-87ae-4ea8-be90-3686c3b8669f/providers/Microsoft.DataLakeStore/locations/EastUS2/operationResults/e65ced9c-82c1-4d62-9d05-276b9ea73ba00?api-version=2015-10-01-preview&expanded=true",
      "EncodedRequestUri": "L3N1YnNjcmlwdGlvbnMvNTNkOTA2M2QtODdhZS00ZWE4LWJlOTAtMzY4NmMzYjg2NjlmL3Byb3ZpZGVycy9NaWNyb3NvZnQuRGF0YUxha2VTdG9yZS9sb2NhdGlvbnMvRWFzdFVTMi9vcGVyYXRpb25SZXN1bHRzL2U2NWNlZDljLTgyYzEtNGQ2Mi05ZDA1LTI3NmI5ZWE3M2JhMDA/YXBpLXZlcnNpb249MjAxNS0xMC0wMS1wcmV2aWV3JmV4cGFuZGVkPXRydWU=",
      "RequestMethod": "GET",
      "RequestBody": "",
      "RequestHeaders": {
        "User-Agent": [
          "Microsoft.Azure.Management.DataLake.Store.DataLakeStoreAccountManagementClient/0.12.4-preview"
        ]
      },
      "ResponseBody": "{\r\n  \"status\": \"Succeeded\"\r\n}",
      "ResponseHeaders": {
        "Content-Type": [
          "application/json"
        ],
        "Expires": [
          "-1"
        ],
        "Cache-Control": [
          "no-cache"
        ],
        "Connection": [
          "close"
        ],
        "Date": [
          "Fri, 01 Jul 2016 17:52:53 GMT"
        ],
        "Pragma": [
          "no-cache"
        ],
        "Server": [
          "Microsoft-IIS/8.5"
        ],
        "Vary": [
          "Accept-Encoding"
        ],
        "x-ms-request-id": [
          "ee2d9c70-6cc2-4c6c-9c1b-25950378d2ed"
        ],
        "X-AspNet-Version": [
          "4.0.30319"
        ],
        "X-Powered-By": [
          "ASP.NET"
        ],
        "x-ms-ratelimit-remaining-subscription-reads": [
          "14996"
        ],
        "x-ms-correlation-request-id": [
          "4919c9ff-580d-4cca-91a9-a35abdfa10b6"
        ],
        "x-ms-routing-request-id": [
          "WESTUS:20160701T175254Z:4919c9ff-580d-4cca-91a9-a35abdfa10b6"
=======
          "1198"
        ],
        "x-ms-correlation-request-id": [
          "a052caab-5c96-477e-964d-db3e0c2b35af"
        ],
        "x-ms-routing-request-id": [
          "WESTUS2:20160804T180049Z:a052caab-5c96-477e-964d-db3e0c2b35af"
>>>>>>> d696af1d
        ],
        "Strict-Transport-Security": [
          "max-age=31536000; includeSubDomains"
        ]
      },
<<<<<<< HEAD
      "StatusCode": 200
    },
    {
      "RequestUri": "/webhdfs/v1/SDKTestFolder01%2FmsconcatFolder%2FSDKTestFile01.txt6195?op=CREATE&write=true&api-version=2015-10-01-preview",
      "EncodedRequestUri": "L3dlYmhkZnMvdjEvU0RLVGVzdEZvbGRlcjAxJTJGbXNjb25jYXRGb2xkZXIlMkZTREtUZXN0RmlsZTAxLnR4dDYxOTU/b3A9Q1JFQVRFJndyaXRlPXRydWUmYXBpLXZlcnNpb249MjAxNS0xMC0wMS1wcmV2aWV3",
      "RequestMethod": "PUT",
      "RequestBody": "These are some random test contents 1234!@",
      "RequestHeaders": {
        "Content-Type": [
          "application/octet-stream"
        ],
        "x-ms-client-request-id": [
          "9f468d90-6482-4f66-b898-e295f276c3be"
        ],
        "Transfer-Encoding": [
          "chunked"
        ],
        "accept-language": [
          "en-US"
        ],
        "User-Agent": [
          "Microsoft.Azure.Management.DataLake.Store.DataLakeStoreFileSystemManagementClient/0.12.4-preview"
        ]
      },
      "ResponseBody": "",
      "ResponseHeaders": {
        "Content-Length": [
          "0"
        ],
        "Expires": [
          "-1"
        ],
        "Cache-Control": [
          "no-cache"
        ],
        "Date": [
          "Fri, 01 Jul 2016 17:52:57 GMT"
        ],
        "Pragma": [
          "no-cache"
        ],
        "Location": [
          "https://testadlfs11969.azuredatalakestore.net/webhdfs/v1/SDKTestFolder01/msconcatFolder/SDKTestFile01.txt6195?op=CREATE&write=true&api-version=2015-10-01-preview"
        ],
        "Set-Cookie": [
          "UserPrincipalSession=b4a5f9bf-8c19-40d7-aba5-3b1f5ddcbfdc; path=/; secure; HttpOnly"
        ],
        "x-ms-request-id": [
          "f0ff15ed-cad0-4a96-8934-9932243b1409"
        ],
        "ContentLength": [
          "0"
        ],
        "Server-Perf": [
          "[f0ff15ed-cad0-4a96-8934-9932243b1409][ AuthTime::1532.00137888678::PostAuthTime::511.094820706226 ][S-FsOpenStream :: 00:00:317 ms]%0a[S-FsAppendStream :: 00:00:148 ms]%0a[BufferingTime :: 00:00:000 ms]%0a[WriteTime :: 00:00:149 ms]%0a[S-FsCloseHandle :: 00:00:001 ms]%0a[CREATE :: 00:00:470 ms]%0a"
        ],
        "x-ms-webhdfs-version": [
          "16.05.18.00"
        ],
        "Status": [
          "0x0"
        ],
        "X-Content-Type-Options": [
          "nosniff"
        ],
        "Strict-Transport-Security": [
          "max-age=15724800; includeSubDomains"
        ]
      },
      "StatusCode": 201
    },
    {
      "RequestUri": "/webhdfs/v1/SDKTestFolder01%2FmsconcatFolder%2FSDKTestFile01.txt6195?op=GETFILESTATUS&api-version=2015-10-01-preview",
      "EncodedRequestUri": "L3dlYmhkZnMvdjEvU0RLVGVzdEZvbGRlcjAxJTJGbXNjb25jYXRGb2xkZXIlMkZTREtUZXN0RmlsZTAxLnR4dDYxOTU/b3A9R0VURklMRVNUQVRVUyZhcGktdmVyc2lvbj0yMDE1LTEwLTAxLXByZXZpZXc=",
      "RequestMethod": "GET",
      "RequestBody": "",
      "RequestHeaders": {
        "x-ms-client-request-id": [
          "6111e1cc-5477-4646-9a34-a428bf8be86f"
        ],
        "accept-language": [
          "en-US"
        ],
        "User-Agent": [
          "Microsoft.Azure.Management.DataLake.Store.DataLakeStoreFileSystemManagementClient/0.12.4-preview"
        ]
      },
      "ResponseBody": "{\r\n  \"FileStatus\": {\r\n    \"length\": 42,\r\n    \"pathSuffix\": \"\",\r\n    \"type\": \"FILE\",\r\n    \"blockSize\": 268435456,\r\n    \"accessTime\": 1467395576733,\r\n    \"modificationTime\": 1467395577037,\r\n    \"replication\": 1,\r\n    \"permission\": \"770\",\r\n    \"owner\": \"2e6c02d2-a364-4530-9137-d17403996cbf\",\r\n    \"group\": \"2e6c02d2-a364-4530-9137-d17403996cbf\"\r\n  }\r\n}",
      "ResponseHeaders": {
        "Content-Length": [
          "269"
        ],
        "Content-Type": [
          "application/json; charset=utf-8"
        ],
        "Expires": [
          "-1"
        ],
        "Cache-Control": [
          "no-cache"
        ],
        "Date": [
          "Fri, 01 Jul 2016 17:52:57 GMT"
        ],
        "Pragma": [
          "no-cache"
        ],
        "x-ms-request-id": [
          "e7bae308-c099-48b2-9bc7-156e44c87eca"
        ],
        "Server-Perf": [
          "[e7bae308-c099-48b2-9bc7-156e44c87eca][ AuthTime::0::PostAuthTime::0 ][S-HdfsGetFileStatusV2 :: 00:00:022 ms]%0a[GETFILESTATUS :: 00:00:023 ms]%0a"
        ],
        "x-ms-webhdfs-version": [
          "16.05.18.00"
        ],
        "Status": [
          "0x0"
        ],
        "X-Content-Type-Options": [
          "nosniff"
        ],
        "Strict-Transport-Security": [
          "max-age=15724800; includeSubDomains"
        ]
      },
      "StatusCode": 200
    },
    {
      "RequestUri": "/webhdfs/v1/SDKTestFolder01%2FmsconcatFolder%2FSDKTestFile01.txt6195?op=GETFILESTATUS&api-version=2015-10-01-preview",
      "EncodedRequestUri": "L3dlYmhkZnMvdjEvU0RLVGVzdEZvbGRlcjAxJTJGbXNjb25jYXRGb2xkZXIlMkZTREtUZXN0RmlsZTAxLnR4dDYxOTU/b3A9R0VURklMRVNUQVRVUyZhcGktdmVyc2lvbj0yMDE1LTEwLTAxLXByZXZpZXc=",
      "RequestMethod": "GET",
      "RequestBody": "",
      "RequestHeaders": {
        "x-ms-client-request-id": [
          "b6f72eec-2742-44eb-a663-a152bb109ea8"
        ],
        "accept-language": [
          "en-US"
        ],
        "User-Agent": [
          "Microsoft.Azure.Management.DataLake.Store.DataLakeStoreFileSystemManagementClient/0.12.4-preview"
        ]
      },
      "ResponseBody": "{\r\n  \"RemoteException\": {\r\n    \"exception\": \"FileNotFoundException\",\r\n    \"message\": \"File/Folder does not exist: //SDKTestFolder01/msconcatFolder/SDKTestFile01.txt6195 [91844b40-970b-427a-9ac5-fe63d3c73ec0][2016-07-01T10:52:58.6353118-07:00]\",\r\n    \"javaClassName\": \"java.io.FileNotFoundException\"\r\n  }\r\n}",
      "ResponseHeaders": {
        "Content-Length": [
          "274"
        ],
        "Content-Type": [
          "application/json; charset=utf-8"
        ],
        "Expires": [
          "-1"
        ],
        "Cache-Control": [
          "no-cache"
        ],
        "Date": [
          "Fri, 01 Jul 2016 17:52:58 GMT"
        ],
        "Pragma": [
          "no-cache"
        ],
        "x-ms-request-id": [
          "91844b40-970b-427a-9ac5-fe63d3c73ec0"
        ],
        "Server-Perf": [
          "[91844b40-970b-427a-9ac5-fe63d3c73ec0][ AuthTime::0::PostAuthTime::0 ][S-HdfsGetFileStatusV2 :: 00:00:043 ms]%0a[GETFILESTATUS :: 00:00:043 ms]%0a"
        ],
        "x-ms-webhdfs-version": [
          "16.05.18.00"
        ],
        "Status": [
          "0x8309000A"
        ],
        "X-Content-Type-Options": [
          "nosniff"
        ],
        "Strict-Transport-Security": [
          "max-age=15724800; includeSubDomains"
        ]
      },
      "StatusCode": 404
    },
    {
      "RequestUri": "/webhdfs/v1/SDKTestFolder01%2FmsconcatFolder%2FSDKTestFile01.txt4580?op=CREATE&write=true&api-version=2015-10-01-preview",
      "EncodedRequestUri": "L3dlYmhkZnMvdjEvU0RLVGVzdEZvbGRlcjAxJTJGbXNjb25jYXRGb2xkZXIlMkZTREtUZXN0RmlsZTAxLnR4dDQ1ODA/b3A9Q1JFQVRFJndyaXRlPXRydWUmYXBpLXZlcnNpb249MjAxNS0xMC0wMS1wcmV2aWV3",
      "RequestMethod": "PUT",
      "RequestBody": "These are some random test contents 1234!@",
      "RequestHeaders": {
        "Content-Type": [
          "application/octet-stream"
        ],
        "x-ms-client-request-id": [
          "a9e70141-d4cf-4e2b-99f7-4173a2162b83"
        ],
        "Transfer-Encoding": [
          "chunked"
        ],
        "accept-language": [
          "en-US"
        ],
        "User-Agent": [
          "Microsoft.Azure.Management.DataLake.Store.DataLakeStoreFileSystemManagementClient/0.12.4-preview"
        ]
      },
      "ResponseBody": "",
      "ResponseHeaders": {
        "Content-Length": [
          "0"
        ],
        "Expires": [
          "-1"
        ],
        "Cache-Control": [
          "no-cache"
        ],
        "Date": [
          "Fri, 01 Jul 2016 17:52:57 GMT"
        ],
        "Pragma": [
          "no-cache"
        ],
        "Location": [
          "https://testadlfs11969.azuredatalakestore.net/webhdfs/v1/SDKTestFolder01/msconcatFolder/SDKTestFile01.txt4580?op=CREATE&write=true&api-version=2015-10-01-preview"
        ],
        "x-ms-request-id": [
          "07f98bf4-2760-4373-ba54-dacdb345fcab"
        ],
        "ContentLength": [
          "0"
        ],
        "Server-Perf": [
          "[07f98bf4-2760-4373-ba54-dacdb345fcab][ AuthTime::0::PostAuthTime::0 ][S-FsOpenStream :: 00:00:083 ms]%0a[S-FsAppendStream :: 00:00:220 ms]%0a[BufferingTime :: 00:00:000 ms]%0a[WriteTime :: 00:00:220 ms]%0a[S-FsCloseHandle :: 00:00:001 ms]%0a[CREATE :: 00:00:305 ms]%0a"
        ],
        "x-ms-webhdfs-version": [
          "16.05.18.00"
        ],
        "Status": [
          "0x0"
        ],
        "X-Content-Type-Options": [
          "nosniff"
        ],
        "Strict-Transport-Security": [
          "max-age=15724800; includeSubDomains"
        ]
      },
      "StatusCode": 201
    },
    {
      "RequestUri": "/webhdfs/v1/SDKTestFolder01%2FmsconcatFolder%2FSDKTestFile01.txt4580?op=GETFILESTATUS&api-version=2015-10-01-preview",
      "EncodedRequestUri": "L3dlYmhkZnMvdjEvU0RLVGVzdEZvbGRlcjAxJTJGbXNjb25jYXRGb2xkZXIlMkZTREtUZXN0RmlsZTAxLnR4dDQ1ODA/b3A9R0VURklMRVNUQVRVUyZhcGktdmVyc2lvbj0yMDE1LTEwLTAxLXByZXZpZXc=",
      "RequestMethod": "GET",
      "RequestBody": "",
      "RequestHeaders": {
        "x-ms-client-request-id": [
          "9a5c7e8e-2876-4b35-84e3-2cafa913744f"
        ],
        "accept-language": [
          "en-US"
        ],
        "User-Agent": [
          "Microsoft.Azure.Management.DataLake.Store.DataLakeStoreFileSystemManagementClient/0.12.4-preview"
        ]
      },
      "ResponseBody": "{\r\n  \"FileStatus\": {\r\n    \"length\": 42,\r\n    \"pathSuffix\": \"\",\r\n    \"type\": \"FILE\",\r\n    \"blockSize\": 268435456,\r\n    \"accessTime\": 1467395577297,\r\n    \"modificationTime\": 1467395577507,\r\n    \"replication\": 1,\r\n    \"permission\": \"770\",\r\n    \"owner\": \"2e6c02d2-a364-4530-9137-d17403996cbf\",\r\n    \"group\": \"2e6c02d2-a364-4530-9137-d17403996cbf\"\r\n  }\r\n}",
      "ResponseHeaders": {
        "Content-Length": [
          "269"
        ],
        "Content-Type": [
          "application/json; charset=utf-8"
        ],
        "Expires": [
          "-1"
        ],
        "Cache-Control": [
          "no-cache"
        ],
        "Date": [
          "Fri, 01 Jul 2016 17:52:57 GMT"
        ],
        "Pragma": [
          "no-cache"
        ],
        "x-ms-request-id": [
          "58d02cb5-a779-4978-8267-b5bde24ba111"
        ],
        "Server-Perf": [
          "[58d02cb5-a779-4978-8267-b5bde24ba111][ AuthTime::0::PostAuthTime::0 ][S-HdfsGetFileStatusV2 :: 00:00:021 ms]%0a[GETFILESTATUS :: 00:00:022 ms]%0a"
        ],
        "x-ms-webhdfs-version": [
          "16.05.18.00"
        ],
        "Status": [
          "0x0"
        ],
        "X-Content-Type-Options": [
          "nosniff"
        ],
        "Strict-Transport-Security": [
          "max-age=15724800; includeSubDomains"
        ]
      },
      "StatusCode": 200
    },
    {
      "RequestUri": "/webhdfs/v1/SDKTestFolder01%2FmsconcatFolder%2FSDKTestFile01.txt4580?op=GETFILESTATUS&api-version=2015-10-01-preview",
      "EncodedRequestUri": "L3dlYmhkZnMvdjEvU0RLVGVzdEZvbGRlcjAxJTJGbXNjb25jYXRGb2xkZXIlMkZTREtUZXN0RmlsZTAxLnR4dDQ1ODA/b3A9R0VURklMRVNUQVRVUyZhcGktdmVyc2lvbj0yMDE1LTEwLTAxLXByZXZpZXc=",
      "RequestMethod": "GET",
      "RequestBody": "",
      "RequestHeaders": {
        "x-ms-client-request-id": [
          "ce1b5448-cad1-487e-b779-f0a247771a8f"
        ],
        "accept-language": [
          "en-US"
        ],
        "User-Agent": [
          "Microsoft.Azure.Management.DataLake.Store.DataLakeStoreFileSystemManagementClient/0.12.4-preview"
        ]
      },
      "ResponseBody": "{\r\n  \"RemoteException\": {\r\n    \"exception\": \"FileNotFoundException\",\r\n    \"message\": \"File/Folder does not exist: //SDKTestFolder01/msconcatFolder/SDKTestFile01.txt4580 [983444ff-cb1e-4989-937f-875988bd5f74][2016-07-01T10:52:58.7759394-07:00]\",\r\n    \"javaClassName\": \"java.io.FileNotFoundException\"\r\n  }\r\n}",
      "ResponseHeaders": {
        "Content-Length": [
          "274"
        ],
        "Content-Type": [
          "application/json; charset=utf-8"
        ],
        "Expires": [
          "-1"
        ],
        "Cache-Control": [
          "no-cache"
        ],
        "Date": [
          "Fri, 01 Jul 2016 17:52:58 GMT"
        ],
        "Pragma": [
          "no-cache"
        ],
        "Set-Cookie": [
          "UserPrincipalSession=b4a5f9bf-8c19-40d7-aba5-3b1f5ddcbfdc; path=/; secure; HttpOnly"
        ],
        "x-ms-request-id": [
          "983444ff-cb1e-4989-937f-875988bd5f74"
        ],
        "Server-Perf": [
          "[983444ff-cb1e-4989-937f-875988bd5f74][ AuthTime::1509.76126953387::PostAuthTime::517.082542455086 ][S-HdfsGetFileStatusV2 :: 00:00:009 ms]%0a[GETFILESTATUS :: 00:00:010 ms]%0a"
        ],
        "x-ms-webhdfs-version": [
          "16.05.18.00"
        ],
        "Status": [
          "0x8309000A"
        ],
        "X-Content-Type-Options": [
          "nosniff"
        ],
        "Strict-Transport-Security": [
          "max-age=15724800; includeSubDomains"
        ]
      },
      "StatusCode": 404
    },
    {
      "RequestUri": "/webhdfs/v1/SDKTestFolder016529?op=MKDIRS&api-version=2015-10-01-preview",
      "EncodedRequestUri": "L3dlYmhkZnMvdjEvU0RLVGVzdEZvbGRlcjAxNjUyOT9vcD1NS0RJUlMmYXBpLXZlcnNpb249MjAxNS0xMC0wMS1wcmV2aWV3",
      "RequestMethod": "PUT",
      "RequestBody": "",
      "RequestHeaders": {
        "x-ms-client-request-id": [
          "c8a5d26b-06d4-4511-8d7a-5d2b995ad65e"
        ],
        "accept-language": [
          "en-US"
        ],
        "User-Agent": [
          "Microsoft.Azure.Management.DataLake.Store.DataLakeStoreFileSystemManagementClient/0.12.4-preview"
        ]
      },
      "ResponseBody": "{\r\n  \"boolean\": true\r\n}",
      "ResponseHeaders": {
        "Content-Length": [
          "16"
        ],
        "Content-Type": [
          "application/json; charset=utf-8"
        ],
        "Expires": [
          "-1"
        ],
        "Cache-Control": [
          "no-cache"
        ],
        "Date": [
          "Fri, 01 Jul 2016 17:52:57 GMT"
        ],
        "Pragma": [
          "no-cache"
        ],
        "x-ms-request-id": [
          "abc2e9f8-1fe5-46ba-9d2d-d59b063c26a7"
        ],
        "Server-Perf": [
          "[abc2e9f8-1fe5-46ba-9d2d-d59b063c26a7][ AuthTime::0::PostAuthTime::0 ][S-HdfsMkdirs :: 00:00:047 ms]%0a[MKDIRS :: 00:00:048 ms]%0a"
        ],
        "x-ms-webhdfs-version": [
          "16.05.18.00"
        ],
        "Status": [
          "0x0"
        ],
        "X-Content-Type-Options": [
          "nosniff"
        ],
        "Strict-Transport-Security": [
          "max-age=15724800; includeSubDomains"
        ]
      },
      "StatusCode": 200
    },
    {
      "RequestUri": "/webhdfs/v1/SDKTestFolder016529%2FSDKTestConcatFile01.txt?deleteSourceDirectory=true&op=MSCONCAT&api-version=2015-10-01-preview",
      "EncodedRequestUri": "L3dlYmhkZnMvdjEvU0RLVGVzdEZvbGRlcjAxNjUyOSUyRlNES1Rlc3RDb25jYXRGaWxlMDEudHh0P2RlbGV0ZVNvdXJjZURpcmVjdG9yeT10cnVlJm9wPU1TQ09OQ0FUJmFwaS12ZXJzaW9uPTIwMTUtMTAtMDEtcHJldmlldw==",
      "RequestMethod": "POST",
      "RequestBody": "sources=SDKTestFolder01/msconcatFolder/SDKTestFile01.txt6195,SDKTestFolder01/msconcatFolder/SDKTestFile01.txt4580",
      "RequestHeaders": {
        "Content-Type": [
          "application/octet-stream"
        ],
        "Content-Length": [
          "113"
        ],
        "x-ms-client-request-id": [
          "57ed5ba2-2db7-49dd-acd4-72c3d51c6846"
        ],
        "accept-language": [
          "en-US"
        ],
        "User-Agent": [
          "Microsoft.Azure.Management.DataLake.Store.DataLakeStoreFileSystemManagementClient/0.12.4-preview"
        ]
      },
      "ResponseBody": "",
      "ResponseHeaders": {
        "Content-Length": [
          "0"
        ],
        "Expires": [
          "-1"
        ],
        "Cache-Control": [
          "no-cache"
        ],
        "Date": [
          "Fri, 01 Jul 2016 17:52:58 GMT"
        ],
        "Pragma": [
          "no-cache"
        ],
        "x-ms-request-id": [
          "48c46977-830d-4c01-bb8e-eed8f5387836"
        ],
        "Server-Perf": [
          "[48c46977-830d-4c01-bb8e-eed8f5387836][ AuthTime::0::PostAuthTime::0 ][S-HdfsGetFileStatusV2 :: 00:00:010 ms]%0a[S-FsMultiModifyStream :: 00:00:493 ms]%0a[MSCONCAT :: 00:00:506 ms]%0a"
        ],
        "x-ms-webhdfs-version": [
          "16.05.18.00"
        ],
        "Status": [
          "0x0"
        ],
        "X-Content-Type-Options": [
          "nosniff"
        ],
        "Strict-Transport-Security": [
          "max-age=15724800; includeSubDomains"
        ]
      },
      "StatusCode": 200
    },
    {
      "RequestUri": "/webhdfs/v1/SDKTestFolder016529%2FSDKTestConcatFile01.txt?op=GETFILESTATUS&api-version=2015-10-01-preview",
      "EncodedRequestUri": "L3dlYmhkZnMvdjEvU0RLVGVzdEZvbGRlcjAxNjUyOSUyRlNES1Rlc3RDb25jYXRGaWxlMDEudHh0P29wPUdFVEZJTEVTVEFUVVMmYXBpLXZlcnNpb249MjAxNS0xMC0wMS1wcmV2aWV3",
      "RequestMethod": "GET",
      "RequestBody": "",
      "RequestHeaders": {
        "x-ms-client-request-id": [
          "56784561-f982-48f5-a218-2dfbdb852020"
        ],
        "accept-language": [
          "en-US"
        ],
        "User-Agent": [
          "Microsoft.Azure.Management.DataLake.Store.DataLakeStoreFileSystemManagementClient/0.12.4-preview"
        ]
      },
      "ResponseBody": "{\r\n  \"FileStatus\": {\r\n    \"length\": 84,\r\n    \"pathSuffix\": \"\",\r\n    \"type\": \"FILE\",\r\n    \"blockSize\": 268435456,\r\n    \"accessTime\": 1467395577967,\r\n    \"modificationTime\": 1467395578063,\r\n    \"replication\": 1,\r\n    \"permission\": \"770\",\r\n    \"owner\": \"2e6c02d2-a364-4530-9137-d17403996cbf\",\r\n    \"group\": \"2e6c02d2-a364-4530-9137-d17403996cbf\"\r\n  }\r\n}",
      "ResponseHeaders": {
        "Content-Length": [
          "269"
        ],
        "Content-Type": [
          "application/json; charset=utf-8"
        ],
        "Expires": [
          "-1"
        ],
        "Cache-Control": [
          "no-cache"
        ],
        "Date": [
          "Fri, 01 Jul 2016 17:52:58 GMT"
        ],
        "Pragma": [
          "no-cache"
        ],
        "x-ms-request-id": [
          "4a381478-55d6-430a-96ec-2415c3d33566"
        ],
        "Server-Perf": [
          "[4a381478-55d6-430a-96ec-2415c3d33566][ AuthTime::0::PostAuthTime::0 ][S-HdfsGetFileStatusV2 :: 00:00:021 ms]%0a[GETFILESTATUS :: 00:00:022 ms]%0a"
        ],
        "x-ms-webhdfs-version": [
          "16.05.18.00"
        ],
        "Status": [
          "0x0"
        ],
        "X-Content-Type-Options": [
          "nosniff"
        ],
        "Strict-Transport-Security": [
          "max-age=15724800; includeSubDomains"
        ]
      },
      "StatusCode": 200
    },
    {
      "RequestUri": "/webhdfs/v1/SDKTestFolder01%2FmsconcatFolder?op=GETFILESTATUS&api-version=2015-10-01-preview",
      "EncodedRequestUri": "L3dlYmhkZnMvdjEvU0RLVGVzdEZvbGRlcjAxJTJGbXNjb25jYXRGb2xkZXI/b3A9R0VURklMRVNUQVRVUyZhcGktdmVyc2lvbj0yMDE1LTEwLTAxLXByZXZpZXc=",
      "RequestMethod": "GET",
      "RequestBody": "",
      "RequestHeaders": {
        "x-ms-client-request-id": [
          "81f49511-84e5-4d16-b099-20a18e913fbc"
        ],
        "accept-language": [
          "en-US"
        ],
        "User-Agent": [
          "Microsoft.Azure.Management.DataLake.Store.DataLakeStoreFileSystemManagementClient/0.12.4-preview"
        ]
      },
      "ResponseBody": "{\r\n  \"RemoteException\": {\r\n    \"exception\": \"FileNotFoundException\",\r\n    \"message\": \"File/Folder does not exist: //SDKTestFolder01/msconcatFolder [792a93be-3659-42d6-aea1-cc121151cb7e][2016-07-01T10:52:58.8696910-07:00]\",\r\n    \"javaClassName\": \"java.io.FileNotFoundException\"\r\n  }\r\n}",
      "ResponseHeaders": {
        "Content-Length": [
          "252"
        ],
        "Content-Type": [
          "application/json; charset=utf-8"
        ],
        "Expires": [
          "-1"
        ],
        "Cache-Control": [
          "no-cache"
        ],
        "Date": [
          "Fri, 01 Jul 2016 17:52:58 GMT"
        ],
        "Pragma": [
          "no-cache"
        ],
        "x-ms-request-id": [
          "792a93be-3659-42d6-aea1-cc121151cb7e"
        ],
        "Server-Perf": [
          "[792a93be-3659-42d6-aea1-cc121151cb7e][ AuthTime::0::PostAuthTime::0 ][S-HdfsGetFileStatusV2 :: 00:00:007 ms]%0a[GETFILESTATUS :: 00:00:008 ms]%0a"
        ],
        "x-ms-webhdfs-version": [
          "16.05.18.00"
        ],
        "Status": [
          "0x8309000A"
        ],
        "X-Content-Type-Options": [
          "nosniff"
        ],
        "Strict-Transport-Security": [
          "max-age=15724800; includeSubDomains"
        ]
      },
      "StatusCode": 404
=======
      "StatusCode": 409
>>>>>>> d696af1d
    }
  ],
  "Names": {
    ".ctor": [
<<<<<<< HEAD
      "datalakerg13851",
      "testdatalake19495",
      "testadlfs11969"
    ],
    "CreateFile": [
      "SDKTestFolder01/msconcatFolder/SDKTestFile01.txt6195",
      "SDKTestFolder01/msconcatFolder/SDKTestFile01.txt4580"
    ],
    "CreateFolder": [
      "SDKTestFolder016529"
=======
      "datalakerg12508",
      "testdatalake17226",
      "testadlfs17372"
>>>>>>> d696af1d
    ]
  },
  "Variables": {
    "SubscriptionId": "53d9063d-87ae-4ea8-be90-3686c3b8669f"
  }
}<|MERGE_RESOLUTION|>--- conflicted
+++ resolved
@@ -7,11 +7,7 @@
       "RequestBody": "",
       "RequestHeaders": {
         "x-ms-client-request-id": [
-<<<<<<< HEAD
-          "5156500f-97a8-4b8f-8e63-5d7f13c58b77"
-=======
           "e23b59a4-f768-4015-8c0b-5ed4ae3bf242"
->>>>>>> d696af1d
         ],
         "accept-language": [
           "en-US"
@@ -32,11 +28,7 @@
           "no-cache"
         ],
         "Date": [
-<<<<<<< HEAD
-          "Fri, 01 Jul 2016 17:52:19 GMT"
-=======
           "Thu, 04 Aug 2016 18:00:44 GMT"
->>>>>>> d696af1d
         ],
         "Pragma": [
           "no-cache"
@@ -45,18 +37,6 @@
           "Accept-Encoding"
         ],
         "x-ms-ratelimit-remaining-subscription-writes": [
-<<<<<<< HEAD
-          "1192"
-        ],
-        "x-ms-request-id": [
-          "e381d318-d915-4042-b47f-fb526a5d6e34"
-        ],
-        "x-ms-correlation-request-id": [
-          "e381d318-d915-4042-b47f-fb526a5d6e34"
-        ],
-        "x-ms-routing-request-id": [
-          "WESTUS:20160701T175220Z:e381d318-d915-4042-b47f-fb526a5d6e34"
-=======
           "1199"
         ],
         "x-ms-request-id": [
@@ -67,7 +47,6 @@
         ],
         "x-ms-routing-request-id": [
           "WESTUS2:20160804T180045Z:839ecda8-9215-4216-952c-ebd40ebad7a6"
->>>>>>> d696af1d
         ],
         "Strict-Transport-Security": [
           "max-age=31536000; includeSubDomains"
@@ -82,11 +61,7 @@
       "RequestBody": "",
       "RequestHeaders": {
         "x-ms-client-request-id": [
-<<<<<<< HEAD
-          "97e5d318-0dbb-4610-9a5b-dfc2899b3ebf"
-=======
           "cd78f566-0151-4f58-930d-a2b3e9d50521"
->>>>>>> d696af1d
         ],
         "accept-language": [
           "en-US"
@@ -107,11 +82,7 @@
           "no-cache"
         ],
         "Date": [
-<<<<<<< HEAD
-          "Fri, 01 Jul 2016 17:52:19 GMT"
-=======
           "Thu, 04 Aug 2016 18:00:44 GMT"
->>>>>>> d696af1d
         ],
         "Pragma": [
           "no-cache"
@@ -120,18 +91,6 @@
           "Accept-Encoding"
         ],
         "x-ms-ratelimit-remaining-subscription-reads": [
-<<<<<<< HEAD
-          "14990"
-        ],
-        "x-ms-request-id": [
-          "7a86ca98-1b4b-4477-8fee-0136df2d6197"
-        ],
-        "x-ms-correlation-request-id": [
-          "7a86ca98-1b4b-4477-8fee-0136df2d6197"
-        ],
-        "x-ms-routing-request-id": [
-          "WESTUS:20160701T175220Z:7a86ca98-1b4b-4477-8fee-0136df2d6197"
-=======
           "14997"
         ],
         "x-ms-request-id": [
@@ -142,7 +101,6 @@
         ],
         "x-ms-routing-request-id": [
           "WESTUS2:20160804T180045Z:5724582b-9a2d-497f-ab8d-a4ad4c5cc9c8"
->>>>>>> d696af1d
         ],
         "Strict-Transport-Security": [
           "max-age=31536000; includeSubDomains"
@@ -157,36 +115,28 @@
       "RequestBody": "",
       "RequestHeaders": {
         "x-ms-client-request-id": [
-<<<<<<< HEAD
-          "7c9696b5-f063-4c12-a042-3b68a020437d"
-=======
           "54076c8d-72fa-401a-84e6-522455ddc2f6"
->>>>>>> d696af1d
-        ],
-        "accept-language": [
-          "en-US"
-        ],
-        "User-Agent": [
-          "Microsoft.Azure.Management.Resources.ResourceManagementClient/1.0.0-preview"
-        ]
-      },
-      "ResponseBody": "{\r\n  \"id\": \"/subscriptions/53d9063d-87ae-4ea8-be90-3686c3b8669f/providers/Microsoft.Storage\",\r\n  \"namespace\": \"Microsoft.Storage\",\r\n  \"resourceTypes\": [\r\n    {\r\n      \"resourceType\": \"storageAccounts\",\r\n      \"locations\": [\r\n        \"East US\",\r\n        \"East US 2\",\r\n        \"West US\",\r\n        \"West Europe\",\r\n        \"East Asia\",\r\n        \"Southeast Asia\",\r\n        \"Japan East\",\r\n        \"Japan West\",\r\n        \"North Central US\",\r\n        \"South Central US\",\r\n        \"Central US\",\r\n        \"North Europe\",\r\n        \"Brazil South\",\r\n        \"Canada East\",\r\n        \"Canada Central\"\r\n      ],\r\n      \"apiVersions\": [\r\n        \"2016-01-01\",\r\n        \"2015-06-15\",\r\n        \"2015-05-01-preview\"\r\n      ],\r\n      \"capabilities\": \"CrossResourceGroupResourceMove, CrossSubscriptionResourceMove\"\r\n    },\r\n    {\r\n      \"resourceType\": \"operations\",\r\n      \"locations\": [],\r\n      \"apiVersions\": [\r\n        \"2016-01-01\",\r\n        \"2015-06-15\",\r\n        \"2015-05-01-preview\"\r\n      ]\r\n    },\r\n    {\r\n      \"resourceType\": \"usages\",\r\n      \"locations\": [],\r\n      \"apiVersions\": [\r\n        \"2016-01-01\",\r\n        \"2015-06-15\",\r\n        \"2015-05-01-preview\"\r\n      ]\r\n    },\r\n    {\r\n      \"resourceType\": \"checkNameAvailability\",\r\n      \"locations\": [],\r\n      \"apiVersions\": [\r\n        \"2016-01-01\",\r\n        \"2015-06-15\",\r\n        \"2015-05-01-preview\"\r\n      ]\r\n    },\r\n    {\r\n      \"resourceType\": \"storageAccounts/services\",\r\n      \"locations\": [\r\n        \"East US\",\r\n        \"West US\",\r\n        \"West Europe\",\r\n        \"North Europe\",\r\n        \"East Asia\",\r\n        \"Southeast Asia\",\r\n        \"Japan East\",\r\n        \"Japan West\",\r\n        \"North Central US\",\r\n        \"South Central US\",\r\n        \"East US 2\",\r\n        \"Central US\",\r\n        \"Brazil South\",\r\n        \"Canada East\",\r\n        \"Canada Central\"\r\n      ],\r\n      \"apiVersions\": [\r\n        \"2014-04-01\"\r\n      ]\r\n    },\r\n    {\r\n      \"resourceType\": \"storageAccounts/services/metricDefinitions\",\r\n      \"locations\": [\r\n        \"East US\",\r\n        \"West US\",\r\n        \"West Europe\",\r\n        \"North Europe\",\r\n        \"East Asia\",\r\n        \"Southeast Asia\",\r\n        \"Japan East\",\r\n        \"Japan West\",\r\n        \"North Central US\",\r\n        \"South Central US\",\r\n        \"East US 2\",\r\n        \"Central US\",\r\n        \"Brazil South\",\r\n        \"Canada East\",\r\n        \"Canada Central\"\r\n      ],\r\n      \"apiVersions\": [\r\n        \"2014-04-01\"\r\n      ]\r\n    }\r\n  ],\r\n  \"registrationState\": \"Registered\"\r\n}",
-      "ResponseHeaders": {
-        "Content-Type": [
-          "application/json; charset=utf-8"
-        ],
-        "Expires": [
-          "-1"
-        ],
-        "Cache-Control": [
-          "no-cache"
-        ],
-        "Date": [
-<<<<<<< HEAD
-          "Fri, 01 Jul 2016 17:52:20 GMT"
-=======
+        ],
+        "accept-language": [
+          "en-US"
+        ],
+        "User-Agent": [
+          "Microsoft.Azure.Management.Resources.ResourceManagementClient/1.0.0-preview"
+        ]
+      },
+      "ResponseBody": "{\r\n  \"id\": \"/subscriptions/53d9063d-87ae-4ea8-be90-3686c3b8669f/providers/Microsoft.Storage\",\r\n  \"namespace\": \"Microsoft.Storage\",\r\n  \"resourceTypes\": [\r\n    {\r\n      \"resourceType\": \"storageAccounts\",\r\n      \"locations\": [\r\n        \"East US\",\r\n        \"East US 2\",\r\n        \"West US\",\r\n        \"West Europe\",\r\n        \"East Asia\",\r\n        \"Southeast Asia\",\r\n        \"Japan East\",\r\n        \"Japan West\",\r\n        \"North Central US\",\r\n        \"South Central US\",\r\n        \"Central US\",\r\n        \"North Europe\",\r\n        \"Brazil South\",\r\n        \"Canada East\",\r\n        \"Canada Central\",\r\n        \"West US 2\",\r\n        \"West Central US\"\r\n      ],\r\n      \"apiVersions\": [\r\n        \"2016-01-01\",\r\n        \"2015-06-15\",\r\n        \"2015-05-01-preview\"\r\n      ],\r\n      \"capabilities\": \"CrossResourceGroupResourceMove, CrossSubscriptionResourceMove\"\r\n    },\r\n    {\r\n      \"resourceType\": \"operations\",\r\n      \"locations\": [],\r\n      \"apiVersions\": [\r\n        \"2016-01-01\",\r\n        \"2015-06-15\",\r\n        \"2015-05-01-preview\"\r\n      ]\r\n    },\r\n    {\r\n      \"resourceType\": \"usages\",\r\n      \"locations\": [],\r\n      \"apiVersions\": [\r\n        \"2016-01-01\",\r\n        \"2015-06-15\",\r\n        \"2015-05-01-preview\"\r\n      ]\r\n    },\r\n    {\r\n      \"resourceType\": \"checkNameAvailability\",\r\n      \"locations\": [],\r\n      \"apiVersions\": [\r\n        \"2016-01-01\",\r\n        \"2015-06-15\",\r\n        \"2015-05-01-preview\"\r\n      ]\r\n    },\r\n    {\r\n      \"resourceType\": \"storageAccounts/services\",\r\n      \"locations\": [\r\n        \"East US\",\r\n        \"West US\",\r\n        \"West Europe\",\r\n        \"North Europe\",\r\n        \"East Asia\",\r\n        \"Southeast Asia\",\r\n        \"Japan East\",\r\n        \"Japan West\",\r\n        \"North Central US\",\r\n        \"South Central US\",\r\n        \"East US 2\",\r\n        \"Central US\",\r\n        \"Brazil South\",\r\n        \"Canada East\",\r\n        \"Canada Central\",\r\n        \"West US 2\",\r\n        \"West Central US\"\r\n      ],\r\n      \"apiVersions\": [\r\n        \"2014-04-01\"\r\n      ]\r\n    },\r\n    {\r\n      \"resourceType\": \"storageAccounts/services/metricDefinitions\",\r\n      \"locations\": [\r\n        \"East US\",\r\n        \"West US\",\r\n        \"West Europe\",\r\n        \"North Europe\",\r\n        \"East Asia\",\r\n        \"Southeast Asia\",\r\n        \"Japan East\",\r\n        \"Japan West\",\r\n        \"North Central US\",\r\n        \"South Central US\",\r\n        \"East US 2\",\r\n        \"Central US\",\r\n        \"Brazil South\",\r\n        \"Canada East\",\r\n        \"Canada Central\",\r\n        \"West US 2\",\r\n        \"West Central US\"\r\n      ],\r\n      \"apiVersions\": [\r\n        \"2014-04-01\"\r\n      ]\r\n    }\r\n  ],\r\n  \"registrationState\": \"Registered\"\r\n}",
+      "ResponseHeaders": {
+        "Content-Type": [
+          "application/json; charset=utf-8"
+        ],
+        "Expires": [
+          "-1"
+        ],
+        "Cache-Control": [
+          "no-cache"
+        ],
+        "Date": [
           "Thu, 04 Aug 2016 18:00:45 GMT"
->>>>>>> d696af1d
         ],
         "Pragma": [
           "no-cache"
@@ -195,18 +145,6 @@
           "Accept-Encoding"
         ],
         "x-ms-ratelimit-remaining-subscription-writes": [
-<<<<<<< HEAD
-          "1191"
-        ],
-        "x-ms-request-id": [
-          "fd2d67de-92af-45e0-bcc3-08fc7e949eb9"
-        ],
-        "x-ms-correlation-request-id": [
-          "fd2d67de-92af-45e0-bcc3-08fc7e949eb9"
-        ],
-        "x-ms-routing-request-id": [
-          "WESTUS:20160701T175221Z:fd2d67de-92af-45e0-bcc3-08fc7e949eb9"
-=======
           "1198"
         ],
         "x-ms-request-id": [
@@ -217,7 +155,6 @@
         ],
         "x-ms-routing-request-id": [
           "WESTUS2:20160804T180046Z:37cf0d1d-f782-400c-8b6e-45e65e8b0961"
->>>>>>> d696af1d
         ],
         "Strict-Transport-Security": [
           "max-age=31536000; includeSubDomains"
@@ -232,36 +169,28 @@
       "RequestBody": "",
       "RequestHeaders": {
         "x-ms-client-request-id": [
-<<<<<<< HEAD
-          "3d0b170c-f8af-4119-8440-c3419cf1c842"
-=======
           "8798b4c9-0661-4307-a3e7-26618a535b3e"
->>>>>>> d696af1d
-        ],
-        "accept-language": [
-          "en-US"
-        ],
-        "User-Agent": [
-          "Microsoft.Azure.Management.Resources.ResourceManagementClient/1.0.0-preview"
-        ]
-      },
-      "ResponseBody": "{\r\n  \"id\": \"/subscriptions/53d9063d-87ae-4ea8-be90-3686c3b8669f/providers/Microsoft.Storage\",\r\n  \"namespace\": \"Microsoft.Storage\",\r\n  \"resourceTypes\": [\r\n    {\r\n      \"resourceType\": \"storageAccounts\",\r\n      \"locations\": [\r\n        \"East US\",\r\n        \"East US 2\",\r\n        \"West US\",\r\n        \"West Europe\",\r\n        \"East Asia\",\r\n        \"Southeast Asia\",\r\n        \"Japan East\",\r\n        \"Japan West\",\r\n        \"North Central US\",\r\n        \"South Central US\",\r\n        \"Central US\",\r\n        \"North Europe\",\r\n        \"Brazil South\",\r\n        \"Canada East\",\r\n        \"Canada Central\"\r\n      ],\r\n      \"apiVersions\": [\r\n        \"2016-01-01\",\r\n        \"2015-06-15\",\r\n        \"2015-05-01-preview\"\r\n      ],\r\n      \"capabilities\": \"CrossResourceGroupResourceMove, CrossSubscriptionResourceMove\"\r\n    },\r\n    {\r\n      \"resourceType\": \"operations\",\r\n      \"locations\": [],\r\n      \"apiVersions\": [\r\n        \"2016-01-01\",\r\n        \"2015-06-15\",\r\n        \"2015-05-01-preview\"\r\n      ]\r\n    },\r\n    {\r\n      \"resourceType\": \"usages\",\r\n      \"locations\": [],\r\n      \"apiVersions\": [\r\n        \"2016-01-01\",\r\n        \"2015-06-15\",\r\n        \"2015-05-01-preview\"\r\n      ]\r\n    },\r\n    {\r\n      \"resourceType\": \"checkNameAvailability\",\r\n      \"locations\": [],\r\n      \"apiVersions\": [\r\n        \"2016-01-01\",\r\n        \"2015-06-15\",\r\n        \"2015-05-01-preview\"\r\n      ]\r\n    },\r\n    {\r\n      \"resourceType\": \"storageAccounts/services\",\r\n      \"locations\": [\r\n        \"East US\",\r\n        \"West US\",\r\n        \"West Europe\",\r\n        \"North Europe\",\r\n        \"East Asia\",\r\n        \"Southeast Asia\",\r\n        \"Japan East\",\r\n        \"Japan West\",\r\n        \"North Central US\",\r\n        \"South Central US\",\r\n        \"East US 2\",\r\n        \"Central US\",\r\n        \"Brazil South\",\r\n        \"Canada East\",\r\n        \"Canada Central\"\r\n      ],\r\n      \"apiVersions\": [\r\n        \"2014-04-01\"\r\n      ]\r\n    },\r\n    {\r\n      \"resourceType\": \"storageAccounts/services/metricDefinitions\",\r\n      \"locations\": [\r\n        \"East US\",\r\n        \"West US\",\r\n        \"West Europe\",\r\n        \"North Europe\",\r\n        \"East Asia\",\r\n        \"Southeast Asia\",\r\n        \"Japan East\",\r\n        \"Japan West\",\r\n        \"North Central US\",\r\n        \"South Central US\",\r\n        \"East US 2\",\r\n        \"Central US\",\r\n        \"Brazil South\",\r\n        \"Canada East\",\r\n        \"Canada Central\"\r\n      ],\r\n      \"apiVersions\": [\r\n        \"2014-04-01\"\r\n      ]\r\n    }\r\n  ],\r\n  \"registrationState\": \"Registered\"\r\n}",
-      "ResponseHeaders": {
-        "Content-Type": [
-          "application/json; charset=utf-8"
-        ],
-        "Expires": [
-          "-1"
-        ],
-        "Cache-Control": [
-          "no-cache"
-        ],
-        "Date": [
-<<<<<<< HEAD
-          "Fri, 01 Jul 2016 17:52:20 GMT"
-=======
+        ],
+        "accept-language": [
+          "en-US"
+        ],
+        "User-Agent": [
+          "Microsoft.Azure.Management.Resources.ResourceManagementClient/1.0.0-preview"
+        ]
+      },
+      "ResponseBody": "{\r\n  \"id\": \"/subscriptions/53d9063d-87ae-4ea8-be90-3686c3b8669f/providers/Microsoft.Storage\",\r\n  \"namespace\": \"Microsoft.Storage\",\r\n  \"resourceTypes\": [\r\n    {\r\n      \"resourceType\": \"storageAccounts\",\r\n      \"locations\": [\r\n        \"East US\",\r\n        \"East US 2\",\r\n        \"West US\",\r\n        \"West Europe\",\r\n        \"East Asia\",\r\n        \"Southeast Asia\",\r\n        \"Japan East\",\r\n        \"Japan West\",\r\n        \"North Central US\",\r\n        \"South Central US\",\r\n        \"Central US\",\r\n        \"North Europe\",\r\n        \"Brazil South\",\r\n        \"Canada East\",\r\n        \"Canada Central\",\r\n        \"West US 2\",\r\n        \"West Central US\"\r\n      ],\r\n      \"apiVersions\": [\r\n        \"2016-01-01\",\r\n        \"2015-06-15\",\r\n        \"2015-05-01-preview\"\r\n      ],\r\n      \"capabilities\": \"CrossResourceGroupResourceMove, CrossSubscriptionResourceMove\"\r\n    },\r\n    {\r\n      \"resourceType\": \"operations\",\r\n      \"locations\": [],\r\n      \"apiVersions\": [\r\n        \"2016-01-01\",\r\n        \"2015-06-15\",\r\n        \"2015-05-01-preview\"\r\n      ]\r\n    },\r\n    {\r\n      \"resourceType\": \"usages\",\r\n      \"locations\": [],\r\n      \"apiVersions\": [\r\n        \"2016-01-01\",\r\n        \"2015-06-15\",\r\n        \"2015-05-01-preview\"\r\n      ]\r\n    },\r\n    {\r\n      \"resourceType\": \"checkNameAvailability\",\r\n      \"locations\": [],\r\n      \"apiVersions\": [\r\n        \"2016-01-01\",\r\n        \"2015-06-15\",\r\n        \"2015-05-01-preview\"\r\n      ]\r\n    },\r\n    {\r\n      \"resourceType\": \"storageAccounts/services\",\r\n      \"locations\": [\r\n        \"East US\",\r\n        \"West US\",\r\n        \"West Europe\",\r\n        \"North Europe\",\r\n        \"East Asia\",\r\n        \"Southeast Asia\",\r\n        \"Japan East\",\r\n        \"Japan West\",\r\n        \"North Central US\",\r\n        \"South Central US\",\r\n        \"East US 2\",\r\n        \"Central US\",\r\n        \"Brazil South\",\r\n        \"Canada East\",\r\n        \"Canada Central\",\r\n        \"West US 2\",\r\n        \"West Central US\"\r\n      ],\r\n      \"apiVersions\": [\r\n        \"2014-04-01\"\r\n      ]\r\n    },\r\n    {\r\n      \"resourceType\": \"storageAccounts/services/metricDefinitions\",\r\n      \"locations\": [\r\n        \"East US\",\r\n        \"West US\",\r\n        \"West Europe\",\r\n        \"North Europe\",\r\n        \"East Asia\",\r\n        \"Southeast Asia\",\r\n        \"Japan East\",\r\n        \"Japan West\",\r\n        \"North Central US\",\r\n        \"South Central US\",\r\n        \"East US 2\",\r\n        \"Central US\",\r\n        \"Brazil South\",\r\n        \"Canada East\",\r\n        \"Canada Central\",\r\n        \"West US 2\",\r\n        \"West Central US\"\r\n      ],\r\n      \"apiVersions\": [\r\n        \"2014-04-01\"\r\n      ]\r\n    }\r\n  ],\r\n  \"registrationState\": \"Registered\"\r\n}",
+      "ResponseHeaders": {
+        "Content-Type": [
+          "application/json; charset=utf-8"
+        ],
+        "Expires": [
+          "-1"
+        ],
+        "Cache-Control": [
+          "no-cache"
+        ],
+        "Date": [
           "Thu, 04 Aug 2016 18:00:45 GMT"
->>>>>>> d696af1d
         ],
         "Pragma": [
           "no-cache"
@@ -270,18 +199,6 @@
           "Accept-Encoding"
         ],
         "x-ms-ratelimit-remaining-subscription-reads": [
-<<<<<<< HEAD
-          "14989"
-        ],
-        "x-ms-request-id": [
-          "1b9b5f21-8161-403c-846d-9305d7f8dcaa"
-        ],
-        "x-ms-correlation-request-id": [
-          "1b9b5f21-8161-403c-846d-9305d7f8dcaa"
-        ],
-        "x-ms-routing-request-id": [
-          "WESTUS:20160701T175221Z:1b9b5f21-8161-403c-846d-9305d7f8dcaa"
-=======
           "14996"
         ],
         "x-ms-request-id": [
@@ -292,7 +209,6 @@
         ],
         "x-ms-routing-request-id": [
           "WESTUS2:20160804T180046Z:543506da-0b97-4c1a-8fb0-652dda8294ac"
->>>>>>> d696af1d
         ],
         "Strict-Transport-Security": [
           "max-age=31536000; includeSubDomains"
@@ -301,35 +217,22 @@
       "StatusCode": 200
     },
     {
-<<<<<<< HEAD
-      "RequestUri": "/subscriptions/53d9063d-87ae-4ea8-be90-3686c3b8669f/resourcegroups/datalakerg13851?api-version=2015-11-01",
-      "EncodedRequestUri": "L3N1YnNjcmlwdGlvbnMvNTNkOTA2M2QtODdhZS00ZWE4LWJlOTAtMzY4NmMzYjg2NjlmL3Jlc291cmNlZ3JvdXBzL2RhdGFsYWtlcmcxMzg1MT9hcGktdmVyc2lvbj0yMDE1LTExLTAx",
-=======
       "RequestUri": "/subscriptions/53d9063d-87ae-4ea8-be90-3686c3b8669f/resourcegroups/datalakerg12508?api-version=2015-11-01",
       "EncodedRequestUri": "L3N1YnNjcmlwdGlvbnMvNTNkOTA2M2QtODdhZS00ZWE4LWJlOTAtMzY4NmMzYjg2NjlmL3Jlc291cmNlZ3JvdXBzL2RhdGFsYWtlcmcxMjUwOD9hcGktdmVyc2lvbj0yMDE1LTExLTAx",
->>>>>>> d696af1d
       "RequestMethod": "GET",
       "RequestBody": "",
       "RequestHeaders": {
         "x-ms-client-request-id": [
-<<<<<<< HEAD
-          "aecca17c-a6f7-40b2-9301-bc4a1809a75a"
-=======
           "29888335-d84e-4563-8c6e-d03755507f60"
->>>>>>> d696af1d
-        ],
-        "accept-language": [
-          "en-US"
-        ],
-        "User-Agent": [
-          "Microsoft.Azure.Management.Resources.ResourceManagementClient/1.0.0-preview"
-        ]
-      },
-<<<<<<< HEAD
-      "ResponseBody": "{\r\n  \"error\": {\r\n    \"code\": \"ResourceGroupNotFound\",\r\n    \"message\": \"Resource group 'datalakerg13851' could not be found.\"\r\n  }\r\n}",
-=======
+        ],
+        "accept-language": [
+          "en-US"
+        ],
+        "User-Agent": [
+          "Microsoft.Azure.Management.Resources.ResourceManagementClient/1.0.0-preview"
+        ]
+      },
       "ResponseBody": "{\r\n  \"error\": {\r\n    \"code\": \"ResourceGroupNotFound\",\r\n    \"message\": \"Resource group 'datalakerg12508' could not be found.\"\r\n  }\r\n}",
->>>>>>> d696af1d
       "ResponseHeaders": {
         "Content-Length": [
           "107"
@@ -344,11 +247,7 @@
           "no-cache"
         ],
         "Date": [
-<<<<<<< HEAD
-          "Fri, 01 Jul 2016 17:52:20 GMT"
-=======
           "Thu, 04 Aug 2016 18:00:45 GMT"
->>>>>>> d696af1d
         ],
         "Pragma": [
           "no-cache"
@@ -357,18 +256,6 @@
           "gateway"
         ],
         "x-ms-ratelimit-remaining-subscription-reads": [
-<<<<<<< HEAD
-          "14988"
-        ],
-        "x-ms-request-id": [
-          "0838afae-d7e8-4be4-aeae-d93b866a5f4e"
-        ],
-        "x-ms-correlation-request-id": [
-          "0838afae-d7e8-4be4-aeae-d93b866a5f4e"
-        ],
-        "x-ms-routing-request-id": [
-          "WESTUS:20160701T175221Z:0838afae-d7e8-4be4-aeae-d93b866a5f4e"
-=======
           "14995"
         ],
         "x-ms-request-id": [
@@ -379,7 +266,6 @@
         ],
         "x-ms-routing-request-id": [
           "WESTUS2:20160804T180046Z:3f6b3b0b-faab-4296-a3fe-d6bc5b1eb1cf"
->>>>>>> d696af1d
         ],
         "Strict-Transport-Security": [
           "max-age=31536000; includeSubDomains"
@@ -388,51 +274,34 @@
       "StatusCode": 404
     },
     {
-<<<<<<< HEAD
-      "RequestUri": "/subscriptions/53d9063d-87ae-4ea8-be90-3686c3b8669f/resourcegroups/datalakerg13851?api-version=2015-11-01",
-      "EncodedRequestUri": "L3N1YnNjcmlwdGlvbnMvNTNkOTA2M2QtODdhZS00ZWE4LWJlOTAtMzY4NmMzYjg2NjlmL3Jlc291cmNlZ3JvdXBzL2RhdGFsYWtlcmcxMzg1MT9hcGktdmVyc2lvbj0yMDE1LTExLTAx",
-=======
       "RequestUri": "/subscriptions/53d9063d-87ae-4ea8-be90-3686c3b8669f/resourcegroups/datalakerg12508?api-version=2015-11-01",
       "EncodedRequestUri": "L3N1YnNjcmlwdGlvbnMvNTNkOTA2M2QtODdhZS00ZWE4LWJlOTAtMzY4NmMzYjg2NjlmL3Jlc291cmNlZ3JvdXBzL2RhdGFsYWtlcmcxMjUwOD9hcGktdmVyc2lvbj0yMDE1LTExLTAx",
->>>>>>> d696af1d
       "RequestMethod": "GET",
       "RequestBody": "",
       "RequestHeaders": {
         "x-ms-client-request-id": [
-<<<<<<< HEAD
-          "ef67856e-552f-4250-a407-ed636d8c73b7"
-=======
           "b6000b77-3589-43b1-a4a2-92c1e2b5772d"
->>>>>>> d696af1d
-        ],
-        "accept-language": [
-          "en-US"
-        ],
-        "User-Agent": [
-          "Microsoft.Azure.Management.Resources.ResourceManagementClient/1.0.0-preview"
-        ]
-      },
-<<<<<<< HEAD
-      "ResponseBody": "{\r\n  \"id\": \"/subscriptions/53d9063d-87ae-4ea8-be90-3686c3b8669f/resourceGroups/datalakerg13851\",\r\n  \"name\": \"datalakerg13851\",\r\n  \"location\": \"eastus2\",\r\n  \"properties\": {\r\n    \"provisioningState\": \"Succeeded\"\r\n  }\r\n}",
-=======
+        ],
+        "accept-language": [
+          "en-US"
+        ],
+        "User-Agent": [
+          "Microsoft.Azure.Management.Resources.ResourceManagementClient/1.0.0-preview"
+        ]
+      },
       "ResponseBody": "{\r\n  \"id\": \"/subscriptions/53d9063d-87ae-4ea8-be90-3686c3b8669f/resourceGroups/datalakerg12508\",\r\n  \"name\": \"datalakerg12508\",\r\n  \"location\": \"eastus2\",\r\n  \"properties\": {\r\n    \"provisioningState\": \"Succeeded\"\r\n  }\r\n}",
->>>>>>> d696af1d
-      "ResponseHeaders": {
-        "Content-Type": [
-          "application/json; charset=utf-8"
-        ],
-        "Expires": [
-          "-1"
-        ],
-        "Cache-Control": [
-          "no-cache"
-        ],
-        "Date": [
-<<<<<<< HEAD
-          "Fri, 01 Jul 2016 17:52:21 GMT"
-=======
+      "ResponseHeaders": {
+        "Content-Type": [
+          "application/json; charset=utf-8"
+        ],
+        "Expires": [
+          "-1"
+        ],
+        "Cache-Control": [
+          "no-cache"
+        ],
+        "Date": [
           "Thu, 04 Aug 2016 18:00:47 GMT"
->>>>>>> d696af1d
         ],
         "Pragma": [
           "no-cache"
@@ -441,18 +310,6 @@
           "Accept-Encoding"
         ],
         "x-ms-ratelimit-remaining-subscription-reads": [
-<<<<<<< HEAD
-          "14987"
-        ],
-        "x-ms-request-id": [
-          "36fb7e33-f5e4-4964-9173-1096b1ae4b20"
-        ],
-        "x-ms-correlation-request-id": [
-          "36fb7e33-f5e4-4964-9173-1096b1ae4b20"
-        ],
-        "x-ms-routing-request-id": [
-          "WESTUS:20160701T175221Z:36fb7e33-f5e4-4964-9173-1096b1ae4b20"
-=======
           "14994"
         ],
         "x-ms-request-id": [
@@ -463,7 +320,6 @@
         ],
         "x-ms-routing-request-id": [
           "WESTUS2:20160804T180047Z:3042a3a8-beab-4cb1-9329-6510e1978b34"
->>>>>>> d696af1d
         ],
         "Strict-Transport-Security": [
           "max-age=31536000; includeSubDomains"
@@ -472,13 +328,8 @@
       "StatusCode": 200
     },
     {
-<<<<<<< HEAD
-      "RequestUri": "/subscriptions/53d9063d-87ae-4ea8-be90-3686c3b8669f/resourcegroups/datalakerg13851?api-version=2015-11-01",
-      "EncodedRequestUri": "L3N1YnNjcmlwdGlvbnMvNTNkOTA2M2QtODdhZS00ZWE4LWJlOTAtMzY4NmMzYjg2NjlmL3Jlc291cmNlZ3JvdXBzL2RhdGFsYWtlcmcxMzg1MT9hcGktdmVyc2lvbj0yMDE1LTExLTAx",
-=======
       "RequestUri": "/subscriptions/53d9063d-87ae-4ea8-be90-3686c3b8669f/resourcegroups/datalakerg12508?api-version=2015-11-01",
       "EncodedRequestUri": "L3N1YnNjcmlwdGlvbnMvNTNkOTA2M2QtODdhZS00ZWE4LWJlOTAtMzY4NmMzYjg2NjlmL3Jlc291cmNlZ3JvdXBzL2RhdGFsYWtlcmcxMjUwOD9hcGktdmVyc2lvbj0yMDE1LTExLTAx",
->>>>>>> d696af1d
       "RequestMethod": "PUT",
       "RequestBody": "{\r\n  \"location\": \"East US 2\"\r\n}",
       "RequestHeaders": {
@@ -489,24 +340,16 @@
           "31"
         ],
         "x-ms-client-request-id": [
-<<<<<<< HEAD
-          "bf3bdd1b-1d31-40cc-a981-0f6c6909a778"
-=======
           "96d66898-9a0a-4b7b-898a-4037316bdb07"
->>>>>>> d696af1d
-        ],
-        "accept-language": [
-          "en-US"
-        ],
-        "User-Agent": [
-          "Microsoft.Azure.Management.Resources.ResourceManagementClient/1.0.0-preview"
-        ]
-      },
-<<<<<<< HEAD
-      "ResponseBody": "{\r\n  \"id\": \"/subscriptions/53d9063d-87ae-4ea8-be90-3686c3b8669f/resourceGroups/datalakerg13851\",\r\n  \"name\": \"datalakerg13851\",\r\n  \"location\": \"eastus2\",\r\n  \"properties\": {\r\n    \"provisioningState\": \"Succeeded\"\r\n  }\r\n}",
-=======
+        ],
+        "accept-language": [
+          "en-US"
+        ],
+        "User-Agent": [
+          "Microsoft.Azure.Management.Resources.ResourceManagementClient/1.0.0-preview"
+        ]
+      },
       "ResponseBody": "{\r\n  \"id\": \"/subscriptions/53d9063d-87ae-4ea8-be90-3686c3b8669f/resourceGroups/datalakerg12508\",\r\n  \"name\": \"datalakerg12508\",\r\n  \"location\": \"eastus2\",\r\n  \"properties\": {\r\n    \"provisioningState\": \"Succeeded\"\r\n  }\r\n}",
->>>>>>> d696af1d
       "ResponseHeaders": {
         "Content-Length": [
           "184"
@@ -521,28 +364,12 @@
           "no-cache"
         ],
         "Date": [
-<<<<<<< HEAD
-          "Fri, 01 Jul 2016 17:52:20 GMT"
-=======
           "Thu, 04 Aug 2016 18:00:47 GMT"
->>>>>>> d696af1d
         ],
         "Pragma": [
           "no-cache"
         ],
         "x-ms-ratelimit-remaining-subscription-writes": [
-<<<<<<< HEAD
-          "1190"
-        ],
-        "x-ms-request-id": [
-          "d78e9174-edb2-4e0e-a90f-e9fc0457dd9b"
-        ],
-        "x-ms-correlation-request-id": [
-          "d78e9174-edb2-4e0e-a90f-e9fc0457dd9b"
-        ],
-        "x-ms-routing-request-id": [
-          "WESTUS:20160701T175221Z:d78e9174-edb2-4e0e-a90f-e9fc0457dd9b"
-=======
           "1197"
         ],
         "x-ms-request-id": [
@@ -553,7 +380,6 @@
         ],
         "x-ms-routing-request-id": [
           "WESTUS2:20160804T180047Z:55adf570-8773-4a78-a598-72ab02817a32"
->>>>>>> d696af1d
         ],
         "Strict-Transport-Security": [
           "max-age=31536000; includeSubDomains"
@@ -562,35 +388,22 @@
       "StatusCode": 201
     },
     {
-<<<<<<< HEAD
-      "RequestUri": "/subscriptions/53d9063d-87ae-4ea8-be90-3686c3b8669f/resourceGroups/datalakerg13851/providers/Microsoft.DataLakeStore/accounts/testadlfs11969?api-version=2015-10-01-preview",
-      "EncodedRequestUri": "L3N1YnNjcmlwdGlvbnMvNTNkOTA2M2QtODdhZS00ZWE4LWJlOTAtMzY4NmMzYjg2NjlmL3Jlc291cmNlR3JvdXBzL2RhdGFsYWtlcmcxMzg1MS9wcm92aWRlcnMvTWljcm9zb2Z0LkRhdGFMYWtlU3RvcmUvYWNjb3VudHMvdGVzdGFkbGZzMTE5Njk/YXBpLXZlcnNpb249MjAxNS0xMC0wMS1wcmV2aWV3",
-=======
       "RequestUri": "/subscriptions/53d9063d-87ae-4ea8-be90-3686c3b8669f/resourceGroups/datalakerg12508/providers/Microsoft.DataLakeStore/accounts/testadlfs17372?api-version=2015-10-01-preview",
       "EncodedRequestUri": "L3N1YnNjcmlwdGlvbnMvNTNkOTA2M2QtODdhZS00ZWE4LWJlOTAtMzY4NmMzYjg2NjlmL3Jlc291cmNlR3JvdXBzL2RhdGFsYWtlcmcxMjUwOC9wcm92aWRlcnMvTWljcm9zb2Z0LkRhdGFMYWtlU3RvcmUvYWNjb3VudHMvdGVzdGFkbGZzMTczNzI/YXBpLXZlcnNpb249MjAxNS0xMC0wMS1wcmV2aWV3",
->>>>>>> d696af1d
       "RequestMethod": "GET",
       "RequestBody": "",
       "RequestHeaders": {
         "x-ms-client-request-id": [
-<<<<<<< HEAD
-          "277528c3-5cba-427a-b018-3482f4fd4cbf"
-=======
           "16f76136-1329-408b-8402-70b131e16e6a"
->>>>>>> d696af1d
-        ],
-        "accept-language": [
-          "en-US"
-        ],
-        "User-Agent": [
-          "Microsoft.Azure.Management.DataLake.Store.DataLakeStoreAccountManagementClient/0.12.4-preview"
-        ]
-      },
-<<<<<<< HEAD
-      "ResponseBody": "{\r\n  \"error\": {\r\n    \"code\": \"ResourceNotFound\",\r\n    \"message\": \"The Resource 'Microsoft.DataLakeStore/accounts/testadlfs11969' under resource group 'datalakerg13851' was not found.\"\r\n  }\r\n}",
-=======
+        ],
+        "accept-language": [
+          "en-US"
+        ],
+        "User-Agent": [
+          "Microsoft.Azure.Management.DataLake.Store.DataLakeStoreAccountManagementClient/0.12.5-preview"
+        ]
+      },
       "ResponseBody": "{\r\n  \"error\": {\r\n    \"code\": \"ResourceNotFound\",\r\n    \"message\": \"The Resource 'Microsoft.DataLakeStore/accounts/testadlfs17372' under resource group 'datalakerg12508' was not found.\"\r\n  }\r\n}",
->>>>>>> d696af1d
       "ResponseHeaders": {
         "Content-Length": [
           "166"
@@ -605,11 +418,7 @@
           "no-cache"
         ],
         "Date": [
-<<<<<<< HEAD
-          "Fri, 01 Jul 2016 17:52:21 GMT"
-=======
           "Thu, 04 Aug 2016 18:00:47 GMT"
->>>>>>> d696af1d
         ],
         "Pragma": [
           "no-cache"
@@ -618,15 +427,6 @@
           "gateway"
         ],
         "x-ms-request-id": [
-<<<<<<< HEAD
-          "57a7a940-4100-4858-bd31-50559b20d2ef"
-        ],
-        "x-ms-correlation-request-id": [
-          "57a7a940-4100-4858-bd31-50559b20d2ef"
-        ],
-        "x-ms-routing-request-id": [
-          "WESTUS:20160701T175222Z:57a7a940-4100-4858-bd31-50559b20d2ef"
-=======
           "2adfb2c2-9c26-4355-9424-e0dfb62d07f7"
         ],
         "x-ms-correlation-request-id": [
@@ -634,7 +434,6 @@
         ],
         "x-ms-routing-request-id": [
           "WESTUS2:20160804T180048Z:2adfb2c2-9c26-4355-9424-e0dfb62d07f7"
->>>>>>> d696af1d
         ],
         "Strict-Transport-Security": [
           "max-age=31536000; includeSubDomains"
@@ -643,143 +442,10 @@
       "StatusCode": 404
     },
     {
-<<<<<<< HEAD
-      "RequestUri": "/subscriptions/53d9063d-87ae-4ea8-be90-3686c3b8669f/resourceGroups/datalakerg13851/providers/Microsoft.DataLakeStore/accounts/testadlfs11969?api-version=2015-10-01-preview",
-      "EncodedRequestUri": "L3N1YnNjcmlwdGlvbnMvNTNkOTA2M2QtODdhZS00ZWE4LWJlOTAtMzY4NmMzYjg2NjlmL3Jlc291cmNlR3JvdXBzL2RhdGFsYWtlcmcxMzg1MS9wcm92aWRlcnMvTWljcm9zb2Z0LkRhdGFMYWtlU3RvcmUvYWNjb3VudHMvdGVzdGFkbGZzMTE5Njk/YXBpLXZlcnNpb249MjAxNS0xMC0wMS1wcmV2aWV3",
-      "RequestMethod": "GET",
-      "RequestBody": "",
-      "RequestHeaders": {
-        "User-Agent": [
-          "Microsoft.Azure.Management.DataLake.Store.DataLakeStoreAccountManagementClient/0.12.4-preview"
-        ]
-      },
-      "ResponseBody": "{\r\n  \"properties\": {\r\n    \"firewallState\": \"Disabled\",\r\n    \"firewallRules\": [],\r\n    \"trustedIdProviderState\": \"Disabled\",\r\n    \"trustedIdProviders\": [],\r\n    \"provisioningState\": \"Succeeded\",\r\n    \"state\": \"Active\",\r\n    \"endpoint\": \"testadlfs11969.azuredatalakestore.net\",\r\n    \"accountId\": \"e65ced9c-82c1-4d62-9d05-276b9ea73ba0\",\r\n    \"creationTime\": \"2016-07-01T17:52:28.4451695Z\",\r\n    \"lastModifiedTime\": \"2016-07-01T17:52:28.4451695Z\"\r\n  },\r\n  \"location\": \"East US 2\",\r\n  \"tags\": null,\r\n  \"id\": \"/subscriptions/53d9063d-87ae-4ea8-be90-3686c3b8669f/resourceGroups/datalakerg13851/providers/Microsoft.DataLakeStore/accounts/testadlfs11969\",\r\n  \"name\": \"testadlfs11969\",\r\n  \"type\": \"Microsoft.DataLakeStore/accounts\"\r\n}",
-      "ResponseHeaders": {
-        "Content-Type": [
-          "application/json"
-        ],
-        "Expires": [
-          "-1"
-        ],
-        "Cache-Control": [
-          "no-cache"
-        ],
-        "Connection": [
-          "close"
-        ],
-        "Date": [
-          "Fri, 01 Jul 2016 17:52:54 GMT"
-        ],
-        "Pragma": [
-          "no-cache"
-        ],
-        "Server": [
-          "Microsoft-IIS/8.5"
-        ],
-        "Vary": [
-          "Accept-Encoding"
-        ],
-        "x-ms-request-id": [
-          "f755a327-57af-4e09-b8fe-312d9965af17"
-        ],
-        "X-AspNet-Version": [
-          "4.0.30319"
-        ],
-        "X-Powered-By": [
-          "ASP.NET"
-        ],
-        "x-ms-ratelimit-remaining-subscription-reads": [
-          "14997"
-        ],
-        "x-ms-correlation-request-id": [
-          "703bfc1d-f459-4a4a-9559-19ee71d3471f"
-        ],
-        "x-ms-routing-request-id": [
-          "WESTUS:20160701T175254Z:703bfc1d-f459-4a4a-9559-19ee71d3471f"
-        ],
-        "Strict-Transport-Security": [
-          "max-age=31536000; includeSubDomains"
-        ]
-      },
-      "StatusCode": 200
-    },
-    {
-      "RequestUri": "/subscriptions/53d9063d-87ae-4ea8-be90-3686c3b8669f/resourceGroups/datalakerg13851/providers/Microsoft.DataLakeStore/accounts/testadlfs11969?api-version=2015-10-01-preview",
-      "EncodedRequestUri": "L3N1YnNjcmlwdGlvbnMvNTNkOTA2M2QtODdhZS00ZWE4LWJlOTAtMzY4NmMzYjg2NjlmL3Jlc291cmNlR3JvdXBzL2RhdGFsYWtlcmcxMzg1MS9wcm92aWRlcnMvTWljcm9zb2Z0LkRhdGFMYWtlU3RvcmUvYWNjb3VudHMvdGVzdGFkbGZzMTE5Njk/YXBpLXZlcnNpb249MjAxNS0xMC0wMS1wcmV2aWV3",
-      "RequestMethod": "GET",
-      "RequestBody": "",
-      "RequestHeaders": {
-        "x-ms-client-request-id": [
-          "9107a3e2-e412-4317-90d6-60d586d09499"
-        ],
-        "accept-language": [
-          "en-US"
-        ],
-        "User-Agent": [
-          "Microsoft.Azure.Management.DataLake.Store.DataLakeStoreAccountManagementClient/0.12.4-preview"
-        ]
-      },
-      "ResponseBody": "{\r\n  \"properties\": {\r\n    \"firewallState\": \"Disabled\",\r\n    \"firewallRules\": [],\r\n    \"trustedIdProviderState\": \"Disabled\",\r\n    \"trustedIdProviders\": [],\r\n    \"provisioningState\": \"Succeeded\",\r\n    \"state\": \"Active\",\r\n    \"endpoint\": \"testadlfs11969.azuredatalakestore.net\",\r\n    \"accountId\": \"e65ced9c-82c1-4d62-9d05-276b9ea73ba0\",\r\n    \"creationTime\": \"2016-07-01T17:52:28.4451695Z\",\r\n    \"lastModifiedTime\": \"2016-07-01T17:52:28.4451695Z\"\r\n  },\r\n  \"location\": \"East US 2\",\r\n  \"tags\": null,\r\n  \"id\": \"/subscriptions/53d9063d-87ae-4ea8-be90-3686c3b8669f/resourceGroups/datalakerg13851/providers/Microsoft.DataLakeStore/accounts/testadlfs11969\",\r\n  \"name\": \"testadlfs11969\",\r\n  \"type\": \"Microsoft.DataLakeStore/accounts\"\r\n}",
-      "ResponseHeaders": {
-        "Content-Type": [
-          "application/json"
-        ],
-        "Expires": [
-          "-1"
-        ],
-        "Cache-Control": [
-          "no-cache"
-        ],
-        "Connection": [
-          "close"
-        ],
-        "Date": [
-          "Fri, 01 Jul 2016 17:52:54 GMT"
-        ],
-        "Pragma": [
-          "no-cache"
-        ],
-        "Server": [
-          "Microsoft-IIS/8.5"
-        ],
-        "Vary": [
-          "Accept-Encoding"
-        ],
-        "x-ms-request-id": [
-          "cb6f26de-f1ec-4e8b-b1e3-9af044393f10"
-        ],
-        "X-AspNet-Version": [
-          "4.0.30319"
-        ],
-        "X-Powered-By": [
-          "ASP.NET"
-        ],
-        "x-ms-ratelimit-remaining-subscription-reads": [
-          "14995"
-        ],
-        "x-ms-correlation-request-id": [
-          "04eccfe6-41b2-4d51-afbc-066550d64937"
-        ],
-        "x-ms-routing-request-id": [
-          "WESTUS:20160701T175255Z:04eccfe6-41b2-4d51-afbc-066550d64937"
-        ],
-        "Strict-Transport-Security": [
-          "max-age=31536000; includeSubDomains"
-        ]
-      },
-      "StatusCode": 200
-    },
-    {
-      "RequestUri": "/subscriptions/53d9063d-87ae-4ea8-be90-3686c3b8669f/resourceGroups/datalakerg13851/providers/Microsoft.DataLakeStore/accounts/testadlfs11969?api-version=2015-10-01-preview",
-      "EncodedRequestUri": "L3N1YnNjcmlwdGlvbnMvNTNkOTA2M2QtODdhZS00ZWE4LWJlOTAtMzY4NmMzYjg2NjlmL3Jlc291cmNlR3JvdXBzL2RhdGFsYWtlcmcxMzg1MS9wcm92aWRlcnMvTWljcm9zb2Z0LkRhdGFMYWtlU3RvcmUvYWNjb3VudHMvdGVzdGFkbGZzMTE5Njk/YXBpLXZlcnNpb249MjAxNS0xMC0wMS1wcmV2aWV3",
-      "RequestMethod": "PUT",
-      "RequestBody": "{\r\n  \"location\": \"East US 2\",\r\n  \"name\": \"testadlfs11969\"\r\n}",
-=======
       "RequestUri": "/subscriptions/53d9063d-87ae-4ea8-be90-3686c3b8669f/resourceGroups/datalakerg12508/providers/Microsoft.DataLakeStore/accounts/testadlfs17372?api-version=2015-10-01-preview",
       "EncodedRequestUri": "L3N1YnNjcmlwdGlvbnMvNTNkOTA2M2QtODdhZS00ZWE4LWJlOTAtMzY4NmMzYjg2NjlmL3Jlc291cmNlR3JvdXBzL2RhdGFsYWtlcmcxMjUwOC9wcm92aWRlcnMvTWljcm9zb2Z0LkRhdGFMYWtlU3RvcmUvYWNjb3VudHMvdGVzdGFkbGZzMTczNzI/YXBpLXZlcnNpb249MjAxNS0xMC0wMS1wcmV2aWV3",
       "RequestMethod": "PUT",
       "RequestBody": "{\r\n  \"location\": \"East US 2\",\r\n  \"name\": \"testadlfs17372\"\r\n}",
->>>>>>> d696af1d
       "RequestHeaders": {
         "Content-Type": [
           "application/json; charset=utf-8"
@@ -788,24 +454,16 @@
           "60"
         ],
         "x-ms-client-request-id": [
-<<<<<<< HEAD
-          "7617b599-c151-47f6-9c63-27d23cd7173c"
-=======
           "8156350d-6567-42f4-9601-522596c809af"
->>>>>>> d696af1d
-        ],
-        "accept-language": [
-          "en-US"
-        ],
-        "User-Agent": [
-          "Microsoft.Azure.Management.DataLake.Store.DataLakeStoreAccountManagementClient/0.12.4-preview"
-        ]
-      },
-<<<<<<< HEAD
-      "ResponseBody": "{\r\n  \"properties\": {\r\n    \"provisioningState\": \"Creating\",\r\n    \"state\": null,\r\n    \"endpoint\": null,\r\n    \"accountId\": \"e65ced9c-82c1-4d62-9d05-276b9ea73ba0\",\r\n    \"creationTime\": null,\r\n    \"lastModifiedTime\": null\r\n  },\r\n  \"location\": \"East US 2\",\r\n  \"tags\": null,\r\n  \"id\": \"/subscriptions/53d9063d-87ae-4ea8-be90-3686c3b8669f/resourceGroups/datalakerg13851/providers/Microsoft.DataLakeStore/accounts/testadlfs11969\",\r\n  \"name\": \"testadlfs11969\",\r\n  \"type\": \"Microsoft.DataLakeStore/accounts\"\r\n}",
-=======
+        ],
+        "accept-language": [
+          "en-US"
+        ],
+        "User-Agent": [
+          "Microsoft.Azure.Management.DataLake.Store.DataLakeStoreAccountManagementClient/0.12.5-preview"
+        ]
+      },
       "ResponseBody": "{\r\n  \"error\": {\r\n    \"code\": \"ExceededMaxAccountCount\",\r\n    \"message\": \"The subscription has exceeded the maximum number of allowed resources.\"\r\n  }\r\n}",
->>>>>>> d696af1d
       "ResponseHeaders": {
         "Content-Length": [
           "127"
@@ -823,37 +481,16 @@
           "close"
         ],
         "Date": [
-<<<<<<< HEAD
-          "Fri, 01 Jul 2016 17:52:23 GMT"
-=======
           "Thu, 04 Aug 2016 18:00:49 GMT"
->>>>>>> d696af1d
-        ],
-        "Pragma": [
-          "no-cache"
-        ],
-<<<<<<< HEAD
-        "Location": [
-          "https://management.azure.com/subscriptions/53d9063d-87ae-4ea8-be90-3686c3b8669f/resourcegroups/datalakerg13851/providers/Microsoft.DataLakeStore/accounts/testadlfs11969/operationresults/0?api-version=2015-10-01-preview"
-        ],
-        "Retry-After": [
-          "10"
+        ],
+        "Pragma": [
+          "no-cache"
         ],
         "Server": [
           "Microsoft-IIS/8.5"
         ],
-        "Azure-AsyncOperation": [
-          "https://management.azure.com/subscriptions/53d9063d-87ae-4ea8-be90-3686c3b8669f/providers/Microsoft.DataLakeStore/locations/EastUS2/operationResults/e65ced9c-82c1-4d62-9d05-276b9ea73ba00?api-version=2015-10-01-preview&expanded=true"
-        ],
-        "x-ms-request-id": [
-          "bb9c0c9a-c771-4f50-a482-50b69150f3f5"
-=======
-        "Server": [
-          "Microsoft-IIS/8.5"
-        ],
         "x-ms-request-id": [
           "fe698014-4344-414f-a9c8-9075448f2fbc"
->>>>>>> d696af1d
         ],
         "X-AspNet-Version": [
           "4.0.30319"
@@ -862,75 +499,6 @@
           "ASP.NET"
         ],
         "x-ms-ratelimit-remaining-subscription-writes": [
-<<<<<<< HEAD
-          "1199"
-        ],
-        "x-ms-correlation-request-id": [
-          "05fa1332-cb4b-49f6-b521-94aea5bcb9f5"
-        ],
-        "x-ms-routing-request-id": [
-          "WESTUS:20160701T175223Z:05fa1332-cb4b-49f6-b521-94aea5bcb9f5"
-        ],
-        "Strict-Transport-Security": [
-          "max-age=31536000; includeSubDomains"
-        ]
-      },
-      "StatusCode": 201
-    },
-    {
-      "RequestUri": "/subscriptions/53d9063d-87ae-4ea8-be90-3686c3b8669f/providers/Microsoft.DataLakeStore/locations/EastUS2/operationResults/e65ced9c-82c1-4d62-9d05-276b9ea73ba00?api-version=2015-10-01-preview&expanded=true",
-      "EncodedRequestUri": "L3N1YnNjcmlwdGlvbnMvNTNkOTA2M2QtODdhZS00ZWE4LWJlOTAtMzY4NmMzYjg2NjlmL3Byb3ZpZGVycy9NaWNyb3NvZnQuRGF0YUxha2VTdG9yZS9sb2NhdGlvbnMvRWFzdFVTMi9vcGVyYXRpb25SZXN1bHRzL2U2NWNlZDljLTgyYzEtNGQ2Mi05ZDA1LTI3NmI5ZWE3M2JhMDA/YXBpLXZlcnNpb249MjAxNS0xMC0wMS1wcmV2aWV3JmV4cGFuZGVkPXRydWU=",
-      "RequestMethod": "GET",
-      "RequestBody": "",
-      "RequestHeaders": {
-        "User-Agent": [
-          "Microsoft.Azure.Management.DataLake.Store.DataLakeStoreAccountManagementClient/0.12.4-preview"
-        ]
-      },
-      "ResponseBody": "{\r\n  \"status\": \"Succeeded\"\r\n}",
-      "ResponseHeaders": {
-        "Content-Type": [
-          "application/json"
-        ],
-        "Expires": [
-          "-1"
-        ],
-        "Cache-Control": [
-          "no-cache"
-        ],
-        "Connection": [
-          "close"
-        ],
-        "Date": [
-          "Fri, 01 Jul 2016 17:52:53 GMT"
-        ],
-        "Pragma": [
-          "no-cache"
-        ],
-        "Server": [
-          "Microsoft-IIS/8.5"
-        ],
-        "Vary": [
-          "Accept-Encoding"
-        ],
-        "x-ms-request-id": [
-          "ee2d9c70-6cc2-4c6c-9c1b-25950378d2ed"
-        ],
-        "X-AspNet-Version": [
-          "4.0.30319"
-        ],
-        "X-Powered-By": [
-          "ASP.NET"
-        ],
-        "x-ms-ratelimit-remaining-subscription-reads": [
-          "14996"
-        ],
-        "x-ms-correlation-request-id": [
-          "4919c9ff-580d-4cca-91a9-a35abdfa10b6"
-        ],
-        "x-ms-routing-request-id": [
-          "WESTUS:20160701T175254Z:4919c9ff-580d-4cca-91a9-a35abdfa10b6"
-=======
           "1198"
         ],
         "x-ms-correlation-request-id": [
@@ -938,634 +506,19 @@
         ],
         "x-ms-routing-request-id": [
           "WESTUS2:20160804T180049Z:a052caab-5c96-477e-964d-db3e0c2b35af"
->>>>>>> d696af1d
-        ],
-        "Strict-Transport-Security": [
-          "max-age=31536000; includeSubDomains"
-        ]
-      },
-<<<<<<< HEAD
-      "StatusCode": 200
-    },
-    {
-      "RequestUri": "/webhdfs/v1/SDKTestFolder01%2FmsconcatFolder%2FSDKTestFile01.txt6195?op=CREATE&write=true&api-version=2015-10-01-preview",
-      "EncodedRequestUri": "L3dlYmhkZnMvdjEvU0RLVGVzdEZvbGRlcjAxJTJGbXNjb25jYXRGb2xkZXIlMkZTREtUZXN0RmlsZTAxLnR4dDYxOTU/b3A9Q1JFQVRFJndyaXRlPXRydWUmYXBpLXZlcnNpb249MjAxNS0xMC0wMS1wcmV2aWV3",
-      "RequestMethod": "PUT",
-      "RequestBody": "These are some random test contents 1234!@",
-      "RequestHeaders": {
-        "Content-Type": [
-          "application/octet-stream"
-        ],
-        "x-ms-client-request-id": [
-          "9f468d90-6482-4f66-b898-e295f276c3be"
-        ],
-        "Transfer-Encoding": [
-          "chunked"
-        ],
-        "accept-language": [
-          "en-US"
-        ],
-        "User-Agent": [
-          "Microsoft.Azure.Management.DataLake.Store.DataLakeStoreFileSystemManagementClient/0.12.4-preview"
-        ]
-      },
-      "ResponseBody": "",
-      "ResponseHeaders": {
-        "Content-Length": [
-          "0"
-        ],
-        "Expires": [
-          "-1"
-        ],
-        "Cache-Control": [
-          "no-cache"
-        ],
-        "Date": [
-          "Fri, 01 Jul 2016 17:52:57 GMT"
-        ],
-        "Pragma": [
-          "no-cache"
-        ],
-        "Location": [
-          "https://testadlfs11969.azuredatalakestore.net/webhdfs/v1/SDKTestFolder01/msconcatFolder/SDKTestFile01.txt6195?op=CREATE&write=true&api-version=2015-10-01-preview"
-        ],
-        "Set-Cookie": [
-          "UserPrincipalSession=b4a5f9bf-8c19-40d7-aba5-3b1f5ddcbfdc; path=/; secure; HttpOnly"
-        ],
-        "x-ms-request-id": [
-          "f0ff15ed-cad0-4a96-8934-9932243b1409"
-        ],
-        "ContentLength": [
-          "0"
-        ],
-        "Server-Perf": [
-          "[f0ff15ed-cad0-4a96-8934-9932243b1409][ AuthTime::1532.00137888678::PostAuthTime::511.094820706226 ][S-FsOpenStream :: 00:00:317 ms]%0a[S-FsAppendStream :: 00:00:148 ms]%0a[BufferingTime :: 00:00:000 ms]%0a[WriteTime :: 00:00:149 ms]%0a[S-FsCloseHandle :: 00:00:001 ms]%0a[CREATE :: 00:00:470 ms]%0a"
-        ],
-        "x-ms-webhdfs-version": [
-          "16.05.18.00"
-        ],
-        "Status": [
-          "0x0"
-        ],
-        "X-Content-Type-Options": [
-          "nosniff"
-        ],
-        "Strict-Transport-Security": [
-          "max-age=15724800; includeSubDomains"
-        ]
-      },
-      "StatusCode": 201
-    },
-    {
-      "RequestUri": "/webhdfs/v1/SDKTestFolder01%2FmsconcatFolder%2FSDKTestFile01.txt6195?op=GETFILESTATUS&api-version=2015-10-01-preview",
-      "EncodedRequestUri": "L3dlYmhkZnMvdjEvU0RLVGVzdEZvbGRlcjAxJTJGbXNjb25jYXRGb2xkZXIlMkZTREtUZXN0RmlsZTAxLnR4dDYxOTU/b3A9R0VURklMRVNUQVRVUyZhcGktdmVyc2lvbj0yMDE1LTEwLTAxLXByZXZpZXc=",
-      "RequestMethod": "GET",
-      "RequestBody": "",
-      "RequestHeaders": {
-        "x-ms-client-request-id": [
-          "6111e1cc-5477-4646-9a34-a428bf8be86f"
-        ],
-        "accept-language": [
-          "en-US"
-        ],
-        "User-Agent": [
-          "Microsoft.Azure.Management.DataLake.Store.DataLakeStoreFileSystemManagementClient/0.12.4-preview"
-        ]
-      },
-      "ResponseBody": "{\r\n  \"FileStatus\": {\r\n    \"length\": 42,\r\n    \"pathSuffix\": \"\",\r\n    \"type\": \"FILE\",\r\n    \"blockSize\": 268435456,\r\n    \"accessTime\": 1467395576733,\r\n    \"modificationTime\": 1467395577037,\r\n    \"replication\": 1,\r\n    \"permission\": \"770\",\r\n    \"owner\": \"2e6c02d2-a364-4530-9137-d17403996cbf\",\r\n    \"group\": \"2e6c02d2-a364-4530-9137-d17403996cbf\"\r\n  }\r\n}",
-      "ResponseHeaders": {
-        "Content-Length": [
-          "269"
-        ],
-        "Content-Type": [
-          "application/json; charset=utf-8"
-        ],
-        "Expires": [
-          "-1"
-        ],
-        "Cache-Control": [
-          "no-cache"
-        ],
-        "Date": [
-          "Fri, 01 Jul 2016 17:52:57 GMT"
-        ],
-        "Pragma": [
-          "no-cache"
-        ],
-        "x-ms-request-id": [
-          "e7bae308-c099-48b2-9bc7-156e44c87eca"
-        ],
-        "Server-Perf": [
-          "[e7bae308-c099-48b2-9bc7-156e44c87eca][ AuthTime::0::PostAuthTime::0 ][S-HdfsGetFileStatusV2 :: 00:00:022 ms]%0a[GETFILESTATUS :: 00:00:023 ms]%0a"
-        ],
-        "x-ms-webhdfs-version": [
-          "16.05.18.00"
-        ],
-        "Status": [
-          "0x0"
-        ],
-        "X-Content-Type-Options": [
-          "nosniff"
-        ],
-        "Strict-Transport-Security": [
-          "max-age=15724800; includeSubDomains"
-        ]
-      },
-      "StatusCode": 200
-    },
-    {
-      "RequestUri": "/webhdfs/v1/SDKTestFolder01%2FmsconcatFolder%2FSDKTestFile01.txt6195?op=GETFILESTATUS&api-version=2015-10-01-preview",
-      "EncodedRequestUri": "L3dlYmhkZnMvdjEvU0RLVGVzdEZvbGRlcjAxJTJGbXNjb25jYXRGb2xkZXIlMkZTREtUZXN0RmlsZTAxLnR4dDYxOTU/b3A9R0VURklMRVNUQVRVUyZhcGktdmVyc2lvbj0yMDE1LTEwLTAxLXByZXZpZXc=",
-      "RequestMethod": "GET",
-      "RequestBody": "",
-      "RequestHeaders": {
-        "x-ms-client-request-id": [
-          "b6f72eec-2742-44eb-a663-a152bb109ea8"
-        ],
-        "accept-language": [
-          "en-US"
-        ],
-        "User-Agent": [
-          "Microsoft.Azure.Management.DataLake.Store.DataLakeStoreFileSystemManagementClient/0.12.4-preview"
-        ]
-      },
-      "ResponseBody": "{\r\n  \"RemoteException\": {\r\n    \"exception\": \"FileNotFoundException\",\r\n    \"message\": \"File/Folder does not exist: //SDKTestFolder01/msconcatFolder/SDKTestFile01.txt6195 [91844b40-970b-427a-9ac5-fe63d3c73ec0][2016-07-01T10:52:58.6353118-07:00]\",\r\n    \"javaClassName\": \"java.io.FileNotFoundException\"\r\n  }\r\n}",
-      "ResponseHeaders": {
-        "Content-Length": [
-          "274"
-        ],
-        "Content-Type": [
-          "application/json; charset=utf-8"
-        ],
-        "Expires": [
-          "-1"
-        ],
-        "Cache-Control": [
-          "no-cache"
-        ],
-        "Date": [
-          "Fri, 01 Jul 2016 17:52:58 GMT"
-        ],
-        "Pragma": [
-          "no-cache"
-        ],
-        "x-ms-request-id": [
-          "91844b40-970b-427a-9ac5-fe63d3c73ec0"
-        ],
-        "Server-Perf": [
-          "[91844b40-970b-427a-9ac5-fe63d3c73ec0][ AuthTime::0::PostAuthTime::0 ][S-HdfsGetFileStatusV2 :: 00:00:043 ms]%0a[GETFILESTATUS :: 00:00:043 ms]%0a"
-        ],
-        "x-ms-webhdfs-version": [
-          "16.05.18.00"
-        ],
-        "Status": [
-          "0x8309000A"
-        ],
-        "X-Content-Type-Options": [
-          "nosniff"
-        ],
-        "Strict-Transport-Security": [
-          "max-age=15724800; includeSubDomains"
-        ]
-      },
-      "StatusCode": 404
-    },
-    {
-      "RequestUri": "/webhdfs/v1/SDKTestFolder01%2FmsconcatFolder%2FSDKTestFile01.txt4580?op=CREATE&write=true&api-version=2015-10-01-preview",
-      "EncodedRequestUri": "L3dlYmhkZnMvdjEvU0RLVGVzdEZvbGRlcjAxJTJGbXNjb25jYXRGb2xkZXIlMkZTREtUZXN0RmlsZTAxLnR4dDQ1ODA/b3A9Q1JFQVRFJndyaXRlPXRydWUmYXBpLXZlcnNpb249MjAxNS0xMC0wMS1wcmV2aWV3",
-      "RequestMethod": "PUT",
-      "RequestBody": "These are some random test contents 1234!@",
-      "RequestHeaders": {
-        "Content-Type": [
-          "application/octet-stream"
-        ],
-        "x-ms-client-request-id": [
-          "a9e70141-d4cf-4e2b-99f7-4173a2162b83"
-        ],
-        "Transfer-Encoding": [
-          "chunked"
-        ],
-        "accept-language": [
-          "en-US"
-        ],
-        "User-Agent": [
-          "Microsoft.Azure.Management.DataLake.Store.DataLakeStoreFileSystemManagementClient/0.12.4-preview"
-        ]
-      },
-      "ResponseBody": "",
-      "ResponseHeaders": {
-        "Content-Length": [
-          "0"
-        ],
-        "Expires": [
-          "-1"
-        ],
-        "Cache-Control": [
-          "no-cache"
-        ],
-        "Date": [
-          "Fri, 01 Jul 2016 17:52:57 GMT"
-        ],
-        "Pragma": [
-          "no-cache"
-        ],
-        "Location": [
-          "https://testadlfs11969.azuredatalakestore.net/webhdfs/v1/SDKTestFolder01/msconcatFolder/SDKTestFile01.txt4580?op=CREATE&write=true&api-version=2015-10-01-preview"
-        ],
-        "x-ms-request-id": [
-          "07f98bf4-2760-4373-ba54-dacdb345fcab"
-        ],
-        "ContentLength": [
-          "0"
-        ],
-        "Server-Perf": [
-          "[07f98bf4-2760-4373-ba54-dacdb345fcab][ AuthTime::0::PostAuthTime::0 ][S-FsOpenStream :: 00:00:083 ms]%0a[S-FsAppendStream :: 00:00:220 ms]%0a[BufferingTime :: 00:00:000 ms]%0a[WriteTime :: 00:00:220 ms]%0a[S-FsCloseHandle :: 00:00:001 ms]%0a[CREATE :: 00:00:305 ms]%0a"
-        ],
-        "x-ms-webhdfs-version": [
-          "16.05.18.00"
-        ],
-        "Status": [
-          "0x0"
-        ],
-        "X-Content-Type-Options": [
-          "nosniff"
-        ],
-        "Strict-Transport-Security": [
-          "max-age=15724800; includeSubDomains"
-        ]
-      },
-      "StatusCode": 201
-    },
-    {
-      "RequestUri": "/webhdfs/v1/SDKTestFolder01%2FmsconcatFolder%2FSDKTestFile01.txt4580?op=GETFILESTATUS&api-version=2015-10-01-preview",
-      "EncodedRequestUri": "L3dlYmhkZnMvdjEvU0RLVGVzdEZvbGRlcjAxJTJGbXNjb25jYXRGb2xkZXIlMkZTREtUZXN0RmlsZTAxLnR4dDQ1ODA/b3A9R0VURklMRVNUQVRVUyZhcGktdmVyc2lvbj0yMDE1LTEwLTAxLXByZXZpZXc=",
-      "RequestMethod": "GET",
-      "RequestBody": "",
-      "RequestHeaders": {
-        "x-ms-client-request-id": [
-          "9a5c7e8e-2876-4b35-84e3-2cafa913744f"
-        ],
-        "accept-language": [
-          "en-US"
-        ],
-        "User-Agent": [
-          "Microsoft.Azure.Management.DataLake.Store.DataLakeStoreFileSystemManagementClient/0.12.4-preview"
-        ]
-      },
-      "ResponseBody": "{\r\n  \"FileStatus\": {\r\n    \"length\": 42,\r\n    \"pathSuffix\": \"\",\r\n    \"type\": \"FILE\",\r\n    \"blockSize\": 268435456,\r\n    \"accessTime\": 1467395577297,\r\n    \"modificationTime\": 1467395577507,\r\n    \"replication\": 1,\r\n    \"permission\": \"770\",\r\n    \"owner\": \"2e6c02d2-a364-4530-9137-d17403996cbf\",\r\n    \"group\": \"2e6c02d2-a364-4530-9137-d17403996cbf\"\r\n  }\r\n}",
-      "ResponseHeaders": {
-        "Content-Length": [
-          "269"
-        ],
-        "Content-Type": [
-          "application/json; charset=utf-8"
-        ],
-        "Expires": [
-          "-1"
-        ],
-        "Cache-Control": [
-          "no-cache"
-        ],
-        "Date": [
-          "Fri, 01 Jul 2016 17:52:57 GMT"
-        ],
-        "Pragma": [
-          "no-cache"
-        ],
-        "x-ms-request-id": [
-          "58d02cb5-a779-4978-8267-b5bde24ba111"
-        ],
-        "Server-Perf": [
-          "[58d02cb5-a779-4978-8267-b5bde24ba111][ AuthTime::0::PostAuthTime::0 ][S-HdfsGetFileStatusV2 :: 00:00:021 ms]%0a[GETFILESTATUS :: 00:00:022 ms]%0a"
-        ],
-        "x-ms-webhdfs-version": [
-          "16.05.18.00"
-        ],
-        "Status": [
-          "0x0"
-        ],
-        "X-Content-Type-Options": [
-          "nosniff"
-        ],
-        "Strict-Transport-Security": [
-          "max-age=15724800; includeSubDomains"
-        ]
-      },
-      "StatusCode": 200
-    },
-    {
-      "RequestUri": "/webhdfs/v1/SDKTestFolder01%2FmsconcatFolder%2FSDKTestFile01.txt4580?op=GETFILESTATUS&api-version=2015-10-01-preview",
-      "EncodedRequestUri": "L3dlYmhkZnMvdjEvU0RLVGVzdEZvbGRlcjAxJTJGbXNjb25jYXRGb2xkZXIlMkZTREtUZXN0RmlsZTAxLnR4dDQ1ODA/b3A9R0VURklMRVNUQVRVUyZhcGktdmVyc2lvbj0yMDE1LTEwLTAxLXByZXZpZXc=",
-      "RequestMethod": "GET",
-      "RequestBody": "",
-      "RequestHeaders": {
-        "x-ms-client-request-id": [
-          "ce1b5448-cad1-487e-b779-f0a247771a8f"
-        ],
-        "accept-language": [
-          "en-US"
-        ],
-        "User-Agent": [
-          "Microsoft.Azure.Management.DataLake.Store.DataLakeStoreFileSystemManagementClient/0.12.4-preview"
-        ]
-      },
-      "ResponseBody": "{\r\n  \"RemoteException\": {\r\n    \"exception\": \"FileNotFoundException\",\r\n    \"message\": \"File/Folder does not exist: //SDKTestFolder01/msconcatFolder/SDKTestFile01.txt4580 [983444ff-cb1e-4989-937f-875988bd5f74][2016-07-01T10:52:58.7759394-07:00]\",\r\n    \"javaClassName\": \"java.io.FileNotFoundException\"\r\n  }\r\n}",
-      "ResponseHeaders": {
-        "Content-Length": [
-          "274"
-        ],
-        "Content-Type": [
-          "application/json; charset=utf-8"
-        ],
-        "Expires": [
-          "-1"
-        ],
-        "Cache-Control": [
-          "no-cache"
-        ],
-        "Date": [
-          "Fri, 01 Jul 2016 17:52:58 GMT"
-        ],
-        "Pragma": [
-          "no-cache"
-        ],
-        "Set-Cookie": [
-          "UserPrincipalSession=b4a5f9bf-8c19-40d7-aba5-3b1f5ddcbfdc; path=/; secure; HttpOnly"
-        ],
-        "x-ms-request-id": [
-          "983444ff-cb1e-4989-937f-875988bd5f74"
-        ],
-        "Server-Perf": [
-          "[983444ff-cb1e-4989-937f-875988bd5f74][ AuthTime::1509.76126953387::PostAuthTime::517.082542455086 ][S-HdfsGetFileStatusV2 :: 00:00:009 ms]%0a[GETFILESTATUS :: 00:00:010 ms]%0a"
-        ],
-        "x-ms-webhdfs-version": [
-          "16.05.18.00"
-        ],
-        "Status": [
-          "0x8309000A"
-        ],
-        "X-Content-Type-Options": [
-          "nosniff"
-        ],
-        "Strict-Transport-Security": [
-          "max-age=15724800; includeSubDomains"
-        ]
-      },
-      "StatusCode": 404
-    },
-    {
-      "RequestUri": "/webhdfs/v1/SDKTestFolder016529?op=MKDIRS&api-version=2015-10-01-preview",
-      "EncodedRequestUri": "L3dlYmhkZnMvdjEvU0RLVGVzdEZvbGRlcjAxNjUyOT9vcD1NS0RJUlMmYXBpLXZlcnNpb249MjAxNS0xMC0wMS1wcmV2aWV3",
-      "RequestMethod": "PUT",
-      "RequestBody": "",
-      "RequestHeaders": {
-        "x-ms-client-request-id": [
-          "c8a5d26b-06d4-4511-8d7a-5d2b995ad65e"
-        ],
-        "accept-language": [
-          "en-US"
-        ],
-        "User-Agent": [
-          "Microsoft.Azure.Management.DataLake.Store.DataLakeStoreFileSystemManagementClient/0.12.4-preview"
-        ]
-      },
-      "ResponseBody": "{\r\n  \"boolean\": true\r\n}",
-      "ResponseHeaders": {
-        "Content-Length": [
-          "16"
-        ],
-        "Content-Type": [
-          "application/json; charset=utf-8"
-        ],
-        "Expires": [
-          "-1"
-        ],
-        "Cache-Control": [
-          "no-cache"
-        ],
-        "Date": [
-          "Fri, 01 Jul 2016 17:52:57 GMT"
-        ],
-        "Pragma": [
-          "no-cache"
-        ],
-        "x-ms-request-id": [
-          "abc2e9f8-1fe5-46ba-9d2d-d59b063c26a7"
-        ],
-        "Server-Perf": [
-          "[abc2e9f8-1fe5-46ba-9d2d-d59b063c26a7][ AuthTime::0::PostAuthTime::0 ][S-HdfsMkdirs :: 00:00:047 ms]%0a[MKDIRS :: 00:00:048 ms]%0a"
-        ],
-        "x-ms-webhdfs-version": [
-          "16.05.18.00"
-        ],
-        "Status": [
-          "0x0"
-        ],
-        "X-Content-Type-Options": [
-          "nosniff"
-        ],
-        "Strict-Transport-Security": [
-          "max-age=15724800; includeSubDomains"
-        ]
-      },
-      "StatusCode": 200
-    },
-    {
-      "RequestUri": "/webhdfs/v1/SDKTestFolder016529%2FSDKTestConcatFile01.txt?deleteSourceDirectory=true&op=MSCONCAT&api-version=2015-10-01-preview",
-      "EncodedRequestUri": "L3dlYmhkZnMvdjEvU0RLVGVzdEZvbGRlcjAxNjUyOSUyRlNES1Rlc3RDb25jYXRGaWxlMDEudHh0P2RlbGV0ZVNvdXJjZURpcmVjdG9yeT10cnVlJm9wPU1TQ09OQ0FUJmFwaS12ZXJzaW9uPTIwMTUtMTAtMDEtcHJldmlldw==",
-      "RequestMethod": "POST",
-      "RequestBody": "sources=SDKTestFolder01/msconcatFolder/SDKTestFile01.txt6195,SDKTestFolder01/msconcatFolder/SDKTestFile01.txt4580",
-      "RequestHeaders": {
-        "Content-Type": [
-          "application/octet-stream"
-        ],
-        "Content-Length": [
-          "113"
-        ],
-        "x-ms-client-request-id": [
-          "57ed5ba2-2db7-49dd-acd4-72c3d51c6846"
-        ],
-        "accept-language": [
-          "en-US"
-        ],
-        "User-Agent": [
-          "Microsoft.Azure.Management.DataLake.Store.DataLakeStoreFileSystemManagementClient/0.12.4-preview"
-        ]
-      },
-      "ResponseBody": "",
-      "ResponseHeaders": {
-        "Content-Length": [
-          "0"
-        ],
-        "Expires": [
-          "-1"
-        ],
-        "Cache-Control": [
-          "no-cache"
-        ],
-        "Date": [
-          "Fri, 01 Jul 2016 17:52:58 GMT"
-        ],
-        "Pragma": [
-          "no-cache"
-        ],
-        "x-ms-request-id": [
-          "48c46977-830d-4c01-bb8e-eed8f5387836"
-        ],
-        "Server-Perf": [
-          "[48c46977-830d-4c01-bb8e-eed8f5387836][ AuthTime::0::PostAuthTime::0 ][S-HdfsGetFileStatusV2 :: 00:00:010 ms]%0a[S-FsMultiModifyStream :: 00:00:493 ms]%0a[MSCONCAT :: 00:00:506 ms]%0a"
-        ],
-        "x-ms-webhdfs-version": [
-          "16.05.18.00"
-        ],
-        "Status": [
-          "0x0"
-        ],
-        "X-Content-Type-Options": [
-          "nosniff"
-        ],
-        "Strict-Transport-Security": [
-          "max-age=15724800; includeSubDomains"
-        ]
-      },
-      "StatusCode": 200
-    },
-    {
-      "RequestUri": "/webhdfs/v1/SDKTestFolder016529%2FSDKTestConcatFile01.txt?op=GETFILESTATUS&api-version=2015-10-01-preview",
-      "EncodedRequestUri": "L3dlYmhkZnMvdjEvU0RLVGVzdEZvbGRlcjAxNjUyOSUyRlNES1Rlc3RDb25jYXRGaWxlMDEudHh0P29wPUdFVEZJTEVTVEFUVVMmYXBpLXZlcnNpb249MjAxNS0xMC0wMS1wcmV2aWV3",
-      "RequestMethod": "GET",
-      "RequestBody": "",
-      "RequestHeaders": {
-        "x-ms-client-request-id": [
-          "56784561-f982-48f5-a218-2dfbdb852020"
-        ],
-        "accept-language": [
-          "en-US"
-        ],
-        "User-Agent": [
-          "Microsoft.Azure.Management.DataLake.Store.DataLakeStoreFileSystemManagementClient/0.12.4-preview"
-        ]
-      },
-      "ResponseBody": "{\r\n  \"FileStatus\": {\r\n    \"length\": 84,\r\n    \"pathSuffix\": \"\",\r\n    \"type\": \"FILE\",\r\n    \"blockSize\": 268435456,\r\n    \"accessTime\": 1467395577967,\r\n    \"modificationTime\": 1467395578063,\r\n    \"replication\": 1,\r\n    \"permission\": \"770\",\r\n    \"owner\": \"2e6c02d2-a364-4530-9137-d17403996cbf\",\r\n    \"group\": \"2e6c02d2-a364-4530-9137-d17403996cbf\"\r\n  }\r\n}",
-      "ResponseHeaders": {
-        "Content-Length": [
-          "269"
-        ],
-        "Content-Type": [
-          "application/json; charset=utf-8"
-        ],
-        "Expires": [
-          "-1"
-        ],
-        "Cache-Control": [
-          "no-cache"
-        ],
-        "Date": [
-          "Fri, 01 Jul 2016 17:52:58 GMT"
-        ],
-        "Pragma": [
-          "no-cache"
-        ],
-        "x-ms-request-id": [
-          "4a381478-55d6-430a-96ec-2415c3d33566"
-        ],
-        "Server-Perf": [
-          "[4a381478-55d6-430a-96ec-2415c3d33566][ AuthTime::0::PostAuthTime::0 ][S-HdfsGetFileStatusV2 :: 00:00:021 ms]%0a[GETFILESTATUS :: 00:00:022 ms]%0a"
-        ],
-        "x-ms-webhdfs-version": [
-          "16.05.18.00"
-        ],
-        "Status": [
-          "0x0"
-        ],
-        "X-Content-Type-Options": [
-          "nosniff"
-        ],
-        "Strict-Transport-Security": [
-          "max-age=15724800; includeSubDomains"
-        ]
-      },
-      "StatusCode": 200
-    },
-    {
-      "RequestUri": "/webhdfs/v1/SDKTestFolder01%2FmsconcatFolder?op=GETFILESTATUS&api-version=2015-10-01-preview",
-      "EncodedRequestUri": "L3dlYmhkZnMvdjEvU0RLVGVzdEZvbGRlcjAxJTJGbXNjb25jYXRGb2xkZXI/b3A9R0VURklMRVNUQVRVUyZhcGktdmVyc2lvbj0yMDE1LTEwLTAxLXByZXZpZXc=",
-      "RequestMethod": "GET",
-      "RequestBody": "",
-      "RequestHeaders": {
-        "x-ms-client-request-id": [
-          "81f49511-84e5-4d16-b099-20a18e913fbc"
-        ],
-        "accept-language": [
-          "en-US"
-        ],
-        "User-Agent": [
-          "Microsoft.Azure.Management.DataLake.Store.DataLakeStoreFileSystemManagementClient/0.12.4-preview"
-        ]
-      },
-      "ResponseBody": "{\r\n  \"RemoteException\": {\r\n    \"exception\": \"FileNotFoundException\",\r\n    \"message\": \"File/Folder does not exist: //SDKTestFolder01/msconcatFolder [792a93be-3659-42d6-aea1-cc121151cb7e][2016-07-01T10:52:58.8696910-07:00]\",\r\n    \"javaClassName\": \"java.io.FileNotFoundException\"\r\n  }\r\n}",
-      "ResponseHeaders": {
-        "Content-Length": [
-          "252"
-        ],
-        "Content-Type": [
-          "application/json; charset=utf-8"
-        ],
-        "Expires": [
-          "-1"
-        ],
-        "Cache-Control": [
-          "no-cache"
-        ],
-        "Date": [
-          "Fri, 01 Jul 2016 17:52:58 GMT"
-        ],
-        "Pragma": [
-          "no-cache"
-        ],
-        "x-ms-request-id": [
-          "792a93be-3659-42d6-aea1-cc121151cb7e"
-        ],
-        "Server-Perf": [
-          "[792a93be-3659-42d6-aea1-cc121151cb7e][ AuthTime::0::PostAuthTime::0 ][S-HdfsGetFileStatusV2 :: 00:00:007 ms]%0a[GETFILESTATUS :: 00:00:008 ms]%0a"
-        ],
-        "x-ms-webhdfs-version": [
-          "16.05.18.00"
-        ],
-        "Status": [
-          "0x8309000A"
-        ],
-        "X-Content-Type-Options": [
-          "nosniff"
-        ],
-        "Strict-Transport-Security": [
-          "max-age=15724800; includeSubDomains"
-        ]
-      },
-      "StatusCode": 404
-=======
+        ],
+        "Strict-Transport-Security": [
+          "max-age=31536000; includeSubDomains"
+        ]
+      },
       "StatusCode": 409
->>>>>>> d696af1d
     }
   ],
   "Names": {
     ".ctor": [
-<<<<<<< HEAD
-      "datalakerg13851",
-      "testdatalake19495",
-      "testadlfs11969"
-    ],
-    "CreateFile": [
-      "SDKTestFolder01/msconcatFolder/SDKTestFile01.txt6195",
-      "SDKTestFolder01/msconcatFolder/SDKTestFile01.txt4580"
-    ],
-    "CreateFolder": [
-      "SDKTestFolder016529"
-=======
       "datalakerg12508",
       "testdatalake17226",
       "testadlfs17372"
->>>>>>> d696af1d
     ]
   },
   "Variables": {
