{
  "Entries": [
    {
      "RequestUri": "/subscriptions/90585f39-ab85-4921-bb37-0468f7efd1dd/providers/Microsoft.DataLakeStore/register?api-version=2015-11-01",
      "EncodedRequestUri": "L3N1YnNjcmlwdGlvbnMvOTA1ODVmMzktYWI4NS00OTIxLWJiMzctMDQ2OGY3ZWZkMWRkL3Byb3ZpZGVycy9NaWNyb3NvZnQuRGF0YUxha2VTdG9yZS9yZWdpc3Rlcj9hcGktdmVyc2lvbj0yMDE1LTExLTAx",
      "RequestMethod": "POST",
      "RequestBody": "",
      "RequestHeaders": {
        "x-ms-client-request-id": [
<<<<<<< HEAD
          "42f4780d-6c09-4a56-a4cc-8c5a1dce9ed7"
=======
          "4f813df0-8db7-4e25-8b83-7bd0b8ba4104"
>>>>>>> bbd08862
        ],
        "accept-language": [
          "en-US"
        ],
        "User-Agent": [
          "Microsoft.Azure.Management.Resources.ResourceManagementClient/1.0.0-preview"
        ]
      },
<<<<<<< HEAD
      "ResponseBody": "{\r\n  \"id\": \"/subscriptions/53d9063d-87ae-4ea8-be90-3686c3b8669f/providers/Microsoft.DataLakeStore\",\r\n  \"namespace\": \"Microsoft.DataLakeStore\",\r\n  \"resourceTypes\": [\r\n    {\r\n      \"resourceType\": \"operations\",\r\n      \"locations\": [],\r\n      \"apiVersions\": [\r\n        \"2015-10-01-preview\"\r\n      ]\r\n    },\r\n    {\r\n      \"resourceType\": \"accounts\",\r\n      \"locations\": [\r\n        \"East US 2\"\r\n      ],\r\n      \"apiVersions\": [\r\n        \"2015-10-01-preview\"\r\n      ],\r\n      \"capabilities\": \"CrossResourceGroupResourceMove, CrossSubscriptionResourceMove, SystemAssignedResourceIdentity\"\r\n    },\r\n    {\r\n      \"resourceType\": \"accounts/firewallRules\",\r\n      \"locations\": [\r\n        \"East US 2\"\r\n      ],\r\n      \"apiVersions\": [\r\n        \"2015-10-01-preview\"\r\n      ]\r\n    },\r\n    {\r\n      \"resourceType\": \"locations\",\r\n      \"locations\": [],\r\n      \"apiVersions\": [\r\n        \"2015-10-01-preview\"\r\n      ]\r\n    },\r\n    {\r\n      \"resourceType\": \"locations/operationresults\",\r\n      \"locations\": [],\r\n      \"apiVersions\": [\r\n        \"2015-10-01-preview\"\r\n      ]\r\n    },\r\n    {\r\n      \"resourceType\": \"locations/checkNameAvailability\",\r\n      \"locations\": [],\r\n      \"apiVersions\": [\r\n        \"2015-10-01-preview\"\r\n      ]\r\n    },\r\n    {\r\n      \"resourceType\": \"locations/capability\",\r\n      \"locations\": [],\r\n      \"apiVersions\": [\r\n        \"2015-10-01-preview\"\r\n      ]\r\n    }\r\n  ],\r\n  \"registrationState\": \"Registered\"\r\n}",
=======
      "ResponseBody": "{\r\n  \"id\": \"/subscriptions/90585f39-ab85-4921-bb37-0468f7efd1dd/providers/Microsoft.DataLakeStore\",\r\n  \"namespace\": \"Microsoft.DataLakeStore\",\r\n  \"authorization\": {\r\n    \"applicationId\": \"e9f49c6b-5ce5-44c8-925d-015017e9f7ad\",\r\n    \"roleDefinitionId\": \"41c47f4b-8b45-4522-a73a-d20b16f0f1ec\"\r\n  },\r\n  \"resourceTypes\": [\r\n    {\r\n      \"resourceType\": \"accounts\",\r\n      \"locations\": [\r\n        \"Brazil South\",\r\n        \"East US 2\",\r\n        \"East US\",\r\n        \"West US\",\r\n        \"North Central US\",\r\n        \"South Central US\",\r\n        \"Central US\",\r\n        \"Japan East\",\r\n        \"Japan West\",\r\n        \"North Europe\",\r\n        \"West Europe\",\r\n        \"East Asia\",\r\n        \"Southeast Asia\"\r\n      ],\r\n      \"apiVersions\": [\r\n        \"2015-10-01-preview\"\r\n      ],\r\n      \"capabilities\": \"CrossResourceGroupResourceMove, CrossSubscriptionResourceMove, SystemAssignedResourceIdentity\"\r\n    },\r\n    {\r\n      \"resourceType\": \"accounts/firewallRules\",\r\n      \"locations\": [\r\n        \"Brazil South\",\r\n        \"East US 2\",\r\n        \"East US\",\r\n        \"West US\",\r\n        \"North Central US\",\r\n        \"South Central US\",\r\n        \"Central US\",\r\n        \"Japan East\",\r\n        \"Japan West\",\r\n        \"North Europe\",\r\n        \"West Europe\",\r\n        \"East Asia\",\r\n        \"Southeast Asia\"\r\n      ],\r\n      \"apiVersions\": [\r\n        \"2015-10-01-preview\"\r\n      ]\r\n    },\r\n    {\r\n      \"resourceType\": \"locations\",\r\n      \"locations\": [],\r\n      \"apiVersions\": [\r\n        \"2015-10-01-preview\"\r\n      ]\r\n    },\r\n    {\r\n      \"resourceType\": \"locations/operationresults\",\r\n      \"locations\": [],\r\n      \"apiVersions\": [\r\n        \"2015-10-01-preview\"\r\n      ]\r\n    },\r\n    {\r\n      \"resourceType\": \"locations/checkNameAvailability\",\r\n      \"locations\": [],\r\n      \"apiVersions\": [\r\n        \"2015-10-01-preview\"\r\n      ]\r\n    },\r\n    {\r\n      \"resourceType\": \"locations/capability\",\r\n      \"locations\": [],\r\n      \"apiVersions\": [\r\n        \"2015-10-01-preview\"\r\n      ]\r\n    },\r\n    {\r\n      \"resourceType\": \"operations\",\r\n      \"locations\": [],\r\n      \"apiVersions\": [\r\n        \"2015-10-01-preview\"\r\n      ]\r\n    }\r\n  ],\r\n  \"registrationState\": \"Registered\"\r\n}",
>>>>>>> bbd08862
      "ResponseHeaders": {
        "Content-Type": [
          "application/json; charset=utf-8"
        ],
        "Expires": [
          "-1"
        ],
        "Cache-Control": [
          "no-cache"
        ],
        "Date": [
<<<<<<< HEAD
          "Thu, 04 Aug 2016 18:03:34 GMT"
=======
          "Thu, 01 Sep 2016 17:05:52 GMT"
>>>>>>> bbd08862
        ],
        "Pragma": [
          "no-cache"
        ],
        "Vary": [
          "Accept-Encoding"
        ],
        "x-ms-ratelimit-remaining-subscription-writes": [
<<<<<<< HEAD
          "1187"
        ],
        "x-ms-request-id": [
          "0886a235-a10b-4cd5-96f8-9aefd58119b9"
        ],
        "x-ms-correlation-request-id": [
          "0886a235-a10b-4cd5-96f8-9aefd58119b9"
        ],
        "x-ms-routing-request-id": [
          "WESTUS2:20160804T180335Z:0886a235-a10b-4cd5-96f8-9aefd58119b9"
=======
          "1124"
        ],
        "x-ms-request-id": [
          "e4c86573-96b7-4157-9dde-cd48d62c12e4"
        ],
        "x-ms-correlation-request-id": [
          "e4c86573-96b7-4157-9dde-cd48d62c12e4"
        ],
        "x-ms-routing-request-id": [
          "CENTRALUS:20160901T170552Z:e4c86573-96b7-4157-9dde-cd48d62c12e4"
>>>>>>> bbd08862
        ],
        "Strict-Transport-Security": [
          "max-age=31536000; includeSubDomains"
        ]
      },
      "StatusCode": 200
    },
    {
      "RequestUri": "/subscriptions/90585f39-ab85-4921-bb37-0468f7efd1dd/providers/Microsoft.DataLakeStore?api-version=2015-11-01",
      "EncodedRequestUri": "L3N1YnNjcmlwdGlvbnMvOTA1ODVmMzktYWI4NS00OTIxLWJiMzctMDQ2OGY3ZWZkMWRkL3Byb3ZpZGVycy9NaWNyb3NvZnQuRGF0YUxha2VTdG9yZT9hcGktdmVyc2lvbj0yMDE1LTExLTAx",
      "RequestMethod": "GET",
      "RequestBody": "",
      "RequestHeaders": {
        "x-ms-client-request-id": [
<<<<<<< HEAD
          "98897f5a-76dc-44c1-8db3-fe320ef8b5ec"
=======
          "0d1f21bb-7979-4fae-b017-7e8358cfbc18"
>>>>>>> bbd08862
        ],
        "accept-language": [
          "en-US"
        ],
        "User-Agent": [
          "Microsoft.Azure.Management.Resources.ResourceManagementClient/1.0.0-preview"
        ]
      },
<<<<<<< HEAD
      "ResponseBody": "{\r\n  \"id\": \"/subscriptions/53d9063d-87ae-4ea8-be90-3686c3b8669f/providers/Microsoft.DataLakeStore\",\r\n  \"namespace\": \"Microsoft.DataLakeStore\",\r\n  \"resourceTypes\": [\r\n    {\r\n      \"resourceType\": \"operations\",\r\n      \"locations\": [],\r\n      \"apiVersions\": [\r\n        \"2015-10-01-preview\"\r\n      ]\r\n    },\r\n    {\r\n      \"resourceType\": \"accounts\",\r\n      \"locations\": [\r\n        \"East US 2\"\r\n      ],\r\n      \"apiVersions\": [\r\n        \"2015-10-01-preview\"\r\n      ],\r\n      \"capabilities\": \"CrossResourceGroupResourceMove, CrossSubscriptionResourceMove, SystemAssignedResourceIdentity\"\r\n    },\r\n    {\r\n      \"resourceType\": \"accounts/firewallRules\",\r\n      \"locations\": [\r\n        \"East US 2\"\r\n      ],\r\n      \"apiVersions\": [\r\n        \"2015-10-01-preview\"\r\n      ]\r\n    },\r\n    {\r\n      \"resourceType\": \"locations\",\r\n      \"locations\": [],\r\n      \"apiVersions\": [\r\n        \"2015-10-01-preview\"\r\n      ]\r\n    },\r\n    {\r\n      \"resourceType\": \"locations/operationresults\",\r\n      \"locations\": [],\r\n      \"apiVersions\": [\r\n        \"2015-10-01-preview\"\r\n      ]\r\n    },\r\n    {\r\n      \"resourceType\": \"locations/checkNameAvailability\",\r\n      \"locations\": [],\r\n      \"apiVersions\": [\r\n        \"2015-10-01-preview\"\r\n      ]\r\n    },\r\n    {\r\n      \"resourceType\": \"locations/capability\",\r\n      \"locations\": [],\r\n      \"apiVersions\": [\r\n        \"2015-10-01-preview\"\r\n      ]\r\n    }\r\n  ],\r\n  \"registrationState\": \"Registered\"\r\n}",
=======
      "ResponseBody": "{\r\n  \"id\": \"/subscriptions/90585f39-ab85-4921-bb37-0468f7efd1dd/providers/Microsoft.DataLakeStore\",\r\n  \"namespace\": \"Microsoft.DataLakeStore\",\r\n  \"authorization\": {\r\n    \"applicationId\": \"e9f49c6b-5ce5-44c8-925d-015017e9f7ad\",\r\n    \"roleDefinitionId\": \"41c47f4b-8b45-4522-a73a-d20b16f0f1ec\"\r\n  },\r\n  \"resourceTypes\": [\r\n    {\r\n      \"resourceType\": \"accounts\",\r\n      \"locations\": [\r\n        \"Brazil South\",\r\n        \"East US 2\",\r\n        \"East US\",\r\n        \"West US\",\r\n        \"North Central US\",\r\n        \"South Central US\",\r\n        \"Central US\",\r\n        \"Japan East\",\r\n        \"Japan West\",\r\n        \"North Europe\",\r\n        \"West Europe\",\r\n        \"East Asia\",\r\n        \"Southeast Asia\"\r\n      ],\r\n      \"apiVersions\": [\r\n        \"2015-10-01-preview\"\r\n      ],\r\n      \"capabilities\": \"CrossResourceGroupResourceMove, CrossSubscriptionResourceMove, SystemAssignedResourceIdentity\"\r\n    },\r\n    {\r\n      \"resourceType\": \"accounts/firewallRules\",\r\n      \"locations\": [\r\n        \"Brazil South\",\r\n        \"East US 2\",\r\n        \"East US\",\r\n        \"West US\",\r\n        \"North Central US\",\r\n        \"South Central US\",\r\n        \"Central US\",\r\n        \"Japan East\",\r\n        \"Japan West\",\r\n        \"North Europe\",\r\n        \"West Europe\",\r\n        \"East Asia\",\r\n        \"Southeast Asia\"\r\n      ],\r\n      \"apiVersions\": [\r\n        \"2015-10-01-preview\"\r\n      ]\r\n    },\r\n    {\r\n      \"resourceType\": \"locations\",\r\n      \"locations\": [],\r\n      \"apiVersions\": [\r\n        \"2015-10-01-preview\"\r\n      ]\r\n    },\r\n    {\r\n      \"resourceType\": \"locations/operationresults\",\r\n      \"locations\": [],\r\n      \"apiVersions\": [\r\n        \"2015-10-01-preview\"\r\n      ]\r\n    },\r\n    {\r\n      \"resourceType\": \"locations/checkNameAvailability\",\r\n      \"locations\": [],\r\n      \"apiVersions\": [\r\n        \"2015-10-01-preview\"\r\n      ]\r\n    },\r\n    {\r\n      \"resourceType\": \"locations/capability\",\r\n      \"locations\": [],\r\n      \"apiVersions\": [\r\n        \"2015-10-01-preview\"\r\n      ]\r\n    },\r\n    {\r\n      \"resourceType\": \"operations\",\r\n      \"locations\": [],\r\n      \"apiVersions\": [\r\n        \"2015-10-01-preview\"\r\n      ]\r\n    }\r\n  ],\r\n  \"registrationState\": \"Registered\"\r\n}",
>>>>>>> bbd08862
      "ResponseHeaders": {
        "Content-Type": [
          "application/json; charset=utf-8"
        ],
        "Expires": [
          "-1"
        ],
        "Cache-Control": [
          "no-cache"
        ],
        "Date": [
<<<<<<< HEAD
          "Thu, 04 Aug 2016 18:03:34 GMT"
=======
          "Thu, 01 Sep 2016 17:05:52 GMT"
>>>>>>> bbd08862
        ],
        "Pragma": [
          "no-cache"
        ],
        "Vary": [
          "Accept-Encoding"
        ],
        "x-ms-ratelimit-remaining-subscription-reads": [
<<<<<<< HEAD
          "14983"
        ],
        "x-ms-request-id": [
          "d35ba1a5-4eb4-4cbc-9227-49514ea2e5fd"
        ],
        "x-ms-correlation-request-id": [
          "d35ba1a5-4eb4-4cbc-9227-49514ea2e5fd"
        ],
        "x-ms-routing-request-id": [
          "WESTUS2:20160804T180335Z:d35ba1a5-4eb4-4cbc-9227-49514ea2e5fd"
=======
          "14870"
        ],
        "x-ms-request-id": [
          "be7ce73a-07a5-4f6e-a11e-49b3587341df"
        ],
        "x-ms-correlation-request-id": [
          "be7ce73a-07a5-4f6e-a11e-49b3587341df"
        ],
        "x-ms-routing-request-id": [
          "CENTRALUS:20160901T170552Z:be7ce73a-07a5-4f6e-a11e-49b3587341df"
>>>>>>> bbd08862
        ],
        "Strict-Transport-Security": [
          "max-age=31536000; includeSubDomains"
        ]
      },
      "StatusCode": 200
    },
    {
      "RequestUri": "/subscriptions/90585f39-ab85-4921-bb37-0468f7efd1dd/providers/Microsoft.Storage/register?api-version=2015-11-01",
      "EncodedRequestUri": "L3N1YnNjcmlwdGlvbnMvOTA1ODVmMzktYWI4NS00OTIxLWJiMzctMDQ2OGY3ZWZkMWRkL3Byb3ZpZGVycy9NaWNyb3NvZnQuU3RvcmFnZS9yZWdpc3Rlcj9hcGktdmVyc2lvbj0yMDE1LTExLTAx",
      "RequestMethod": "POST",
      "RequestBody": "",
      "RequestHeaders": {
        "x-ms-client-request-id": [
<<<<<<< HEAD
          "998351ce-aa9d-40df-9fc7-94883caded67"
=======
          "db5eca51-d398-4351-a429-0d05ef537e7b"
>>>>>>> bbd08862
        ],
        "accept-language": [
          "en-US"
        ],
        "User-Agent": [
          "Microsoft.Azure.Management.Resources.ResourceManagementClient/1.0.0-preview"
        ]
      },
      "ResponseBody": "{\r\n  \"id\": \"/subscriptions/90585f39-ab85-4921-bb37-0468f7efd1dd/providers/Microsoft.Storage\",\r\n  \"namespace\": \"Microsoft.Storage\",\r\n  \"authorization\": {\r\n    \"applicationId\": \"a6aa9161-5291-40bb-8c5c-923b567bee3b\",\r\n    \"roleDefinitionId\": \"cd0cad5c-ac96-4c4c-99cd-cfafc285ba36\"\r\n  },\r\n  \"resourceTypes\": [\r\n    {\r\n      \"resourceType\": \"storageAccounts\",\r\n      \"locations\": [\r\n        \"West US\",\r\n        \"North Central US\",\r\n        \"South Central US\",\r\n        \"East US\"\r\n      ],\r\n      \"apiVersions\": [\r\n        \"2016-05-01\",\r\n        \"2016-01-01\",\r\n        \"2015-10-01\",\r\n        \"2015-06-15\",\r\n        \"2015-05-01-preview\"\r\n      ],\r\n      \"capabilities\": \"CrossResourceGroupResourceMove, CrossSubscriptionResourceMove\"\r\n    },\r\n    {\r\n      \"resourceType\": \"operations\",\r\n      \"locations\": [],\r\n      \"apiVersions\": [\r\n        \"2016-05-01\",\r\n        \"2016-01-01\",\r\n        \"2015-10-01\",\r\n        \"2015-06-15\",\r\n        \"2015-05-01-preview\"\r\n      ]\r\n    },\r\n    {\r\n      \"resourceType\": \"storageAccounts/customKeys\",\r\n      \"locations\": [],\r\n      \"apiVersions\": [\r\n        \"2016-05-01\",\r\n        \"2016-01-01\",\r\n        \"2015-10-01\"\r\n      ]\r\n    },\r\n    {\r\n      \"resourceType\": \"storageAccounts/listReadOnlyKeys\",\r\n      \"locations\": [],\r\n      \"apiVersions\": [\r\n        \"2016-05-01\",\r\n        \"2016-01-01\",\r\n        \"2015-10-01\"\r\n      ]\r\n    },\r\n    {\r\n      \"resourceType\": \"storageAccounts/generateSasCredentials\",\r\n      \"locations\": [],\r\n      \"apiVersions\": [\r\n        \"2016-05-01\"\r\n      ]\r\n    },\r\n    {\r\n      \"resourceType\": \"storageAccounts/listAccountSas\",\r\n      \"locations\": [],\r\n      \"apiVersions\": [\r\n        \"2016-05-01\"\r\n      ]\r\n    },\r\n    {\r\n      \"resourceType\": \"usages\",\r\n      \"locations\": [],\r\n      \"apiVersions\": [\r\n        \"2016-05-01\",\r\n        \"2016-01-01\",\r\n        \"2015-06-15\",\r\n        \"2015-05-01-preview\"\r\n      ]\r\n    },\r\n    {\r\n      \"resourceType\": \"checkNameAvailability\",\r\n      \"locations\": [],\r\n      \"apiVersions\": [\r\n        \"2016-05-01\",\r\n        \"2016-01-01\",\r\n        \"2015-06-15\",\r\n        \"2015-05-01-preview\"\r\n      ]\r\n    }\r\n  ],\r\n  \"registrationState\": \"Registered\"\r\n}",
      "ResponseHeaders": {
        "Content-Type": [
          "application/json; charset=utf-8"
        ],
        "Expires": [
          "-1"
        ],
        "Cache-Control": [
          "no-cache"
        ],
        "Date": [
<<<<<<< HEAD
          "Thu, 04 Aug 2016 18:03:35 GMT"
=======
          "Thu, 01 Sep 2016 17:05:52 GMT"
>>>>>>> bbd08862
        ],
        "Pragma": [
          "no-cache"
        ],
        "Vary": [
          "Accept-Encoding"
        ],
        "x-ms-ratelimit-remaining-subscription-writes": [
<<<<<<< HEAD
          "1186"
        ],
        "x-ms-request-id": [
          "f2ec6259-453a-4550-a49b-88bd0d2dade5"
        ],
        "x-ms-correlation-request-id": [
          "f2ec6259-453a-4550-a49b-88bd0d2dade5"
        ],
        "x-ms-routing-request-id": [
          "WESTUS2:20160804T180336Z:f2ec6259-453a-4550-a49b-88bd0d2dade5"
=======
          "1123"
        ],
        "x-ms-request-id": [
          "9f4f4e7b-b314-48b5-b562-4296a01aec52"
        ],
        "x-ms-correlation-request-id": [
          "9f4f4e7b-b314-48b5-b562-4296a01aec52"
        ],
        "x-ms-routing-request-id": [
          "CENTRALUS:20160901T170552Z:9f4f4e7b-b314-48b5-b562-4296a01aec52"
>>>>>>> bbd08862
        ],
        "Strict-Transport-Security": [
          "max-age=31536000; includeSubDomains"
        ]
      },
      "StatusCode": 200
    },
    {
      "RequestUri": "/subscriptions/90585f39-ab85-4921-bb37-0468f7efd1dd/providers/Microsoft.Storage?api-version=2015-11-01",
      "EncodedRequestUri": "L3N1YnNjcmlwdGlvbnMvOTA1ODVmMzktYWI4NS00OTIxLWJiMzctMDQ2OGY3ZWZkMWRkL3Byb3ZpZGVycy9NaWNyb3NvZnQuU3RvcmFnZT9hcGktdmVyc2lvbj0yMDE1LTExLTAx",
      "RequestMethod": "GET",
      "RequestBody": "",
      "RequestHeaders": {
        "x-ms-client-request-id": [
<<<<<<< HEAD
          "9d67b6f1-454a-48c0-98ec-a1c0ce257a10"
=======
          "6aafe901-a4a9-45ac-a5fa-ea05dbc512dd"
>>>>>>> bbd08862
        ],
        "accept-language": [
          "en-US"
        ],
        "User-Agent": [
          "Microsoft.Azure.Management.Resources.ResourceManagementClient/1.0.0-preview"
        ]
      },
      "ResponseBody": "{\r\n  \"id\": \"/subscriptions/90585f39-ab85-4921-bb37-0468f7efd1dd/providers/Microsoft.Storage\",\r\n  \"namespace\": \"Microsoft.Storage\",\r\n  \"authorization\": {\r\n    \"applicationId\": \"a6aa9161-5291-40bb-8c5c-923b567bee3b\",\r\n    \"roleDefinitionId\": \"cd0cad5c-ac96-4c4c-99cd-cfafc285ba36\"\r\n  },\r\n  \"resourceTypes\": [\r\n    {\r\n      \"resourceType\": \"storageAccounts\",\r\n      \"locations\": [\r\n        \"West US\",\r\n        \"North Central US\",\r\n        \"South Central US\",\r\n        \"East US\"\r\n      ],\r\n      \"apiVersions\": [\r\n        \"2016-05-01\",\r\n        \"2016-01-01\",\r\n        \"2015-10-01\",\r\n        \"2015-06-15\",\r\n        \"2015-05-01-preview\"\r\n      ],\r\n      \"capabilities\": \"CrossResourceGroupResourceMove, CrossSubscriptionResourceMove\"\r\n    },\r\n    {\r\n      \"resourceType\": \"operations\",\r\n      \"locations\": [],\r\n      \"apiVersions\": [\r\n        \"2016-05-01\",\r\n        \"2016-01-01\",\r\n        \"2015-10-01\",\r\n        \"2015-06-15\",\r\n        \"2015-05-01-preview\"\r\n      ]\r\n    },\r\n    {\r\n      \"resourceType\": \"storageAccounts/customKeys\",\r\n      \"locations\": [],\r\n      \"apiVersions\": [\r\n        \"2016-05-01\",\r\n        \"2016-01-01\",\r\n        \"2015-10-01\"\r\n      ]\r\n    },\r\n    {\r\n      \"resourceType\": \"storageAccounts/listReadOnlyKeys\",\r\n      \"locations\": [],\r\n      \"apiVersions\": [\r\n        \"2016-05-01\",\r\n        \"2016-01-01\",\r\n        \"2015-10-01\"\r\n      ]\r\n    },\r\n    {\r\n      \"resourceType\": \"storageAccounts/generateSasCredentials\",\r\n      \"locations\": [],\r\n      \"apiVersions\": [\r\n        \"2016-05-01\"\r\n      ]\r\n    },\r\n    {\r\n      \"resourceType\": \"storageAccounts/listAccountSas\",\r\n      \"locations\": [],\r\n      \"apiVersions\": [\r\n        \"2016-05-01\"\r\n      ]\r\n    },\r\n    {\r\n      \"resourceType\": \"usages\",\r\n      \"locations\": [],\r\n      \"apiVersions\": [\r\n        \"2016-05-01\",\r\n        \"2016-01-01\",\r\n        \"2015-06-15\",\r\n        \"2015-05-01-preview\"\r\n      ]\r\n    },\r\n    {\r\n      \"resourceType\": \"checkNameAvailability\",\r\n      \"locations\": [],\r\n      \"apiVersions\": [\r\n        \"2016-05-01\",\r\n        \"2016-01-01\",\r\n        \"2015-06-15\",\r\n        \"2015-05-01-preview\"\r\n      ]\r\n    }\r\n  ],\r\n  \"registrationState\": \"Registered\"\r\n}",
      "ResponseHeaders": {
        "Content-Type": [
          "application/json; charset=utf-8"
        ],
        "Expires": [
          "-1"
        ],
        "Cache-Control": [
          "no-cache"
        ],
        "Date": [
<<<<<<< HEAD
          "Thu, 04 Aug 2016 18:03:35 GMT"
=======
          "Thu, 01 Sep 2016 17:05:52 GMT"
>>>>>>> bbd08862
        ],
        "Pragma": [
          "no-cache"
        ],
        "Vary": [
          "Accept-Encoding"
        ],
        "x-ms-ratelimit-remaining-subscription-reads": [
<<<<<<< HEAD
          "14982"
        ],
        "x-ms-request-id": [
          "d515be81-315f-4c30-9145-4b16fdc7ae3d"
        ],
        "x-ms-correlation-request-id": [
          "d515be81-315f-4c30-9145-4b16fdc7ae3d"
        ],
        "x-ms-routing-request-id": [
          "WESTUS2:20160804T180336Z:d515be81-315f-4c30-9145-4b16fdc7ae3d"
=======
          "14869"
        ],
        "x-ms-request-id": [
          "5f9cb057-8f1a-4e3d-9bce-41538a86000e"
        ],
        "x-ms-correlation-request-id": [
          "5f9cb057-8f1a-4e3d-9bce-41538a86000e"
        ],
        "x-ms-routing-request-id": [
          "CENTRALUS:20160901T170552Z:5f9cb057-8f1a-4e3d-9bce-41538a86000e"
>>>>>>> bbd08862
        ],
        "Strict-Transport-Security": [
          "max-age=31536000; includeSubDomains"
        ]
      },
      "StatusCode": 200
    },
    {
<<<<<<< HEAD
      "RequestUri": "/subscriptions/53d9063d-87ae-4ea8-be90-3686c3b8669f/resourcegroups/datalakerg1737?api-version=2015-11-01",
      "EncodedRequestUri": "L3N1YnNjcmlwdGlvbnMvNTNkOTA2M2QtODdhZS00ZWE4LWJlOTAtMzY4NmMzYjg2NjlmL3Jlc291cmNlZ3JvdXBzL2RhdGFsYWtlcmcxNzM3P2FwaS12ZXJzaW9uPTIwMTUtMTEtMDE=",
=======
      "RequestUri": "/subscriptions/90585f39-ab85-4921-bb37-0468f7efd1dd/resourcegroups/datalakerg15533?api-version=2015-11-01",
      "EncodedRequestUri": "L3N1YnNjcmlwdGlvbnMvOTA1ODVmMzktYWI4NS00OTIxLWJiMzctMDQ2OGY3ZWZkMWRkL3Jlc291cmNlZ3JvdXBzL2RhdGFsYWtlcmcxNTUzMz9hcGktdmVyc2lvbj0yMDE1LTExLTAx",
>>>>>>> bbd08862
      "RequestMethod": "GET",
      "RequestBody": "",
      "RequestHeaders": {
        "x-ms-client-request-id": [
<<<<<<< HEAD
          "4c59ecc0-efb2-4a92-b0b5-7c39d5c12b37"
=======
          "84a49763-0e0c-49f0-8f23-740d6b72109f"
>>>>>>> bbd08862
        ],
        "accept-language": [
          "en-US"
        ],
        "User-Agent": [
          "Microsoft.Azure.Management.Resources.ResourceManagementClient/1.0.0-preview"
        ]
      },
<<<<<<< HEAD
      "ResponseBody": "{\r\n  \"error\": {\r\n    \"code\": \"ResourceGroupNotFound\",\r\n    \"message\": \"Resource group 'datalakerg1737' could not be found.\"\r\n  }\r\n}",
=======
      "ResponseBody": "{\r\n  \"error\": {\r\n    \"code\": \"ResourceGroupNotFound\",\r\n    \"message\": \"Resource group 'datalakerg15533' could not be found.\"\r\n  }\r\n}",
>>>>>>> bbd08862
      "ResponseHeaders": {
        "Content-Length": [
          "106"
        ],
        "Content-Type": [
          "application/json; charset=utf-8"
        ],
        "Expires": [
          "-1"
        ],
        "Cache-Control": [
          "no-cache"
        ],
        "Date": [
<<<<<<< HEAD
          "Thu, 04 Aug 2016 18:03:35 GMT"
=======
          "Thu, 01 Sep 2016 17:05:52 GMT"
>>>>>>> bbd08862
        ],
        "Pragma": [
          "no-cache"
        ],
        "x-ms-failure-cause": [
          "gateway"
        ],
        "x-ms-ratelimit-remaining-subscription-reads": [
<<<<<<< HEAD
          "14981"
        ],
        "x-ms-request-id": [
          "6345bdd8-8d33-45e3-99d9-0ca6353124b5"
        ],
        "x-ms-correlation-request-id": [
          "6345bdd8-8d33-45e3-99d9-0ca6353124b5"
        ],
        "x-ms-routing-request-id": [
          "WESTUS2:20160804T180336Z:6345bdd8-8d33-45e3-99d9-0ca6353124b5"
=======
          "14868"
        ],
        "x-ms-request-id": [
          "5527b830-2e11-40e0-bf42-366c5b39bdac"
        ],
        "x-ms-correlation-request-id": [
          "5527b830-2e11-40e0-bf42-366c5b39bdac"
        ],
        "x-ms-routing-request-id": [
          "CENTRALUS:20160901T170552Z:5527b830-2e11-40e0-bf42-366c5b39bdac"
>>>>>>> bbd08862
        ],
        "Strict-Transport-Security": [
          "max-age=31536000; includeSubDomains"
        ]
      },
      "StatusCode": 404
    },
    {
<<<<<<< HEAD
      "RequestUri": "/subscriptions/53d9063d-87ae-4ea8-be90-3686c3b8669f/resourcegroups/datalakerg1737?api-version=2015-11-01",
      "EncodedRequestUri": "L3N1YnNjcmlwdGlvbnMvNTNkOTA2M2QtODdhZS00ZWE4LWJlOTAtMzY4NmMzYjg2NjlmL3Jlc291cmNlZ3JvdXBzL2RhdGFsYWtlcmcxNzM3P2FwaS12ZXJzaW9uPTIwMTUtMTEtMDE=",
=======
      "RequestUri": "/subscriptions/90585f39-ab85-4921-bb37-0468f7efd1dd/resourcegroups/datalakerg15533?api-version=2015-11-01",
      "EncodedRequestUri": "L3N1YnNjcmlwdGlvbnMvOTA1ODVmMzktYWI4NS00OTIxLWJiMzctMDQ2OGY3ZWZkMWRkL3Jlc291cmNlZ3JvdXBzL2RhdGFsYWtlcmcxNTUzMz9hcGktdmVyc2lvbj0yMDE1LTExLTAx",
>>>>>>> bbd08862
      "RequestMethod": "GET",
      "RequestBody": "",
      "RequestHeaders": {
        "x-ms-client-request-id": [
<<<<<<< HEAD
          "8a4cc49b-d4ff-4810-990a-4cb2772c6b6d"
=======
          "954320f6-5fd1-45f2-ba3d-1eb0ac480241"
>>>>>>> bbd08862
        ],
        "accept-language": [
          "en-US"
        ],
        "User-Agent": [
          "Microsoft.Azure.Management.Resources.ResourceManagementClient/1.0.0-preview"
        ]
      },
<<<<<<< HEAD
      "ResponseBody": "{\r\n  \"id\": \"/subscriptions/53d9063d-87ae-4ea8-be90-3686c3b8669f/resourceGroups/datalakerg1737\",\r\n  \"name\": \"datalakerg1737\",\r\n  \"location\": \"eastus2\",\r\n  \"properties\": {\r\n    \"provisioningState\": \"Succeeded\"\r\n  }\r\n}",
=======
      "ResponseBody": "{\r\n  \"id\": \"/subscriptions/90585f39-ab85-4921-bb37-0468f7efd1dd/resourceGroups/datalakerg15533\",\r\n  \"name\": \"datalakerg15533\",\r\n  \"location\": \"eastus2\",\r\n  \"properties\": {\r\n    \"provisioningState\": \"Succeeded\"\r\n  }\r\n}",
>>>>>>> bbd08862
      "ResponseHeaders": {
        "Content-Type": [
          "application/json; charset=utf-8"
        ],
        "Expires": [
          "-1"
        ],
        "Cache-Control": [
          "no-cache"
        ],
        "Date": [
<<<<<<< HEAD
          "Thu, 04 Aug 2016 18:03:36 GMT"
=======
          "Thu, 01 Sep 2016 17:05:52 GMT"
>>>>>>> bbd08862
        ],
        "Pragma": [
          "no-cache"
        ],
        "Vary": [
          "Accept-Encoding"
        ],
        "x-ms-ratelimit-remaining-subscription-reads": [
<<<<<<< HEAD
          "14980"
        ],
        "x-ms-request-id": [
          "027de74f-c039-44f5-84f0-d003138adeb1"
        ],
        "x-ms-correlation-request-id": [
          "027de74f-c039-44f5-84f0-d003138adeb1"
        ],
        "x-ms-routing-request-id": [
          "WESTUS2:20160804T180336Z:027de74f-c039-44f5-84f0-d003138adeb1"
=======
          "14867"
        ],
        "x-ms-request-id": [
          "6206f09e-0e27-444d-a62a-4bf70cd42f2c"
        ],
        "x-ms-correlation-request-id": [
          "6206f09e-0e27-444d-a62a-4bf70cd42f2c"
        ],
        "x-ms-routing-request-id": [
          "CENTRALUS:20160901T170552Z:6206f09e-0e27-444d-a62a-4bf70cd42f2c"
>>>>>>> bbd08862
        ],
        "Strict-Transport-Security": [
          "max-age=31536000; includeSubDomains"
        ]
      },
      "StatusCode": 200
    },
    {
<<<<<<< HEAD
      "RequestUri": "/subscriptions/53d9063d-87ae-4ea8-be90-3686c3b8669f/resourcegroups/datalakerg1737?api-version=2015-11-01",
      "EncodedRequestUri": "L3N1YnNjcmlwdGlvbnMvNTNkOTA2M2QtODdhZS00ZWE4LWJlOTAtMzY4NmMzYjg2NjlmL3Jlc291cmNlZ3JvdXBzL2RhdGFsYWtlcmcxNzM3P2FwaS12ZXJzaW9uPTIwMTUtMTEtMDE=",
=======
      "RequestUri": "/subscriptions/90585f39-ab85-4921-bb37-0468f7efd1dd/resourcegroups/datalakerg15533?api-version=2015-11-01",
      "EncodedRequestUri": "L3N1YnNjcmlwdGlvbnMvOTA1ODVmMzktYWI4NS00OTIxLWJiMzctMDQ2OGY3ZWZkMWRkL3Jlc291cmNlZ3JvdXBzL2RhdGFsYWtlcmcxNTUzMz9hcGktdmVyc2lvbj0yMDE1LTExLTAx",
>>>>>>> bbd08862
      "RequestMethod": "PUT",
      "RequestBody": "{\r\n  \"location\": \"East US 2\"\r\n}",
      "RequestHeaders": {
        "Content-Type": [
          "application/json; charset=utf-8"
        ],
        "Content-Length": [
          "31"
        ],
        "x-ms-client-request-id": [
<<<<<<< HEAD
          "7c559de6-b174-47ab-bd92-57ad37f67489"
=======
          "f2cd680c-78d9-41ce-8d1c-05d67ac4bf35"
>>>>>>> bbd08862
        ],
        "accept-language": [
          "en-US"
        ],
        "User-Agent": [
          "Microsoft.Azure.Management.Resources.ResourceManagementClient/1.0.0-preview"
        ]
      },
<<<<<<< HEAD
      "ResponseBody": "{\r\n  \"id\": \"/subscriptions/53d9063d-87ae-4ea8-be90-3686c3b8669f/resourceGroups/datalakerg1737\",\r\n  \"name\": \"datalakerg1737\",\r\n  \"location\": \"eastus2\",\r\n  \"properties\": {\r\n    \"provisioningState\": \"Succeeded\"\r\n  }\r\n}",
=======
      "ResponseBody": "{\r\n  \"id\": \"/subscriptions/90585f39-ab85-4921-bb37-0468f7efd1dd/resourceGroups/datalakerg15533\",\r\n  \"name\": \"datalakerg15533\",\r\n  \"location\": \"eastus2\",\r\n  \"properties\": {\r\n    \"provisioningState\": \"Succeeded\"\r\n  }\r\n}",
>>>>>>> bbd08862
      "ResponseHeaders": {
        "Content-Length": [
          "182"
        ],
        "Content-Type": [
          "application/json; charset=utf-8"
        ],
        "Expires": [
          "-1"
        ],
        "Cache-Control": [
          "no-cache"
        ],
        "Date": [
<<<<<<< HEAD
          "Thu, 04 Aug 2016 18:03:36 GMT"
=======
          "Thu, 01 Sep 2016 17:05:52 GMT"
>>>>>>> bbd08862
        ],
        "Pragma": [
          "no-cache"
        ],
        "x-ms-ratelimit-remaining-subscription-writes": [
<<<<<<< HEAD
          "1185"
        ],
        "x-ms-request-id": [
          "e61af6a8-e22f-40bf-9c07-c47c9aec62ae"
        ],
        "x-ms-correlation-request-id": [
          "e61af6a8-e22f-40bf-9c07-c47c9aec62ae"
        ],
        "x-ms-routing-request-id": [
          "WESTUS2:20160804T180336Z:e61af6a8-e22f-40bf-9c07-c47c9aec62ae"
=======
          "1122"
        ],
        "x-ms-request-id": [
          "af24f11f-f90b-4b98-bb39-00404fd405da"
        ],
        "x-ms-correlation-request-id": [
          "af24f11f-f90b-4b98-bb39-00404fd405da"
        ],
        "x-ms-routing-request-id": [
          "CENTRALUS:20160901T170552Z:af24f11f-f90b-4b98-bb39-00404fd405da"
>>>>>>> bbd08862
        ],
        "Strict-Transport-Security": [
          "max-age=31536000; includeSubDomains"
        ]
      },
      "StatusCode": 201
    },
    {
<<<<<<< HEAD
      "RequestUri": "/subscriptions/53d9063d-87ae-4ea8-be90-3686c3b8669f/resourceGroups/datalakerg1737/providers/Microsoft.DataLakeStore/accounts/testadlfs17522?api-version=2015-10-01-preview",
      "EncodedRequestUri": "L3N1YnNjcmlwdGlvbnMvNTNkOTA2M2QtODdhZS00ZWE4LWJlOTAtMzY4NmMzYjg2NjlmL3Jlc291cmNlR3JvdXBzL2RhdGFsYWtlcmcxNzM3L3Byb3ZpZGVycy9NaWNyb3NvZnQuRGF0YUxha2VTdG9yZS9hY2NvdW50cy90ZXN0YWRsZnMxNzUyMj9hcGktdmVyc2lvbj0yMDE1LTEwLTAxLXByZXZpZXc=",
=======
      "RequestUri": "/subscriptions/90585f39-ab85-4921-bb37-0468f7efd1dd/resourceGroups/datalakerg15533/providers/Microsoft.DataLakeStore/accounts/testadlfs16384?api-version=2015-10-01-preview",
      "EncodedRequestUri": "L3N1YnNjcmlwdGlvbnMvOTA1ODVmMzktYWI4NS00OTIxLWJiMzctMDQ2OGY3ZWZkMWRkL3Jlc291cmNlR3JvdXBzL2RhdGFsYWtlcmcxNTUzMy9wcm92aWRlcnMvTWljcm9zb2Z0LkRhdGFMYWtlU3RvcmUvYWNjb3VudHMvdGVzdGFkbGZzMTYzODQ/YXBpLXZlcnNpb249MjAxNS0xMC0wMS1wcmV2aWV3",
>>>>>>> bbd08862
      "RequestMethod": "GET",
      "RequestBody": "",
      "RequestHeaders": {
        "x-ms-client-request-id": [
<<<<<<< HEAD
          "42f48647-5608-41a2-b325-d5d094ba31f6"
=======
          "8a8b394d-8354-4b56-a672-0c398dcf156e"
>>>>>>> bbd08862
        ],
        "accept-language": [
          "en-US"
        ],
        "User-Agent": [
          "Microsoft.Azure.Management.DataLake.Store.DataLakeStoreAccountManagementClient/0.12.5-preview"
        ]
      },
<<<<<<< HEAD
      "ResponseBody": "{\r\n  \"error\": {\r\n    \"code\": \"ResourceNotFound\",\r\n    \"message\": \"The Resource 'Microsoft.DataLakeStore/accounts/testadlfs17522' under resource group 'datalakerg1737' was not found.\"\r\n  }\r\n}",
=======
      "ResponseBody": "{\r\n  \"error\": {\r\n    \"code\": \"ResourceNotFound\",\r\n    \"message\": \"The Resource 'Microsoft.DataLakeStore/accounts/testadlfs16384' under resource group 'datalakerg15533' was not found.\"\r\n  }\r\n}",
>>>>>>> bbd08862
      "ResponseHeaders": {
        "Content-Length": [
          "165"
        ],
        "Content-Type": [
          "application/json; charset=utf-8"
        ],
        "Expires": [
          "-1"
        ],
        "Cache-Control": [
          "no-cache"
        ],
        "Date": [
<<<<<<< HEAD
          "Thu, 04 Aug 2016 18:03:35 GMT"
=======
          "Thu, 01 Sep 2016 17:05:53 GMT"
>>>>>>> bbd08862
        ],
        "Pragma": [
          "no-cache"
        ],
        "x-ms-failure-cause": [
          "gateway"
        ],
        "x-ms-request-id": [
<<<<<<< HEAD
          "92a3ddc2-62b0-4a3c-9350-98819c52f786"
        ],
        "x-ms-correlation-request-id": [
          "92a3ddc2-62b0-4a3c-9350-98819c52f786"
        ],
        "x-ms-routing-request-id": [
          "WESTUS2:20160804T180336Z:92a3ddc2-62b0-4a3c-9350-98819c52f786"
=======
          "9f48d6f2-6737-48f6-a463-98244761c49b"
        ],
        "x-ms-correlation-request-id": [
          "9f48d6f2-6737-48f6-a463-98244761c49b"
        ],
        "x-ms-routing-request-id": [
          "CENTRALUS:20160901T170553Z:9f48d6f2-6737-48f6-a463-98244761c49b"
>>>>>>> bbd08862
        ],
        "Strict-Transport-Security": [
          "max-age=31536000; includeSubDomains"
        ]
      },
      "StatusCode": 404
    },
    {
<<<<<<< HEAD
      "RequestUri": "/subscriptions/53d9063d-87ae-4ea8-be90-3686c3b8669f/resourceGroups/datalakerg1737/providers/Microsoft.DataLakeStore/accounts/testadlfs17522?api-version=2015-10-01-preview",
      "EncodedRequestUri": "L3N1YnNjcmlwdGlvbnMvNTNkOTA2M2QtODdhZS00ZWE4LWJlOTAtMzY4NmMzYjg2NjlmL3Jlc291cmNlR3JvdXBzL2RhdGFsYWtlcmcxNzM3L3Byb3ZpZGVycy9NaWNyb3NvZnQuRGF0YUxha2VTdG9yZS9hY2NvdW50cy90ZXN0YWRsZnMxNzUyMj9hcGktdmVyc2lvbj0yMDE1LTEwLTAxLXByZXZpZXc=",
      "RequestMethod": "PUT",
      "RequestBody": "{\r\n  \"location\": \"East US 2\",\r\n  \"name\": \"testadlfs17522\"\r\n}",
=======
      "RequestUri": "/subscriptions/90585f39-ab85-4921-bb37-0468f7efd1dd/resourceGroups/datalakerg15533/providers/Microsoft.DataLakeStore/accounts/testadlfs16384?api-version=2015-10-01-preview",
      "EncodedRequestUri": "L3N1YnNjcmlwdGlvbnMvOTA1ODVmMzktYWI4NS00OTIxLWJiMzctMDQ2OGY3ZWZkMWRkL3Jlc291cmNlR3JvdXBzL2RhdGFsYWtlcmcxNTUzMy9wcm92aWRlcnMvTWljcm9zb2Z0LkRhdGFMYWtlU3RvcmUvYWNjb3VudHMvdGVzdGFkbGZzMTYzODQ/YXBpLXZlcnNpb249MjAxNS0xMC0wMS1wcmV2aWV3",
      "RequestMethod": "GET",
      "RequestBody": "",
      "RequestHeaders": {
        "User-Agent": [
          "Microsoft.Azure.Management.DataLake.Store.DataLakeStoreAccountManagementClient/0.12.5-preview"
        ]
      },
      "ResponseBody": "{\r\n  \"properties\": {\r\n    \"firewallState\": \"Disabled\",\r\n    \"firewallRules\": [],\r\n    \"trustedIdProviderState\": \"Disabled\",\r\n    \"trustedIdProviders\": [],\r\n    \"encryptionConfig\": {},\r\n    \"provisioningState\": \"Succeeded\",\r\n    \"state\": \"Active\",\r\n    \"endpoint\": \"testadlfs16384.caboaccountdogfood.net\",\r\n    \"accountId\": \"7d11d5d1-d283-4dd6-9c38-9ddc5e1a30f6\",\r\n    \"creationTime\": \"2016-09-01T17:05:55.8697324Z\",\r\n    \"lastModifiedTime\": \"2016-09-01T17:05:55.8697324Z\"\r\n  },\r\n  \"location\": \"East US 2\",\r\n  \"tags\": null,\r\n  \"id\": \"/subscriptions/90585f39-ab85-4921-bb37-0468f7efd1dd/resourceGroups/datalakerg15533/providers/Microsoft.DataLakeStore/accounts/testadlfs16384\",\r\n  \"name\": \"testadlfs16384\",\r\n  \"type\": \"Microsoft.DataLakeStore/accounts\"\r\n}",
      "ResponseHeaders": {
        "Content-Type": [
          "application/json"
        ],
        "Expires": [
          "-1"
        ],
        "Cache-Control": [
          "no-cache"
        ],
        "Connection": [
          "close"
        ],
        "Date": [
          "Thu, 01 Sep 2016 17:06:23 GMT"
        ],
        "Pragma": [
          "no-cache"
        ],
        "Server": [
          "Microsoft-IIS/8.5"
        ],
        "Vary": [
          "Accept-Encoding"
        ],
        "x-ms-request-id": [
          "c2eca93f-2f3c-49c7-8b5c-a770cb8ca4b5"
        ],
        "X-AspNet-Version": [
          "4.0.30319"
        ],
        "X-Powered-By": [
          "ASP.NET"
        ],
        "x-ms-ratelimit-remaining-subscription-reads": [
          "14886"
        ],
        "x-ms-correlation-request-id": [
          "ecd3a7e3-1fe7-4eca-a278-d6ae603f9124"
        ],
        "x-ms-routing-request-id": [
          "CENTRALUS:20160901T170624Z:ecd3a7e3-1fe7-4eca-a278-d6ae603f9124"
        ],
        "Strict-Transport-Security": [
          "max-age=31536000; includeSubDomains"
        ]
      },
      "StatusCode": 200
    },
    {
      "RequestUri": "/subscriptions/90585f39-ab85-4921-bb37-0468f7efd1dd/resourceGroups/datalakerg15533/providers/Microsoft.DataLakeStore/accounts/testadlfs16384?api-version=2015-10-01-preview",
      "EncodedRequestUri": "L3N1YnNjcmlwdGlvbnMvOTA1ODVmMzktYWI4NS00OTIxLWJiMzctMDQ2OGY3ZWZkMWRkL3Jlc291cmNlR3JvdXBzL2RhdGFsYWtlcmcxNTUzMy9wcm92aWRlcnMvTWljcm9zb2Z0LkRhdGFMYWtlU3RvcmUvYWNjb3VudHMvdGVzdGFkbGZzMTYzODQ/YXBpLXZlcnNpb249MjAxNS0xMC0wMS1wcmV2aWV3",
      "RequestMethod": "GET",
      "RequestBody": "",
      "RequestHeaders": {
        "x-ms-client-request-id": [
          "245c91d8-7678-4a28-9286-a1a51a962cdf"
        ],
        "accept-language": [
          "en-US"
        ],
        "User-Agent": [
          "Microsoft.Azure.Management.DataLake.Store.DataLakeStoreAccountManagementClient/0.12.5-preview"
        ]
      },
      "ResponseBody": "{\r\n  \"properties\": {\r\n    \"firewallState\": \"Disabled\",\r\n    \"firewallRules\": [],\r\n    \"trustedIdProviderState\": \"Disabled\",\r\n    \"trustedIdProviders\": [],\r\n    \"encryptionConfig\": {},\r\n    \"provisioningState\": \"Succeeded\",\r\n    \"state\": \"Active\",\r\n    \"endpoint\": \"testadlfs16384.caboaccountdogfood.net\",\r\n    \"accountId\": \"7d11d5d1-d283-4dd6-9c38-9ddc5e1a30f6\",\r\n    \"creationTime\": \"2016-09-01T17:05:55.8697324Z\",\r\n    \"lastModifiedTime\": \"2016-09-01T17:05:55.8697324Z\"\r\n  },\r\n  \"location\": \"East US 2\",\r\n  \"tags\": null,\r\n  \"id\": \"/subscriptions/90585f39-ab85-4921-bb37-0468f7efd1dd/resourceGroups/datalakerg15533/providers/Microsoft.DataLakeStore/accounts/testadlfs16384\",\r\n  \"name\": \"testadlfs16384\",\r\n  \"type\": \"Microsoft.DataLakeStore/accounts\"\r\n}",
      "ResponseHeaders": {
        "Content-Type": [
          "application/json"
        ],
        "Expires": [
          "-1"
        ],
        "Cache-Control": [
          "no-cache"
        ],
        "Connection": [
          "close"
        ],
        "Date": [
          "Thu, 01 Sep 2016 17:06:23 GMT"
        ],
        "Pragma": [
          "no-cache"
        ],
        "Server": [
          "Microsoft-IIS/8.5"
        ],
        "Vary": [
          "Accept-Encoding"
        ],
        "x-ms-request-id": [
          "27d28332-90d8-4d65-8f61-3dec8d57db67"
        ],
        "X-AspNet-Version": [
          "4.0.30319"
        ],
        "X-Powered-By": [
          "ASP.NET"
        ],
        "x-ms-ratelimit-remaining-subscription-reads": [
          "14866"
        ],
        "x-ms-correlation-request-id": [
          "e3128410-d584-40bc-b17e-57a6dfa3bd54"
        ],
        "x-ms-routing-request-id": [
          "CENTRALUS:20160901T170624Z:e3128410-d584-40bc-b17e-57a6dfa3bd54"
        ],
        "Strict-Transport-Security": [
          "max-age=31536000; includeSubDomains"
        ]
      },
      "StatusCode": 200
    },
    {
      "RequestUri": "/subscriptions/90585f39-ab85-4921-bb37-0468f7efd1dd/resourceGroups/datalakerg15533/providers/Microsoft.DataLakeStore/accounts/testadlfs16384?api-version=2015-10-01-preview",
      "EncodedRequestUri": "L3N1YnNjcmlwdGlvbnMvOTA1ODVmMzktYWI4NS00OTIxLWJiMzctMDQ2OGY3ZWZkMWRkL3Jlc291cmNlR3JvdXBzL2RhdGFsYWtlcmcxNTUzMy9wcm92aWRlcnMvTWljcm9zb2Z0LkRhdGFMYWtlU3RvcmUvYWNjb3VudHMvdGVzdGFkbGZzMTYzODQ/YXBpLXZlcnNpb249MjAxNS0xMC0wMS1wcmV2aWV3",
      "RequestMethod": "PUT",
      "RequestBody": "{\r\n  \"location\": \"East US 2\",\r\n  \"name\": \"testadlfs16384\"\r\n}",
>>>>>>> bbd08862
      "RequestHeaders": {
        "Content-Type": [
          "application/json; charset=utf-8"
        ],
        "Content-Length": [
          "60"
        ],
        "x-ms-client-request-id": [
<<<<<<< HEAD
          "19665d4c-1b60-43c7-84bb-2d007dea2579"
=======
          "d54fa457-31f2-42fb-9562-4c56236a7605"
>>>>>>> bbd08862
        ],
        "accept-language": [
          "en-US"
        ],
        "User-Agent": [
          "Microsoft.Azure.Management.DataLake.Store.DataLakeStoreAccountManagementClient/0.12.5-preview"
        ]
      },
<<<<<<< HEAD
      "ResponseBody": "{\r\n  \"error\": {\r\n    \"code\": \"ExceededMaxAccountCount\",\r\n    \"message\": \"The subscription has exceeded the maximum number of allowed resources.\"\r\n  }\r\n}",
=======
      "ResponseBody": "{\r\n  \"properties\": {\r\n    \"provisioningState\": \"Creating\",\r\n    \"state\": null,\r\n    \"endpoint\": null,\r\n    \"accountId\": \"7d11d5d1-d283-4dd6-9c38-9ddc5e1a30f6\",\r\n    \"creationTime\": null,\r\n    \"lastModifiedTime\": null\r\n  },\r\n  \"location\": \"East US 2\",\r\n  \"tags\": null,\r\n  \"id\": \"/subscriptions/90585f39-ab85-4921-bb37-0468f7efd1dd/resourceGroups/datalakerg15533/providers/Microsoft.DataLakeStore/accounts/testadlfs16384\",\r\n  \"name\": \"testadlfs16384\",\r\n  \"type\": \"Microsoft.DataLakeStore/accounts\"\r\n}",
>>>>>>> bbd08862
      "ResponseHeaders": {
        "Content-Length": [
          "127"
        ],
        "Content-Type": [
          "application/json"
        ],
        "Expires": [
          "-1"
        ],
        "Cache-Control": [
          "no-cache"
        ],
        "Connection": [
          "close"
        ],
        "Date": [
<<<<<<< HEAD
          "Thu, 04 Aug 2016 18:03:37 GMT"
=======
          "Thu, 01 Sep 2016 17:05:53 GMT"
>>>>>>> bbd08862
        ],
        "Pragma": [
          "no-cache"
        ],
<<<<<<< HEAD
        "Server": [
          "Microsoft-IIS/8.5"
        ],
        "x-ms-request-id": [
          "967b554d-a304-4249-b216-653829a8649f"
=======
        "Location": [
          "https://api-dogfood.resources.windows-int.net/subscriptions/90585f39-ab85-4921-bb37-0468f7efd1dd/resourcegroups/datalakerg15533/providers/Microsoft.DataLakeStore/accounts/testadlfs16384/operationresults/0?api-version=2015-10-01-preview"
        ],
        "Retry-After": [
          "10"
        ],
        "Server": [
          "Microsoft-IIS/8.5"
        ],
        "Azure-AsyncOperation": [
          "https://api-dogfood.resources.windows-int.net/subscriptions/90585f39-ab85-4921-bb37-0468f7efd1dd/providers/Microsoft.DataLakeStore/locations/EastUS2/operationResults/7d11d5d1-d283-4dd6-9c38-9ddc5e1a30f60?api-version=2015-10-01-preview&expanded=true"
        ],
        "x-ms-request-id": [
          "cb993984-f90c-4a97-9ab6-0aa4f073876d"
>>>>>>> bbd08862
        ],
        "X-AspNet-Version": [
          "4.0.30319"
        ],
        "X-Powered-By": [
          "ASP.NET"
        ],
        "x-ms-ratelimit-remaining-subscription-writes": [
<<<<<<< HEAD
          "1195"
        ],
        "x-ms-correlation-request-id": [
          "41d7bf8e-dc80-4a4e-a339-f157759cc9f8"
        ],
        "x-ms-routing-request-id": [
          "WESTUS2:20160804T180337Z:41d7bf8e-dc80-4a4e-a339-f157759cc9f8"
=======
          "1130"
        ],
        "x-ms-correlation-request-id": [
          "f22ebaa4-379f-405b-a35b-40410487288e"
        ],
        "x-ms-routing-request-id": [
          "CENTRALUS:20160901T170553Z:f22ebaa4-379f-405b-a35b-40410487288e"
        ],
        "Strict-Transport-Security": [
          "max-age=31536000; includeSubDomains"
        ]
      },
      "StatusCode": 201
    },
    {
      "RequestUri": "/subscriptions/90585f39-ab85-4921-bb37-0468f7efd1dd/providers/Microsoft.DataLakeStore/locations/EastUS2/operationResults/7d11d5d1-d283-4dd6-9c38-9ddc5e1a30f60?api-version=2015-10-01-preview&expanded=true",
      "EncodedRequestUri": "L3N1YnNjcmlwdGlvbnMvOTA1ODVmMzktYWI4NS00OTIxLWJiMzctMDQ2OGY3ZWZkMWRkL3Byb3ZpZGVycy9NaWNyb3NvZnQuRGF0YUxha2VTdG9yZS9sb2NhdGlvbnMvRWFzdFVTMi9vcGVyYXRpb25SZXN1bHRzLzdkMTFkNWQxLWQyODMtNGRkNi05YzM4LTlkZGM1ZTFhMzBmNjA/YXBpLXZlcnNpb249MjAxNS0xMC0wMS1wcmV2aWV3JmV4cGFuZGVkPXRydWU=",
      "RequestMethod": "GET",
      "RequestBody": "",
      "RequestHeaders": {
        "User-Agent": [
          "Microsoft.Azure.Management.DataLake.Store.DataLakeStoreAccountManagementClient/0.12.5-preview"
        ]
      },
      "ResponseBody": "{\r\n  \"status\": \"Succeeded\"\r\n}",
      "ResponseHeaders": {
        "Content-Type": [
          "application/json"
        ],
        "Expires": [
          "-1"
        ],
        "Cache-Control": [
          "no-cache"
        ],
        "Connection": [
          "close"
        ],
        "Date": [
          "Thu, 01 Sep 2016 17:06:23 GMT"
        ],
        "Pragma": [
          "no-cache"
        ],
        "Server": [
          "Microsoft-IIS/8.5"
        ],
        "Vary": [
          "Accept-Encoding"
        ],
        "x-ms-request-id": [
          "c1a43f34-57a3-4057-8091-9f81887296d0"
        ],
        "X-AspNet-Version": [
          "4.0.30319"
        ],
        "X-Powered-By": [
          "ASP.NET"
        ],
        "x-ms-ratelimit-remaining-subscription-reads": [
          "14881"
        ],
        "x-ms-correlation-request-id": [
          "72e97694-5b7e-4a40-b1dd-bcd36d790555"
        ],
        "x-ms-routing-request-id": [
          "CENTRALUS:20160901T170623Z:72e97694-5b7e-4a40-b1dd-bcd36d790555"
>>>>>>> bbd08862
        ],
        "Strict-Transport-Security": [
          "max-age=31536000; includeSubDomains"
        ]
      },
<<<<<<< HEAD
      "StatusCode": 409
=======
      "StatusCode": 200
    },
    {
      "RequestUri": "/webhdfs/v1/SDKTestFolder01%2FSDKTestFile01.txt5437?op=CREATE&write=true&api-version=2015-10-01-preview",
      "EncodedRequestUri": "L3dlYmhkZnMvdjEvU0RLVGVzdEZvbGRlcjAxJTJGU0RLVGVzdEZpbGUwMS50eHQ1NDM3P29wPUNSRUFURSZ3cml0ZT10cnVlJmFwaS12ZXJzaW9uPTIwMTUtMTAtMDEtcHJldmlldw==",
      "RequestMethod": "PUT",
      "RequestBody": "These are some random test contents 1234!@",
      "RequestHeaders": {
        "Content-Type": [
          "application/octet-stream"
        ],
        "x-ms-client-request-id": [
          "465de0c7-2717-46df-9300-fefcb8106b88"
        ],
        "Transfer-Encoding": [
          "chunked"
        ],
        "accept-language": [
          "en-US"
        ],
        "User-Agent": [
          "Microsoft.Azure.Management.DataLake.Store.DataLakeStoreFileSystemManagementClient/0.12.5-preview"
        ]
      },
      "ResponseBody": "",
      "ResponseHeaders": {
        "Content-Length": [
          "0"
        ],
        "Expires": [
          "-1"
        ],
        "Cache-Control": [
          "no-cache"
        ],
        "Date": [
          "Thu, 01 Sep 2016 17:06:26 GMT"
        ],
        "Pragma": [
          "no-cache"
        ],
        "Location": [
          "https://testadlfs16384.caboaccountdogfood.net/webhdfs/v1/SDKTestFolder01/SDKTestFile01.txt5437?op=CREATE&write=true&api-version=2015-10-01-preview"
        ],
        "x-ms-request-id": [
          "b36196bf-9fc1-45c6-b021-797370688a4a"
        ],
        "ContentLength": [
          "0"
        ],
        "Server-Perf": [
          "[b36196bf-9fc1-45c6-b021-797370688a4a][ AuthTime::1243.73747387852::PostAuthTime::326.331393593298 ][S-HdfsGetFileStatusV2 :: 00:00:159 ms]%0a[S-FsOpenStream :: 00:00:155 ms]%0a[S-FsAppendStream :: 00:00:184 ms]%0a[BufferingTime :: 00:00:001 ms]%0a[WriteTime :: 00:00:184 ms]%0a[S-FsAppendStream :: 00:00:017 ms]%0a[S-FsCloseHandle :: 00:00:001 ms]%0a[CREATE :: 00:00:522 ms]%0a"
        ],
        "x-ms-webhdfs-version": [
          "16.07.18.01"
        ],
        "Status": [
          "0x0"
        ],
        "X-Content-Type-Options": [
          "nosniff"
        ],
        "Strict-Transport-Security": [
          "max-age=15724800; includeSubDomains"
        ]
      },
      "StatusCode": 201
    },
    {
      "RequestUri": "/webhdfs/v1/SDKTestFolder01%2FSDKTestFile01.txt5437?op=MSGETFILESTATUS&api-version=2015-10-01-preview",
      "EncodedRequestUri": "L3dlYmhkZnMvdjEvU0RLVGVzdEZvbGRlcjAxJTJGU0RLVGVzdEZpbGUwMS50eHQ1NDM3P29wPU1TR0VURklMRVNUQVRVUyZhcGktdmVyc2lvbj0yMDE1LTEwLTAxLXByZXZpZXc=",
      "RequestMethod": "GET",
      "RequestBody": "",
      "RequestHeaders": {
        "x-ms-client-request-id": [
          "9b720199-5629-4afb-8dd8-3ad1accdb5a0"
        ],
        "accept-language": [
          "en-US"
        ],
        "User-Agent": [
          "Microsoft.Azure.Management.DataLake.Store.DataLakeStoreFileSystemManagementClient/0.12.5-preview"
        ]
      },
      "ResponseBody": "{\r\n  \"FileStatus\": {\r\n    \"length\": 42,\r\n    \"pathSuffix\": \"\",\r\n    \"type\": \"FILE\",\r\n    \"blockSize\": 268435456,\r\n    \"accessTime\": 1472749586445,\r\n    \"modificationTime\": 1472749586731,\r\n    \"replication\": 1,\r\n    \"permission\": \"770\",\r\n    \"owner\": \"6c239a52-63a0-4219-bcdc-c1ce354f95d4\",\r\n    \"group\": \"6c239a52-63a0-4219-bcdc-c1ce354f95d4\",\r\n    \"expirationTime\": 0\r\n  }\r\n}",
      "ResponseHeaders": {
        "Content-Length": [
          "288"
        ],
        "Content-Type": [
          "application/json; charset=utf-8"
        ],
        "Expires": [
          "-1"
        ],
        "Cache-Control": [
          "no-cache"
        ],
        "Date": [
          "Thu, 01 Sep 2016 17:06:26 GMT"
        ],
        "Pragma": [
          "no-cache"
        ],
        "x-ms-request-id": [
          "4a7e8716-f9e9-4c62-9849-522f57c7af25"
        ],
        "Server-Perf": [
          "[4a7e8716-f9e9-4c62-9849-522f57c7af25][ AuthTime::0::PostAuthTime::0 ][S-HdfsGetFileStatusV2 :: 00:00:020 ms]%0a[MSGETFILESTATUS :: 00:00:021 ms]%0a"
        ],
        "x-ms-webhdfs-version": [
          "16.07.18.01"
        ],
        "Status": [
          "0x0"
        ],
        "X-Content-Type-Options": [
          "nosniff"
        ],
        "Strict-Transport-Security": [
          "max-age=15724800; includeSubDomains"
        ]
      },
      "StatusCode": 200
    },
    {
      "RequestUri": "/webhdfs/v1/SDKTestFolder01%2FSDKTestFile01.txt5437?recursive=false&op=DELETE&api-version=2015-10-01-preview",
      "EncodedRequestUri": "L3dlYmhkZnMvdjEvU0RLVGVzdEZvbGRlcjAxJTJGU0RLVGVzdEZpbGUwMS50eHQ1NDM3P3JlY3Vyc2l2ZT1mYWxzZSZvcD1ERUxFVEUmYXBpLXZlcnNpb249MjAxNS0xMC0wMS1wcmV2aWV3",
      "RequestMethod": "DELETE",
      "RequestBody": "",
      "RequestHeaders": {
        "x-ms-client-request-id": [
          "b92e928c-4956-48bf-9e41-7cf53837a283"
        ],
        "accept-language": [
          "en-US"
        ],
        "User-Agent": [
          "Microsoft.Azure.Management.DataLake.Store.DataLakeStoreFileSystemManagementClient/0.12.5-preview"
        ]
      },
      "ResponseBody": "{\r\n  \"boolean\": true\r\n}",
      "ResponseHeaders": {
        "Content-Length": [
          "16"
        ],
        "Content-Type": [
          "application/json; charset=utf-8"
        ],
        "Expires": [
          "-1"
        ],
        "Cache-Control": [
          "no-cache"
        ],
        "Date": [
          "Thu, 01 Sep 2016 17:06:26 GMT"
        ],
        "Pragma": [
          "no-cache"
        ],
        "x-ms-request-id": [
          "6b062215-30f6-4b23-9ded-0ac70c54f3cb"
        ],
        "Server-Perf": [
          "[6b062215-30f6-4b23-9ded-0ac70c54f3cb][ AuthTime::0::PostAuthTime::0 ][S-FsDelete :: 00:00:311 ms]%0a[DELETE :: 00:00:312 ms]%0a"
        ],
        "x-ms-webhdfs-version": [
          "16.07.18.01"
        ],
        "Status": [
          "0x0"
        ],
        "X-Content-Type-Options": [
          "nosniff"
        ],
        "Strict-Transport-Security": [
          "max-age=15724800; includeSubDomains"
        ]
      },
      "StatusCode": 200
    },
    {
      "RequestUri": "/webhdfs/v1/SDKTestFolder01%2FSDKTestFile01.txt5437?recursive=false&op=DELETE&api-version=2015-10-01-preview",
      "EncodedRequestUri": "L3dlYmhkZnMvdjEvU0RLVGVzdEZvbGRlcjAxJTJGU0RLVGVzdEZpbGUwMS50eHQ1NDM3P3JlY3Vyc2l2ZT1mYWxzZSZvcD1ERUxFVEUmYXBpLXZlcnNpb249MjAxNS0xMC0wMS1wcmV2aWV3",
      "RequestMethod": "DELETE",
      "RequestBody": "",
      "RequestHeaders": {
        "x-ms-client-request-id": [
          "4d526b7b-57bf-49fc-bf7c-130c6be4ca71"
        ],
        "accept-language": [
          "en-US"
        ],
        "User-Agent": [
          "Microsoft.Azure.Management.DataLake.Store.DataLakeStoreFileSystemManagementClient/0.12.5-preview"
        ]
      },
      "ResponseBody": "{\r\n  \"boolean\": false\r\n}",
      "ResponseHeaders": {
        "Content-Length": [
          "17"
        ],
        "Content-Type": [
          "application/json; charset=utf-8"
        ],
        "Expires": [
          "-1"
        ],
        "Cache-Control": [
          "no-cache"
        ],
        "Date": [
          "Thu, 01 Sep 2016 17:06:26 GMT"
        ],
        "Pragma": [
          "no-cache"
        ],
        "x-ms-request-id": [
          "e22dd1b8-b5de-4be9-a308-f82fdcc46e66"
        ],
        "Server-Perf": [
          "[e22dd1b8-b5de-4be9-a308-f82fdcc46e66][ AuthTime::0::PostAuthTime::0 ][S-FsDelete :: 00:00:010 ms]%0a[DELETE :: 00:00:010 ms]%0a"
        ],
        "x-ms-webhdfs-version": [
          "16.07.18.01"
        ],
        "Status": [
          "0x8309000A"
        ],
        "X-Content-Type-Options": [
          "nosniff"
        ],
        "Strict-Transport-Security": [
          "max-age=15724800; includeSubDomains"
        ]
      },
      "StatusCode": 200
>>>>>>> bbd08862
    }
  ],
  "Names": {
    ".ctor": [
<<<<<<< HEAD
      "datalakerg1737",
      "testdatalake19345",
      "testadlfs17522"
=======
      "datalakerg15533",
      "testdatalake18351",
      "testadlfs16384"
    ],
    "CreateFile": [
      "SDKTestFolder01/SDKTestFile01.txt5437"
>>>>>>> bbd08862
    ]
  },
  "Variables": {
    "SubscriptionId": "90585f39-ab85-4921-bb37-0468f7efd1dd"
  }
}<|MERGE_RESOLUTION|>--- conflicted
+++ resolved
@@ -7,11 +7,7 @@
       "RequestBody": "",
       "RequestHeaders": {
         "x-ms-client-request-id": [
-<<<<<<< HEAD
-          "42f4780d-6c09-4a56-a4cc-8c5a1dce9ed7"
-=======
           "4f813df0-8db7-4e25-8b83-7bd0b8ba4104"
->>>>>>> bbd08862
         ],
         "accept-language": [
           "en-US"
@@ -20,27 +16,19 @@
           "Microsoft.Azure.Management.Resources.ResourceManagementClient/1.0.0-preview"
         ]
       },
-<<<<<<< HEAD
-      "ResponseBody": "{\r\n  \"id\": \"/subscriptions/53d9063d-87ae-4ea8-be90-3686c3b8669f/providers/Microsoft.DataLakeStore\",\r\n  \"namespace\": \"Microsoft.DataLakeStore\",\r\n  \"resourceTypes\": [\r\n    {\r\n      \"resourceType\": \"operations\",\r\n      \"locations\": [],\r\n      \"apiVersions\": [\r\n        \"2015-10-01-preview\"\r\n      ]\r\n    },\r\n    {\r\n      \"resourceType\": \"accounts\",\r\n      \"locations\": [\r\n        \"East US 2\"\r\n      ],\r\n      \"apiVersions\": [\r\n        \"2015-10-01-preview\"\r\n      ],\r\n      \"capabilities\": \"CrossResourceGroupResourceMove, CrossSubscriptionResourceMove, SystemAssignedResourceIdentity\"\r\n    },\r\n    {\r\n      \"resourceType\": \"accounts/firewallRules\",\r\n      \"locations\": [\r\n        \"East US 2\"\r\n      ],\r\n      \"apiVersions\": [\r\n        \"2015-10-01-preview\"\r\n      ]\r\n    },\r\n    {\r\n      \"resourceType\": \"locations\",\r\n      \"locations\": [],\r\n      \"apiVersions\": [\r\n        \"2015-10-01-preview\"\r\n      ]\r\n    },\r\n    {\r\n      \"resourceType\": \"locations/operationresults\",\r\n      \"locations\": [],\r\n      \"apiVersions\": [\r\n        \"2015-10-01-preview\"\r\n      ]\r\n    },\r\n    {\r\n      \"resourceType\": \"locations/checkNameAvailability\",\r\n      \"locations\": [],\r\n      \"apiVersions\": [\r\n        \"2015-10-01-preview\"\r\n      ]\r\n    },\r\n    {\r\n      \"resourceType\": \"locations/capability\",\r\n      \"locations\": [],\r\n      \"apiVersions\": [\r\n        \"2015-10-01-preview\"\r\n      ]\r\n    }\r\n  ],\r\n  \"registrationState\": \"Registered\"\r\n}",
-=======
       "ResponseBody": "{\r\n  \"id\": \"/subscriptions/90585f39-ab85-4921-bb37-0468f7efd1dd/providers/Microsoft.DataLakeStore\",\r\n  \"namespace\": \"Microsoft.DataLakeStore\",\r\n  \"authorization\": {\r\n    \"applicationId\": \"e9f49c6b-5ce5-44c8-925d-015017e9f7ad\",\r\n    \"roleDefinitionId\": \"41c47f4b-8b45-4522-a73a-d20b16f0f1ec\"\r\n  },\r\n  \"resourceTypes\": [\r\n    {\r\n      \"resourceType\": \"accounts\",\r\n      \"locations\": [\r\n        \"Brazil South\",\r\n        \"East US 2\",\r\n        \"East US\",\r\n        \"West US\",\r\n        \"North Central US\",\r\n        \"South Central US\",\r\n        \"Central US\",\r\n        \"Japan East\",\r\n        \"Japan West\",\r\n        \"North Europe\",\r\n        \"West Europe\",\r\n        \"East Asia\",\r\n        \"Southeast Asia\"\r\n      ],\r\n      \"apiVersions\": [\r\n        \"2015-10-01-preview\"\r\n      ],\r\n      \"capabilities\": \"CrossResourceGroupResourceMove, CrossSubscriptionResourceMove, SystemAssignedResourceIdentity\"\r\n    },\r\n    {\r\n      \"resourceType\": \"accounts/firewallRules\",\r\n      \"locations\": [\r\n        \"Brazil South\",\r\n        \"East US 2\",\r\n        \"East US\",\r\n        \"West US\",\r\n        \"North Central US\",\r\n        \"South Central US\",\r\n        \"Central US\",\r\n        \"Japan East\",\r\n        \"Japan West\",\r\n        \"North Europe\",\r\n        \"West Europe\",\r\n        \"East Asia\",\r\n        \"Southeast Asia\"\r\n      ],\r\n      \"apiVersions\": [\r\n        \"2015-10-01-preview\"\r\n      ]\r\n    },\r\n    {\r\n      \"resourceType\": \"locations\",\r\n      \"locations\": [],\r\n      \"apiVersions\": [\r\n        \"2015-10-01-preview\"\r\n      ]\r\n    },\r\n    {\r\n      \"resourceType\": \"locations/operationresults\",\r\n      \"locations\": [],\r\n      \"apiVersions\": [\r\n        \"2015-10-01-preview\"\r\n      ]\r\n    },\r\n    {\r\n      \"resourceType\": \"locations/checkNameAvailability\",\r\n      \"locations\": [],\r\n      \"apiVersions\": [\r\n        \"2015-10-01-preview\"\r\n      ]\r\n    },\r\n    {\r\n      \"resourceType\": \"locations/capability\",\r\n      \"locations\": [],\r\n      \"apiVersions\": [\r\n        \"2015-10-01-preview\"\r\n      ]\r\n    },\r\n    {\r\n      \"resourceType\": \"operations\",\r\n      \"locations\": [],\r\n      \"apiVersions\": [\r\n        \"2015-10-01-preview\"\r\n      ]\r\n    }\r\n  ],\r\n  \"registrationState\": \"Registered\"\r\n}",
->>>>>>> bbd08862
-      "ResponseHeaders": {
-        "Content-Type": [
-          "application/json; charset=utf-8"
-        ],
-        "Expires": [
-          "-1"
-        ],
-        "Cache-Control": [
-          "no-cache"
-        ],
-        "Date": [
-<<<<<<< HEAD
-          "Thu, 04 Aug 2016 18:03:34 GMT"
-=======
+      "ResponseHeaders": {
+        "Content-Type": [
+          "application/json; charset=utf-8"
+        ],
+        "Expires": [
+          "-1"
+        ],
+        "Cache-Control": [
+          "no-cache"
+        ],
+        "Date": [
           "Thu, 01 Sep 2016 17:05:52 GMT"
->>>>>>> bbd08862
         ],
         "Pragma": [
           "no-cache"
@@ -49,18 +37,6 @@
           "Accept-Encoding"
         ],
         "x-ms-ratelimit-remaining-subscription-writes": [
-<<<<<<< HEAD
-          "1187"
-        ],
-        "x-ms-request-id": [
-          "0886a235-a10b-4cd5-96f8-9aefd58119b9"
-        ],
-        "x-ms-correlation-request-id": [
-          "0886a235-a10b-4cd5-96f8-9aefd58119b9"
-        ],
-        "x-ms-routing-request-id": [
-          "WESTUS2:20160804T180335Z:0886a235-a10b-4cd5-96f8-9aefd58119b9"
-=======
           "1124"
         ],
         "x-ms-request-id": [
@@ -71,7 +47,6 @@
         ],
         "x-ms-routing-request-id": [
           "CENTRALUS:20160901T170552Z:e4c86573-96b7-4157-9dde-cd48d62c12e4"
->>>>>>> bbd08862
         ],
         "Strict-Transport-Security": [
           "max-age=31536000; includeSubDomains"
@@ -86,11 +61,7 @@
       "RequestBody": "",
       "RequestHeaders": {
         "x-ms-client-request-id": [
-<<<<<<< HEAD
-          "98897f5a-76dc-44c1-8db3-fe320ef8b5ec"
-=======
           "0d1f21bb-7979-4fae-b017-7e8358cfbc18"
->>>>>>> bbd08862
         ],
         "accept-language": [
           "en-US"
@@ -99,27 +70,19 @@
           "Microsoft.Azure.Management.Resources.ResourceManagementClient/1.0.0-preview"
         ]
       },
-<<<<<<< HEAD
-      "ResponseBody": "{\r\n  \"id\": \"/subscriptions/53d9063d-87ae-4ea8-be90-3686c3b8669f/providers/Microsoft.DataLakeStore\",\r\n  \"namespace\": \"Microsoft.DataLakeStore\",\r\n  \"resourceTypes\": [\r\n    {\r\n      \"resourceType\": \"operations\",\r\n      \"locations\": [],\r\n      \"apiVersions\": [\r\n        \"2015-10-01-preview\"\r\n      ]\r\n    },\r\n    {\r\n      \"resourceType\": \"accounts\",\r\n      \"locations\": [\r\n        \"East US 2\"\r\n      ],\r\n      \"apiVersions\": [\r\n        \"2015-10-01-preview\"\r\n      ],\r\n      \"capabilities\": \"CrossResourceGroupResourceMove, CrossSubscriptionResourceMove, SystemAssignedResourceIdentity\"\r\n    },\r\n    {\r\n      \"resourceType\": \"accounts/firewallRules\",\r\n      \"locations\": [\r\n        \"East US 2\"\r\n      ],\r\n      \"apiVersions\": [\r\n        \"2015-10-01-preview\"\r\n      ]\r\n    },\r\n    {\r\n      \"resourceType\": \"locations\",\r\n      \"locations\": [],\r\n      \"apiVersions\": [\r\n        \"2015-10-01-preview\"\r\n      ]\r\n    },\r\n    {\r\n      \"resourceType\": \"locations/operationresults\",\r\n      \"locations\": [],\r\n      \"apiVersions\": [\r\n        \"2015-10-01-preview\"\r\n      ]\r\n    },\r\n    {\r\n      \"resourceType\": \"locations/checkNameAvailability\",\r\n      \"locations\": [],\r\n      \"apiVersions\": [\r\n        \"2015-10-01-preview\"\r\n      ]\r\n    },\r\n    {\r\n      \"resourceType\": \"locations/capability\",\r\n      \"locations\": [],\r\n      \"apiVersions\": [\r\n        \"2015-10-01-preview\"\r\n      ]\r\n    }\r\n  ],\r\n  \"registrationState\": \"Registered\"\r\n}",
-=======
       "ResponseBody": "{\r\n  \"id\": \"/subscriptions/90585f39-ab85-4921-bb37-0468f7efd1dd/providers/Microsoft.DataLakeStore\",\r\n  \"namespace\": \"Microsoft.DataLakeStore\",\r\n  \"authorization\": {\r\n    \"applicationId\": \"e9f49c6b-5ce5-44c8-925d-015017e9f7ad\",\r\n    \"roleDefinitionId\": \"41c47f4b-8b45-4522-a73a-d20b16f0f1ec\"\r\n  },\r\n  \"resourceTypes\": [\r\n    {\r\n      \"resourceType\": \"accounts\",\r\n      \"locations\": [\r\n        \"Brazil South\",\r\n        \"East US 2\",\r\n        \"East US\",\r\n        \"West US\",\r\n        \"North Central US\",\r\n        \"South Central US\",\r\n        \"Central US\",\r\n        \"Japan East\",\r\n        \"Japan West\",\r\n        \"North Europe\",\r\n        \"West Europe\",\r\n        \"East Asia\",\r\n        \"Southeast Asia\"\r\n      ],\r\n      \"apiVersions\": [\r\n        \"2015-10-01-preview\"\r\n      ],\r\n      \"capabilities\": \"CrossResourceGroupResourceMove, CrossSubscriptionResourceMove, SystemAssignedResourceIdentity\"\r\n    },\r\n    {\r\n      \"resourceType\": \"accounts/firewallRules\",\r\n      \"locations\": [\r\n        \"Brazil South\",\r\n        \"East US 2\",\r\n        \"East US\",\r\n        \"West US\",\r\n        \"North Central US\",\r\n        \"South Central US\",\r\n        \"Central US\",\r\n        \"Japan East\",\r\n        \"Japan West\",\r\n        \"North Europe\",\r\n        \"West Europe\",\r\n        \"East Asia\",\r\n        \"Southeast Asia\"\r\n      ],\r\n      \"apiVersions\": [\r\n        \"2015-10-01-preview\"\r\n      ]\r\n    },\r\n    {\r\n      \"resourceType\": \"locations\",\r\n      \"locations\": [],\r\n      \"apiVersions\": [\r\n        \"2015-10-01-preview\"\r\n      ]\r\n    },\r\n    {\r\n      \"resourceType\": \"locations/operationresults\",\r\n      \"locations\": [],\r\n      \"apiVersions\": [\r\n        \"2015-10-01-preview\"\r\n      ]\r\n    },\r\n    {\r\n      \"resourceType\": \"locations/checkNameAvailability\",\r\n      \"locations\": [],\r\n      \"apiVersions\": [\r\n        \"2015-10-01-preview\"\r\n      ]\r\n    },\r\n    {\r\n      \"resourceType\": \"locations/capability\",\r\n      \"locations\": [],\r\n      \"apiVersions\": [\r\n        \"2015-10-01-preview\"\r\n      ]\r\n    },\r\n    {\r\n      \"resourceType\": \"operations\",\r\n      \"locations\": [],\r\n      \"apiVersions\": [\r\n        \"2015-10-01-preview\"\r\n      ]\r\n    }\r\n  ],\r\n  \"registrationState\": \"Registered\"\r\n}",
->>>>>>> bbd08862
-      "ResponseHeaders": {
-        "Content-Type": [
-          "application/json; charset=utf-8"
-        ],
-        "Expires": [
-          "-1"
-        ],
-        "Cache-Control": [
-          "no-cache"
-        ],
-        "Date": [
-<<<<<<< HEAD
-          "Thu, 04 Aug 2016 18:03:34 GMT"
-=======
+      "ResponseHeaders": {
+        "Content-Type": [
+          "application/json; charset=utf-8"
+        ],
+        "Expires": [
+          "-1"
+        ],
+        "Cache-Control": [
+          "no-cache"
+        ],
+        "Date": [
           "Thu, 01 Sep 2016 17:05:52 GMT"
->>>>>>> bbd08862
         ],
         "Pragma": [
           "no-cache"
@@ -128,18 +91,6 @@
           "Accept-Encoding"
         ],
         "x-ms-ratelimit-remaining-subscription-reads": [
-<<<<<<< HEAD
-          "14983"
-        ],
-        "x-ms-request-id": [
-          "d35ba1a5-4eb4-4cbc-9227-49514ea2e5fd"
-        ],
-        "x-ms-correlation-request-id": [
-          "d35ba1a5-4eb4-4cbc-9227-49514ea2e5fd"
-        ],
-        "x-ms-routing-request-id": [
-          "WESTUS2:20160804T180335Z:d35ba1a5-4eb4-4cbc-9227-49514ea2e5fd"
-=======
           "14870"
         ],
         "x-ms-request-id": [
@@ -150,7 +101,6 @@
         ],
         "x-ms-routing-request-id": [
           "CENTRALUS:20160901T170552Z:be7ce73a-07a5-4f6e-a11e-49b3587341df"
->>>>>>> bbd08862
         ],
         "Strict-Transport-Security": [
           "max-age=31536000; includeSubDomains"
@@ -165,11 +115,7 @@
       "RequestBody": "",
       "RequestHeaders": {
         "x-ms-client-request-id": [
-<<<<<<< HEAD
-          "998351ce-aa9d-40df-9fc7-94883caded67"
-=======
           "db5eca51-d398-4351-a429-0d05ef537e7b"
->>>>>>> bbd08862
         ],
         "accept-language": [
           "en-US"
@@ -190,11 +136,7 @@
           "no-cache"
         ],
         "Date": [
-<<<<<<< HEAD
-          "Thu, 04 Aug 2016 18:03:35 GMT"
-=======
           "Thu, 01 Sep 2016 17:05:52 GMT"
->>>>>>> bbd08862
         ],
         "Pragma": [
           "no-cache"
@@ -203,18 +145,6 @@
           "Accept-Encoding"
         ],
         "x-ms-ratelimit-remaining-subscription-writes": [
-<<<<<<< HEAD
-          "1186"
-        ],
-        "x-ms-request-id": [
-          "f2ec6259-453a-4550-a49b-88bd0d2dade5"
-        ],
-        "x-ms-correlation-request-id": [
-          "f2ec6259-453a-4550-a49b-88bd0d2dade5"
-        ],
-        "x-ms-routing-request-id": [
-          "WESTUS2:20160804T180336Z:f2ec6259-453a-4550-a49b-88bd0d2dade5"
-=======
           "1123"
         ],
         "x-ms-request-id": [
@@ -225,7 +155,6 @@
         ],
         "x-ms-routing-request-id": [
           "CENTRALUS:20160901T170552Z:9f4f4e7b-b314-48b5-b562-4296a01aec52"
->>>>>>> bbd08862
         ],
         "Strict-Transport-Security": [
           "max-age=31536000; includeSubDomains"
@@ -240,11 +169,7 @@
       "RequestBody": "",
       "RequestHeaders": {
         "x-ms-client-request-id": [
-<<<<<<< HEAD
-          "9d67b6f1-454a-48c0-98ec-a1c0ce257a10"
-=======
           "6aafe901-a4a9-45ac-a5fa-ea05dbc512dd"
->>>>>>> bbd08862
         ],
         "accept-language": [
           "en-US"
@@ -265,11 +190,7 @@
           "no-cache"
         ],
         "Date": [
-<<<<<<< HEAD
-          "Thu, 04 Aug 2016 18:03:35 GMT"
-=======
           "Thu, 01 Sep 2016 17:05:52 GMT"
->>>>>>> bbd08862
         ],
         "Pragma": [
           "no-cache"
@@ -278,18 +199,6 @@
           "Accept-Encoding"
         ],
         "x-ms-ratelimit-remaining-subscription-reads": [
-<<<<<<< HEAD
-          "14982"
-        ],
-        "x-ms-request-id": [
-          "d515be81-315f-4c30-9145-4b16fdc7ae3d"
-        ],
-        "x-ms-correlation-request-id": [
-          "d515be81-315f-4c30-9145-4b16fdc7ae3d"
-        ],
-        "x-ms-routing-request-id": [
-          "WESTUS2:20160804T180336Z:d515be81-315f-4c30-9145-4b16fdc7ae3d"
-=======
           "14869"
         ],
         "x-ms-request-id": [
@@ -300,31 +209,21 @@
         ],
         "x-ms-routing-request-id": [
           "CENTRALUS:20160901T170552Z:5f9cb057-8f1a-4e3d-9bce-41538a86000e"
->>>>>>> bbd08862
-        ],
-        "Strict-Transport-Security": [
-          "max-age=31536000; includeSubDomains"
-        ]
-      },
-      "StatusCode": 200
-    },
-    {
-<<<<<<< HEAD
-      "RequestUri": "/subscriptions/53d9063d-87ae-4ea8-be90-3686c3b8669f/resourcegroups/datalakerg1737?api-version=2015-11-01",
-      "EncodedRequestUri": "L3N1YnNjcmlwdGlvbnMvNTNkOTA2M2QtODdhZS00ZWE4LWJlOTAtMzY4NmMzYjg2NjlmL3Jlc291cmNlZ3JvdXBzL2RhdGFsYWtlcmcxNzM3P2FwaS12ZXJzaW9uPTIwMTUtMTEtMDE=",
-=======
+        ],
+        "Strict-Transport-Security": [
+          "max-age=31536000; includeSubDomains"
+        ]
+      },
+      "StatusCode": 200
+    },
+    {
       "RequestUri": "/subscriptions/90585f39-ab85-4921-bb37-0468f7efd1dd/resourcegroups/datalakerg15533?api-version=2015-11-01",
       "EncodedRequestUri": "L3N1YnNjcmlwdGlvbnMvOTA1ODVmMzktYWI4NS00OTIxLWJiMzctMDQ2OGY3ZWZkMWRkL3Jlc291cmNlZ3JvdXBzL2RhdGFsYWtlcmcxNTUzMz9hcGktdmVyc2lvbj0yMDE1LTExLTAx",
->>>>>>> bbd08862
       "RequestMethod": "GET",
       "RequestBody": "",
       "RequestHeaders": {
         "x-ms-client-request-id": [
-<<<<<<< HEAD
-          "4c59ecc0-efb2-4a92-b0b5-7c39d5c12b37"
-=======
           "84a49763-0e0c-49f0-8f23-740d6b72109f"
->>>>>>> bbd08862
         ],
         "accept-language": [
           "en-US"
@@ -333,30 +232,22 @@
           "Microsoft.Azure.Management.Resources.ResourceManagementClient/1.0.0-preview"
         ]
       },
-<<<<<<< HEAD
-      "ResponseBody": "{\r\n  \"error\": {\r\n    \"code\": \"ResourceGroupNotFound\",\r\n    \"message\": \"Resource group 'datalakerg1737' could not be found.\"\r\n  }\r\n}",
-=======
       "ResponseBody": "{\r\n  \"error\": {\r\n    \"code\": \"ResourceGroupNotFound\",\r\n    \"message\": \"Resource group 'datalakerg15533' could not be found.\"\r\n  }\r\n}",
->>>>>>> bbd08862
       "ResponseHeaders": {
         "Content-Length": [
-          "106"
-        ],
-        "Content-Type": [
-          "application/json; charset=utf-8"
-        ],
-        "Expires": [
-          "-1"
-        ],
-        "Cache-Control": [
-          "no-cache"
-        ],
-        "Date": [
-<<<<<<< HEAD
-          "Thu, 04 Aug 2016 18:03:35 GMT"
-=======
+          "107"
+        ],
+        "Content-Type": [
+          "application/json; charset=utf-8"
+        ],
+        "Expires": [
+          "-1"
+        ],
+        "Cache-Control": [
+          "no-cache"
+        ],
+        "Date": [
           "Thu, 01 Sep 2016 17:05:52 GMT"
->>>>>>> bbd08862
         ],
         "Pragma": [
           "no-cache"
@@ -365,18 +256,6 @@
           "gateway"
         ],
         "x-ms-ratelimit-remaining-subscription-reads": [
-<<<<<<< HEAD
-          "14981"
-        ],
-        "x-ms-request-id": [
-          "6345bdd8-8d33-45e3-99d9-0ca6353124b5"
-        ],
-        "x-ms-correlation-request-id": [
-          "6345bdd8-8d33-45e3-99d9-0ca6353124b5"
-        ],
-        "x-ms-routing-request-id": [
-          "WESTUS2:20160804T180336Z:6345bdd8-8d33-45e3-99d9-0ca6353124b5"
-=======
           "14868"
         ],
         "x-ms-request-id": [
@@ -387,7 +266,6 @@
         ],
         "x-ms-routing-request-id": [
           "CENTRALUS:20160901T170552Z:5527b830-2e11-40e0-bf42-366c5b39bdac"
->>>>>>> bbd08862
         ],
         "Strict-Transport-Security": [
           "max-age=31536000; includeSubDomains"
@@ -396,22 +274,13 @@
       "StatusCode": 404
     },
     {
-<<<<<<< HEAD
-      "RequestUri": "/subscriptions/53d9063d-87ae-4ea8-be90-3686c3b8669f/resourcegroups/datalakerg1737?api-version=2015-11-01",
-      "EncodedRequestUri": "L3N1YnNjcmlwdGlvbnMvNTNkOTA2M2QtODdhZS00ZWE4LWJlOTAtMzY4NmMzYjg2NjlmL3Jlc291cmNlZ3JvdXBzL2RhdGFsYWtlcmcxNzM3P2FwaS12ZXJzaW9uPTIwMTUtMTEtMDE=",
-=======
       "RequestUri": "/subscriptions/90585f39-ab85-4921-bb37-0468f7efd1dd/resourcegroups/datalakerg15533?api-version=2015-11-01",
       "EncodedRequestUri": "L3N1YnNjcmlwdGlvbnMvOTA1ODVmMzktYWI4NS00OTIxLWJiMzctMDQ2OGY3ZWZkMWRkL3Jlc291cmNlZ3JvdXBzL2RhdGFsYWtlcmcxNTUzMz9hcGktdmVyc2lvbj0yMDE1LTExLTAx",
->>>>>>> bbd08862
       "RequestMethod": "GET",
       "RequestBody": "",
       "RequestHeaders": {
         "x-ms-client-request-id": [
-<<<<<<< HEAD
-          "8a4cc49b-d4ff-4810-990a-4cb2772c6b6d"
-=======
           "954320f6-5fd1-45f2-ba3d-1eb0ac480241"
->>>>>>> bbd08862
         ],
         "accept-language": [
           "en-US"
@@ -420,27 +289,19 @@
           "Microsoft.Azure.Management.Resources.ResourceManagementClient/1.0.0-preview"
         ]
       },
-<<<<<<< HEAD
-      "ResponseBody": "{\r\n  \"id\": \"/subscriptions/53d9063d-87ae-4ea8-be90-3686c3b8669f/resourceGroups/datalakerg1737\",\r\n  \"name\": \"datalakerg1737\",\r\n  \"location\": \"eastus2\",\r\n  \"properties\": {\r\n    \"provisioningState\": \"Succeeded\"\r\n  }\r\n}",
-=======
       "ResponseBody": "{\r\n  \"id\": \"/subscriptions/90585f39-ab85-4921-bb37-0468f7efd1dd/resourceGroups/datalakerg15533\",\r\n  \"name\": \"datalakerg15533\",\r\n  \"location\": \"eastus2\",\r\n  \"properties\": {\r\n    \"provisioningState\": \"Succeeded\"\r\n  }\r\n}",
->>>>>>> bbd08862
-      "ResponseHeaders": {
-        "Content-Type": [
-          "application/json; charset=utf-8"
-        ],
-        "Expires": [
-          "-1"
-        ],
-        "Cache-Control": [
-          "no-cache"
-        ],
-        "Date": [
-<<<<<<< HEAD
-          "Thu, 04 Aug 2016 18:03:36 GMT"
-=======
+      "ResponseHeaders": {
+        "Content-Type": [
+          "application/json; charset=utf-8"
+        ],
+        "Expires": [
+          "-1"
+        ],
+        "Cache-Control": [
+          "no-cache"
+        ],
+        "Date": [
           "Thu, 01 Sep 2016 17:05:52 GMT"
->>>>>>> bbd08862
         ],
         "Pragma": [
           "no-cache"
@@ -449,18 +310,6 @@
           "Accept-Encoding"
         ],
         "x-ms-ratelimit-remaining-subscription-reads": [
-<<<<<<< HEAD
-          "14980"
-        ],
-        "x-ms-request-id": [
-          "027de74f-c039-44f5-84f0-d003138adeb1"
-        ],
-        "x-ms-correlation-request-id": [
-          "027de74f-c039-44f5-84f0-d003138adeb1"
-        ],
-        "x-ms-routing-request-id": [
-          "WESTUS2:20160804T180336Z:027de74f-c039-44f5-84f0-d003138adeb1"
-=======
           "14867"
         ],
         "x-ms-request-id": [
@@ -471,22 +320,16 @@
         ],
         "x-ms-routing-request-id": [
           "CENTRALUS:20160901T170552Z:6206f09e-0e27-444d-a62a-4bf70cd42f2c"
->>>>>>> bbd08862
-        ],
-        "Strict-Transport-Security": [
-          "max-age=31536000; includeSubDomains"
-        ]
-      },
-      "StatusCode": 200
-    },
-    {
-<<<<<<< HEAD
-      "RequestUri": "/subscriptions/53d9063d-87ae-4ea8-be90-3686c3b8669f/resourcegroups/datalakerg1737?api-version=2015-11-01",
-      "EncodedRequestUri": "L3N1YnNjcmlwdGlvbnMvNTNkOTA2M2QtODdhZS00ZWE4LWJlOTAtMzY4NmMzYjg2NjlmL3Jlc291cmNlZ3JvdXBzL2RhdGFsYWtlcmcxNzM3P2FwaS12ZXJzaW9uPTIwMTUtMTEtMDE=",
-=======
+        ],
+        "Strict-Transport-Security": [
+          "max-age=31536000; includeSubDomains"
+        ]
+      },
+      "StatusCode": 200
+    },
+    {
       "RequestUri": "/subscriptions/90585f39-ab85-4921-bb37-0468f7efd1dd/resourcegroups/datalakerg15533?api-version=2015-11-01",
       "EncodedRequestUri": "L3N1YnNjcmlwdGlvbnMvOTA1ODVmMzktYWI4NS00OTIxLWJiMzctMDQ2OGY3ZWZkMWRkL3Jlc291cmNlZ3JvdXBzL2RhdGFsYWtlcmcxNTUzMz9hcGktdmVyc2lvbj0yMDE1LTExLTAx",
->>>>>>> bbd08862
       "RequestMethod": "PUT",
       "RequestBody": "{\r\n  \"location\": \"East US 2\"\r\n}",
       "RequestHeaders": {
@@ -497,11 +340,7 @@
           "31"
         ],
         "x-ms-client-request-id": [
-<<<<<<< HEAD
-          "7c559de6-b174-47ab-bd92-57ad37f67489"
-=======
           "f2cd680c-78d9-41ce-8d1c-05d67ac4bf35"
->>>>>>> bbd08862
         ],
         "accept-language": [
           "en-US"
@@ -510,47 +349,27 @@
           "Microsoft.Azure.Management.Resources.ResourceManagementClient/1.0.0-preview"
         ]
       },
-<<<<<<< HEAD
-      "ResponseBody": "{\r\n  \"id\": \"/subscriptions/53d9063d-87ae-4ea8-be90-3686c3b8669f/resourceGroups/datalakerg1737\",\r\n  \"name\": \"datalakerg1737\",\r\n  \"location\": \"eastus2\",\r\n  \"properties\": {\r\n    \"provisioningState\": \"Succeeded\"\r\n  }\r\n}",
-=======
       "ResponseBody": "{\r\n  \"id\": \"/subscriptions/90585f39-ab85-4921-bb37-0468f7efd1dd/resourceGroups/datalakerg15533\",\r\n  \"name\": \"datalakerg15533\",\r\n  \"location\": \"eastus2\",\r\n  \"properties\": {\r\n    \"provisioningState\": \"Succeeded\"\r\n  }\r\n}",
->>>>>>> bbd08862
       "ResponseHeaders": {
         "Content-Length": [
-          "182"
-        ],
-        "Content-Type": [
-          "application/json; charset=utf-8"
-        ],
-        "Expires": [
-          "-1"
-        ],
-        "Cache-Control": [
-          "no-cache"
-        ],
-        "Date": [
-<<<<<<< HEAD
-          "Thu, 04 Aug 2016 18:03:36 GMT"
-=======
+          "184"
+        ],
+        "Content-Type": [
+          "application/json; charset=utf-8"
+        ],
+        "Expires": [
+          "-1"
+        ],
+        "Cache-Control": [
+          "no-cache"
+        ],
+        "Date": [
           "Thu, 01 Sep 2016 17:05:52 GMT"
->>>>>>> bbd08862
         ],
         "Pragma": [
           "no-cache"
         ],
         "x-ms-ratelimit-remaining-subscription-writes": [
-<<<<<<< HEAD
-          "1185"
-        ],
-        "x-ms-request-id": [
-          "e61af6a8-e22f-40bf-9c07-c47c9aec62ae"
-        ],
-        "x-ms-correlation-request-id": [
-          "e61af6a8-e22f-40bf-9c07-c47c9aec62ae"
-        ],
-        "x-ms-routing-request-id": [
-          "WESTUS2:20160804T180336Z:e61af6a8-e22f-40bf-9c07-c47c9aec62ae"
-=======
           "1122"
         ],
         "x-ms-request-id": [
@@ -561,7 +380,6 @@
         ],
         "x-ms-routing-request-id": [
           "CENTRALUS:20160901T170552Z:af24f11f-f90b-4b98-bb39-00404fd405da"
->>>>>>> bbd08862
         ],
         "Strict-Transport-Security": [
           "max-age=31536000; includeSubDomains"
@@ -570,22 +388,13 @@
       "StatusCode": 201
     },
     {
-<<<<<<< HEAD
-      "RequestUri": "/subscriptions/53d9063d-87ae-4ea8-be90-3686c3b8669f/resourceGroups/datalakerg1737/providers/Microsoft.DataLakeStore/accounts/testadlfs17522?api-version=2015-10-01-preview",
-      "EncodedRequestUri": "L3N1YnNjcmlwdGlvbnMvNTNkOTA2M2QtODdhZS00ZWE4LWJlOTAtMzY4NmMzYjg2NjlmL3Jlc291cmNlR3JvdXBzL2RhdGFsYWtlcmcxNzM3L3Byb3ZpZGVycy9NaWNyb3NvZnQuRGF0YUxha2VTdG9yZS9hY2NvdW50cy90ZXN0YWRsZnMxNzUyMj9hcGktdmVyc2lvbj0yMDE1LTEwLTAxLXByZXZpZXc=",
-=======
       "RequestUri": "/subscriptions/90585f39-ab85-4921-bb37-0468f7efd1dd/resourceGroups/datalakerg15533/providers/Microsoft.DataLakeStore/accounts/testadlfs16384?api-version=2015-10-01-preview",
       "EncodedRequestUri": "L3N1YnNjcmlwdGlvbnMvOTA1ODVmMzktYWI4NS00OTIxLWJiMzctMDQ2OGY3ZWZkMWRkL3Jlc291cmNlR3JvdXBzL2RhdGFsYWtlcmcxNTUzMy9wcm92aWRlcnMvTWljcm9zb2Z0LkRhdGFMYWtlU3RvcmUvYWNjb3VudHMvdGVzdGFkbGZzMTYzODQ/YXBpLXZlcnNpb249MjAxNS0xMC0wMS1wcmV2aWV3",
->>>>>>> bbd08862
       "RequestMethod": "GET",
       "RequestBody": "",
       "RequestHeaders": {
         "x-ms-client-request-id": [
-<<<<<<< HEAD
-          "42f48647-5608-41a2-b325-d5d094ba31f6"
-=======
           "8a8b394d-8354-4b56-a672-0c398dcf156e"
->>>>>>> bbd08862
         ],
         "accept-language": [
           "en-US"
@@ -594,30 +403,22 @@
           "Microsoft.Azure.Management.DataLake.Store.DataLakeStoreAccountManagementClient/0.12.5-preview"
         ]
       },
-<<<<<<< HEAD
-      "ResponseBody": "{\r\n  \"error\": {\r\n    \"code\": \"ResourceNotFound\",\r\n    \"message\": \"The Resource 'Microsoft.DataLakeStore/accounts/testadlfs17522' under resource group 'datalakerg1737' was not found.\"\r\n  }\r\n}",
-=======
       "ResponseBody": "{\r\n  \"error\": {\r\n    \"code\": \"ResourceNotFound\",\r\n    \"message\": \"The Resource 'Microsoft.DataLakeStore/accounts/testadlfs16384' under resource group 'datalakerg15533' was not found.\"\r\n  }\r\n}",
->>>>>>> bbd08862
       "ResponseHeaders": {
         "Content-Length": [
-          "165"
-        ],
-        "Content-Type": [
-          "application/json; charset=utf-8"
-        ],
-        "Expires": [
-          "-1"
-        ],
-        "Cache-Control": [
-          "no-cache"
-        ],
-        "Date": [
-<<<<<<< HEAD
-          "Thu, 04 Aug 2016 18:03:35 GMT"
-=======
+          "166"
+        ],
+        "Content-Type": [
+          "application/json; charset=utf-8"
+        ],
+        "Expires": [
+          "-1"
+        ],
+        "Cache-Control": [
+          "no-cache"
+        ],
+        "Date": [
           "Thu, 01 Sep 2016 17:05:53 GMT"
->>>>>>> bbd08862
         ],
         "Pragma": [
           "no-cache"
@@ -626,15 +427,6 @@
           "gateway"
         ],
         "x-ms-request-id": [
-<<<<<<< HEAD
-          "92a3ddc2-62b0-4a3c-9350-98819c52f786"
-        ],
-        "x-ms-correlation-request-id": [
-          "92a3ddc2-62b0-4a3c-9350-98819c52f786"
-        ],
-        "x-ms-routing-request-id": [
-          "WESTUS2:20160804T180336Z:92a3ddc2-62b0-4a3c-9350-98819c52f786"
-=======
           "9f48d6f2-6737-48f6-a463-98244761c49b"
         ],
         "x-ms-correlation-request-id": [
@@ -642,7 +434,6 @@
         ],
         "x-ms-routing-request-id": [
           "CENTRALUS:20160901T170553Z:9f48d6f2-6737-48f6-a463-98244761c49b"
->>>>>>> bbd08862
         ],
         "Strict-Transport-Security": [
           "max-age=31536000; includeSubDomains"
@@ -651,12 +442,6 @@
       "StatusCode": 404
     },
     {
-<<<<<<< HEAD
-      "RequestUri": "/subscriptions/53d9063d-87ae-4ea8-be90-3686c3b8669f/resourceGroups/datalakerg1737/providers/Microsoft.DataLakeStore/accounts/testadlfs17522?api-version=2015-10-01-preview",
-      "EncodedRequestUri": "L3N1YnNjcmlwdGlvbnMvNTNkOTA2M2QtODdhZS00ZWE4LWJlOTAtMzY4NmMzYjg2NjlmL3Jlc291cmNlR3JvdXBzL2RhdGFsYWtlcmcxNzM3L3Byb3ZpZGVycy9NaWNyb3NvZnQuRGF0YUxha2VTdG9yZS9hY2NvdW50cy90ZXN0YWRsZnMxNzUyMj9hcGktdmVyc2lvbj0yMDE1LTEwLTAxLXByZXZpZXc=",
-      "RequestMethod": "PUT",
-      "RequestBody": "{\r\n  \"location\": \"East US 2\",\r\n  \"name\": \"testadlfs17522\"\r\n}",
-=======
       "RequestUri": "/subscriptions/90585f39-ab85-4921-bb37-0468f7efd1dd/resourceGroups/datalakerg15533/providers/Microsoft.DataLakeStore/accounts/testadlfs16384?api-version=2015-10-01-preview",
       "EncodedRequestUri": "L3N1YnNjcmlwdGlvbnMvOTA1ODVmMzktYWI4NS00OTIxLWJiMzctMDQ2OGY3ZWZkMWRkL3Jlc291cmNlR3JvdXBzL2RhdGFsYWtlcmcxNTUzMy9wcm92aWRlcnMvTWljcm9zb2Z0LkRhdGFMYWtlU3RvcmUvYWNjb3VudHMvdGVzdGFkbGZzMTYzODQ/YXBpLXZlcnNpb249MjAxNS0xMC0wMS1wcmV2aWV3",
       "RequestMethod": "GET",
@@ -787,7 +572,6 @@
       "EncodedRequestUri": "L3N1YnNjcmlwdGlvbnMvOTA1ODVmMzktYWI4NS00OTIxLWJiMzctMDQ2OGY3ZWZkMWRkL3Jlc291cmNlR3JvdXBzL2RhdGFsYWtlcmcxNTUzMy9wcm92aWRlcnMvTWljcm9zb2Z0LkRhdGFMYWtlU3RvcmUvYWNjb3VudHMvdGVzdGFkbGZzMTYzODQ/YXBpLXZlcnNpb249MjAxNS0xMC0wMS1wcmV2aWV3",
       "RequestMethod": "PUT",
       "RequestBody": "{\r\n  \"location\": \"East US 2\",\r\n  \"name\": \"testadlfs16384\"\r\n}",
->>>>>>> bbd08862
       "RequestHeaders": {
         "Content-Type": [
           "application/json; charset=utf-8"
@@ -796,11 +580,7 @@
           "60"
         ],
         "x-ms-client-request-id": [
-<<<<<<< HEAD
-          "19665d4c-1b60-43c7-84bb-2d007dea2579"
-=======
           "d54fa457-31f2-42fb-9562-4c56236a7605"
->>>>>>> bbd08862
         ],
         "accept-language": [
           "en-US"
@@ -809,14 +589,10 @@
           "Microsoft.Azure.Management.DataLake.Store.DataLakeStoreAccountManagementClient/0.12.5-preview"
         ]
       },
-<<<<<<< HEAD
-      "ResponseBody": "{\r\n  \"error\": {\r\n    \"code\": \"ExceededMaxAccountCount\",\r\n    \"message\": \"The subscription has exceeded the maximum number of allowed resources.\"\r\n  }\r\n}",
-=======
       "ResponseBody": "{\r\n  \"properties\": {\r\n    \"provisioningState\": \"Creating\",\r\n    \"state\": null,\r\n    \"endpoint\": null,\r\n    \"accountId\": \"7d11d5d1-d283-4dd6-9c38-9ddc5e1a30f6\",\r\n    \"creationTime\": null,\r\n    \"lastModifiedTime\": null\r\n  },\r\n  \"location\": \"East US 2\",\r\n  \"tags\": null,\r\n  \"id\": \"/subscriptions/90585f39-ab85-4921-bb37-0468f7efd1dd/resourceGroups/datalakerg15533/providers/Microsoft.DataLakeStore/accounts/testadlfs16384\",\r\n  \"name\": \"testadlfs16384\",\r\n  \"type\": \"Microsoft.DataLakeStore/accounts\"\r\n}",
->>>>>>> bbd08862
       "ResponseHeaders": {
         "Content-Length": [
-          "127"
+          "420"
         ],
         "Content-Type": [
           "application/json"
@@ -831,37 +607,25 @@
           "close"
         ],
         "Date": [
-<<<<<<< HEAD
-          "Thu, 04 Aug 2016 18:03:37 GMT"
-=======
           "Thu, 01 Sep 2016 17:05:53 GMT"
->>>>>>> bbd08862
-        ],
-        "Pragma": [
-          "no-cache"
-        ],
-<<<<<<< HEAD
+        ],
+        "Pragma": [
+          "no-cache"
+        ],
+        "Location": [
+          "https://api-dogfood.resources.windows-int.net/subscriptions/90585f39-ab85-4921-bb37-0468f7efd1dd/resourcegroups/datalakerg15533/providers/Microsoft.DataLakeStore/accounts/testadlfs16384/operationresults/0?api-version=2015-10-01-preview"
+        ],
+        "Retry-After": [
+          "10"
+        ],
         "Server": [
           "Microsoft-IIS/8.5"
         ],
-        "x-ms-request-id": [
-          "967b554d-a304-4249-b216-653829a8649f"
-=======
-        "Location": [
-          "https://api-dogfood.resources.windows-int.net/subscriptions/90585f39-ab85-4921-bb37-0468f7efd1dd/resourcegroups/datalakerg15533/providers/Microsoft.DataLakeStore/accounts/testadlfs16384/operationresults/0?api-version=2015-10-01-preview"
-        ],
-        "Retry-After": [
-          "10"
-        ],
-        "Server": [
-          "Microsoft-IIS/8.5"
-        ],
         "Azure-AsyncOperation": [
           "https://api-dogfood.resources.windows-int.net/subscriptions/90585f39-ab85-4921-bb37-0468f7efd1dd/providers/Microsoft.DataLakeStore/locations/EastUS2/operationResults/7d11d5d1-d283-4dd6-9c38-9ddc5e1a30f60?api-version=2015-10-01-preview&expanded=true"
         ],
         "x-ms-request-id": [
           "cb993984-f90c-4a97-9ab6-0aa4f073876d"
->>>>>>> bbd08862
         ],
         "X-AspNet-Version": [
           "4.0.30319"
@@ -870,15 +634,6 @@
           "ASP.NET"
         ],
         "x-ms-ratelimit-remaining-subscription-writes": [
-<<<<<<< HEAD
-          "1195"
-        ],
-        "x-ms-correlation-request-id": [
-          "41d7bf8e-dc80-4a4e-a339-f157759cc9f8"
-        ],
-        "x-ms-routing-request-id": [
-          "WESTUS2:20160804T180337Z:41d7bf8e-dc80-4a4e-a339-f157759cc9f8"
-=======
           "1130"
         ],
         "x-ms-correlation-request-id": [
@@ -946,15 +701,11 @@
         ],
         "x-ms-routing-request-id": [
           "CENTRALUS:20160901T170623Z:72e97694-5b7e-4a40-b1dd-bcd36d790555"
->>>>>>> bbd08862
-        ],
-        "Strict-Transport-Security": [
-          "max-age=31536000; includeSubDomains"
-        ]
-      },
-<<<<<<< HEAD
-      "StatusCode": 409
-=======
+        ],
+        "Strict-Transport-Security": [
+          "max-age=31536000; includeSubDomains"
+        ]
+      },
       "StatusCode": 200
     },
     {
@@ -1193,23 +944,16 @@
         ]
       },
       "StatusCode": 200
->>>>>>> bbd08862
     }
   ],
   "Names": {
     ".ctor": [
-<<<<<<< HEAD
-      "datalakerg1737",
-      "testdatalake19345",
-      "testadlfs17522"
-=======
       "datalakerg15533",
       "testdatalake18351",
       "testadlfs16384"
     ],
     "CreateFile": [
       "SDKTestFolder01/SDKTestFile01.txt5437"
->>>>>>> bbd08862
     ]
   },
   "Variables": {
