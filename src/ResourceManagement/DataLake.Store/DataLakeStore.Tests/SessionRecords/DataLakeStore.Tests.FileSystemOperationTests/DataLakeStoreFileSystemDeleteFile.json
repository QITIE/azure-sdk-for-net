{
  "Entries": [
    {
      "RequestUri": "/subscriptions/53d9063d-87ae-4ea8-be90-3686c3b8669f/providers/Microsoft.DataLakeStore/register?api-version=2015-11-01",
      "EncodedRequestUri": "L3N1YnNjcmlwdGlvbnMvNTNkOTA2M2QtODdhZS00ZWE4LWJlOTAtMzY4NmMzYjg2NjlmL3Byb3ZpZGVycy9NaWNyb3NvZnQuRGF0YUxha2VTdG9yZS9yZWdpc3Rlcj9hcGktdmVyc2lvbj0yMDE1LTExLTAx",
      "RequestMethod": "POST",
      "RequestBody": "",
      "RequestHeaders": {
        "x-ms-client-request-id": [
<<<<<<< HEAD
          "41a31535-c3e1-49f3-8f49-73af8a90c90c"
=======
          "42f4780d-6c09-4a56-a4cc-8c5a1dce9ed7"
>>>>>>> d696af1d
        ],
        "accept-language": [
          "en-US"
        ],
        "User-Agent": [
          "Microsoft.Azure.Management.Resources.ResourceManagementClient/1.0.0-preview"
        ]
      },
      "ResponseBody": "{\r\n  \"id\": \"/subscriptions/53d9063d-87ae-4ea8-be90-3686c3b8669f/providers/Microsoft.DataLakeStore\",\r\n  \"namespace\": \"Microsoft.DataLakeStore\",\r\n  \"resourceTypes\": [\r\n    {\r\n      \"resourceType\": \"operations\",\r\n      \"locations\": [],\r\n      \"apiVersions\": [\r\n        \"2015-10-01-preview\"\r\n      ]\r\n    },\r\n    {\r\n      \"resourceType\": \"accounts\",\r\n      \"locations\": [\r\n        \"East US 2\"\r\n      ],\r\n      \"apiVersions\": [\r\n        \"2015-10-01-preview\"\r\n      ],\r\n      \"capabilities\": \"CrossResourceGroupResourceMove, CrossSubscriptionResourceMove, SystemAssignedResourceIdentity\"\r\n    },\r\n    {\r\n      \"resourceType\": \"accounts/firewallRules\",\r\n      \"locations\": [\r\n        \"East US 2\"\r\n      ],\r\n      \"apiVersions\": [\r\n        \"2015-10-01-preview\"\r\n      ]\r\n    },\r\n    {\r\n      \"resourceType\": \"locations\",\r\n      \"locations\": [],\r\n      \"apiVersions\": [\r\n        \"2015-10-01-preview\"\r\n      ]\r\n    },\r\n    {\r\n      \"resourceType\": \"locations/operationresults\",\r\n      \"locations\": [],\r\n      \"apiVersions\": [\r\n        \"2015-10-01-preview\"\r\n      ]\r\n    },\r\n    {\r\n      \"resourceType\": \"locations/checkNameAvailability\",\r\n      \"locations\": [],\r\n      \"apiVersions\": [\r\n        \"2015-10-01-preview\"\r\n      ]\r\n    },\r\n    {\r\n      \"resourceType\": \"locations/capability\",\r\n      \"locations\": [],\r\n      \"apiVersions\": [\r\n        \"2015-10-01-preview\"\r\n      ]\r\n    }\r\n  ],\r\n  \"registrationState\": \"Registered\"\r\n}",
      "ResponseHeaders": {
        "Content-Type": [
          "application/json; charset=utf-8"
        ],
        "Expires": [
          "-1"
        ],
        "Cache-Control": [
          "no-cache"
        ],
        "Date": [
<<<<<<< HEAD
          "Fri, 01 Jul 2016 18:02:36 GMT"
=======
          "Thu, 04 Aug 2016 18:03:34 GMT"
>>>>>>> d696af1d
        ],
        "Pragma": [
          "no-cache"
        ],
        "Vary": [
          "Accept-Encoding"
        ],
        "x-ms-ratelimit-remaining-subscription-writes": [
<<<<<<< HEAD
          "1195"
        ],
        "x-ms-request-id": [
          "2754f63d-230f-41a8-b55e-0a72dfa45d7a"
        ],
        "x-ms-correlation-request-id": [
          "2754f63d-230f-41a8-b55e-0a72dfa45d7a"
        ],
        "x-ms-routing-request-id": [
          "WESTUS:20160701T180236Z:2754f63d-230f-41a8-b55e-0a72dfa45d7a"
=======
          "1187"
        ],
        "x-ms-request-id": [
          "0886a235-a10b-4cd5-96f8-9aefd58119b9"
        ],
        "x-ms-correlation-request-id": [
          "0886a235-a10b-4cd5-96f8-9aefd58119b9"
        ],
        "x-ms-routing-request-id": [
          "WESTUS2:20160804T180335Z:0886a235-a10b-4cd5-96f8-9aefd58119b9"
>>>>>>> d696af1d
        ],
        "Strict-Transport-Security": [
          "max-age=31536000; includeSubDomains"
        ]
      },
      "StatusCode": 200
    },
    {
      "RequestUri": "/subscriptions/53d9063d-87ae-4ea8-be90-3686c3b8669f/providers/Microsoft.DataLakeStore?api-version=2015-11-01",
      "EncodedRequestUri": "L3N1YnNjcmlwdGlvbnMvNTNkOTA2M2QtODdhZS00ZWE4LWJlOTAtMzY4NmMzYjg2NjlmL3Byb3ZpZGVycy9NaWNyb3NvZnQuRGF0YUxha2VTdG9yZT9hcGktdmVyc2lvbj0yMDE1LTExLTAx",
      "RequestMethod": "GET",
      "RequestBody": "",
      "RequestHeaders": {
        "x-ms-client-request-id": [
<<<<<<< HEAD
          "88ae9891-f92d-4285-84b5-a1f2c7c2c90b"
=======
          "98897f5a-76dc-44c1-8db3-fe320ef8b5ec"
>>>>>>> d696af1d
        ],
        "accept-language": [
          "en-US"
        ],
        "User-Agent": [
          "Microsoft.Azure.Management.Resources.ResourceManagementClient/1.0.0-preview"
        ]
      },
      "ResponseBody": "{\r\n  \"id\": \"/subscriptions/53d9063d-87ae-4ea8-be90-3686c3b8669f/providers/Microsoft.DataLakeStore\",\r\n  \"namespace\": \"Microsoft.DataLakeStore\",\r\n  \"resourceTypes\": [\r\n    {\r\n      \"resourceType\": \"operations\",\r\n      \"locations\": [],\r\n      \"apiVersions\": [\r\n        \"2015-10-01-preview\"\r\n      ]\r\n    },\r\n    {\r\n      \"resourceType\": \"accounts\",\r\n      \"locations\": [\r\n        \"East US 2\"\r\n      ],\r\n      \"apiVersions\": [\r\n        \"2015-10-01-preview\"\r\n      ],\r\n      \"capabilities\": \"CrossResourceGroupResourceMove, CrossSubscriptionResourceMove, SystemAssignedResourceIdentity\"\r\n    },\r\n    {\r\n      \"resourceType\": \"accounts/firewallRules\",\r\n      \"locations\": [\r\n        \"East US 2\"\r\n      ],\r\n      \"apiVersions\": [\r\n        \"2015-10-01-preview\"\r\n      ]\r\n    },\r\n    {\r\n      \"resourceType\": \"locations\",\r\n      \"locations\": [],\r\n      \"apiVersions\": [\r\n        \"2015-10-01-preview\"\r\n      ]\r\n    },\r\n    {\r\n      \"resourceType\": \"locations/operationresults\",\r\n      \"locations\": [],\r\n      \"apiVersions\": [\r\n        \"2015-10-01-preview\"\r\n      ]\r\n    },\r\n    {\r\n      \"resourceType\": \"locations/checkNameAvailability\",\r\n      \"locations\": [],\r\n      \"apiVersions\": [\r\n        \"2015-10-01-preview\"\r\n      ]\r\n    },\r\n    {\r\n      \"resourceType\": \"locations/capability\",\r\n      \"locations\": [],\r\n      \"apiVersions\": [\r\n        \"2015-10-01-preview\"\r\n      ]\r\n    }\r\n  ],\r\n  \"registrationState\": \"Registered\"\r\n}",
      "ResponseHeaders": {
        "Content-Type": [
          "application/json; charset=utf-8"
        ],
        "Expires": [
          "-1"
        ],
        "Cache-Control": [
          "no-cache"
        ],
        "Date": [
<<<<<<< HEAD
          "Fri, 01 Jul 2016 18:02:36 GMT"
=======
          "Thu, 04 Aug 2016 18:03:34 GMT"
>>>>>>> d696af1d
        ],
        "Pragma": [
          "no-cache"
        ],
        "Vary": [
          "Accept-Encoding"
        ],
        "x-ms-ratelimit-remaining-subscription-reads": [
<<<<<<< HEAD
          "14987"
        ],
        "x-ms-request-id": [
          "61d89ba9-87b6-4de4-af78-708819eb0926"
        ],
        "x-ms-correlation-request-id": [
          "61d89ba9-87b6-4de4-af78-708819eb0926"
        ],
        "x-ms-routing-request-id": [
          "WESTUS:20160701T180236Z:61d89ba9-87b6-4de4-af78-708819eb0926"
=======
          "14983"
        ],
        "x-ms-request-id": [
          "d35ba1a5-4eb4-4cbc-9227-49514ea2e5fd"
        ],
        "x-ms-correlation-request-id": [
          "d35ba1a5-4eb4-4cbc-9227-49514ea2e5fd"
        ],
        "x-ms-routing-request-id": [
          "WESTUS2:20160804T180335Z:d35ba1a5-4eb4-4cbc-9227-49514ea2e5fd"
>>>>>>> d696af1d
        ],
        "Strict-Transport-Security": [
          "max-age=31536000; includeSubDomains"
        ]
      },
      "StatusCode": 200
    },
    {
      "RequestUri": "/subscriptions/53d9063d-87ae-4ea8-be90-3686c3b8669f/providers/Microsoft.Storage/register?api-version=2015-11-01",
      "EncodedRequestUri": "L3N1YnNjcmlwdGlvbnMvNTNkOTA2M2QtODdhZS00ZWE4LWJlOTAtMzY4NmMzYjg2NjlmL3Byb3ZpZGVycy9NaWNyb3NvZnQuU3RvcmFnZS9yZWdpc3Rlcj9hcGktdmVyc2lvbj0yMDE1LTExLTAx",
      "RequestMethod": "POST",
      "RequestBody": "",
      "RequestHeaders": {
        "x-ms-client-request-id": [
<<<<<<< HEAD
          "aded8283-aaaf-485c-afd6-e5c13f727cc7"
=======
          "998351ce-aa9d-40df-9fc7-94883caded67"
>>>>>>> d696af1d
        ],
        "accept-language": [
          "en-US"
        ],
        "User-Agent": [
          "Microsoft.Azure.Management.Resources.ResourceManagementClient/1.0.0-preview"
        ]
      },
      "ResponseBody": "{\r\n  \"id\": \"/subscriptions/53d9063d-87ae-4ea8-be90-3686c3b8669f/providers/Microsoft.Storage\",\r\n  \"namespace\": \"Microsoft.Storage\",\r\n  \"resourceTypes\": [\r\n    {\r\n      \"resourceType\": \"storageAccounts\",\r\n      \"locations\": [\r\n        \"East US\",\r\n        \"East US 2\",\r\n        \"West US\",\r\n        \"West Europe\",\r\n        \"East Asia\",\r\n        \"Southeast Asia\",\r\n        \"Japan East\",\r\n        \"Japan West\",\r\n        \"North Central US\",\r\n        \"South Central US\",\r\n        \"Central US\",\r\n        \"North Europe\",\r\n        \"Brazil South\",\r\n        \"Canada East\",\r\n        \"Canada Central\"\r\n      ],\r\n      \"apiVersions\": [\r\n        \"2016-01-01\",\r\n        \"2015-06-15\",\r\n        \"2015-05-01-preview\"\r\n      ],\r\n      \"capabilities\": \"CrossResourceGroupResourceMove, CrossSubscriptionResourceMove\"\r\n    },\r\n    {\r\n      \"resourceType\": \"operations\",\r\n      \"locations\": [],\r\n      \"apiVersions\": [\r\n        \"2016-01-01\",\r\n        \"2015-06-15\",\r\n        \"2015-05-01-preview\"\r\n      ]\r\n    },\r\n    {\r\n      \"resourceType\": \"usages\",\r\n      \"locations\": [],\r\n      \"apiVersions\": [\r\n        \"2016-01-01\",\r\n        \"2015-06-15\",\r\n        \"2015-05-01-preview\"\r\n      ]\r\n    },\r\n    {\r\n      \"resourceType\": \"checkNameAvailability\",\r\n      \"locations\": [],\r\n      \"apiVersions\": [\r\n        \"2016-01-01\",\r\n        \"2015-06-15\",\r\n        \"2015-05-01-preview\"\r\n      ]\r\n    },\r\n    {\r\n      \"resourceType\": \"storageAccounts/services\",\r\n      \"locations\": [\r\n        \"East US\",\r\n        \"West US\",\r\n        \"West Europe\",\r\n        \"North Europe\",\r\n        \"East Asia\",\r\n        \"Southeast Asia\",\r\n        \"Japan East\",\r\n        \"Japan West\",\r\n        \"North Central US\",\r\n        \"South Central US\",\r\n        \"East US 2\",\r\n        \"Central US\",\r\n        \"Brazil South\",\r\n        \"Canada East\",\r\n        \"Canada Central\"\r\n      ],\r\n      \"apiVersions\": [\r\n        \"2014-04-01\"\r\n      ]\r\n    },\r\n    {\r\n      \"resourceType\": \"storageAccounts/services/metricDefinitions\",\r\n      \"locations\": [\r\n        \"East US\",\r\n        \"West US\",\r\n        \"West Europe\",\r\n        \"North Europe\",\r\n        \"East Asia\",\r\n        \"Southeast Asia\",\r\n        \"Japan East\",\r\n        \"Japan West\",\r\n        \"North Central US\",\r\n        \"South Central US\",\r\n        \"East US 2\",\r\n        \"Central US\",\r\n        \"Brazil South\",\r\n        \"Canada East\",\r\n        \"Canada Central\"\r\n      ],\r\n      \"apiVersions\": [\r\n        \"2014-04-01\"\r\n      ]\r\n    }\r\n  ],\r\n  \"registrationState\": \"Registered\"\r\n}",
      "ResponseHeaders": {
        "Content-Type": [
          "application/json; charset=utf-8"
        ],
        "Expires": [
          "-1"
        ],
        "Cache-Control": [
          "no-cache"
        ],
        "Date": [
<<<<<<< HEAD
          "Fri, 01 Jul 2016 18:02:37 GMT"
=======
          "Thu, 04 Aug 2016 18:03:35 GMT"
>>>>>>> d696af1d
        ],
        "Pragma": [
          "no-cache"
        ],
        "Vary": [
          "Accept-Encoding"
        ],
        "x-ms-ratelimit-remaining-subscription-writes": [
<<<<<<< HEAD
          "1194"
        ],
        "x-ms-request-id": [
          "85c1d246-a8f9-4346-b07c-a13a3e39cae8"
        ],
        "x-ms-correlation-request-id": [
          "85c1d246-a8f9-4346-b07c-a13a3e39cae8"
        ],
        "x-ms-routing-request-id": [
          "WESTUS:20160701T180237Z:85c1d246-a8f9-4346-b07c-a13a3e39cae8"
=======
          "1186"
        ],
        "x-ms-request-id": [
          "f2ec6259-453a-4550-a49b-88bd0d2dade5"
        ],
        "x-ms-correlation-request-id": [
          "f2ec6259-453a-4550-a49b-88bd0d2dade5"
        ],
        "x-ms-routing-request-id": [
          "WESTUS2:20160804T180336Z:f2ec6259-453a-4550-a49b-88bd0d2dade5"
>>>>>>> d696af1d
        ],
        "Strict-Transport-Security": [
          "max-age=31536000; includeSubDomains"
        ]
      },
      "StatusCode": 200
    },
    {
      "RequestUri": "/subscriptions/53d9063d-87ae-4ea8-be90-3686c3b8669f/providers/Microsoft.Storage?api-version=2015-11-01",
      "EncodedRequestUri": "L3N1YnNjcmlwdGlvbnMvNTNkOTA2M2QtODdhZS00ZWE4LWJlOTAtMzY4NmMzYjg2NjlmL3Byb3ZpZGVycy9NaWNyb3NvZnQuU3RvcmFnZT9hcGktdmVyc2lvbj0yMDE1LTExLTAx",
      "RequestMethod": "GET",
      "RequestBody": "",
      "RequestHeaders": {
        "x-ms-client-request-id": [
<<<<<<< HEAD
          "310f8fda-8aca-4ab8-9eaf-8e89c0a7e81e"
=======
          "9d67b6f1-454a-48c0-98ec-a1c0ce257a10"
>>>>>>> d696af1d
        ],
        "accept-language": [
          "en-US"
        ],
        "User-Agent": [
          "Microsoft.Azure.Management.Resources.ResourceManagementClient/1.0.0-preview"
        ]
      },
      "ResponseBody": "{\r\n  \"id\": \"/subscriptions/53d9063d-87ae-4ea8-be90-3686c3b8669f/providers/Microsoft.Storage\",\r\n  \"namespace\": \"Microsoft.Storage\",\r\n  \"resourceTypes\": [\r\n    {\r\n      \"resourceType\": \"storageAccounts\",\r\n      \"locations\": [\r\n        \"East US\",\r\n        \"East US 2\",\r\n        \"West US\",\r\n        \"West Europe\",\r\n        \"East Asia\",\r\n        \"Southeast Asia\",\r\n        \"Japan East\",\r\n        \"Japan West\",\r\n        \"North Central US\",\r\n        \"South Central US\",\r\n        \"Central US\",\r\n        \"North Europe\",\r\n        \"Brazil South\",\r\n        \"Canada East\",\r\n        \"Canada Central\"\r\n      ],\r\n      \"apiVersions\": [\r\n        \"2016-01-01\",\r\n        \"2015-06-15\",\r\n        \"2015-05-01-preview\"\r\n      ],\r\n      \"capabilities\": \"CrossResourceGroupResourceMove, CrossSubscriptionResourceMove\"\r\n    },\r\n    {\r\n      \"resourceType\": \"operations\",\r\n      \"locations\": [],\r\n      \"apiVersions\": [\r\n        \"2016-01-01\",\r\n        \"2015-06-15\",\r\n        \"2015-05-01-preview\"\r\n      ]\r\n    },\r\n    {\r\n      \"resourceType\": \"usages\",\r\n      \"locations\": [],\r\n      \"apiVersions\": [\r\n        \"2016-01-01\",\r\n        \"2015-06-15\",\r\n        \"2015-05-01-preview\"\r\n      ]\r\n    },\r\n    {\r\n      \"resourceType\": \"checkNameAvailability\",\r\n      \"locations\": [],\r\n      \"apiVersions\": [\r\n        \"2016-01-01\",\r\n        \"2015-06-15\",\r\n        \"2015-05-01-preview\"\r\n      ]\r\n    },\r\n    {\r\n      \"resourceType\": \"storageAccounts/services\",\r\n      \"locations\": [\r\n        \"East US\",\r\n        \"West US\",\r\n        \"West Europe\",\r\n        \"North Europe\",\r\n        \"East Asia\",\r\n        \"Southeast Asia\",\r\n        \"Japan East\",\r\n        \"Japan West\",\r\n        \"North Central US\",\r\n        \"South Central US\",\r\n        \"East US 2\",\r\n        \"Central US\",\r\n        \"Brazil South\",\r\n        \"Canada East\",\r\n        \"Canada Central\"\r\n      ],\r\n      \"apiVersions\": [\r\n        \"2014-04-01\"\r\n      ]\r\n    },\r\n    {\r\n      \"resourceType\": \"storageAccounts/services/metricDefinitions\",\r\n      \"locations\": [\r\n        \"East US\",\r\n        \"West US\",\r\n        \"West Europe\",\r\n        \"North Europe\",\r\n        \"East Asia\",\r\n        \"Southeast Asia\",\r\n        \"Japan East\",\r\n        \"Japan West\",\r\n        \"North Central US\",\r\n        \"South Central US\",\r\n        \"East US 2\",\r\n        \"Central US\",\r\n        \"Brazil South\",\r\n        \"Canada East\",\r\n        \"Canada Central\"\r\n      ],\r\n      \"apiVersions\": [\r\n        \"2014-04-01\"\r\n      ]\r\n    }\r\n  ],\r\n  \"registrationState\": \"Registered\"\r\n}",
      "ResponseHeaders": {
        "Content-Type": [
          "application/json; charset=utf-8"
        ],
        "Expires": [
          "-1"
        ],
        "Cache-Control": [
          "no-cache"
        ],
        "Date": [
<<<<<<< HEAD
          "Fri, 01 Jul 2016 18:02:37 GMT"
=======
          "Thu, 04 Aug 2016 18:03:35 GMT"
>>>>>>> d696af1d
        ],
        "Pragma": [
          "no-cache"
        ],
        "Vary": [
          "Accept-Encoding"
        ],
        "x-ms-ratelimit-remaining-subscription-reads": [
<<<<<<< HEAD
          "14986"
        ],
        "x-ms-request-id": [
          "0b566b1e-2755-4655-b29f-e2054de8a61f"
        ],
        "x-ms-correlation-request-id": [
          "0b566b1e-2755-4655-b29f-e2054de8a61f"
        ],
        "x-ms-routing-request-id": [
          "WESTUS:20160701T180237Z:0b566b1e-2755-4655-b29f-e2054de8a61f"
=======
          "14982"
        ],
        "x-ms-request-id": [
          "d515be81-315f-4c30-9145-4b16fdc7ae3d"
        ],
        "x-ms-correlation-request-id": [
          "d515be81-315f-4c30-9145-4b16fdc7ae3d"
        ],
        "x-ms-routing-request-id": [
          "WESTUS2:20160804T180336Z:d515be81-315f-4c30-9145-4b16fdc7ae3d"
>>>>>>> d696af1d
        ],
        "Strict-Transport-Security": [
          "max-age=31536000; includeSubDomains"
        ]
      },
      "StatusCode": 200
    },
    {
<<<<<<< HEAD
      "RequestUri": "/subscriptions/53d9063d-87ae-4ea8-be90-3686c3b8669f/resourcegroups/datalakerg12897?api-version=2015-11-01",
      "EncodedRequestUri": "L3N1YnNjcmlwdGlvbnMvNTNkOTA2M2QtODdhZS00ZWE4LWJlOTAtMzY4NmMzYjg2NjlmL3Jlc291cmNlZ3JvdXBzL2RhdGFsYWtlcmcxMjg5Nz9hcGktdmVyc2lvbj0yMDE1LTExLTAx",
=======
      "RequestUri": "/subscriptions/53d9063d-87ae-4ea8-be90-3686c3b8669f/resourcegroups/datalakerg1737?api-version=2015-11-01",
      "EncodedRequestUri": "L3N1YnNjcmlwdGlvbnMvNTNkOTA2M2QtODdhZS00ZWE4LWJlOTAtMzY4NmMzYjg2NjlmL3Jlc291cmNlZ3JvdXBzL2RhdGFsYWtlcmcxNzM3P2FwaS12ZXJzaW9uPTIwMTUtMTEtMDE=",
>>>>>>> d696af1d
      "RequestMethod": "GET",
      "RequestBody": "",
      "RequestHeaders": {
        "x-ms-client-request-id": [
<<<<<<< HEAD
          "6a7acd65-cf2f-4417-87b4-6129a57ccb05"
=======
          "4c59ecc0-efb2-4a92-b0b5-7c39d5c12b37"
>>>>>>> d696af1d
        ],
        "accept-language": [
          "en-US"
        ],
        "User-Agent": [
          "Microsoft.Azure.Management.Resources.ResourceManagementClient/1.0.0-preview"
        ]
      },
<<<<<<< HEAD
      "ResponseBody": "{\r\n  \"error\": {\r\n    \"code\": \"ResourceGroupNotFound\",\r\n    \"message\": \"Resource group 'datalakerg12897' could not be found.\"\r\n  }\r\n}",
=======
      "ResponseBody": "{\r\n  \"error\": {\r\n    \"code\": \"ResourceGroupNotFound\",\r\n    \"message\": \"Resource group 'datalakerg1737' could not be found.\"\r\n  }\r\n}",
>>>>>>> d696af1d
      "ResponseHeaders": {
        "Content-Length": [
          "106"
        ],
        "Content-Type": [
          "application/json; charset=utf-8"
        ],
        "Expires": [
          "-1"
        ],
        "Cache-Control": [
          "no-cache"
        ],
        "Date": [
<<<<<<< HEAD
          "Fri, 01 Jul 2016 18:02:37 GMT"
=======
          "Thu, 04 Aug 2016 18:03:35 GMT"
>>>>>>> d696af1d
        ],
        "Pragma": [
          "no-cache"
        ],
        "x-ms-failure-cause": [
          "gateway"
        ],
        "x-ms-ratelimit-remaining-subscription-reads": [
<<<<<<< HEAD
          "14985"
        ],
        "x-ms-request-id": [
          "371e197b-49ab-4b15-b752-f083c123eea1"
        ],
        "x-ms-correlation-request-id": [
          "371e197b-49ab-4b15-b752-f083c123eea1"
        ],
        "x-ms-routing-request-id": [
          "WESTUS:20160701T180237Z:371e197b-49ab-4b15-b752-f083c123eea1"
=======
          "14981"
        ],
        "x-ms-request-id": [
          "6345bdd8-8d33-45e3-99d9-0ca6353124b5"
        ],
        "x-ms-correlation-request-id": [
          "6345bdd8-8d33-45e3-99d9-0ca6353124b5"
        ],
        "x-ms-routing-request-id": [
          "WESTUS2:20160804T180336Z:6345bdd8-8d33-45e3-99d9-0ca6353124b5"
>>>>>>> d696af1d
        ],
        "Strict-Transport-Security": [
          "max-age=31536000; includeSubDomains"
        ]
      },
      "StatusCode": 404
    },
    {
<<<<<<< HEAD
      "RequestUri": "/subscriptions/53d9063d-87ae-4ea8-be90-3686c3b8669f/resourcegroups/datalakerg12897?api-version=2015-11-01",
      "EncodedRequestUri": "L3N1YnNjcmlwdGlvbnMvNTNkOTA2M2QtODdhZS00ZWE4LWJlOTAtMzY4NmMzYjg2NjlmL3Jlc291cmNlZ3JvdXBzL2RhdGFsYWtlcmcxMjg5Nz9hcGktdmVyc2lvbj0yMDE1LTExLTAx",
=======
      "RequestUri": "/subscriptions/53d9063d-87ae-4ea8-be90-3686c3b8669f/resourcegroups/datalakerg1737?api-version=2015-11-01",
      "EncodedRequestUri": "L3N1YnNjcmlwdGlvbnMvNTNkOTA2M2QtODdhZS00ZWE4LWJlOTAtMzY4NmMzYjg2NjlmL3Jlc291cmNlZ3JvdXBzL2RhdGFsYWtlcmcxNzM3P2FwaS12ZXJzaW9uPTIwMTUtMTEtMDE=",
>>>>>>> d696af1d
      "RequestMethod": "GET",
      "RequestBody": "",
      "RequestHeaders": {
        "x-ms-client-request-id": [
<<<<<<< HEAD
          "02ac5596-55df-4338-b5e6-2b0edd4d0905"
=======
          "8a4cc49b-d4ff-4810-990a-4cb2772c6b6d"
>>>>>>> d696af1d
        ],
        "accept-language": [
          "en-US"
        ],
        "User-Agent": [
          "Microsoft.Azure.Management.Resources.ResourceManagementClient/1.0.0-preview"
        ]
      },
<<<<<<< HEAD
      "ResponseBody": "{\r\n  \"id\": \"/subscriptions/53d9063d-87ae-4ea8-be90-3686c3b8669f/resourceGroups/datalakerg12897\",\r\n  \"name\": \"datalakerg12897\",\r\n  \"location\": \"eastus2\",\r\n  \"properties\": {\r\n    \"provisioningState\": \"Succeeded\"\r\n  }\r\n}",
=======
      "ResponseBody": "{\r\n  \"id\": \"/subscriptions/53d9063d-87ae-4ea8-be90-3686c3b8669f/resourceGroups/datalakerg1737\",\r\n  \"name\": \"datalakerg1737\",\r\n  \"location\": \"eastus2\",\r\n  \"properties\": {\r\n    \"provisioningState\": \"Succeeded\"\r\n  }\r\n}",
>>>>>>> d696af1d
      "ResponseHeaders": {
        "Content-Type": [
          "application/json; charset=utf-8"
        ],
        "Expires": [
          "-1"
        ],
        "Cache-Control": [
          "no-cache"
        ],
        "Date": [
<<<<<<< HEAD
          "Fri, 01 Jul 2016 18:02:38 GMT"
=======
          "Thu, 04 Aug 2016 18:03:36 GMT"
>>>>>>> d696af1d
        ],
        "Pragma": [
          "no-cache"
        ],
        "Vary": [
          "Accept-Encoding"
        ],
        "x-ms-ratelimit-remaining-subscription-reads": [
<<<<<<< HEAD
          "14984"
        ],
        "x-ms-request-id": [
          "156b7d73-cd76-459e-ad61-97729cb44627"
        ],
        "x-ms-correlation-request-id": [
          "156b7d73-cd76-459e-ad61-97729cb44627"
        ],
        "x-ms-routing-request-id": [
          "WESTUS:20160701T180238Z:156b7d73-cd76-459e-ad61-97729cb44627"
=======
          "14980"
        ],
        "x-ms-request-id": [
          "027de74f-c039-44f5-84f0-d003138adeb1"
        ],
        "x-ms-correlation-request-id": [
          "027de74f-c039-44f5-84f0-d003138adeb1"
        ],
        "x-ms-routing-request-id": [
          "WESTUS2:20160804T180336Z:027de74f-c039-44f5-84f0-d003138adeb1"
>>>>>>> d696af1d
        ],
        "Strict-Transport-Security": [
          "max-age=31536000; includeSubDomains"
        ]
      },
      "StatusCode": 200
    },
    {
<<<<<<< HEAD
      "RequestUri": "/subscriptions/53d9063d-87ae-4ea8-be90-3686c3b8669f/resourcegroups/datalakerg12897?api-version=2015-11-01",
      "EncodedRequestUri": "L3N1YnNjcmlwdGlvbnMvNTNkOTA2M2QtODdhZS00ZWE4LWJlOTAtMzY4NmMzYjg2NjlmL3Jlc291cmNlZ3JvdXBzL2RhdGFsYWtlcmcxMjg5Nz9hcGktdmVyc2lvbj0yMDE1LTExLTAx",
=======
      "RequestUri": "/subscriptions/53d9063d-87ae-4ea8-be90-3686c3b8669f/resourcegroups/datalakerg1737?api-version=2015-11-01",
      "EncodedRequestUri": "L3N1YnNjcmlwdGlvbnMvNTNkOTA2M2QtODdhZS00ZWE4LWJlOTAtMzY4NmMzYjg2NjlmL3Jlc291cmNlZ3JvdXBzL2RhdGFsYWtlcmcxNzM3P2FwaS12ZXJzaW9uPTIwMTUtMTEtMDE=",
>>>>>>> d696af1d
      "RequestMethod": "PUT",
      "RequestBody": "{\r\n  \"location\": \"East US 2\"\r\n}",
      "RequestHeaders": {
        "Content-Type": [
          "application/json; charset=utf-8"
        ],
        "Content-Length": [
          "31"
        ],
        "x-ms-client-request-id": [
<<<<<<< HEAD
          "1b3b9045-1562-4854-be01-d580556a7e63"
=======
          "7c559de6-b174-47ab-bd92-57ad37f67489"
>>>>>>> d696af1d
        ],
        "accept-language": [
          "en-US"
        ],
        "User-Agent": [
          "Microsoft.Azure.Management.Resources.ResourceManagementClient/1.0.0-preview"
        ]
      },
<<<<<<< HEAD
      "ResponseBody": "{\r\n  \"id\": \"/subscriptions/53d9063d-87ae-4ea8-be90-3686c3b8669f/resourceGroups/datalakerg12897\",\r\n  \"name\": \"datalakerg12897\",\r\n  \"location\": \"eastus2\",\r\n  \"properties\": {\r\n    \"provisioningState\": \"Succeeded\"\r\n  }\r\n}",
=======
      "ResponseBody": "{\r\n  \"id\": \"/subscriptions/53d9063d-87ae-4ea8-be90-3686c3b8669f/resourceGroups/datalakerg1737\",\r\n  \"name\": \"datalakerg1737\",\r\n  \"location\": \"eastus2\",\r\n  \"properties\": {\r\n    \"provisioningState\": \"Succeeded\"\r\n  }\r\n}",
>>>>>>> d696af1d
      "ResponseHeaders": {
        "Content-Length": [
          "182"
        ],
        "Content-Type": [
          "application/json; charset=utf-8"
        ],
        "Expires": [
          "-1"
        ],
        "Cache-Control": [
          "no-cache"
        ],
        "Date": [
<<<<<<< HEAD
          "Fri, 01 Jul 2016 18:02:38 GMT"
=======
          "Thu, 04 Aug 2016 18:03:36 GMT"
>>>>>>> d696af1d
        ],
        "Pragma": [
          "no-cache"
        ],
        "x-ms-ratelimit-remaining-subscription-writes": [
<<<<<<< HEAD
          "1193"
        ],
        "x-ms-request-id": [
          "617eae2f-ee48-4508-9dd1-1c3558edf5b9"
        ],
        "x-ms-correlation-request-id": [
          "617eae2f-ee48-4508-9dd1-1c3558edf5b9"
        ],
        "x-ms-routing-request-id": [
          "WESTUS:20160701T180238Z:617eae2f-ee48-4508-9dd1-1c3558edf5b9"
=======
          "1185"
        ],
        "x-ms-request-id": [
          "e61af6a8-e22f-40bf-9c07-c47c9aec62ae"
        ],
        "x-ms-correlation-request-id": [
          "e61af6a8-e22f-40bf-9c07-c47c9aec62ae"
        ],
        "x-ms-routing-request-id": [
          "WESTUS2:20160804T180336Z:e61af6a8-e22f-40bf-9c07-c47c9aec62ae"
>>>>>>> d696af1d
        ],
        "Strict-Transport-Security": [
          "max-age=31536000; includeSubDomains"
        ]
      },
      "StatusCode": 201
    },
    {
<<<<<<< HEAD
      "RequestUri": "/subscriptions/53d9063d-87ae-4ea8-be90-3686c3b8669f/resourceGroups/datalakerg12897/providers/Microsoft.DataLakeStore/accounts/testadlfs17382?api-version=2015-10-01-preview",
      "EncodedRequestUri": "L3N1YnNjcmlwdGlvbnMvNTNkOTA2M2QtODdhZS00ZWE4LWJlOTAtMzY4NmMzYjg2NjlmL3Jlc291cmNlR3JvdXBzL2RhdGFsYWtlcmcxMjg5Ny9wcm92aWRlcnMvTWljcm9zb2Z0LkRhdGFMYWtlU3RvcmUvYWNjb3VudHMvdGVzdGFkbGZzMTczODI/YXBpLXZlcnNpb249MjAxNS0xMC0wMS1wcmV2aWV3",
=======
      "RequestUri": "/subscriptions/53d9063d-87ae-4ea8-be90-3686c3b8669f/resourceGroups/datalakerg1737/providers/Microsoft.DataLakeStore/accounts/testadlfs17522?api-version=2015-10-01-preview",
      "EncodedRequestUri": "L3N1YnNjcmlwdGlvbnMvNTNkOTA2M2QtODdhZS00ZWE4LWJlOTAtMzY4NmMzYjg2NjlmL3Jlc291cmNlR3JvdXBzL2RhdGFsYWtlcmcxNzM3L3Byb3ZpZGVycy9NaWNyb3NvZnQuRGF0YUxha2VTdG9yZS9hY2NvdW50cy90ZXN0YWRsZnMxNzUyMj9hcGktdmVyc2lvbj0yMDE1LTEwLTAxLXByZXZpZXc=",
>>>>>>> d696af1d
      "RequestMethod": "GET",
      "RequestBody": "",
      "RequestHeaders": {
        "x-ms-client-request-id": [
<<<<<<< HEAD
          "ffe92324-979f-4ad6-a714-093d4086ff0b"
=======
          "42f48647-5608-41a2-b325-d5d094ba31f6"
>>>>>>> d696af1d
        ],
        "accept-language": [
          "en-US"
        ],
        "User-Agent": [
          "Microsoft.Azure.Management.DataLake.Store.DataLakeStoreAccountManagementClient/0.12.4-preview"
        ]
      },
<<<<<<< HEAD
      "ResponseBody": "{\r\n  \"error\": {\r\n    \"code\": \"ResourceNotFound\",\r\n    \"message\": \"The Resource 'Microsoft.DataLakeStore/accounts/testadlfs17382' under resource group 'datalakerg12897' was not found.\"\r\n  }\r\n}",
=======
      "ResponseBody": "{\r\n  \"error\": {\r\n    \"code\": \"ResourceNotFound\",\r\n    \"message\": \"The Resource 'Microsoft.DataLakeStore/accounts/testadlfs17522' under resource group 'datalakerg1737' was not found.\"\r\n  }\r\n}",
>>>>>>> d696af1d
      "ResponseHeaders": {
        "Content-Length": [
          "165"
        ],
        "Content-Type": [
          "application/json; charset=utf-8"
        ],
        "Expires": [
          "-1"
        ],
        "Cache-Control": [
          "no-cache"
        ],
        "Date": [
<<<<<<< HEAD
          "Fri, 01 Jul 2016 18:02:37 GMT"
=======
          "Thu, 04 Aug 2016 18:03:35 GMT"
>>>>>>> d696af1d
        ],
        "Pragma": [
          "no-cache"
        ],
        "x-ms-failure-cause": [
          "gateway"
        ],
        "x-ms-request-id": [
<<<<<<< HEAD
          "d71c7a73-bf20-4479-9e2e-a47347a2554f"
        ],
        "x-ms-correlation-request-id": [
          "d71c7a73-bf20-4479-9e2e-a47347a2554f"
        ],
        "x-ms-routing-request-id": [
          "WESTUS:20160701T180238Z:d71c7a73-bf20-4479-9e2e-a47347a2554f"
=======
          "92a3ddc2-62b0-4a3c-9350-98819c52f786"
        ],
        "x-ms-correlation-request-id": [
          "92a3ddc2-62b0-4a3c-9350-98819c52f786"
        ],
        "x-ms-routing-request-id": [
          "WESTUS2:20160804T180336Z:92a3ddc2-62b0-4a3c-9350-98819c52f786"
>>>>>>> d696af1d
        ],
        "Strict-Transport-Security": [
          "max-age=31536000; includeSubDomains"
        ]
      },
      "StatusCode": 404
    },
    {
<<<<<<< HEAD
      "RequestUri": "/subscriptions/53d9063d-87ae-4ea8-be90-3686c3b8669f/resourceGroups/datalakerg12897/providers/Microsoft.DataLakeStore/accounts/testadlfs17382?api-version=2015-10-01-preview",
      "EncodedRequestUri": "L3N1YnNjcmlwdGlvbnMvNTNkOTA2M2QtODdhZS00ZWE4LWJlOTAtMzY4NmMzYjg2NjlmL3Jlc291cmNlR3JvdXBzL2RhdGFsYWtlcmcxMjg5Ny9wcm92aWRlcnMvTWljcm9zb2Z0LkRhdGFMYWtlU3RvcmUvYWNjb3VudHMvdGVzdGFkbGZzMTczODI/YXBpLXZlcnNpb249MjAxNS0xMC0wMS1wcmV2aWV3",
      "RequestMethod": "GET",
      "RequestBody": "",
      "RequestHeaders": {
        "User-Agent": [
          "Microsoft.Azure.Management.DataLake.Store.DataLakeStoreAccountManagementClient/0.12.4-preview"
        ]
      },
      "ResponseBody": "{\r\n  \"properties\": {\r\n    \"firewallState\": \"Disabled\",\r\n    \"firewallRules\": [],\r\n    \"trustedIdProviderState\": \"Disabled\",\r\n    \"trustedIdProviders\": [],\r\n    \"provisioningState\": \"Succeeded\",\r\n    \"state\": \"Active\",\r\n    \"endpoint\": \"testadlfs17382.azuredatalakestore.net\",\r\n    \"accountId\": \"93c83f5c-5f14-47b0-b5b8-a19d620c7790\",\r\n    \"creationTime\": \"2016-07-01T18:02:45.9897525Z\",\r\n    \"lastModifiedTime\": \"2016-07-01T18:02:45.9897525Z\"\r\n  },\r\n  \"location\": \"East US 2\",\r\n  \"tags\": null,\r\n  \"id\": \"/subscriptions/53d9063d-87ae-4ea8-be90-3686c3b8669f/resourceGroups/datalakerg12897/providers/Microsoft.DataLakeStore/accounts/testadlfs17382\",\r\n  \"name\": \"testadlfs17382\",\r\n  \"type\": \"Microsoft.DataLakeStore/accounts\"\r\n}",
      "ResponseHeaders": {
        "Content-Type": [
          "application/json"
        ],
        "Expires": [
          "-1"
        ],
        "Cache-Control": [
          "no-cache"
        ],
        "Connection": [
          "close"
        ],
        "Date": [
          "Fri, 01 Jul 2016 18:03:11 GMT"
        ],
        "Pragma": [
          "no-cache"
        ],
        "Server": [
          "Microsoft-IIS/8.5"
        ],
        "Vary": [
          "Accept-Encoding"
        ],
        "x-ms-request-id": [
          "4e354f67-1689-4a4d-9092-d18c765a7bb6"
        ],
        "X-AspNet-Version": [
          "4.0.30319"
        ],
        "X-Powered-By": [
          "ASP.NET"
        ],
        "x-ms-ratelimit-remaining-subscription-reads": [
          "14982"
        ],
        "x-ms-correlation-request-id": [
          "ea4818fa-fe9c-4958-889a-d9d66f4dfc74"
        ],
        "x-ms-routing-request-id": [
          "WESTUS:20160701T180311Z:ea4818fa-fe9c-4958-889a-d9d66f4dfc74"
        ],
        "Strict-Transport-Security": [
          "max-age=31536000; includeSubDomains"
        ]
      },
      "StatusCode": 200
    },
    {
      "RequestUri": "/subscriptions/53d9063d-87ae-4ea8-be90-3686c3b8669f/resourceGroups/datalakerg12897/providers/Microsoft.DataLakeStore/accounts/testadlfs17382?api-version=2015-10-01-preview",
      "EncodedRequestUri": "L3N1YnNjcmlwdGlvbnMvNTNkOTA2M2QtODdhZS00ZWE4LWJlOTAtMzY4NmMzYjg2NjlmL3Jlc291cmNlR3JvdXBzL2RhdGFsYWtlcmcxMjg5Ny9wcm92aWRlcnMvTWljcm9zb2Z0LkRhdGFMYWtlU3RvcmUvYWNjb3VudHMvdGVzdGFkbGZzMTczODI/YXBpLXZlcnNpb249MjAxNS0xMC0wMS1wcmV2aWV3",
      "RequestMethod": "GET",
      "RequestBody": "",
      "RequestHeaders": {
        "x-ms-client-request-id": [
          "d675c1f0-2634-4a14-a535-d75482dbdbf5"
        ],
        "accept-language": [
          "en-US"
        ],
        "User-Agent": [
          "Microsoft.Azure.Management.DataLake.Store.DataLakeStoreAccountManagementClient/0.12.4-preview"
        ]
      },
      "ResponseBody": "{\r\n  \"properties\": {\r\n    \"firewallState\": \"Disabled\",\r\n    \"firewallRules\": [],\r\n    \"trustedIdProviderState\": \"Disabled\",\r\n    \"trustedIdProviders\": [],\r\n    \"provisioningState\": \"Succeeded\",\r\n    \"state\": \"Active\",\r\n    \"endpoint\": \"testadlfs17382.azuredatalakestore.net\",\r\n    \"accountId\": \"93c83f5c-5f14-47b0-b5b8-a19d620c7790\",\r\n    \"creationTime\": \"2016-07-01T18:02:45.9897525Z\",\r\n    \"lastModifiedTime\": \"2016-07-01T18:02:45.9897525Z\"\r\n  },\r\n  \"location\": \"East US 2\",\r\n  \"tags\": null,\r\n  \"id\": \"/subscriptions/53d9063d-87ae-4ea8-be90-3686c3b8669f/resourceGroups/datalakerg12897/providers/Microsoft.DataLakeStore/accounts/testadlfs17382\",\r\n  \"name\": \"testadlfs17382\",\r\n  \"type\": \"Microsoft.DataLakeStore/accounts\"\r\n}",
      "ResponseHeaders": {
        "Content-Type": [
          "application/json"
        ],
        "Expires": [
          "-1"
        ],
        "Cache-Control": [
          "no-cache"
        ],
        "Connection": [
          "close"
        ],
        "Date": [
          "Fri, 01 Jul 2016 18:03:11 GMT"
        ],
        "Pragma": [
          "no-cache"
        ],
        "Server": [
          "Microsoft-IIS/8.5"
        ],
        "Vary": [
          "Accept-Encoding"
        ],
        "x-ms-request-id": [
          "39679295-436c-49b7-835a-21489550a963"
        ],
        "X-AspNet-Version": [
          "4.0.30319"
        ],
        "X-Powered-By": [
          "ASP.NET"
        ],
        "x-ms-ratelimit-remaining-subscription-reads": [
          "14988"
        ],
        "x-ms-correlation-request-id": [
          "4ccf0611-3c0f-4997-b553-8cec30ee8c1f"
        ],
        "x-ms-routing-request-id": [
          "WESTUS:20160701T180311Z:4ccf0611-3c0f-4997-b553-8cec30ee8c1f"
        ],
        "Strict-Transport-Security": [
          "max-age=31536000; includeSubDomains"
        ]
      },
      "StatusCode": 200
    },
    {
      "RequestUri": "/subscriptions/53d9063d-87ae-4ea8-be90-3686c3b8669f/resourceGroups/datalakerg12897/providers/Microsoft.DataLakeStore/accounts/testadlfs17382?api-version=2015-10-01-preview",
      "EncodedRequestUri": "L3N1YnNjcmlwdGlvbnMvNTNkOTA2M2QtODdhZS00ZWE4LWJlOTAtMzY4NmMzYjg2NjlmL3Jlc291cmNlR3JvdXBzL2RhdGFsYWtlcmcxMjg5Ny9wcm92aWRlcnMvTWljcm9zb2Z0LkRhdGFMYWtlU3RvcmUvYWNjb3VudHMvdGVzdGFkbGZzMTczODI/YXBpLXZlcnNpb249MjAxNS0xMC0wMS1wcmV2aWV3",
      "RequestMethod": "PUT",
      "RequestBody": "{\r\n  \"location\": \"East US 2\",\r\n  \"name\": \"testadlfs17382\"\r\n}",
=======
      "RequestUri": "/subscriptions/53d9063d-87ae-4ea8-be90-3686c3b8669f/resourceGroups/datalakerg1737/providers/Microsoft.DataLakeStore/accounts/testadlfs17522?api-version=2015-10-01-preview",
      "EncodedRequestUri": "L3N1YnNjcmlwdGlvbnMvNTNkOTA2M2QtODdhZS00ZWE4LWJlOTAtMzY4NmMzYjg2NjlmL3Jlc291cmNlR3JvdXBzL2RhdGFsYWtlcmcxNzM3L3Byb3ZpZGVycy9NaWNyb3NvZnQuRGF0YUxha2VTdG9yZS9hY2NvdW50cy90ZXN0YWRsZnMxNzUyMj9hcGktdmVyc2lvbj0yMDE1LTEwLTAxLXByZXZpZXc=",
      "RequestMethod": "PUT",
      "RequestBody": "{\r\n  \"location\": \"East US 2\",\r\n  \"name\": \"testadlfs17522\"\r\n}",
>>>>>>> d696af1d
      "RequestHeaders": {
        "Content-Type": [
          "application/json; charset=utf-8"
        ],
        "Content-Length": [
          "60"
        ],
        "x-ms-client-request-id": [
<<<<<<< HEAD
          "6f218b9c-cd5a-4838-9d3f-718751c895ec"
=======
          "19665d4c-1b60-43c7-84bb-2d007dea2579"
>>>>>>> d696af1d
        ],
        "accept-language": [
          "en-US"
        ],
        "User-Agent": [
          "Microsoft.Azure.Management.DataLake.Store.DataLakeStoreAccountManagementClient/0.12.4-preview"
        ]
      },
<<<<<<< HEAD
      "ResponseBody": "{\r\n  \"properties\": {\r\n    \"provisioningState\": \"Creating\",\r\n    \"state\": null,\r\n    \"endpoint\": null,\r\n    \"accountId\": \"93c83f5c-5f14-47b0-b5b8-a19d620c7790\",\r\n    \"creationTime\": null,\r\n    \"lastModifiedTime\": null\r\n  },\r\n  \"location\": \"East US 2\",\r\n  \"tags\": null,\r\n  \"id\": \"/subscriptions/53d9063d-87ae-4ea8-be90-3686c3b8669f/resourceGroups/datalakerg12897/providers/Microsoft.DataLakeStore/accounts/testadlfs17382\",\r\n  \"name\": \"testadlfs17382\",\r\n  \"type\": \"Microsoft.DataLakeStore/accounts\"\r\n}",
=======
      "ResponseBody": "{\r\n  \"error\": {\r\n    \"code\": \"ExceededMaxAccountCount\",\r\n    \"message\": \"The subscription has exceeded the maximum number of allowed resources.\"\r\n  }\r\n}",
>>>>>>> d696af1d
      "ResponseHeaders": {
        "Content-Length": [
          "127"
        ],
        "Content-Type": [
          "application/json"
        ],
        "Expires": [
          "-1"
        ],
        "Cache-Control": [
          "no-cache"
        ],
        "Connection": [
          "close"
        ],
        "Date": [
<<<<<<< HEAD
          "Fri, 01 Jul 2016 18:02:39 GMT"
=======
          "Thu, 04 Aug 2016 18:03:37 GMT"
>>>>>>> d696af1d
        ],
        "Pragma": [
          "no-cache"
        ],
<<<<<<< HEAD
        "Location": [
          "https://management.azure.com/subscriptions/53d9063d-87ae-4ea8-be90-3686c3b8669f/resourcegroups/datalakerg12897/providers/Microsoft.DataLakeStore/accounts/testadlfs17382/operationresults/0?api-version=2015-10-01-preview"
        ],
        "Retry-After": [
          "10"
        ],
        "Server": [
          "Microsoft-IIS/8.5"
        ],
        "Azure-AsyncOperation": [
          "https://management.azure.com/subscriptions/53d9063d-87ae-4ea8-be90-3686c3b8669f/providers/Microsoft.DataLakeStore/locations/EastUS2/operationResults/93c83f5c-5f14-47b0-b5b8-a19d620c77900?api-version=2015-10-01-preview&expanded=true"
        ],
        "x-ms-request-id": [
          "d1479367-2c8b-4d52-a123-045614e00600"
=======
        "Server": [
          "Microsoft-IIS/8.5"
        ],
        "x-ms-request-id": [
          "967b554d-a304-4249-b216-653829a8649f"
>>>>>>> d696af1d
        ],
        "X-AspNet-Version": [
          "4.0.30319"
        ],
        "X-Powered-By": [
          "ASP.NET"
        ],
        "x-ms-ratelimit-remaining-subscription-writes": [
<<<<<<< HEAD
          "1190"
        ],
        "x-ms-correlation-request-id": [
          "0d5d4f1e-6c20-49c5-b544-56ab5384d33a"
        ],
        "x-ms-routing-request-id": [
          "WESTUS:20160701T180240Z:0d5d4f1e-6c20-49c5-b544-56ab5384d33a"
        ],
        "Strict-Transport-Security": [
          "max-age=31536000; includeSubDomains"
        ]
      },
      "StatusCode": 201
    },
    {
      "RequestUri": "/subscriptions/53d9063d-87ae-4ea8-be90-3686c3b8669f/providers/Microsoft.DataLakeStore/locations/EastUS2/operationResults/93c83f5c-5f14-47b0-b5b8-a19d620c77900?api-version=2015-10-01-preview&expanded=true",
      "EncodedRequestUri": "L3N1YnNjcmlwdGlvbnMvNTNkOTA2M2QtODdhZS00ZWE4LWJlOTAtMzY4NmMzYjg2NjlmL3Byb3ZpZGVycy9NaWNyb3NvZnQuRGF0YUxha2VTdG9yZS9sb2NhdGlvbnMvRWFzdFVTMi9vcGVyYXRpb25SZXN1bHRzLzkzYzgzZjVjLTVmMTQtNDdiMC1iNWI4LWExOWQ2MjBjNzc5MDA/YXBpLXZlcnNpb249MjAxNS0xMC0wMS1wcmV2aWV3JmV4cGFuZGVkPXRydWU=",
      "RequestMethod": "GET",
      "RequestBody": "",
      "RequestHeaders": {
        "User-Agent": [
          "Microsoft.Azure.Management.DataLake.Store.DataLakeStoreAccountManagementClient/0.12.4-preview"
        ]
      },
      "ResponseBody": "{\r\n  \"status\": \"Succeeded\"\r\n}",
      "ResponseHeaders": {
        "Content-Type": [
          "application/json"
        ],
        "Expires": [
          "-1"
        ],
        "Cache-Control": [
          "no-cache"
        ],
        "Connection": [
          "close"
        ],
        "Date": [
          "Fri, 01 Jul 2016 18:03:10 GMT"
        ],
        "Pragma": [
          "no-cache"
        ],
        "Server": [
          "Microsoft-IIS/8.5"
        ],
        "Vary": [
          "Accept-Encoding"
        ],
        "x-ms-request-id": [
          "fab2e559-ed21-4ce7-b7a1-8c33b1c97e56"
        ],
        "X-AspNet-Version": [
          "4.0.30319"
        ],
        "X-Powered-By": [
          "ASP.NET"
        ],
        "x-ms-ratelimit-remaining-subscription-reads": [
          "14983"
        ],
        "x-ms-correlation-request-id": [
          "79085c37-3f46-4c51-96a4-b5a88948f229"
        ],
        "x-ms-routing-request-id": [
          "WESTUS:20160701T180310Z:79085c37-3f46-4c51-96a4-b5a88948f229"
=======
          "1195"
        ],
        "x-ms-correlation-request-id": [
          "41d7bf8e-dc80-4a4e-a339-f157759cc9f8"
        ],
        "x-ms-routing-request-id": [
          "WESTUS2:20160804T180337Z:41d7bf8e-dc80-4a4e-a339-f157759cc9f8"
>>>>>>> d696af1d
        ],
        "Strict-Transport-Security": [
          "max-age=31536000; includeSubDomains"
        ]
      },
<<<<<<< HEAD
      "StatusCode": 200
    },
    {
      "RequestUri": "/webhdfs/v1/SDKTestFolder01%2FSDKTestFile01.txt2205?op=CREATE&write=true&api-version=2015-10-01-preview",
      "EncodedRequestUri": "L3dlYmhkZnMvdjEvU0RLVGVzdEZvbGRlcjAxJTJGU0RLVGVzdEZpbGUwMS50eHQyMjA1P29wPUNSRUFURSZ3cml0ZT10cnVlJmFwaS12ZXJzaW9uPTIwMTUtMTAtMDEtcHJldmlldw==",
      "RequestMethod": "PUT",
      "RequestBody": "These are some random test contents 1234!@",
      "RequestHeaders": {
        "Content-Type": [
          "application/octet-stream"
        ],
        "x-ms-client-request-id": [
          "0b602abe-e63f-47e4-add3-edacf25d8f89"
        ],
        "Transfer-Encoding": [
          "chunked"
        ],
        "accept-language": [
          "en-US"
        ],
        "User-Agent": [
          "Microsoft.Azure.Management.DataLake.Store.DataLakeStoreFileSystemManagementClient/0.12.4-preview"
        ]
      },
      "ResponseBody": "",
      "ResponseHeaders": {
        "Content-Length": [
          "0"
        ],
        "Expires": [
          "-1"
        ],
        "Cache-Control": [
          "no-cache"
        ],
        "Date": [
          "Fri, 01 Jul 2016 18:03:13 GMT"
        ],
        "Pragma": [
          "no-cache"
        ],
        "Location": [
          "https://testadlfs17382.azuredatalakestore.net/webhdfs/v1/SDKTestFolder01/SDKTestFile01.txt2205?op=CREATE&write=true&api-version=2015-10-01-preview"
        ],
        "Set-Cookie": [
          "UserPrincipalSession=2c43734c-1cdf-4d99-a10e-b1142337e12f; path=/; secure; HttpOnly"
        ],
        "x-ms-request-id": [
          "de648dd6-1a83-46e3-a823-fe4c7b24c1b1"
        ],
        "ContentLength": [
          "0"
        ],
        "Server-Perf": [
          "[de648dd6-1a83-46e3-a823-fe4c7b24c1b1][ AuthTime::1508.05178186198::PostAuthTime::561.135546739341 ][S-FsOpenStream :: 00:00:269 ms]%0a[S-FsAppendStream :: 00:00:185 ms]%0a[BufferingTime :: 00:00:000 ms]%0a[WriteTime :: 00:00:186 ms]%0a[S-FsCloseHandle :: 00:00:001 ms]%0a[CREATE :: 00:00:458 ms]%0a"
        ],
        "x-ms-webhdfs-version": [
          "16.05.18.00"
        ],
        "Status": [
          "0x0"
        ],
        "X-Content-Type-Options": [
          "nosniff"
        ],
        "Strict-Transport-Security": [
          "max-age=15724800; includeSubDomains"
        ]
      },
      "StatusCode": 201
    },
    {
      "RequestUri": "/webhdfs/v1/SDKTestFolder01%2FSDKTestFile01.txt2205?op=GETFILESTATUS&api-version=2015-10-01-preview",
      "EncodedRequestUri": "L3dlYmhkZnMvdjEvU0RLVGVzdEZvbGRlcjAxJTJGU0RLVGVzdEZpbGUwMS50eHQyMjA1P29wPUdFVEZJTEVTVEFUVVMmYXBpLXZlcnNpb249MjAxNS0xMC0wMS1wcmV2aWV3",
      "RequestMethod": "GET",
      "RequestBody": "",
      "RequestHeaders": {
        "x-ms-client-request-id": [
          "68eb26fb-c7ee-4773-ae2b-f933b4870de5"
        ],
        "accept-language": [
          "en-US"
        ],
        "User-Agent": [
          "Microsoft.Azure.Management.DataLake.Store.DataLakeStoreFileSystemManagementClient/0.12.4-preview"
        ]
      },
      "ResponseBody": "{\r\n  \"FileStatus\": {\r\n    \"length\": 42,\r\n    \"pathSuffix\": \"\",\r\n    \"type\": \"FILE\",\r\n    \"blockSize\": 268435456,\r\n    \"accessTime\": 1467396193230,\r\n    \"modificationTime\": 1467396193497,\r\n    \"replication\": 1,\r\n    \"permission\": \"770\",\r\n    \"owner\": \"2e6c02d2-a364-4530-9137-d17403996cbf\",\r\n    \"group\": \"2e6c02d2-a364-4530-9137-d17403996cbf\"\r\n  }\r\n}",
      "ResponseHeaders": {
        "Content-Length": [
          "269"
        ],
        "Content-Type": [
          "application/json; charset=utf-8"
        ],
        "Expires": [
          "-1"
        ],
        "Cache-Control": [
          "no-cache"
        ],
        "Date": [
          "Fri, 01 Jul 2016 18:03:13 GMT"
        ],
        "Pragma": [
          "no-cache"
        ],
        "x-ms-request-id": [
          "43993672-75d6-4be9-a65c-97ccade23953"
        ],
        "Server-Perf": [
          "[43993672-75d6-4be9-a65c-97ccade23953][ AuthTime::0::PostAuthTime::0 ][S-HdfsGetFileStatusV2 :: 00:00:021 ms]%0a[GETFILESTATUS :: 00:00:022 ms]%0a"
        ],
        "x-ms-webhdfs-version": [
          "16.05.18.00"
        ],
        "Status": [
          "0x0"
        ],
        "X-Content-Type-Options": [
          "nosniff"
        ],
        "Strict-Transport-Security": [
          "max-age=15724800; includeSubDomains"
        ]
      },
      "StatusCode": 200
    },
    {
      "RequestUri": "/webhdfs/v1/SDKTestFolder01%2FSDKTestFile01.txt2205?recursive=false&op=DELETE&api-version=2015-10-01-preview",
      "EncodedRequestUri": "L3dlYmhkZnMvdjEvU0RLVGVzdEZvbGRlcjAxJTJGU0RLVGVzdEZpbGUwMS50eHQyMjA1P3JlY3Vyc2l2ZT1mYWxzZSZvcD1ERUxFVEUmYXBpLXZlcnNpb249MjAxNS0xMC0wMS1wcmV2aWV3",
      "RequestMethod": "DELETE",
      "RequestBody": "",
      "RequestHeaders": {
        "x-ms-client-request-id": [
          "3ae1c681-19a2-4fb7-ba47-748e616e935a"
        ],
        "accept-language": [
          "en-US"
        ],
        "User-Agent": [
          "Microsoft.Azure.Management.DataLake.Store.DataLakeStoreFileSystemManagementClient/0.12.4-preview"
        ]
      },
      "ResponseBody": "{\r\n  \"boolean\": true\r\n}",
      "ResponseHeaders": {
        "Content-Length": [
          "16"
        ],
        "Content-Type": [
          "application/json; charset=utf-8"
        ],
        "Expires": [
          "-1"
        ],
        "Cache-Control": [
          "no-cache"
        ],
        "Date": [
          "Fri, 01 Jul 2016 18:03:13 GMT"
        ],
        "Pragma": [
          "no-cache"
        ],
        "x-ms-request-id": [
          "7930fe8d-307f-4870-aa17-78adc34b6b02"
        ],
        "Server-Perf": [
          "[7930fe8d-307f-4870-aa17-78adc34b6b02][ AuthTime::0::PostAuthTime::0 ][S-FsDelete :: 00:00:319 ms]%0a[DELETE :: 00:00:321 ms]%0a"
        ],
        "x-ms-webhdfs-version": [
          "16.05.18.00"
        ],
        "Status": [
          "0x0"
        ],
        "X-Content-Type-Options": [
          "nosniff"
        ],
        "Strict-Transport-Security": [
          "max-age=15724800; includeSubDomains"
        ]
      },
      "StatusCode": 200
    },
    {
      "RequestUri": "/webhdfs/v1/SDKTestFolder01%2FSDKTestFile01.txt2205?recursive=false&op=DELETE&api-version=2015-10-01-preview",
      "EncodedRequestUri": "L3dlYmhkZnMvdjEvU0RLVGVzdEZvbGRlcjAxJTJGU0RLVGVzdEZpbGUwMS50eHQyMjA1P3JlY3Vyc2l2ZT1mYWxzZSZvcD1ERUxFVEUmYXBpLXZlcnNpb249MjAxNS0xMC0wMS1wcmV2aWV3",
      "RequestMethod": "DELETE",
      "RequestBody": "",
      "RequestHeaders": {
        "x-ms-client-request-id": [
          "ce2897f3-2f89-46ef-a790-4013bbe06c75"
        ],
        "accept-language": [
          "en-US"
        ],
        "User-Agent": [
          "Microsoft.Azure.Management.DataLake.Store.DataLakeStoreFileSystemManagementClient/0.12.4-preview"
        ]
      },
      "ResponseBody": "{\r\n  \"boolean\": false\r\n}",
      "ResponseHeaders": {
        "Content-Length": [
          "17"
        ],
        "Content-Type": [
          "application/json; charset=utf-8"
        ],
        "Expires": [
          "-1"
        ],
        "Cache-Control": [
          "no-cache"
        ],
        "Date": [
          "Fri, 01 Jul 2016 18:03:13 GMT"
        ],
        "Pragma": [
          "no-cache"
        ],
        "x-ms-request-id": [
          "ac9045f4-5304-40c0-b10b-921b25af0c36"
        ],
        "Server-Perf": [
          "[ac9045f4-5304-40c0-b10b-921b25af0c36][ AuthTime::0::PostAuthTime::0 ][S-FsDelete :: 00:00:011 ms]%0a[DELETE :: 00:00:012 ms]%0a"
        ],
        "x-ms-webhdfs-version": [
          "16.05.18.00"
        ],
        "Status": [
          "0x8309000A"
        ],
        "X-Content-Type-Options": [
          "nosniff"
        ],
        "Strict-Transport-Security": [
          "max-age=15724800; includeSubDomains"
        ]
      },
      "StatusCode": 200
=======
      "StatusCode": 409
>>>>>>> d696af1d
    }
  ],
  "Names": {
    ".ctor": [
<<<<<<< HEAD
      "datalakerg12897",
      "testdatalake17190",
      "testadlfs17382"
    ],
    "CreateFile": [
      "SDKTestFolder01/SDKTestFile01.txt2205"
=======
      "datalakerg1737",
      "testdatalake19345",
      "testadlfs17522"
>>>>>>> d696af1d
    ]
  },
  "Variables": {
    "SubscriptionId": "53d9063d-87ae-4ea8-be90-3686c3b8669f"
  }
}<|MERGE_RESOLUTION|>--- conflicted
+++ resolved
@@ -7,11 +7,7 @@
       "RequestBody": "",
       "RequestHeaders": {
         "x-ms-client-request-id": [
-<<<<<<< HEAD
-          "41a31535-c3e1-49f3-8f49-73af8a90c90c"
-=======
           "42f4780d-6c09-4a56-a4cc-8c5a1dce9ed7"
->>>>>>> d696af1d
         ],
         "accept-language": [
           "en-US"
@@ -32,11 +28,7 @@
           "no-cache"
         ],
         "Date": [
-<<<<<<< HEAD
-          "Fri, 01 Jul 2016 18:02:36 GMT"
-=======
           "Thu, 04 Aug 2016 18:03:34 GMT"
->>>>>>> d696af1d
         ],
         "Pragma": [
           "no-cache"
@@ -45,18 +37,6 @@
           "Accept-Encoding"
         ],
         "x-ms-ratelimit-remaining-subscription-writes": [
-<<<<<<< HEAD
-          "1195"
-        ],
-        "x-ms-request-id": [
-          "2754f63d-230f-41a8-b55e-0a72dfa45d7a"
-        ],
-        "x-ms-correlation-request-id": [
-          "2754f63d-230f-41a8-b55e-0a72dfa45d7a"
-        ],
-        "x-ms-routing-request-id": [
-          "WESTUS:20160701T180236Z:2754f63d-230f-41a8-b55e-0a72dfa45d7a"
-=======
           "1187"
         ],
         "x-ms-request-id": [
@@ -67,7 +47,6 @@
         ],
         "x-ms-routing-request-id": [
           "WESTUS2:20160804T180335Z:0886a235-a10b-4cd5-96f8-9aefd58119b9"
->>>>>>> d696af1d
         ],
         "Strict-Transport-Security": [
           "max-age=31536000; includeSubDomains"
@@ -82,11 +61,7 @@
       "RequestBody": "",
       "RequestHeaders": {
         "x-ms-client-request-id": [
-<<<<<<< HEAD
-          "88ae9891-f92d-4285-84b5-a1f2c7c2c90b"
-=======
           "98897f5a-76dc-44c1-8db3-fe320ef8b5ec"
->>>>>>> d696af1d
         ],
         "accept-language": [
           "en-US"
@@ -107,11 +82,7 @@
           "no-cache"
         ],
         "Date": [
-<<<<<<< HEAD
-          "Fri, 01 Jul 2016 18:02:36 GMT"
-=======
           "Thu, 04 Aug 2016 18:03:34 GMT"
->>>>>>> d696af1d
         ],
         "Pragma": [
           "no-cache"
@@ -120,18 +91,6 @@
           "Accept-Encoding"
         ],
         "x-ms-ratelimit-remaining-subscription-reads": [
-<<<<<<< HEAD
-          "14987"
-        ],
-        "x-ms-request-id": [
-          "61d89ba9-87b6-4de4-af78-708819eb0926"
-        ],
-        "x-ms-correlation-request-id": [
-          "61d89ba9-87b6-4de4-af78-708819eb0926"
-        ],
-        "x-ms-routing-request-id": [
-          "WESTUS:20160701T180236Z:61d89ba9-87b6-4de4-af78-708819eb0926"
-=======
           "14983"
         ],
         "x-ms-request-id": [
@@ -142,7 +101,6 @@
         ],
         "x-ms-routing-request-id": [
           "WESTUS2:20160804T180335Z:d35ba1a5-4eb4-4cbc-9227-49514ea2e5fd"
->>>>>>> d696af1d
         ],
         "Strict-Transport-Security": [
           "max-age=31536000; includeSubDomains"
@@ -157,36 +115,28 @@
       "RequestBody": "",
       "RequestHeaders": {
         "x-ms-client-request-id": [
-<<<<<<< HEAD
-          "aded8283-aaaf-485c-afd6-e5c13f727cc7"
-=======
           "998351ce-aa9d-40df-9fc7-94883caded67"
->>>>>>> d696af1d
-        ],
-        "accept-language": [
-          "en-US"
-        ],
-        "User-Agent": [
-          "Microsoft.Azure.Management.Resources.ResourceManagementClient/1.0.0-preview"
-        ]
-      },
-      "ResponseBody": "{\r\n  \"id\": \"/subscriptions/53d9063d-87ae-4ea8-be90-3686c3b8669f/providers/Microsoft.Storage\",\r\n  \"namespace\": \"Microsoft.Storage\",\r\n  \"resourceTypes\": [\r\n    {\r\n      \"resourceType\": \"storageAccounts\",\r\n      \"locations\": [\r\n        \"East US\",\r\n        \"East US 2\",\r\n        \"West US\",\r\n        \"West Europe\",\r\n        \"East Asia\",\r\n        \"Southeast Asia\",\r\n        \"Japan East\",\r\n        \"Japan West\",\r\n        \"North Central US\",\r\n        \"South Central US\",\r\n        \"Central US\",\r\n        \"North Europe\",\r\n        \"Brazil South\",\r\n        \"Canada East\",\r\n        \"Canada Central\"\r\n      ],\r\n      \"apiVersions\": [\r\n        \"2016-01-01\",\r\n        \"2015-06-15\",\r\n        \"2015-05-01-preview\"\r\n      ],\r\n      \"capabilities\": \"CrossResourceGroupResourceMove, CrossSubscriptionResourceMove\"\r\n    },\r\n    {\r\n      \"resourceType\": \"operations\",\r\n      \"locations\": [],\r\n      \"apiVersions\": [\r\n        \"2016-01-01\",\r\n        \"2015-06-15\",\r\n        \"2015-05-01-preview\"\r\n      ]\r\n    },\r\n    {\r\n      \"resourceType\": \"usages\",\r\n      \"locations\": [],\r\n      \"apiVersions\": [\r\n        \"2016-01-01\",\r\n        \"2015-06-15\",\r\n        \"2015-05-01-preview\"\r\n      ]\r\n    },\r\n    {\r\n      \"resourceType\": \"checkNameAvailability\",\r\n      \"locations\": [],\r\n      \"apiVersions\": [\r\n        \"2016-01-01\",\r\n        \"2015-06-15\",\r\n        \"2015-05-01-preview\"\r\n      ]\r\n    },\r\n    {\r\n      \"resourceType\": \"storageAccounts/services\",\r\n      \"locations\": [\r\n        \"East US\",\r\n        \"West US\",\r\n        \"West Europe\",\r\n        \"North Europe\",\r\n        \"East Asia\",\r\n        \"Southeast Asia\",\r\n        \"Japan East\",\r\n        \"Japan West\",\r\n        \"North Central US\",\r\n        \"South Central US\",\r\n        \"East US 2\",\r\n        \"Central US\",\r\n        \"Brazil South\",\r\n        \"Canada East\",\r\n        \"Canada Central\"\r\n      ],\r\n      \"apiVersions\": [\r\n        \"2014-04-01\"\r\n      ]\r\n    },\r\n    {\r\n      \"resourceType\": \"storageAccounts/services/metricDefinitions\",\r\n      \"locations\": [\r\n        \"East US\",\r\n        \"West US\",\r\n        \"West Europe\",\r\n        \"North Europe\",\r\n        \"East Asia\",\r\n        \"Southeast Asia\",\r\n        \"Japan East\",\r\n        \"Japan West\",\r\n        \"North Central US\",\r\n        \"South Central US\",\r\n        \"East US 2\",\r\n        \"Central US\",\r\n        \"Brazil South\",\r\n        \"Canada East\",\r\n        \"Canada Central\"\r\n      ],\r\n      \"apiVersions\": [\r\n        \"2014-04-01\"\r\n      ]\r\n    }\r\n  ],\r\n  \"registrationState\": \"Registered\"\r\n}",
-      "ResponseHeaders": {
-        "Content-Type": [
-          "application/json; charset=utf-8"
-        ],
-        "Expires": [
-          "-1"
-        ],
-        "Cache-Control": [
-          "no-cache"
-        ],
-        "Date": [
-<<<<<<< HEAD
-          "Fri, 01 Jul 2016 18:02:37 GMT"
-=======
+        ],
+        "accept-language": [
+          "en-US"
+        ],
+        "User-Agent": [
+          "Microsoft.Azure.Management.Resources.ResourceManagementClient/1.0.0-preview"
+        ]
+      },
+      "ResponseBody": "{\r\n  \"id\": \"/subscriptions/53d9063d-87ae-4ea8-be90-3686c3b8669f/providers/Microsoft.Storage\",\r\n  \"namespace\": \"Microsoft.Storage\",\r\n  \"resourceTypes\": [\r\n    {\r\n      \"resourceType\": \"storageAccounts\",\r\n      \"locations\": [\r\n        \"East US\",\r\n        \"East US 2\",\r\n        \"West US\",\r\n        \"West Europe\",\r\n        \"East Asia\",\r\n        \"Southeast Asia\",\r\n        \"Japan East\",\r\n        \"Japan West\",\r\n        \"North Central US\",\r\n        \"South Central US\",\r\n        \"Central US\",\r\n        \"North Europe\",\r\n        \"Brazil South\",\r\n        \"Canada East\",\r\n        \"Canada Central\",\r\n        \"West US 2\",\r\n        \"West Central US\"\r\n      ],\r\n      \"apiVersions\": [\r\n        \"2016-01-01\",\r\n        \"2015-06-15\",\r\n        \"2015-05-01-preview\"\r\n      ],\r\n      \"capabilities\": \"CrossResourceGroupResourceMove, CrossSubscriptionResourceMove\"\r\n    },\r\n    {\r\n      \"resourceType\": \"operations\",\r\n      \"locations\": [],\r\n      \"apiVersions\": [\r\n        \"2016-01-01\",\r\n        \"2015-06-15\",\r\n        \"2015-05-01-preview\"\r\n      ]\r\n    },\r\n    {\r\n      \"resourceType\": \"usages\",\r\n      \"locations\": [],\r\n      \"apiVersions\": [\r\n        \"2016-01-01\",\r\n        \"2015-06-15\",\r\n        \"2015-05-01-preview\"\r\n      ]\r\n    },\r\n    {\r\n      \"resourceType\": \"checkNameAvailability\",\r\n      \"locations\": [],\r\n      \"apiVersions\": [\r\n        \"2016-01-01\",\r\n        \"2015-06-15\",\r\n        \"2015-05-01-preview\"\r\n      ]\r\n    },\r\n    {\r\n      \"resourceType\": \"storageAccounts/services\",\r\n      \"locations\": [\r\n        \"East US\",\r\n        \"West US\",\r\n        \"West Europe\",\r\n        \"North Europe\",\r\n        \"East Asia\",\r\n        \"Southeast Asia\",\r\n        \"Japan East\",\r\n        \"Japan West\",\r\n        \"North Central US\",\r\n        \"South Central US\",\r\n        \"East US 2\",\r\n        \"Central US\",\r\n        \"Brazil South\",\r\n        \"Canada East\",\r\n        \"Canada Central\",\r\n        \"West US 2\",\r\n        \"West Central US\"\r\n      ],\r\n      \"apiVersions\": [\r\n        \"2014-04-01\"\r\n      ]\r\n    },\r\n    {\r\n      \"resourceType\": \"storageAccounts/services/metricDefinitions\",\r\n      \"locations\": [\r\n        \"East US\",\r\n        \"West US\",\r\n        \"West Europe\",\r\n        \"North Europe\",\r\n        \"East Asia\",\r\n        \"Southeast Asia\",\r\n        \"Japan East\",\r\n        \"Japan West\",\r\n        \"North Central US\",\r\n        \"South Central US\",\r\n        \"East US 2\",\r\n        \"Central US\",\r\n        \"Brazil South\",\r\n        \"Canada East\",\r\n        \"Canada Central\",\r\n        \"West US 2\",\r\n        \"West Central US\"\r\n      ],\r\n      \"apiVersions\": [\r\n        \"2014-04-01\"\r\n      ]\r\n    }\r\n  ],\r\n  \"registrationState\": \"Registered\"\r\n}",
+      "ResponseHeaders": {
+        "Content-Type": [
+          "application/json; charset=utf-8"
+        ],
+        "Expires": [
+          "-1"
+        ],
+        "Cache-Control": [
+          "no-cache"
+        ],
+        "Date": [
           "Thu, 04 Aug 2016 18:03:35 GMT"
->>>>>>> d696af1d
         ],
         "Pragma": [
           "no-cache"
@@ -195,18 +145,6 @@
           "Accept-Encoding"
         ],
         "x-ms-ratelimit-remaining-subscription-writes": [
-<<<<<<< HEAD
-          "1194"
-        ],
-        "x-ms-request-id": [
-          "85c1d246-a8f9-4346-b07c-a13a3e39cae8"
-        ],
-        "x-ms-correlation-request-id": [
-          "85c1d246-a8f9-4346-b07c-a13a3e39cae8"
-        ],
-        "x-ms-routing-request-id": [
-          "WESTUS:20160701T180237Z:85c1d246-a8f9-4346-b07c-a13a3e39cae8"
-=======
           "1186"
         ],
         "x-ms-request-id": [
@@ -217,7 +155,6 @@
         ],
         "x-ms-routing-request-id": [
           "WESTUS2:20160804T180336Z:f2ec6259-453a-4550-a49b-88bd0d2dade5"
->>>>>>> d696af1d
         ],
         "Strict-Transport-Security": [
           "max-age=31536000; includeSubDomains"
@@ -232,36 +169,28 @@
       "RequestBody": "",
       "RequestHeaders": {
         "x-ms-client-request-id": [
-<<<<<<< HEAD
-          "310f8fda-8aca-4ab8-9eaf-8e89c0a7e81e"
-=======
           "9d67b6f1-454a-48c0-98ec-a1c0ce257a10"
->>>>>>> d696af1d
-        ],
-        "accept-language": [
-          "en-US"
-        ],
-        "User-Agent": [
-          "Microsoft.Azure.Management.Resources.ResourceManagementClient/1.0.0-preview"
-        ]
-      },
-      "ResponseBody": "{\r\n  \"id\": \"/subscriptions/53d9063d-87ae-4ea8-be90-3686c3b8669f/providers/Microsoft.Storage\",\r\n  \"namespace\": \"Microsoft.Storage\",\r\n  \"resourceTypes\": [\r\n    {\r\n      \"resourceType\": \"storageAccounts\",\r\n      \"locations\": [\r\n        \"East US\",\r\n        \"East US 2\",\r\n        \"West US\",\r\n        \"West Europe\",\r\n        \"East Asia\",\r\n        \"Southeast Asia\",\r\n        \"Japan East\",\r\n        \"Japan West\",\r\n        \"North Central US\",\r\n        \"South Central US\",\r\n        \"Central US\",\r\n        \"North Europe\",\r\n        \"Brazil South\",\r\n        \"Canada East\",\r\n        \"Canada Central\"\r\n      ],\r\n      \"apiVersions\": [\r\n        \"2016-01-01\",\r\n        \"2015-06-15\",\r\n        \"2015-05-01-preview\"\r\n      ],\r\n      \"capabilities\": \"CrossResourceGroupResourceMove, CrossSubscriptionResourceMove\"\r\n    },\r\n    {\r\n      \"resourceType\": \"operations\",\r\n      \"locations\": [],\r\n      \"apiVersions\": [\r\n        \"2016-01-01\",\r\n        \"2015-06-15\",\r\n        \"2015-05-01-preview\"\r\n      ]\r\n    },\r\n    {\r\n      \"resourceType\": \"usages\",\r\n      \"locations\": [],\r\n      \"apiVersions\": [\r\n        \"2016-01-01\",\r\n        \"2015-06-15\",\r\n        \"2015-05-01-preview\"\r\n      ]\r\n    },\r\n    {\r\n      \"resourceType\": \"checkNameAvailability\",\r\n      \"locations\": [],\r\n      \"apiVersions\": [\r\n        \"2016-01-01\",\r\n        \"2015-06-15\",\r\n        \"2015-05-01-preview\"\r\n      ]\r\n    },\r\n    {\r\n      \"resourceType\": \"storageAccounts/services\",\r\n      \"locations\": [\r\n        \"East US\",\r\n        \"West US\",\r\n        \"West Europe\",\r\n        \"North Europe\",\r\n        \"East Asia\",\r\n        \"Southeast Asia\",\r\n        \"Japan East\",\r\n        \"Japan West\",\r\n        \"North Central US\",\r\n        \"South Central US\",\r\n        \"East US 2\",\r\n        \"Central US\",\r\n        \"Brazil South\",\r\n        \"Canada East\",\r\n        \"Canada Central\"\r\n      ],\r\n      \"apiVersions\": [\r\n        \"2014-04-01\"\r\n      ]\r\n    },\r\n    {\r\n      \"resourceType\": \"storageAccounts/services/metricDefinitions\",\r\n      \"locations\": [\r\n        \"East US\",\r\n        \"West US\",\r\n        \"West Europe\",\r\n        \"North Europe\",\r\n        \"East Asia\",\r\n        \"Southeast Asia\",\r\n        \"Japan East\",\r\n        \"Japan West\",\r\n        \"North Central US\",\r\n        \"South Central US\",\r\n        \"East US 2\",\r\n        \"Central US\",\r\n        \"Brazil South\",\r\n        \"Canada East\",\r\n        \"Canada Central\"\r\n      ],\r\n      \"apiVersions\": [\r\n        \"2014-04-01\"\r\n      ]\r\n    }\r\n  ],\r\n  \"registrationState\": \"Registered\"\r\n}",
-      "ResponseHeaders": {
-        "Content-Type": [
-          "application/json; charset=utf-8"
-        ],
-        "Expires": [
-          "-1"
-        ],
-        "Cache-Control": [
-          "no-cache"
-        ],
-        "Date": [
-<<<<<<< HEAD
-          "Fri, 01 Jul 2016 18:02:37 GMT"
-=======
+        ],
+        "accept-language": [
+          "en-US"
+        ],
+        "User-Agent": [
+          "Microsoft.Azure.Management.Resources.ResourceManagementClient/1.0.0-preview"
+        ]
+      },
+      "ResponseBody": "{\r\n  \"id\": \"/subscriptions/53d9063d-87ae-4ea8-be90-3686c3b8669f/providers/Microsoft.Storage\",\r\n  \"namespace\": \"Microsoft.Storage\",\r\n  \"resourceTypes\": [\r\n    {\r\n      \"resourceType\": \"storageAccounts\",\r\n      \"locations\": [\r\n        \"East US\",\r\n        \"East US 2\",\r\n        \"West US\",\r\n        \"West Europe\",\r\n        \"East Asia\",\r\n        \"Southeast Asia\",\r\n        \"Japan East\",\r\n        \"Japan West\",\r\n        \"North Central US\",\r\n        \"South Central US\",\r\n        \"Central US\",\r\n        \"North Europe\",\r\n        \"Brazil South\",\r\n        \"Canada East\",\r\n        \"Canada Central\",\r\n        \"West US 2\",\r\n        \"West Central US\"\r\n      ],\r\n      \"apiVersions\": [\r\n        \"2016-01-01\",\r\n        \"2015-06-15\",\r\n        \"2015-05-01-preview\"\r\n      ],\r\n      \"capabilities\": \"CrossResourceGroupResourceMove, CrossSubscriptionResourceMove\"\r\n    },\r\n    {\r\n      \"resourceType\": \"operations\",\r\n      \"locations\": [],\r\n      \"apiVersions\": [\r\n        \"2016-01-01\",\r\n        \"2015-06-15\",\r\n        \"2015-05-01-preview\"\r\n      ]\r\n    },\r\n    {\r\n      \"resourceType\": \"usages\",\r\n      \"locations\": [],\r\n      \"apiVersions\": [\r\n        \"2016-01-01\",\r\n        \"2015-06-15\",\r\n        \"2015-05-01-preview\"\r\n      ]\r\n    },\r\n    {\r\n      \"resourceType\": \"checkNameAvailability\",\r\n      \"locations\": [],\r\n      \"apiVersions\": [\r\n        \"2016-01-01\",\r\n        \"2015-06-15\",\r\n        \"2015-05-01-preview\"\r\n      ]\r\n    },\r\n    {\r\n      \"resourceType\": \"storageAccounts/services\",\r\n      \"locations\": [\r\n        \"East US\",\r\n        \"West US\",\r\n        \"West Europe\",\r\n        \"North Europe\",\r\n        \"East Asia\",\r\n        \"Southeast Asia\",\r\n        \"Japan East\",\r\n        \"Japan West\",\r\n        \"North Central US\",\r\n        \"South Central US\",\r\n        \"East US 2\",\r\n        \"Central US\",\r\n        \"Brazil South\",\r\n        \"Canada East\",\r\n        \"Canada Central\",\r\n        \"West US 2\",\r\n        \"West Central US\"\r\n      ],\r\n      \"apiVersions\": [\r\n        \"2014-04-01\"\r\n      ]\r\n    },\r\n    {\r\n      \"resourceType\": \"storageAccounts/services/metricDefinitions\",\r\n      \"locations\": [\r\n        \"East US\",\r\n        \"West US\",\r\n        \"West Europe\",\r\n        \"North Europe\",\r\n        \"East Asia\",\r\n        \"Southeast Asia\",\r\n        \"Japan East\",\r\n        \"Japan West\",\r\n        \"North Central US\",\r\n        \"South Central US\",\r\n        \"East US 2\",\r\n        \"Central US\",\r\n        \"Brazil South\",\r\n        \"Canada East\",\r\n        \"Canada Central\",\r\n        \"West US 2\",\r\n        \"West Central US\"\r\n      ],\r\n      \"apiVersions\": [\r\n        \"2014-04-01\"\r\n      ]\r\n    }\r\n  ],\r\n  \"registrationState\": \"Registered\"\r\n}",
+      "ResponseHeaders": {
+        "Content-Type": [
+          "application/json; charset=utf-8"
+        ],
+        "Expires": [
+          "-1"
+        ],
+        "Cache-Control": [
+          "no-cache"
+        ],
+        "Date": [
           "Thu, 04 Aug 2016 18:03:35 GMT"
->>>>>>> d696af1d
         ],
         "Pragma": [
           "no-cache"
@@ -270,18 +199,6 @@
           "Accept-Encoding"
         ],
         "x-ms-ratelimit-remaining-subscription-reads": [
-<<<<<<< HEAD
-          "14986"
-        ],
-        "x-ms-request-id": [
-          "0b566b1e-2755-4655-b29f-e2054de8a61f"
-        ],
-        "x-ms-correlation-request-id": [
-          "0b566b1e-2755-4655-b29f-e2054de8a61f"
-        ],
-        "x-ms-routing-request-id": [
-          "WESTUS:20160701T180237Z:0b566b1e-2755-4655-b29f-e2054de8a61f"
-=======
           "14982"
         ],
         "x-ms-request-id": [
@@ -292,7 +209,6 @@
         ],
         "x-ms-routing-request-id": [
           "WESTUS2:20160804T180336Z:d515be81-315f-4c30-9145-4b16fdc7ae3d"
->>>>>>> d696af1d
         ],
         "Strict-Transport-Security": [
           "max-age=31536000; includeSubDomains"
@@ -301,35 +217,22 @@
       "StatusCode": 200
     },
     {
-<<<<<<< HEAD
-      "RequestUri": "/subscriptions/53d9063d-87ae-4ea8-be90-3686c3b8669f/resourcegroups/datalakerg12897?api-version=2015-11-01",
-      "EncodedRequestUri": "L3N1YnNjcmlwdGlvbnMvNTNkOTA2M2QtODdhZS00ZWE4LWJlOTAtMzY4NmMzYjg2NjlmL3Jlc291cmNlZ3JvdXBzL2RhdGFsYWtlcmcxMjg5Nz9hcGktdmVyc2lvbj0yMDE1LTExLTAx",
-=======
       "RequestUri": "/subscriptions/53d9063d-87ae-4ea8-be90-3686c3b8669f/resourcegroups/datalakerg1737?api-version=2015-11-01",
       "EncodedRequestUri": "L3N1YnNjcmlwdGlvbnMvNTNkOTA2M2QtODdhZS00ZWE4LWJlOTAtMzY4NmMzYjg2NjlmL3Jlc291cmNlZ3JvdXBzL2RhdGFsYWtlcmcxNzM3P2FwaS12ZXJzaW9uPTIwMTUtMTEtMDE=",
->>>>>>> d696af1d
       "RequestMethod": "GET",
       "RequestBody": "",
       "RequestHeaders": {
         "x-ms-client-request-id": [
-<<<<<<< HEAD
-          "6a7acd65-cf2f-4417-87b4-6129a57ccb05"
-=======
           "4c59ecc0-efb2-4a92-b0b5-7c39d5c12b37"
->>>>>>> d696af1d
-        ],
-        "accept-language": [
-          "en-US"
-        ],
-        "User-Agent": [
-          "Microsoft.Azure.Management.Resources.ResourceManagementClient/1.0.0-preview"
-        ]
-      },
-<<<<<<< HEAD
-      "ResponseBody": "{\r\n  \"error\": {\r\n    \"code\": \"ResourceGroupNotFound\",\r\n    \"message\": \"Resource group 'datalakerg12897' could not be found.\"\r\n  }\r\n}",
-=======
+        ],
+        "accept-language": [
+          "en-US"
+        ],
+        "User-Agent": [
+          "Microsoft.Azure.Management.Resources.ResourceManagementClient/1.0.0-preview"
+        ]
+      },
       "ResponseBody": "{\r\n  \"error\": {\r\n    \"code\": \"ResourceGroupNotFound\",\r\n    \"message\": \"Resource group 'datalakerg1737' could not be found.\"\r\n  }\r\n}",
->>>>>>> d696af1d
       "ResponseHeaders": {
         "Content-Length": [
           "106"
@@ -344,11 +247,7 @@
           "no-cache"
         ],
         "Date": [
-<<<<<<< HEAD
-          "Fri, 01 Jul 2016 18:02:37 GMT"
-=======
           "Thu, 04 Aug 2016 18:03:35 GMT"
->>>>>>> d696af1d
         ],
         "Pragma": [
           "no-cache"
@@ -357,18 +256,6 @@
           "gateway"
         ],
         "x-ms-ratelimit-remaining-subscription-reads": [
-<<<<<<< HEAD
-          "14985"
-        ],
-        "x-ms-request-id": [
-          "371e197b-49ab-4b15-b752-f083c123eea1"
-        ],
-        "x-ms-correlation-request-id": [
-          "371e197b-49ab-4b15-b752-f083c123eea1"
-        ],
-        "x-ms-routing-request-id": [
-          "WESTUS:20160701T180237Z:371e197b-49ab-4b15-b752-f083c123eea1"
-=======
           "14981"
         ],
         "x-ms-request-id": [
@@ -379,7 +266,6 @@
         ],
         "x-ms-routing-request-id": [
           "WESTUS2:20160804T180336Z:6345bdd8-8d33-45e3-99d9-0ca6353124b5"
->>>>>>> d696af1d
         ],
         "Strict-Transport-Security": [
           "max-age=31536000; includeSubDomains"
@@ -388,51 +274,34 @@
       "StatusCode": 404
     },
     {
-<<<<<<< HEAD
-      "RequestUri": "/subscriptions/53d9063d-87ae-4ea8-be90-3686c3b8669f/resourcegroups/datalakerg12897?api-version=2015-11-01",
-      "EncodedRequestUri": "L3N1YnNjcmlwdGlvbnMvNTNkOTA2M2QtODdhZS00ZWE4LWJlOTAtMzY4NmMzYjg2NjlmL3Jlc291cmNlZ3JvdXBzL2RhdGFsYWtlcmcxMjg5Nz9hcGktdmVyc2lvbj0yMDE1LTExLTAx",
-=======
       "RequestUri": "/subscriptions/53d9063d-87ae-4ea8-be90-3686c3b8669f/resourcegroups/datalakerg1737?api-version=2015-11-01",
       "EncodedRequestUri": "L3N1YnNjcmlwdGlvbnMvNTNkOTA2M2QtODdhZS00ZWE4LWJlOTAtMzY4NmMzYjg2NjlmL3Jlc291cmNlZ3JvdXBzL2RhdGFsYWtlcmcxNzM3P2FwaS12ZXJzaW9uPTIwMTUtMTEtMDE=",
->>>>>>> d696af1d
       "RequestMethod": "GET",
       "RequestBody": "",
       "RequestHeaders": {
         "x-ms-client-request-id": [
-<<<<<<< HEAD
-          "02ac5596-55df-4338-b5e6-2b0edd4d0905"
-=======
           "8a4cc49b-d4ff-4810-990a-4cb2772c6b6d"
->>>>>>> d696af1d
-        ],
-        "accept-language": [
-          "en-US"
-        ],
-        "User-Agent": [
-          "Microsoft.Azure.Management.Resources.ResourceManagementClient/1.0.0-preview"
-        ]
-      },
-<<<<<<< HEAD
-      "ResponseBody": "{\r\n  \"id\": \"/subscriptions/53d9063d-87ae-4ea8-be90-3686c3b8669f/resourceGroups/datalakerg12897\",\r\n  \"name\": \"datalakerg12897\",\r\n  \"location\": \"eastus2\",\r\n  \"properties\": {\r\n    \"provisioningState\": \"Succeeded\"\r\n  }\r\n}",
-=======
+        ],
+        "accept-language": [
+          "en-US"
+        ],
+        "User-Agent": [
+          "Microsoft.Azure.Management.Resources.ResourceManagementClient/1.0.0-preview"
+        ]
+      },
       "ResponseBody": "{\r\n  \"id\": \"/subscriptions/53d9063d-87ae-4ea8-be90-3686c3b8669f/resourceGroups/datalakerg1737\",\r\n  \"name\": \"datalakerg1737\",\r\n  \"location\": \"eastus2\",\r\n  \"properties\": {\r\n    \"provisioningState\": \"Succeeded\"\r\n  }\r\n}",
->>>>>>> d696af1d
-      "ResponseHeaders": {
-        "Content-Type": [
-          "application/json; charset=utf-8"
-        ],
-        "Expires": [
-          "-1"
-        ],
-        "Cache-Control": [
-          "no-cache"
-        ],
-        "Date": [
-<<<<<<< HEAD
-          "Fri, 01 Jul 2016 18:02:38 GMT"
-=======
+      "ResponseHeaders": {
+        "Content-Type": [
+          "application/json; charset=utf-8"
+        ],
+        "Expires": [
+          "-1"
+        ],
+        "Cache-Control": [
+          "no-cache"
+        ],
+        "Date": [
           "Thu, 04 Aug 2016 18:03:36 GMT"
->>>>>>> d696af1d
         ],
         "Pragma": [
           "no-cache"
@@ -441,18 +310,6 @@
           "Accept-Encoding"
         ],
         "x-ms-ratelimit-remaining-subscription-reads": [
-<<<<<<< HEAD
-          "14984"
-        ],
-        "x-ms-request-id": [
-          "156b7d73-cd76-459e-ad61-97729cb44627"
-        ],
-        "x-ms-correlation-request-id": [
-          "156b7d73-cd76-459e-ad61-97729cb44627"
-        ],
-        "x-ms-routing-request-id": [
-          "WESTUS:20160701T180238Z:156b7d73-cd76-459e-ad61-97729cb44627"
-=======
           "14980"
         ],
         "x-ms-request-id": [
@@ -463,7 +320,6 @@
         ],
         "x-ms-routing-request-id": [
           "WESTUS2:20160804T180336Z:027de74f-c039-44f5-84f0-d003138adeb1"
->>>>>>> d696af1d
         ],
         "Strict-Transport-Security": [
           "max-age=31536000; includeSubDomains"
@@ -472,13 +328,8 @@
       "StatusCode": 200
     },
     {
-<<<<<<< HEAD
-      "RequestUri": "/subscriptions/53d9063d-87ae-4ea8-be90-3686c3b8669f/resourcegroups/datalakerg12897?api-version=2015-11-01",
-      "EncodedRequestUri": "L3N1YnNjcmlwdGlvbnMvNTNkOTA2M2QtODdhZS00ZWE4LWJlOTAtMzY4NmMzYjg2NjlmL3Jlc291cmNlZ3JvdXBzL2RhdGFsYWtlcmcxMjg5Nz9hcGktdmVyc2lvbj0yMDE1LTExLTAx",
-=======
       "RequestUri": "/subscriptions/53d9063d-87ae-4ea8-be90-3686c3b8669f/resourcegroups/datalakerg1737?api-version=2015-11-01",
       "EncodedRequestUri": "L3N1YnNjcmlwdGlvbnMvNTNkOTA2M2QtODdhZS00ZWE4LWJlOTAtMzY4NmMzYjg2NjlmL3Jlc291cmNlZ3JvdXBzL2RhdGFsYWtlcmcxNzM3P2FwaS12ZXJzaW9uPTIwMTUtMTEtMDE=",
->>>>>>> d696af1d
       "RequestMethod": "PUT",
       "RequestBody": "{\r\n  \"location\": \"East US 2\"\r\n}",
       "RequestHeaders": {
@@ -489,24 +340,16 @@
           "31"
         ],
         "x-ms-client-request-id": [
-<<<<<<< HEAD
-          "1b3b9045-1562-4854-be01-d580556a7e63"
-=======
           "7c559de6-b174-47ab-bd92-57ad37f67489"
->>>>>>> d696af1d
-        ],
-        "accept-language": [
-          "en-US"
-        ],
-        "User-Agent": [
-          "Microsoft.Azure.Management.Resources.ResourceManagementClient/1.0.0-preview"
-        ]
-      },
-<<<<<<< HEAD
-      "ResponseBody": "{\r\n  \"id\": \"/subscriptions/53d9063d-87ae-4ea8-be90-3686c3b8669f/resourceGroups/datalakerg12897\",\r\n  \"name\": \"datalakerg12897\",\r\n  \"location\": \"eastus2\",\r\n  \"properties\": {\r\n    \"provisioningState\": \"Succeeded\"\r\n  }\r\n}",
-=======
+        ],
+        "accept-language": [
+          "en-US"
+        ],
+        "User-Agent": [
+          "Microsoft.Azure.Management.Resources.ResourceManagementClient/1.0.0-preview"
+        ]
+      },
       "ResponseBody": "{\r\n  \"id\": \"/subscriptions/53d9063d-87ae-4ea8-be90-3686c3b8669f/resourceGroups/datalakerg1737\",\r\n  \"name\": \"datalakerg1737\",\r\n  \"location\": \"eastus2\",\r\n  \"properties\": {\r\n    \"provisioningState\": \"Succeeded\"\r\n  }\r\n}",
->>>>>>> d696af1d
       "ResponseHeaders": {
         "Content-Length": [
           "182"
@@ -521,28 +364,12 @@
           "no-cache"
         ],
         "Date": [
-<<<<<<< HEAD
-          "Fri, 01 Jul 2016 18:02:38 GMT"
-=======
           "Thu, 04 Aug 2016 18:03:36 GMT"
->>>>>>> d696af1d
         ],
         "Pragma": [
           "no-cache"
         ],
         "x-ms-ratelimit-remaining-subscription-writes": [
-<<<<<<< HEAD
-          "1193"
-        ],
-        "x-ms-request-id": [
-          "617eae2f-ee48-4508-9dd1-1c3558edf5b9"
-        ],
-        "x-ms-correlation-request-id": [
-          "617eae2f-ee48-4508-9dd1-1c3558edf5b9"
-        ],
-        "x-ms-routing-request-id": [
-          "WESTUS:20160701T180238Z:617eae2f-ee48-4508-9dd1-1c3558edf5b9"
-=======
           "1185"
         ],
         "x-ms-request-id": [
@@ -553,7 +380,6 @@
         ],
         "x-ms-routing-request-id": [
           "WESTUS2:20160804T180336Z:e61af6a8-e22f-40bf-9c07-c47c9aec62ae"
->>>>>>> d696af1d
         ],
         "Strict-Transport-Security": [
           "max-age=31536000; includeSubDomains"
@@ -562,35 +388,22 @@
       "StatusCode": 201
     },
     {
-<<<<<<< HEAD
-      "RequestUri": "/subscriptions/53d9063d-87ae-4ea8-be90-3686c3b8669f/resourceGroups/datalakerg12897/providers/Microsoft.DataLakeStore/accounts/testadlfs17382?api-version=2015-10-01-preview",
-      "EncodedRequestUri": "L3N1YnNjcmlwdGlvbnMvNTNkOTA2M2QtODdhZS00ZWE4LWJlOTAtMzY4NmMzYjg2NjlmL3Jlc291cmNlR3JvdXBzL2RhdGFsYWtlcmcxMjg5Ny9wcm92aWRlcnMvTWljcm9zb2Z0LkRhdGFMYWtlU3RvcmUvYWNjb3VudHMvdGVzdGFkbGZzMTczODI/YXBpLXZlcnNpb249MjAxNS0xMC0wMS1wcmV2aWV3",
-=======
       "RequestUri": "/subscriptions/53d9063d-87ae-4ea8-be90-3686c3b8669f/resourceGroups/datalakerg1737/providers/Microsoft.DataLakeStore/accounts/testadlfs17522?api-version=2015-10-01-preview",
       "EncodedRequestUri": "L3N1YnNjcmlwdGlvbnMvNTNkOTA2M2QtODdhZS00ZWE4LWJlOTAtMzY4NmMzYjg2NjlmL3Jlc291cmNlR3JvdXBzL2RhdGFsYWtlcmcxNzM3L3Byb3ZpZGVycy9NaWNyb3NvZnQuRGF0YUxha2VTdG9yZS9hY2NvdW50cy90ZXN0YWRsZnMxNzUyMj9hcGktdmVyc2lvbj0yMDE1LTEwLTAxLXByZXZpZXc=",
->>>>>>> d696af1d
       "RequestMethod": "GET",
       "RequestBody": "",
       "RequestHeaders": {
         "x-ms-client-request-id": [
-<<<<<<< HEAD
-          "ffe92324-979f-4ad6-a714-093d4086ff0b"
-=======
           "42f48647-5608-41a2-b325-d5d094ba31f6"
->>>>>>> d696af1d
-        ],
-        "accept-language": [
-          "en-US"
-        ],
-        "User-Agent": [
-          "Microsoft.Azure.Management.DataLake.Store.DataLakeStoreAccountManagementClient/0.12.4-preview"
-        ]
-      },
-<<<<<<< HEAD
-      "ResponseBody": "{\r\n  \"error\": {\r\n    \"code\": \"ResourceNotFound\",\r\n    \"message\": \"The Resource 'Microsoft.DataLakeStore/accounts/testadlfs17382' under resource group 'datalakerg12897' was not found.\"\r\n  }\r\n}",
-=======
+        ],
+        "accept-language": [
+          "en-US"
+        ],
+        "User-Agent": [
+          "Microsoft.Azure.Management.DataLake.Store.DataLakeStoreAccountManagementClient/0.12.5-preview"
+        ]
+      },
       "ResponseBody": "{\r\n  \"error\": {\r\n    \"code\": \"ResourceNotFound\",\r\n    \"message\": \"The Resource 'Microsoft.DataLakeStore/accounts/testadlfs17522' under resource group 'datalakerg1737' was not found.\"\r\n  }\r\n}",
->>>>>>> d696af1d
       "ResponseHeaders": {
         "Content-Length": [
           "165"
@@ -605,11 +418,7 @@
           "no-cache"
         ],
         "Date": [
-<<<<<<< HEAD
-          "Fri, 01 Jul 2016 18:02:37 GMT"
-=======
           "Thu, 04 Aug 2016 18:03:35 GMT"
->>>>>>> d696af1d
         ],
         "Pragma": [
           "no-cache"
@@ -618,15 +427,6 @@
           "gateway"
         ],
         "x-ms-request-id": [
-<<<<<<< HEAD
-          "d71c7a73-bf20-4479-9e2e-a47347a2554f"
-        ],
-        "x-ms-correlation-request-id": [
-          "d71c7a73-bf20-4479-9e2e-a47347a2554f"
-        ],
-        "x-ms-routing-request-id": [
-          "WESTUS:20160701T180238Z:d71c7a73-bf20-4479-9e2e-a47347a2554f"
-=======
           "92a3ddc2-62b0-4a3c-9350-98819c52f786"
         ],
         "x-ms-correlation-request-id": [
@@ -634,7 +434,6 @@
         ],
         "x-ms-routing-request-id": [
           "WESTUS2:20160804T180336Z:92a3ddc2-62b0-4a3c-9350-98819c52f786"
->>>>>>> d696af1d
         ],
         "Strict-Transport-Security": [
           "max-age=31536000; includeSubDomains"
@@ -643,143 +442,10 @@
       "StatusCode": 404
     },
     {
-<<<<<<< HEAD
-      "RequestUri": "/subscriptions/53d9063d-87ae-4ea8-be90-3686c3b8669f/resourceGroups/datalakerg12897/providers/Microsoft.DataLakeStore/accounts/testadlfs17382?api-version=2015-10-01-preview",
-      "EncodedRequestUri": "L3N1YnNjcmlwdGlvbnMvNTNkOTA2M2QtODdhZS00ZWE4LWJlOTAtMzY4NmMzYjg2NjlmL3Jlc291cmNlR3JvdXBzL2RhdGFsYWtlcmcxMjg5Ny9wcm92aWRlcnMvTWljcm9zb2Z0LkRhdGFMYWtlU3RvcmUvYWNjb3VudHMvdGVzdGFkbGZzMTczODI/YXBpLXZlcnNpb249MjAxNS0xMC0wMS1wcmV2aWV3",
-      "RequestMethod": "GET",
-      "RequestBody": "",
-      "RequestHeaders": {
-        "User-Agent": [
-          "Microsoft.Azure.Management.DataLake.Store.DataLakeStoreAccountManagementClient/0.12.4-preview"
-        ]
-      },
-      "ResponseBody": "{\r\n  \"properties\": {\r\n    \"firewallState\": \"Disabled\",\r\n    \"firewallRules\": [],\r\n    \"trustedIdProviderState\": \"Disabled\",\r\n    \"trustedIdProviders\": [],\r\n    \"provisioningState\": \"Succeeded\",\r\n    \"state\": \"Active\",\r\n    \"endpoint\": \"testadlfs17382.azuredatalakestore.net\",\r\n    \"accountId\": \"93c83f5c-5f14-47b0-b5b8-a19d620c7790\",\r\n    \"creationTime\": \"2016-07-01T18:02:45.9897525Z\",\r\n    \"lastModifiedTime\": \"2016-07-01T18:02:45.9897525Z\"\r\n  },\r\n  \"location\": \"East US 2\",\r\n  \"tags\": null,\r\n  \"id\": \"/subscriptions/53d9063d-87ae-4ea8-be90-3686c3b8669f/resourceGroups/datalakerg12897/providers/Microsoft.DataLakeStore/accounts/testadlfs17382\",\r\n  \"name\": \"testadlfs17382\",\r\n  \"type\": \"Microsoft.DataLakeStore/accounts\"\r\n}",
-      "ResponseHeaders": {
-        "Content-Type": [
-          "application/json"
-        ],
-        "Expires": [
-          "-1"
-        ],
-        "Cache-Control": [
-          "no-cache"
-        ],
-        "Connection": [
-          "close"
-        ],
-        "Date": [
-          "Fri, 01 Jul 2016 18:03:11 GMT"
-        ],
-        "Pragma": [
-          "no-cache"
-        ],
-        "Server": [
-          "Microsoft-IIS/8.5"
-        ],
-        "Vary": [
-          "Accept-Encoding"
-        ],
-        "x-ms-request-id": [
-          "4e354f67-1689-4a4d-9092-d18c765a7bb6"
-        ],
-        "X-AspNet-Version": [
-          "4.0.30319"
-        ],
-        "X-Powered-By": [
-          "ASP.NET"
-        ],
-        "x-ms-ratelimit-remaining-subscription-reads": [
-          "14982"
-        ],
-        "x-ms-correlation-request-id": [
-          "ea4818fa-fe9c-4958-889a-d9d66f4dfc74"
-        ],
-        "x-ms-routing-request-id": [
-          "WESTUS:20160701T180311Z:ea4818fa-fe9c-4958-889a-d9d66f4dfc74"
-        ],
-        "Strict-Transport-Security": [
-          "max-age=31536000; includeSubDomains"
-        ]
-      },
-      "StatusCode": 200
-    },
-    {
-      "RequestUri": "/subscriptions/53d9063d-87ae-4ea8-be90-3686c3b8669f/resourceGroups/datalakerg12897/providers/Microsoft.DataLakeStore/accounts/testadlfs17382?api-version=2015-10-01-preview",
-      "EncodedRequestUri": "L3N1YnNjcmlwdGlvbnMvNTNkOTA2M2QtODdhZS00ZWE4LWJlOTAtMzY4NmMzYjg2NjlmL3Jlc291cmNlR3JvdXBzL2RhdGFsYWtlcmcxMjg5Ny9wcm92aWRlcnMvTWljcm9zb2Z0LkRhdGFMYWtlU3RvcmUvYWNjb3VudHMvdGVzdGFkbGZzMTczODI/YXBpLXZlcnNpb249MjAxNS0xMC0wMS1wcmV2aWV3",
-      "RequestMethod": "GET",
-      "RequestBody": "",
-      "RequestHeaders": {
-        "x-ms-client-request-id": [
-          "d675c1f0-2634-4a14-a535-d75482dbdbf5"
-        ],
-        "accept-language": [
-          "en-US"
-        ],
-        "User-Agent": [
-          "Microsoft.Azure.Management.DataLake.Store.DataLakeStoreAccountManagementClient/0.12.4-preview"
-        ]
-      },
-      "ResponseBody": "{\r\n  \"properties\": {\r\n    \"firewallState\": \"Disabled\",\r\n    \"firewallRules\": [],\r\n    \"trustedIdProviderState\": \"Disabled\",\r\n    \"trustedIdProviders\": [],\r\n    \"provisioningState\": \"Succeeded\",\r\n    \"state\": \"Active\",\r\n    \"endpoint\": \"testadlfs17382.azuredatalakestore.net\",\r\n    \"accountId\": \"93c83f5c-5f14-47b0-b5b8-a19d620c7790\",\r\n    \"creationTime\": \"2016-07-01T18:02:45.9897525Z\",\r\n    \"lastModifiedTime\": \"2016-07-01T18:02:45.9897525Z\"\r\n  },\r\n  \"location\": \"East US 2\",\r\n  \"tags\": null,\r\n  \"id\": \"/subscriptions/53d9063d-87ae-4ea8-be90-3686c3b8669f/resourceGroups/datalakerg12897/providers/Microsoft.DataLakeStore/accounts/testadlfs17382\",\r\n  \"name\": \"testadlfs17382\",\r\n  \"type\": \"Microsoft.DataLakeStore/accounts\"\r\n}",
-      "ResponseHeaders": {
-        "Content-Type": [
-          "application/json"
-        ],
-        "Expires": [
-          "-1"
-        ],
-        "Cache-Control": [
-          "no-cache"
-        ],
-        "Connection": [
-          "close"
-        ],
-        "Date": [
-          "Fri, 01 Jul 2016 18:03:11 GMT"
-        ],
-        "Pragma": [
-          "no-cache"
-        ],
-        "Server": [
-          "Microsoft-IIS/8.5"
-        ],
-        "Vary": [
-          "Accept-Encoding"
-        ],
-        "x-ms-request-id": [
-          "39679295-436c-49b7-835a-21489550a963"
-        ],
-        "X-AspNet-Version": [
-          "4.0.30319"
-        ],
-        "X-Powered-By": [
-          "ASP.NET"
-        ],
-        "x-ms-ratelimit-remaining-subscription-reads": [
-          "14988"
-        ],
-        "x-ms-correlation-request-id": [
-          "4ccf0611-3c0f-4997-b553-8cec30ee8c1f"
-        ],
-        "x-ms-routing-request-id": [
-          "WESTUS:20160701T180311Z:4ccf0611-3c0f-4997-b553-8cec30ee8c1f"
-        ],
-        "Strict-Transport-Security": [
-          "max-age=31536000; includeSubDomains"
-        ]
-      },
-      "StatusCode": 200
-    },
-    {
-      "RequestUri": "/subscriptions/53d9063d-87ae-4ea8-be90-3686c3b8669f/resourceGroups/datalakerg12897/providers/Microsoft.DataLakeStore/accounts/testadlfs17382?api-version=2015-10-01-preview",
-      "EncodedRequestUri": "L3N1YnNjcmlwdGlvbnMvNTNkOTA2M2QtODdhZS00ZWE4LWJlOTAtMzY4NmMzYjg2NjlmL3Jlc291cmNlR3JvdXBzL2RhdGFsYWtlcmcxMjg5Ny9wcm92aWRlcnMvTWljcm9zb2Z0LkRhdGFMYWtlU3RvcmUvYWNjb3VudHMvdGVzdGFkbGZzMTczODI/YXBpLXZlcnNpb249MjAxNS0xMC0wMS1wcmV2aWV3",
-      "RequestMethod": "PUT",
-      "RequestBody": "{\r\n  \"location\": \"East US 2\",\r\n  \"name\": \"testadlfs17382\"\r\n}",
-=======
       "RequestUri": "/subscriptions/53d9063d-87ae-4ea8-be90-3686c3b8669f/resourceGroups/datalakerg1737/providers/Microsoft.DataLakeStore/accounts/testadlfs17522?api-version=2015-10-01-preview",
       "EncodedRequestUri": "L3N1YnNjcmlwdGlvbnMvNTNkOTA2M2QtODdhZS00ZWE4LWJlOTAtMzY4NmMzYjg2NjlmL3Jlc291cmNlR3JvdXBzL2RhdGFsYWtlcmcxNzM3L3Byb3ZpZGVycy9NaWNyb3NvZnQuRGF0YUxha2VTdG9yZS9hY2NvdW50cy90ZXN0YWRsZnMxNzUyMj9hcGktdmVyc2lvbj0yMDE1LTEwLTAxLXByZXZpZXc=",
       "RequestMethod": "PUT",
       "RequestBody": "{\r\n  \"location\": \"East US 2\",\r\n  \"name\": \"testadlfs17522\"\r\n}",
->>>>>>> d696af1d
       "RequestHeaders": {
         "Content-Type": [
           "application/json; charset=utf-8"
@@ -788,24 +454,16 @@
           "60"
         ],
         "x-ms-client-request-id": [
-<<<<<<< HEAD
-          "6f218b9c-cd5a-4838-9d3f-718751c895ec"
-=======
           "19665d4c-1b60-43c7-84bb-2d007dea2579"
->>>>>>> d696af1d
-        ],
-        "accept-language": [
-          "en-US"
-        ],
-        "User-Agent": [
-          "Microsoft.Azure.Management.DataLake.Store.DataLakeStoreAccountManagementClient/0.12.4-preview"
-        ]
-      },
-<<<<<<< HEAD
-      "ResponseBody": "{\r\n  \"properties\": {\r\n    \"provisioningState\": \"Creating\",\r\n    \"state\": null,\r\n    \"endpoint\": null,\r\n    \"accountId\": \"93c83f5c-5f14-47b0-b5b8-a19d620c7790\",\r\n    \"creationTime\": null,\r\n    \"lastModifiedTime\": null\r\n  },\r\n  \"location\": \"East US 2\",\r\n  \"tags\": null,\r\n  \"id\": \"/subscriptions/53d9063d-87ae-4ea8-be90-3686c3b8669f/resourceGroups/datalakerg12897/providers/Microsoft.DataLakeStore/accounts/testadlfs17382\",\r\n  \"name\": \"testadlfs17382\",\r\n  \"type\": \"Microsoft.DataLakeStore/accounts\"\r\n}",
-=======
+        ],
+        "accept-language": [
+          "en-US"
+        ],
+        "User-Agent": [
+          "Microsoft.Azure.Management.DataLake.Store.DataLakeStoreAccountManagementClient/0.12.5-preview"
+        ]
+      },
       "ResponseBody": "{\r\n  \"error\": {\r\n    \"code\": \"ExceededMaxAccountCount\",\r\n    \"message\": \"The subscription has exceeded the maximum number of allowed resources.\"\r\n  }\r\n}",
->>>>>>> d696af1d
       "ResponseHeaders": {
         "Content-Length": [
           "127"
@@ -823,37 +481,16 @@
           "close"
         ],
         "Date": [
-<<<<<<< HEAD
-          "Fri, 01 Jul 2016 18:02:39 GMT"
-=======
           "Thu, 04 Aug 2016 18:03:37 GMT"
->>>>>>> d696af1d
-        ],
-        "Pragma": [
-          "no-cache"
-        ],
-<<<<<<< HEAD
-        "Location": [
-          "https://management.azure.com/subscriptions/53d9063d-87ae-4ea8-be90-3686c3b8669f/resourcegroups/datalakerg12897/providers/Microsoft.DataLakeStore/accounts/testadlfs17382/operationresults/0?api-version=2015-10-01-preview"
-        ],
-        "Retry-After": [
-          "10"
+        ],
+        "Pragma": [
+          "no-cache"
         ],
         "Server": [
           "Microsoft-IIS/8.5"
         ],
-        "Azure-AsyncOperation": [
-          "https://management.azure.com/subscriptions/53d9063d-87ae-4ea8-be90-3686c3b8669f/providers/Microsoft.DataLakeStore/locations/EastUS2/operationResults/93c83f5c-5f14-47b0-b5b8-a19d620c77900?api-version=2015-10-01-preview&expanded=true"
-        ],
-        "x-ms-request-id": [
-          "d1479367-2c8b-4d52-a123-045614e00600"
-=======
-        "Server": [
-          "Microsoft-IIS/8.5"
-        ],
         "x-ms-request-id": [
           "967b554d-a304-4249-b216-653829a8649f"
->>>>>>> d696af1d
         ],
         "X-AspNet-Version": [
           "4.0.30319"
@@ -862,75 +499,6 @@
           "ASP.NET"
         ],
         "x-ms-ratelimit-remaining-subscription-writes": [
-<<<<<<< HEAD
-          "1190"
-        ],
-        "x-ms-correlation-request-id": [
-          "0d5d4f1e-6c20-49c5-b544-56ab5384d33a"
-        ],
-        "x-ms-routing-request-id": [
-          "WESTUS:20160701T180240Z:0d5d4f1e-6c20-49c5-b544-56ab5384d33a"
-        ],
-        "Strict-Transport-Security": [
-          "max-age=31536000; includeSubDomains"
-        ]
-      },
-      "StatusCode": 201
-    },
-    {
-      "RequestUri": "/subscriptions/53d9063d-87ae-4ea8-be90-3686c3b8669f/providers/Microsoft.DataLakeStore/locations/EastUS2/operationResults/93c83f5c-5f14-47b0-b5b8-a19d620c77900?api-version=2015-10-01-preview&expanded=true",
-      "EncodedRequestUri": "L3N1YnNjcmlwdGlvbnMvNTNkOTA2M2QtODdhZS00ZWE4LWJlOTAtMzY4NmMzYjg2NjlmL3Byb3ZpZGVycy9NaWNyb3NvZnQuRGF0YUxha2VTdG9yZS9sb2NhdGlvbnMvRWFzdFVTMi9vcGVyYXRpb25SZXN1bHRzLzkzYzgzZjVjLTVmMTQtNDdiMC1iNWI4LWExOWQ2MjBjNzc5MDA/YXBpLXZlcnNpb249MjAxNS0xMC0wMS1wcmV2aWV3JmV4cGFuZGVkPXRydWU=",
-      "RequestMethod": "GET",
-      "RequestBody": "",
-      "RequestHeaders": {
-        "User-Agent": [
-          "Microsoft.Azure.Management.DataLake.Store.DataLakeStoreAccountManagementClient/0.12.4-preview"
-        ]
-      },
-      "ResponseBody": "{\r\n  \"status\": \"Succeeded\"\r\n}",
-      "ResponseHeaders": {
-        "Content-Type": [
-          "application/json"
-        ],
-        "Expires": [
-          "-1"
-        ],
-        "Cache-Control": [
-          "no-cache"
-        ],
-        "Connection": [
-          "close"
-        ],
-        "Date": [
-          "Fri, 01 Jul 2016 18:03:10 GMT"
-        ],
-        "Pragma": [
-          "no-cache"
-        ],
-        "Server": [
-          "Microsoft-IIS/8.5"
-        ],
-        "Vary": [
-          "Accept-Encoding"
-        ],
-        "x-ms-request-id": [
-          "fab2e559-ed21-4ce7-b7a1-8c33b1c97e56"
-        ],
-        "X-AspNet-Version": [
-          "4.0.30319"
-        ],
-        "X-Powered-By": [
-          "ASP.NET"
-        ],
-        "x-ms-ratelimit-remaining-subscription-reads": [
-          "14983"
-        ],
-        "x-ms-correlation-request-id": [
-          "79085c37-3f46-4c51-96a4-b5a88948f229"
-        ],
-        "x-ms-routing-request-id": [
-          "WESTUS:20160701T180310Z:79085c37-3f46-4c51-96a4-b5a88948f229"
-=======
           "1195"
         ],
         "x-ms-correlation-request-id": [
@@ -938,273 +506,19 @@
         ],
         "x-ms-routing-request-id": [
           "WESTUS2:20160804T180337Z:41d7bf8e-dc80-4a4e-a339-f157759cc9f8"
->>>>>>> d696af1d
-        ],
-        "Strict-Transport-Security": [
-          "max-age=31536000; includeSubDomains"
-        ]
-      },
-<<<<<<< HEAD
-      "StatusCode": 200
-    },
-    {
-      "RequestUri": "/webhdfs/v1/SDKTestFolder01%2FSDKTestFile01.txt2205?op=CREATE&write=true&api-version=2015-10-01-preview",
-      "EncodedRequestUri": "L3dlYmhkZnMvdjEvU0RLVGVzdEZvbGRlcjAxJTJGU0RLVGVzdEZpbGUwMS50eHQyMjA1P29wPUNSRUFURSZ3cml0ZT10cnVlJmFwaS12ZXJzaW9uPTIwMTUtMTAtMDEtcHJldmlldw==",
-      "RequestMethod": "PUT",
-      "RequestBody": "These are some random test contents 1234!@",
-      "RequestHeaders": {
-        "Content-Type": [
-          "application/octet-stream"
-        ],
-        "x-ms-client-request-id": [
-          "0b602abe-e63f-47e4-add3-edacf25d8f89"
-        ],
-        "Transfer-Encoding": [
-          "chunked"
-        ],
-        "accept-language": [
-          "en-US"
-        ],
-        "User-Agent": [
-          "Microsoft.Azure.Management.DataLake.Store.DataLakeStoreFileSystemManagementClient/0.12.4-preview"
-        ]
-      },
-      "ResponseBody": "",
-      "ResponseHeaders": {
-        "Content-Length": [
-          "0"
-        ],
-        "Expires": [
-          "-1"
-        ],
-        "Cache-Control": [
-          "no-cache"
-        ],
-        "Date": [
-          "Fri, 01 Jul 2016 18:03:13 GMT"
-        ],
-        "Pragma": [
-          "no-cache"
-        ],
-        "Location": [
-          "https://testadlfs17382.azuredatalakestore.net/webhdfs/v1/SDKTestFolder01/SDKTestFile01.txt2205?op=CREATE&write=true&api-version=2015-10-01-preview"
-        ],
-        "Set-Cookie": [
-          "UserPrincipalSession=2c43734c-1cdf-4d99-a10e-b1142337e12f; path=/; secure; HttpOnly"
-        ],
-        "x-ms-request-id": [
-          "de648dd6-1a83-46e3-a823-fe4c7b24c1b1"
-        ],
-        "ContentLength": [
-          "0"
-        ],
-        "Server-Perf": [
-          "[de648dd6-1a83-46e3-a823-fe4c7b24c1b1][ AuthTime::1508.05178186198::PostAuthTime::561.135546739341 ][S-FsOpenStream :: 00:00:269 ms]%0a[S-FsAppendStream :: 00:00:185 ms]%0a[BufferingTime :: 00:00:000 ms]%0a[WriteTime :: 00:00:186 ms]%0a[S-FsCloseHandle :: 00:00:001 ms]%0a[CREATE :: 00:00:458 ms]%0a"
-        ],
-        "x-ms-webhdfs-version": [
-          "16.05.18.00"
-        ],
-        "Status": [
-          "0x0"
-        ],
-        "X-Content-Type-Options": [
-          "nosniff"
-        ],
-        "Strict-Transport-Security": [
-          "max-age=15724800; includeSubDomains"
-        ]
-      },
-      "StatusCode": 201
-    },
-    {
-      "RequestUri": "/webhdfs/v1/SDKTestFolder01%2FSDKTestFile01.txt2205?op=GETFILESTATUS&api-version=2015-10-01-preview",
-      "EncodedRequestUri": "L3dlYmhkZnMvdjEvU0RLVGVzdEZvbGRlcjAxJTJGU0RLVGVzdEZpbGUwMS50eHQyMjA1P29wPUdFVEZJTEVTVEFUVVMmYXBpLXZlcnNpb249MjAxNS0xMC0wMS1wcmV2aWV3",
-      "RequestMethod": "GET",
-      "RequestBody": "",
-      "RequestHeaders": {
-        "x-ms-client-request-id": [
-          "68eb26fb-c7ee-4773-ae2b-f933b4870de5"
-        ],
-        "accept-language": [
-          "en-US"
-        ],
-        "User-Agent": [
-          "Microsoft.Azure.Management.DataLake.Store.DataLakeStoreFileSystemManagementClient/0.12.4-preview"
-        ]
-      },
-      "ResponseBody": "{\r\n  \"FileStatus\": {\r\n    \"length\": 42,\r\n    \"pathSuffix\": \"\",\r\n    \"type\": \"FILE\",\r\n    \"blockSize\": 268435456,\r\n    \"accessTime\": 1467396193230,\r\n    \"modificationTime\": 1467396193497,\r\n    \"replication\": 1,\r\n    \"permission\": \"770\",\r\n    \"owner\": \"2e6c02d2-a364-4530-9137-d17403996cbf\",\r\n    \"group\": \"2e6c02d2-a364-4530-9137-d17403996cbf\"\r\n  }\r\n}",
-      "ResponseHeaders": {
-        "Content-Length": [
-          "269"
-        ],
-        "Content-Type": [
-          "application/json; charset=utf-8"
-        ],
-        "Expires": [
-          "-1"
-        ],
-        "Cache-Control": [
-          "no-cache"
-        ],
-        "Date": [
-          "Fri, 01 Jul 2016 18:03:13 GMT"
-        ],
-        "Pragma": [
-          "no-cache"
-        ],
-        "x-ms-request-id": [
-          "43993672-75d6-4be9-a65c-97ccade23953"
-        ],
-        "Server-Perf": [
-          "[43993672-75d6-4be9-a65c-97ccade23953][ AuthTime::0::PostAuthTime::0 ][S-HdfsGetFileStatusV2 :: 00:00:021 ms]%0a[GETFILESTATUS :: 00:00:022 ms]%0a"
-        ],
-        "x-ms-webhdfs-version": [
-          "16.05.18.00"
-        ],
-        "Status": [
-          "0x0"
-        ],
-        "X-Content-Type-Options": [
-          "nosniff"
-        ],
-        "Strict-Transport-Security": [
-          "max-age=15724800; includeSubDomains"
-        ]
-      },
-      "StatusCode": 200
-    },
-    {
-      "RequestUri": "/webhdfs/v1/SDKTestFolder01%2FSDKTestFile01.txt2205?recursive=false&op=DELETE&api-version=2015-10-01-preview",
-      "EncodedRequestUri": "L3dlYmhkZnMvdjEvU0RLVGVzdEZvbGRlcjAxJTJGU0RLVGVzdEZpbGUwMS50eHQyMjA1P3JlY3Vyc2l2ZT1mYWxzZSZvcD1ERUxFVEUmYXBpLXZlcnNpb249MjAxNS0xMC0wMS1wcmV2aWV3",
-      "RequestMethod": "DELETE",
-      "RequestBody": "",
-      "RequestHeaders": {
-        "x-ms-client-request-id": [
-          "3ae1c681-19a2-4fb7-ba47-748e616e935a"
-        ],
-        "accept-language": [
-          "en-US"
-        ],
-        "User-Agent": [
-          "Microsoft.Azure.Management.DataLake.Store.DataLakeStoreFileSystemManagementClient/0.12.4-preview"
-        ]
-      },
-      "ResponseBody": "{\r\n  \"boolean\": true\r\n}",
-      "ResponseHeaders": {
-        "Content-Length": [
-          "16"
-        ],
-        "Content-Type": [
-          "application/json; charset=utf-8"
-        ],
-        "Expires": [
-          "-1"
-        ],
-        "Cache-Control": [
-          "no-cache"
-        ],
-        "Date": [
-          "Fri, 01 Jul 2016 18:03:13 GMT"
-        ],
-        "Pragma": [
-          "no-cache"
-        ],
-        "x-ms-request-id": [
-          "7930fe8d-307f-4870-aa17-78adc34b6b02"
-        ],
-        "Server-Perf": [
-          "[7930fe8d-307f-4870-aa17-78adc34b6b02][ AuthTime::0::PostAuthTime::0 ][S-FsDelete :: 00:00:319 ms]%0a[DELETE :: 00:00:321 ms]%0a"
-        ],
-        "x-ms-webhdfs-version": [
-          "16.05.18.00"
-        ],
-        "Status": [
-          "0x0"
-        ],
-        "X-Content-Type-Options": [
-          "nosniff"
-        ],
-        "Strict-Transport-Security": [
-          "max-age=15724800; includeSubDomains"
-        ]
-      },
-      "StatusCode": 200
-    },
-    {
-      "RequestUri": "/webhdfs/v1/SDKTestFolder01%2FSDKTestFile01.txt2205?recursive=false&op=DELETE&api-version=2015-10-01-preview",
-      "EncodedRequestUri": "L3dlYmhkZnMvdjEvU0RLVGVzdEZvbGRlcjAxJTJGU0RLVGVzdEZpbGUwMS50eHQyMjA1P3JlY3Vyc2l2ZT1mYWxzZSZvcD1ERUxFVEUmYXBpLXZlcnNpb249MjAxNS0xMC0wMS1wcmV2aWV3",
-      "RequestMethod": "DELETE",
-      "RequestBody": "",
-      "RequestHeaders": {
-        "x-ms-client-request-id": [
-          "ce2897f3-2f89-46ef-a790-4013bbe06c75"
-        ],
-        "accept-language": [
-          "en-US"
-        ],
-        "User-Agent": [
-          "Microsoft.Azure.Management.DataLake.Store.DataLakeStoreFileSystemManagementClient/0.12.4-preview"
-        ]
-      },
-      "ResponseBody": "{\r\n  \"boolean\": false\r\n}",
-      "ResponseHeaders": {
-        "Content-Length": [
-          "17"
-        ],
-        "Content-Type": [
-          "application/json; charset=utf-8"
-        ],
-        "Expires": [
-          "-1"
-        ],
-        "Cache-Control": [
-          "no-cache"
-        ],
-        "Date": [
-          "Fri, 01 Jul 2016 18:03:13 GMT"
-        ],
-        "Pragma": [
-          "no-cache"
-        ],
-        "x-ms-request-id": [
-          "ac9045f4-5304-40c0-b10b-921b25af0c36"
-        ],
-        "Server-Perf": [
-          "[ac9045f4-5304-40c0-b10b-921b25af0c36][ AuthTime::0::PostAuthTime::0 ][S-FsDelete :: 00:00:011 ms]%0a[DELETE :: 00:00:012 ms]%0a"
-        ],
-        "x-ms-webhdfs-version": [
-          "16.05.18.00"
-        ],
-        "Status": [
-          "0x8309000A"
-        ],
-        "X-Content-Type-Options": [
-          "nosniff"
-        ],
-        "Strict-Transport-Security": [
-          "max-age=15724800; includeSubDomains"
-        ]
-      },
-      "StatusCode": 200
-=======
+        ],
+        "Strict-Transport-Security": [
+          "max-age=31536000; includeSubDomains"
+        ]
+      },
       "StatusCode": 409
->>>>>>> d696af1d
     }
   ],
   "Names": {
     ".ctor": [
-<<<<<<< HEAD
-      "datalakerg12897",
-      "testdatalake17190",
-      "testadlfs17382"
-    ],
-    "CreateFile": [
-      "SDKTestFolder01/SDKTestFile01.txt2205"
-=======
       "datalakerg1737",
       "testdatalake19345",
       "testadlfs17522"
->>>>>>> d696af1d
     ]
   },
   "Variables": {
