--- conflicted
+++ resolved
@@ -7,11 +7,7 @@
       "RequestBody": "",
       "RequestHeaders": {
         "x-ms-client-request-id": [
-<<<<<<< HEAD
-          "ed40fec9-92ba-4798-a45c-147245e69fde"
-=======
           "e70d02c8-5866-422f-a926-e97d661aa55f"
->>>>>>> bbd08862
         ],
         "accept-language": [
           "en-US"
@@ -20,27 +16,19 @@
           "Microsoft.Azure.Management.Resources.ResourceManagementClient/1.0.0-preview"
         ]
       },
-<<<<<<< HEAD
-      "ResponseBody": "{\r\n  \"id\": \"/subscriptions/53d9063d-87ae-4ea8-be90-3686c3b8669f/providers/Microsoft.DataLakeStore\",\r\n  \"namespace\": \"Microsoft.DataLakeStore\",\r\n  \"resourceTypes\": [\r\n    {\r\n      \"resourceType\": \"operations\",\r\n      \"locations\": [],\r\n      \"apiVersions\": [\r\n        \"2015-10-01-preview\"\r\n      ]\r\n    },\r\n    {\r\n      \"resourceType\": \"accounts\",\r\n      \"locations\": [\r\n        \"East US 2\"\r\n      ],\r\n      \"apiVersions\": [\r\n        \"2015-10-01-preview\"\r\n      ],\r\n      \"capabilities\": \"CrossResourceGroupResourceMove, CrossSubscriptionResourceMove, SystemAssignedResourceIdentity\"\r\n    },\r\n    {\r\n      \"resourceType\": \"accounts/firewallRules\",\r\n      \"locations\": [\r\n        \"East US 2\"\r\n      ],\r\n      \"apiVersions\": [\r\n        \"2015-10-01-preview\"\r\n      ]\r\n    },\r\n    {\r\n      \"resourceType\": \"locations\",\r\n      \"locations\": [],\r\n      \"apiVersions\": [\r\n        \"2015-10-01-preview\"\r\n      ]\r\n    },\r\n    {\r\n      \"resourceType\": \"locations/operationresults\",\r\n      \"locations\": [],\r\n      \"apiVersions\": [\r\n        \"2015-10-01-preview\"\r\n      ]\r\n    },\r\n    {\r\n      \"resourceType\": \"locations/checkNameAvailability\",\r\n      \"locations\": [],\r\n      \"apiVersions\": [\r\n        \"2015-10-01-preview\"\r\n      ]\r\n    },\r\n    {\r\n      \"resourceType\": \"locations/capability\",\r\n      \"locations\": [],\r\n      \"apiVersions\": [\r\n        \"2015-10-01-preview\"\r\n      ]\r\n    }\r\n  ],\r\n  \"registrationState\": \"Registered\"\r\n}",
-=======
       "ResponseBody": "{\r\n  \"id\": \"/subscriptions/90585f39-ab85-4921-bb37-0468f7efd1dd/providers/Microsoft.DataLakeStore\",\r\n  \"namespace\": \"Microsoft.DataLakeStore\",\r\n  \"authorization\": {\r\n    \"applicationId\": \"e9f49c6b-5ce5-44c8-925d-015017e9f7ad\",\r\n    \"roleDefinitionId\": \"41c47f4b-8b45-4522-a73a-d20b16f0f1ec\"\r\n  },\r\n  \"resourceTypes\": [\r\n    {\r\n      \"resourceType\": \"accounts\",\r\n      \"locations\": [\r\n        \"Brazil South\",\r\n        \"East US 2\",\r\n        \"East US\",\r\n        \"West US\",\r\n        \"North Central US\",\r\n        \"South Central US\",\r\n        \"Central US\",\r\n        \"Japan East\",\r\n        \"Japan West\",\r\n        \"North Europe\",\r\n        \"West Europe\",\r\n        \"East Asia\",\r\n        \"Southeast Asia\"\r\n      ],\r\n      \"apiVersions\": [\r\n        \"2015-10-01-preview\"\r\n      ],\r\n      \"capabilities\": \"CrossResourceGroupResourceMove, CrossSubscriptionResourceMove, SystemAssignedResourceIdentity\"\r\n    },\r\n    {\r\n      \"resourceType\": \"accounts/firewallRules\",\r\n      \"locations\": [\r\n        \"Brazil South\",\r\n        \"East US 2\",\r\n        \"East US\",\r\n        \"West US\",\r\n        \"North Central US\",\r\n        \"South Central US\",\r\n        \"Central US\",\r\n        \"Japan East\",\r\n        \"Japan West\",\r\n        \"North Europe\",\r\n        \"West Europe\",\r\n        \"East Asia\",\r\n        \"Southeast Asia\"\r\n      ],\r\n      \"apiVersions\": [\r\n        \"2015-10-01-preview\"\r\n      ]\r\n    },\r\n    {\r\n      \"resourceType\": \"locations\",\r\n      \"locations\": [],\r\n      \"apiVersions\": [\r\n        \"2015-10-01-preview\"\r\n      ]\r\n    },\r\n    {\r\n      \"resourceType\": \"locations/operationresults\",\r\n      \"locations\": [],\r\n      \"apiVersions\": [\r\n        \"2015-10-01-preview\"\r\n      ]\r\n    },\r\n    {\r\n      \"resourceType\": \"locations/checkNameAvailability\",\r\n      \"locations\": [],\r\n      \"apiVersions\": [\r\n        \"2015-10-01-preview\"\r\n      ]\r\n    },\r\n    {\r\n      \"resourceType\": \"locations/capability\",\r\n      \"locations\": [],\r\n      \"apiVersions\": [\r\n        \"2015-10-01-preview\"\r\n      ]\r\n    },\r\n    {\r\n      \"resourceType\": \"operations\",\r\n      \"locations\": [],\r\n      \"apiVersions\": [\r\n        \"2015-10-01-preview\"\r\n      ]\r\n    }\r\n  ],\r\n  \"registrationState\": \"Registered\"\r\n}",
->>>>>>> bbd08862
-      "ResponseHeaders": {
-        "Content-Type": [
-          "application/json; charset=utf-8"
-        ],
-        "Expires": [
-          "-1"
-        ],
-        "Cache-Control": [
-          "no-cache"
-        ],
-        "Date": [
-<<<<<<< HEAD
-          "Thu, 04 Aug 2016 18:01:03 GMT"
-=======
+      "ResponseHeaders": {
+        "Content-Type": [
+          "application/json; charset=utf-8"
+        ],
+        "Expires": [
+          "-1"
+        ],
+        "Cache-Control": [
+          "no-cache"
+        ],
+        "Date": [
           "Thu, 01 Sep 2016 16:55:10 GMT"
->>>>>>> bbd08862
         ],
         "Pragma": [
           "no-cache"
@@ -49,18 +37,6 @@
           "Accept-Encoding"
         ],
         "x-ms-ratelimit-remaining-subscription-writes": [
-<<<<<<< HEAD
-          "1193"
-        ],
-        "x-ms-request-id": [
-          "7d193a75-ab42-4415-a427-00a71ee7dee5"
-        ],
-        "x-ms-correlation-request-id": [
-          "7d193a75-ab42-4415-a427-00a71ee7dee5"
-        ],
-        "x-ms-routing-request-id": [
-          "WESTUS2:20160804T180104Z:7d193a75-ab42-4415-a427-00a71ee7dee5"
-=======
           "1133"
         ],
         "x-ms-request-id": [
@@ -71,7 +47,6 @@
         ],
         "x-ms-routing-request-id": [
           "CENTRALUS:20160901T165510Z:e1669451-dd01-464c-8911-43f70e0323bd"
->>>>>>> bbd08862
         ],
         "Strict-Transport-Security": [
           "max-age=31536000; includeSubDomains"
@@ -86,11 +61,7 @@
       "RequestBody": "",
       "RequestHeaders": {
         "x-ms-client-request-id": [
-<<<<<<< HEAD
-          "7b832c07-5146-4d17-a2d6-6b92af8d10d3"
-=======
           "e9dc965d-929e-4f3e-a294-064933aa0dc3"
->>>>>>> bbd08862
         ],
         "accept-language": [
           "en-US"
@@ -99,27 +70,19 @@
           "Microsoft.Azure.Management.Resources.ResourceManagementClient/1.0.0-preview"
         ]
       },
-<<<<<<< HEAD
-      "ResponseBody": "{\r\n  \"id\": \"/subscriptions/53d9063d-87ae-4ea8-be90-3686c3b8669f/providers/Microsoft.DataLakeStore\",\r\n  \"namespace\": \"Microsoft.DataLakeStore\",\r\n  \"resourceTypes\": [\r\n    {\r\n      \"resourceType\": \"operations\",\r\n      \"locations\": [],\r\n      \"apiVersions\": [\r\n        \"2015-10-01-preview\"\r\n      ]\r\n    },\r\n    {\r\n      \"resourceType\": \"accounts\",\r\n      \"locations\": [\r\n        \"East US 2\"\r\n      ],\r\n      \"apiVersions\": [\r\n        \"2015-10-01-preview\"\r\n      ],\r\n      \"capabilities\": \"CrossResourceGroupResourceMove, CrossSubscriptionResourceMove, SystemAssignedResourceIdentity\"\r\n    },\r\n    {\r\n      \"resourceType\": \"accounts/firewallRules\",\r\n      \"locations\": [\r\n        \"East US 2\"\r\n      ],\r\n      \"apiVersions\": [\r\n        \"2015-10-01-preview\"\r\n      ]\r\n    },\r\n    {\r\n      \"resourceType\": \"locations\",\r\n      \"locations\": [],\r\n      \"apiVersions\": [\r\n        \"2015-10-01-preview\"\r\n      ]\r\n    },\r\n    {\r\n      \"resourceType\": \"locations/operationresults\",\r\n      \"locations\": [],\r\n      \"apiVersions\": [\r\n        \"2015-10-01-preview\"\r\n      ]\r\n    },\r\n    {\r\n      \"resourceType\": \"locations/checkNameAvailability\",\r\n      \"locations\": [],\r\n      \"apiVersions\": [\r\n        \"2015-10-01-preview\"\r\n      ]\r\n    },\r\n    {\r\n      \"resourceType\": \"locations/capability\",\r\n      \"locations\": [],\r\n      \"apiVersions\": [\r\n        \"2015-10-01-preview\"\r\n      ]\r\n    }\r\n  ],\r\n  \"registrationState\": \"Registered\"\r\n}",
-=======
       "ResponseBody": "{\r\n  \"id\": \"/subscriptions/90585f39-ab85-4921-bb37-0468f7efd1dd/providers/Microsoft.DataLakeStore\",\r\n  \"namespace\": \"Microsoft.DataLakeStore\",\r\n  \"authorization\": {\r\n    \"applicationId\": \"e9f49c6b-5ce5-44c8-925d-015017e9f7ad\",\r\n    \"roleDefinitionId\": \"41c47f4b-8b45-4522-a73a-d20b16f0f1ec\"\r\n  },\r\n  \"resourceTypes\": [\r\n    {\r\n      \"resourceType\": \"accounts\",\r\n      \"locations\": [\r\n        \"Brazil South\",\r\n        \"East US 2\",\r\n        \"East US\",\r\n        \"West US\",\r\n        \"North Central US\",\r\n        \"South Central US\",\r\n        \"Central US\",\r\n        \"Japan East\",\r\n        \"Japan West\",\r\n        \"North Europe\",\r\n        \"West Europe\",\r\n        \"East Asia\",\r\n        \"Southeast Asia\"\r\n      ],\r\n      \"apiVersions\": [\r\n        \"2015-10-01-preview\"\r\n      ],\r\n      \"capabilities\": \"CrossResourceGroupResourceMove, CrossSubscriptionResourceMove, SystemAssignedResourceIdentity\"\r\n    },\r\n    {\r\n      \"resourceType\": \"accounts/firewallRules\",\r\n      \"locations\": [\r\n        \"Brazil South\",\r\n        \"East US 2\",\r\n        \"East US\",\r\n        \"West US\",\r\n        \"North Central US\",\r\n        \"South Central US\",\r\n        \"Central US\",\r\n        \"Japan East\",\r\n        \"Japan West\",\r\n        \"North Europe\",\r\n        \"West Europe\",\r\n        \"East Asia\",\r\n        \"Southeast Asia\"\r\n      ],\r\n      \"apiVersions\": [\r\n        \"2015-10-01-preview\"\r\n      ]\r\n    },\r\n    {\r\n      \"resourceType\": \"locations\",\r\n      \"locations\": [],\r\n      \"apiVersions\": [\r\n        \"2015-10-01-preview\"\r\n      ]\r\n    },\r\n    {\r\n      \"resourceType\": \"locations/operationresults\",\r\n      \"locations\": [],\r\n      \"apiVersions\": [\r\n        \"2015-10-01-preview\"\r\n      ]\r\n    },\r\n    {\r\n      \"resourceType\": \"locations/checkNameAvailability\",\r\n      \"locations\": [],\r\n      \"apiVersions\": [\r\n        \"2015-10-01-preview\"\r\n      ]\r\n    },\r\n    {\r\n      \"resourceType\": \"locations/capability\",\r\n      \"locations\": [],\r\n      \"apiVersions\": [\r\n        \"2015-10-01-preview\"\r\n      ]\r\n    },\r\n    {\r\n      \"resourceType\": \"operations\",\r\n      \"locations\": [],\r\n      \"apiVersions\": [\r\n        \"2015-10-01-preview\"\r\n      ]\r\n    }\r\n  ],\r\n  \"registrationState\": \"Registered\"\r\n}",
->>>>>>> bbd08862
-      "ResponseHeaders": {
-        "Content-Type": [
-          "application/json; charset=utf-8"
-        ],
-        "Expires": [
-          "-1"
-        ],
-        "Cache-Control": [
-          "no-cache"
-        ],
-        "Date": [
-<<<<<<< HEAD
-          "Thu, 04 Aug 2016 18:01:03 GMT"
-=======
+      "ResponseHeaders": {
+        "Content-Type": [
+          "application/json; charset=utf-8"
+        ],
+        "Expires": [
+          "-1"
+        ],
+        "Cache-Control": [
+          "no-cache"
+        ],
+        "Date": [
           "Thu, 01 Sep 2016 16:55:10 GMT"
->>>>>>> bbd08862
         ],
         "Pragma": [
           "no-cache"
@@ -128,18 +91,6 @@
           "Accept-Encoding"
         ],
         "x-ms-ratelimit-remaining-subscription-reads": [
-<<<<<<< HEAD
-          "14990"
-        ],
-        "x-ms-request-id": [
-          "56f2b62c-ea6c-4882-93af-ccbe4f6eee38"
-        ],
-        "x-ms-correlation-request-id": [
-          "56f2b62c-ea6c-4882-93af-ccbe4f6eee38"
-        ],
-        "x-ms-routing-request-id": [
-          "WESTUS2:20160804T180104Z:56f2b62c-ea6c-4882-93af-ccbe4f6eee38"
-=======
           "14879"
         ],
         "x-ms-request-id": [
@@ -150,7 +101,6 @@
         ],
         "x-ms-routing-request-id": [
           "CENTRALUS:20160901T165510Z:8775d206-4222-47e3-83f8-45b668e6d3d6"
->>>>>>> bbd08862
         ],
         "Strict-Transport-Security": [
           "max-age=31536000; includeSubDomains"
@@ -165,11 +115,7 @@
       "RequestBody": "",
       "RequestHeaders": {
         "x-ms-client-request-id": [
-<<<<<<< HEAD
-          "58489cda-0550-4785-954e-c3d3454e425c"
-=======
           "599a9566-3f09-49ab-a3ca-09a7995a9cfa"
->>>>>>> bbd08862
         ],
         "accept-language": [
           "en-US"
@@ -190,11 +136,7 @@
           "no-cache"
         ],
         "Date": [
-<<<<<<< HEAD
-          "Thu, 04 Aug 2016 18:01:04 GMT"
-=======
           "Thu, 01 Sep 2016 16:55:10 GMT"
->>>>>>> bbd08862
         ],
         "Pragma": [
           "no-cache"
@@ -203,18 +145,6 @@
           "Accept-Encoding"
         ],
         "x-ms-ratelimit-remaining-subscription-writes": [
-<<<<<<< HEAD
-          "1192"
-        ],
-        "x-ms-request-id": [
-          "36e0aa12-fac6-4179-bbd3-9e3adc8d4485"
-        ],
-        "x-ms-correlation-request-id": [
-          "36e0aa12-fac6-4179-bbd3-9e3adc8d4485"
-        ],
-        "x-ms-routing-request-id": [
-          "WESTUS2:20160804T180105Z:36e0aa12-fac6-4179-bbd3-9e3adc8d4485"
-=======
           "1132"
         ],
         "x-ms-request-id": [
@@ -225,7 +155,6 @@
         ],
         "x-ms-routing-request-id": [
           "CENTRALUS:20160901T165510Z:7cd20409-517d-4643-83c7-27eee44befdd"
->>>>>>> bbd08862
         ],
         "Strict-Transport-Security": [
           "max-age=31536000; includeSubDomains"
@@ -240,11 +169,7 @@
       "RequestBody": "",
       "RequestHeaders": {
         "x-ms-client-request-id": [
-<<<<<<< HEAD
-          "5bf8834f-6bce-4c60-8845-8f9592927777"
-=======
           "78b99db4-c0ad-484e-a2d6-24f183b8fcd3"
->>>>>>> bbd08862
         ],
         "accept-language": [
           "en-US"
@@ -265,11 +190,7 @@
           "no-cache"
         ],
         "Date": [
-<<<<<<< HEAD
-          "Thu, 04 Aug 2016 18:01:04 GMT"
-=======
           "Thu, 01 Sep 2016 16:55:10 GMT"
->>>>>>> bbd08862
         ],
         "Pragma": [
           "no-cache"
@@ -278,18 +199,6 @@
           "Accept-Encoding"
         ],
         "x-ms-ratelimit-remaining-subscription-reads": [
-<<<<<<< HEAD
-          "14989"
-        ],
-        "x-ms-request-id": [
-          "cde09b44-a083-4ea7-96b8-0f56a0342e0e"
-        ],
-        "x-ms-correlation-request-id": [
-          "cde09b44-a083-4ea7-96b8-0f56a0342e0e"
-        ],
-        "x-ms-routing-request-id": [
-          "WESTUS2:20160804T180105Z:cde09b44-a083-4ea7-96b8-0f56a0342e0e"
-=======
           "14878"
         ],
         "x-ms-request-id": [
@@ -300,31 +209,21 @@
         ],
         "x-ms-routing-request-id": [
           "CENTRALUS:20160901T165510Z:b01a6733-76a8-45d7-94ad-ccf850f8fb87"
->>>>>>> bbd08862
-        ],
-        "Strict-Transport-Security": [
-          "max-age=31536000; includeSubDomains"
-        ]
-      },
-      "StatusCode": 200
-    },
-    {
-<<<<<<< HEAD
-      "RequestUri": "/subscriptions/53d9063d-87ae-4ea8-be90-3686c3b8669f/resourcegroups/datalakerg13750?api-version=2015-11-01",
-      "EncodedRequestUri": "L3N1YnNjcmlwdGlvbnMvNTNkOTA2M2QtODdhZS00ZWE4LWJlOTAtMzY4NmMzYjg2NjlmL3Jlc291cmNlZ3JvdXBzL2RhdGFsYWtlcmcxMzc1MD9hcGktdmVyc2lvbj0yMDE1LTExLTAx",
-=======
+        ],
+        "Strict-Transport-Security": [
+          "max-age=31536000; includeSubDomains"
+        ]
+      },
+      "StatusCode": 200
+    },
+    {
       "RequestUri": "/subscriptions/90585f39-ab85-4921-bb37-0468f7efd1dd/resourcegroups/datalakerg18493?api-version=2015-11-01",
       "EncodedRequestUri": "L3N1YnNjcmlwdGlvbnMvOTA1ODVmMzktYWI4NS00OTIxLWJiMzctMDQ2OGY3ZWZkMWRkL3Jlc291cmNlZ3JvdXBzL2RhdGFsYWtlcmcxODQ5Mz9hcGktdmVyc2lvbj0yMDE1LTExLTAx",
->>>>>>> bbd08862
       "RequestMethod": "GET",
       "RequestBody": "",
       "RequestHeaders": {
         "x-ms-client-request-id": [
-<<<<<<< HEAD
-          "ddfec294-b82b-4fd4-a5ef-6e1b513580d8"
-=======
           "2282ba08-02a9-45c3-8bbf-be945ea762e3"
->>>>>>> bbd08862
         ],
         "accept-language": [
           "en-US"
@@ -333,11 +232,7 @@
           "Microsoft.Azure.Management.Resources.ResourceManagementClient/1.0.0-preview"
         ]
       },
-<<<<<<< HEAD
-      "ResponseBody": "{\r\n  \"error\": {\r\n    \"code\": \"ResourceGroupNotFound\",\r\n    \"message\": \"Resource group 'datalakerg13750' could not be found.\"\r\n  }\r\n}",
-=======
       "ResponseBody": "{\r\n  \"error\": {\r\n    \"code\": \"ResourceGroupNotFound\",\r\n    \"message\": \"Resource group 'datalakerg18493' could not be found.\"\r\n  }\r\n}",
->>>>>>> bbd08862
       "ResponseHeaders": {
         "Content-Length": [
           "107"
@@ -352,11 +247,7 @@
           "no-cache"
         ],
         "Date": [
-<<<<<<< HEAD
-          "Thu, 04 Aug 2016 18:01:04 GMT"
-=======
           "Thu, 01 Sep 2016 16:55:10 GMT"
->>>>>>> bbd08862
         ],
         "Pragma": [
           "no-cache"
@@ -365,18 +256,6 @@
           "gateway"
         ],
         "x-ms-ratelimit-remaining-subscription-reads": [
-<<<<<<< HEAD
-          "14988"
-        ],
-        "x-ms-request-id": [
-          "eaa6f368-464c-4c64-ae23-ccec3d0f8b01"
-        ],
-        "x-ms-correlation-request-id": [
-          "eaa6f368-464c-4c64-ae23-ccec3d0f8b01"
-        ],
-        "x-ms-routing-request-id": [
-          "WESTUS2:20160804T180105Z:eaa6f368-464c-4c64-ae23-ccec3d0f8b01"
-=======
           "14877"
         ],
         "x-ms-request-id": [
@@ -387,7 +266,6 @@
         ],
         "x-ms-routing-request-id": [
           "CENTRALUS:20160901T165511Z:169ee0a2-3641-404f-bd41-4afad56e898e"
->>>>>>> bbd08862
         ],
         "Strict-Transport-Security": [
           "max-age=31536000; includeSubDomains"
@@ -396,22 +274,13 @@
       "StatusCode": 404
     },
     {
-<<<<<<< HEAD
-      "RequestUri": "/subscriptions/53d9063d-87ae-4ea8-be90-3686c3b8669f/resourcegroups/datalakerg13750?api-version=2015-11-01",
-      "EncodedRequestUri": "L3N1YnNjcmlwdGlvbnMvNTNkOTA2M2QtODdhZS00ZWE4LWJlOTAtMzY4NmMzYjg2NjlmL3Jlc291cmNlZ3JvdXBzL2RhdGFsYWtlcmcxMzc1MD9hcGktdmVyc2lvbj0yMDE1LTExLTAx",
-=======
       "RequestUri": "/subscriptions/90585f39-ab85-4921-bb37-0468f7efd1dd/resourcegroups/datalakerg18493?api-version=2015-11-01",
       "EncodedRequestUri": "L3N1YnNjcmlwdGlvbnMvOTA1ODVmMzktYWI4NS00OTIxLWJiMzctMDQ2OGY3ZWZkMWRkL3Jlc291cmNlZ3JvdXBzL2RhdGFsYWtlcmcxODQ5Mz9hcGktdmVyc2lvbj0yMDE1LTExLTAx",
->>>>>>> bbd08862
       "RequestMethod": "GET",
       "RequestBody": "",
       "RequestHeaders": {
         "x-ms-client-request-id": [
-<<<<<<< HEAD
-          "2e9121aa-0199-4498-9c2c-057609762d87"
-=======
           "72861eb8-a59f-40c7-901e-05edf3549c41"
->>>>>>> bbd08862
         ],
         "accept-language": [
           "en-US"
@@ -420,27 +289,19 @@
           "Microsoft.Azure.Management.Resources.ResourceManagementClient/1.0.0-preview"
         ]
       },
-<<<<<<< HEAD
-      "ResponseBody": "{\r\n  \"id\": \"/subscriptions/53d9063d-87ae-4ea8-be90-3686c3b8669f/resourceGroups/datalakerg13750\",\r\n  \"name\": \"datalakerg13750\",\r\n  \"location\": \"eastus2\",\r\n  \"properties\": {\r\n    \"provisioningState\": \"Succeeded\"\r\n  }\r\n}",
-=======
       "ResponseBody": "{\r\n  \"id\": \"/subscriptions/90585f39-ab85-4921-bb37-0468f7efd1dd/resourceGroups/datalakerg18493\",\r\n  \"name\": \"datalakerg18493\",\r\n  \"location\": \"eastus2\",\r\n  \"properties\": {\r\n    \"provisioningState\": \"Succeeded\"\r\n  }\r\n}",
->>>>>>> bbd08862
-      "ResponseHeaders": {
-        "Content-Type": [
-          "application/json; charset=utf-8"
-        ],
-        "Expires": [
-          "-1"
-        ],
-        "Cache-Control": [
-          "no-cache"
-        ],
-        "Date": [
-<<<<<<< HEAD
-          "Thu, 04 Aug 2016 18:01:05 GMT"
-=======
+      "ResponseHeaders": {
+        "Content-Type": [
+          "application/json; charset=utf-8"
+        ],
+        "Expires": [
+          "-1"
+        ],
+        "Cache-Control": [
+          "no-cache"
+        ],
+        "Date": [
           "Thu, 01 Sep 2016 16:55:10 GMT"
->>>>>>> bbd08862
         ],
         "Pragma": [
           "no-cache"
@@ -449,18 +310,6 @@
           "Accept-Encoding"
         ],
         "x-ms-ratelimit-remaining-subscription-reads": [
-<<<<<<< HEAD
-          "14987"
-        ],
-        "x-ms-request-id": [
-          "6390f89a-f578-4874-a6d3-382739176472"
-        ],
-        "x-ms-correlation-request-id": [
-          "6390f89a-f578-4874-a6d3-382739176472"
-        ],
-        "x-ms-routing-request-id": [
-          "WESTUS2:20160804T180105Z:6390f89a-f578-4874-a6d3-382739176472"
-=======
           "14876"
         ],
         "x-ms-request-id": [
@@ -471,22 +320,16 @@
         ],
         "x-ms-routing-request-id": [
           "CENTRALUS:20160901T165511Z:3d448fd5-60c6-4146-8556-ad88bdecb2f4"
->>>>>>> bbd08862
-        ],
-        "Strict-Transport-Security": [
-          "max-age=31536000; includeSubDomains"
-        ]
-      },
-      "StatusCode": 200
-    },
-    {
-<<<<<<< HEAD
-      "RequestUri": "/subscriptions/53d9063d-87ae-4ea8-be90-3686c3b8669f/resourcegroups/datalakerg13750?api-version=2015-11-01",
-      "EncodedRequestUri": "L3N1YnNjcmlwdGlvbnMvNTNkOTA2M2QtODdhZS00ZWE4LWJlOTAtMzY4NmMzYjg2NjlmL3Jlc291cmNlZ3JvdXBzL2RhdGFsYWtlcmcxMzc1MD9hcGktdmVyc2lvbj0yMDE1LTExLTAx",
-=======
+        ],
+        "Strict-Transport-Security": [
+          "max-age=31536000; includeSubDomains"
+        ]
+      },
+      "StatusCode": 200
+    },
+    {
       "RequestUri": "/subscriptions/90585f39-ab85-4921-bb37-0468f7efd1dd/resourcegroups/datalakerg18493?api-version=2015-11-01",
       "EncodedRequestUri": "L3N1YnNjcmlwdGlvbnMvOTA1ODVmMzktYWI4NS00OTIxLWJiMzctMDQ2OGY3ZWZkMWRkL3Jlc291cmNlZ3JvdXBzL2RhdGFsYWtlcmcxODQ5Mz9hcGktdmVyc2lvbj0yMDE1LTExLTAx",
->>>>>>> bbd08862
       "RequestMethod": "PUT",
       "RequestBody": "{\r\n  \"location\": \"East US 2\"\r\n}",
       "RequestHeaders": {
@@ -497,11 +340,7 @@
           "31"
         ],
         "x-ms-client-request-id": [
-<<<<<<< HEAD
-          "c18ee999-b334-460b-beec-cbde0ce59420"
-=======
           "8e46abea-5f05-4c30-9234-cfeda1cff2fc"
->>>>>>> bbd08862
         ],
         "accept-language": [
           "en-US"
@@ -510,11 +349,7 @@
           "Microsoft.Azure.Management.Resources.ResourceManagementClient/1.0.0-preview"
         ]
       },
-<<<<<<< HEAD
-      "ResponseBody": "{\r\n  \"id\": \"/subscriptions/53d9063d-87ae-4ea8-be90-3686c3b8669f/resourceGroups/datalakerg13750\",\r\n  \"name\": \"datalakerg13750\",\r\n  \"location\": \"eastus2\",\r\n  \"properties\": {\r\n    \"provisioningState\": \"Succeeded\"\r\n  }\r\n}",
-=======
       "ResponseBody": "{\r\n  \"id\": \"/subscriptions/90585f39-ab85-4921-bb37-0468f7efd1dd/resourceGroups/datalakerg18493\",\r\n  \"name\": \"datalakerg18493\",\r\n  \"location\": \"eastus2\",\r\n  \"properties\": {\r\n    \"provisioningState\": \"Succeeded\"\r\n  }\r\n}",
->>>>>>> bbd08862
       "ResponseHeaders": {
         "Content-Length": [
           "184"
@@ -529,28 +364,12 @@
           "no-cache"
         ],
         "Date": [
-<<<<<<< HEAD
-          "Thu, 04 Aug 2016 18:01:05 GMT"
-=======
           "Thu, 01 Sep 2016 16:55:10 GMT"
->>>>>>> bbd08862
         ],
         "Pragma": [
           "no-cache"
         ],
         "x-ms-ratelimit-remaining-subscription-writes": [
-<<<<<<< HEAD
-          "1191"
-        ],
-        "x-ms-request-id": [
-          "33e4b8dd-030d-42c9-ac80-c2950adc4ee7"
-        ],
-        "x-ms-correlation-request-id": [
-          "33e4b8dd-030d-42c9-ac80-c2950adc4ee7"
-        ],
-        "x-ms-routing-request-id": [
-          "WESTUS2:20160804T180105Z:33e4b8dd-030d-42c9-ac80-c2950adc4ee7"
-=======
           "1131"
         ],
         "x-ms-request-id": [
@@ -561,7 +380,6 @@
         ],
         "x-ms-routing-request-id": [
           "CENTRALUS:20160901T165511Z:8de037b1-dddd-4d86-8f77-486acdfc7ad6"
->>>>>>> bbd08862
         ],
         "Strict-Transport-Security": [
           "max-age=31536000; includeSubDomains"
@@ -570,22 +388,13 @@
       "StatusCode": 201
     },
     {
-<<<<<<< HEAD
-      "RequestUri": "/subscriptions/53d9063d-87ae-4ea8-be90-3686c3b8669f/resourceGroups/datalakerg13750/providers/Microsoft.DataLakeStore/accounts/testadlfs19723?api-version=2015-10-01-preview",
-      "EncodedRequestUri": "L3N1YnNjcmlwdGlvbnMvNTNkOTA2M2QtODdhZS00ZWE4LWJlOTAtMzY4NmMzYjg2NjlmL3Jlc291cmNlR3JvdXBzL2RhdGFsYWtlcmcxMzc1MC9wcm92aWRlcnMvTWljcm9zb2Z0LkRhdGFMYWtlU3RvcmUvYWNjb3VudHMvdGVzdGFkbGZzMTk3MjM/YXBpLXZlcnNpb249MjAxNS0xMC0wMS1wcmV2aWV3",
-=======
       "RequestUri": "/subscriptions/90585f39-ab85-4921-bb37-0468f7efd1dd/resourceGroups/datalakerg18493/providers/Microsoft.DataLakeStore/accounts/testadlfs12414?api-version=2015-10-01-preview",
       "EncodedRequestUri": "L3N1YnNjcmlwdGlvbnMvOTA1ODVmMzktYWI4NS00OTIxLWJiMzctMDQ2OGY3ZWZkMWRkL3Jlc291cmNlR3JvdXBzL2RhdGFsYWtlcmcxODQ5My9wcm92aWRlcnMvTWljcm9zb2Z0LkRhdGFMYWtlU3RvcmUvYWNjb3VudHMvdGVzdGFkbGZzMTI0MTQ/YXBpLXZlcnNpb249MjAxNS0xMC0wMS1wcmV2aWV3",
->>>>>>> bbd08862
       "RequestMethod": "GET",
       "RequestBody": "",
       "RequestHeaders": {
         "x-ms-client-request-id": [
-<<<<<<< HEAD
-          "fe357092-a6af-4f31-82e3-ed67fa59b5ea"
-=======
           "72f85f5a-2d62-42ea-8ee1-e70c49f6a25e"
->>>>>>> bbd08862
         ],
         "accept-language": [
           "en-US"
@@ -594,11 +403,7 @@
           "Microsoft.Azure.Management.DataLake.Store.DataLakeStoreAccountManagementClient/0.12.5-preview"
         ]
       },
-<<<<<<< HEAD
-      "ResponseBody": "{\r\n  \"error\": {\r\n    \"code\": \"ResourceNotFound\",\r\n    \"message\": \"The Resource 'Microsoft.DataLakeStore/accounts/testadlfs19723' under resource group 'datalakerg13750' was not found.\"\r\n  }\r\n}",
-=======
       "ResponseBody": "{\r\n  \"error\": {\r\n    \"code\": \"ResourceNotFound\",\r\n    \"message\": \"The Resource 'Microsoft.DataLakeStore/accounts/testadlfs12414' under resource group 'datalakerg18493' was not found.\"\r\n  }\r\n}",
->>>>>>> bbd08862
       "ResponseHeaders": {
         "Content-Length": [
           "166"
@@ -613,11 +418,7 @@
           "no-cache"
         ],
         "Date": [
-<<<<<<< HEAD
-          "Thu, 04 Aug 2016 18:01:05 GMT"
-=======
           "Thu, 01 Sep 2016 16:55:11 GMT"
->>>>>>> bbd08862
         ],
         "Pragma": [
           "no-cache"
@@ -626,15 +427,6 @@
           "gateway"
         ],
         "x-ms-request-id": [
-<<<<<<< HEAD
-          "42a219a2-74a4-442d-81b6-b7d8c21c38f0"
-        ],
-        "x-ms-correlation-request-id": [
-          "42a219a2-74a4-442d-81b6-b7d8c21c38f0"
-        ],
-        "x-ms-routing-request-id": [
-          "WESTUS2:20160804T180105Z:42a219a2-74a4-442d-81b6-b7d8c21c38f0"
-=======
           "2c2d863f-6742-437f-a8eb-5d11a0fee060"
         ],
         "x-ms-correlation-request-id": [
@@ -642,7 +434,6 @@
         ],
         "x-ms-routing-request-id": [
           "CENTRALUS:20160901T165511Z:2c2d863f-6742-437f-a8eb-5d11a0fee060"
->>>>>>> bbd08862
         ],
         "Strict-Transport-Security": [
           "max-age=31536000; includeSubDomains"
@@ -651,12 +442,6 @@
       "StatusCode": 404
     },
     {
-<<<<<<< HEAD
-      "RequestUri": "/subscriptions/53d9063d-87ae-4ea8-be90-3686c3b8669f/resourceGroups/datalakerg13750/providers/Microsoft.DataLakeStore/accounts/testadlfs19723?api-version=2015-10-01-preview",
-      "EncodedRequestUri": "L3N1YnNjcmlwdGlvbnMvNTNkOTA2M2QtODdhZS00ZWE4LWJlOTAtMzY4NmMzYjg2NjlmL3Jlc291cmNlR3JvdXBzL2RhdGFsYWtlcmcxMzc1MC9wcm92aWRlcnMvTWljcm9zb2Z0LkRhdGFMYWtlU3RvcmUvYWNjb3VudHMvdGVzdGFkbGZzMTk3MjM/YXBpLXZlcnNpb249MjAxNS0xMC0wMS1wcmV2aWV3",
-      "RequestMethod": "PUT",
-      "RequestBody": "{\r\n  \"location\": \"East US 2\",\r\n  \"name\": \"testadlfs19723\"\r\n}",
-=======
       "RequestUri": "/subscriptions/90585f39-ab85-4921-bb37-0468f7efd1dd/resourceGroups/datalakerg18493/providers/Microsoft.DataLakeStore/accounts/testadlfs12414?api-version=2015-10-01-preview",
       "EncodedRequestUri": "L3N1YnNjcmlwdGlvbnMvOTA1ODVmMzktYWI4NS00OTIxLWJiMzctMDQ2OGY3ZWZkMWRkL3Jlc291cmNlR3JvdXBzL2RhdGFsYWtlcmcxODQ5My9wcm92aWRlcnMvTWljcm9zb2Z0LkRhdGFMYWtlU3RvcmUvYWNjb3VudHMvdGVzdGFkbGZzMTI0MTQ/YXBpLXZlcnNpb249MjAxNS0xMC0wMS1wcmV2aWV3",
       "RequestMethod": "GET",
@@ -787,7 +572,6 @@
       "EncodedRequestUri": "L3N1YnNjcmlwdGlvbnMvOTA1ODVmMzktYWI4NS00OTIxLWJiMzctMDQ2OGY3ZWZkMWRkL3Jlc291cmNlR3JvdXBzL2RhdGFsYWtlcmcxODQ5My9wcm92aWRlcnMvTWljcm9zb2Z0LkRhdGFMYWtlU3RvcmUvYWNjb3VudHMvdGVzdGFkbGZzMTI0MTQ/YXBpLXZlcnNpb249MjAxNS0xMC0wMS1wcmV2aWV3",
       "RequestMethod": "PUT",
       "RequestBody": "{\r\n  \"location\": \"East US 2\",\r\n  \"name\": \"testadlfs12414\"\r\n}",
->>>>>>> bbd08862
       "RequestHeaders": {
         "Content-Type": [
           "application/json; charset=utf-8"
@@ -796,11 +580,7 @@
           "60"
         ],
         "x-ms-client-request-id": [
-<<<<<<< HEAD
-          "c4f55bb8-dc85-4dfb-bef1-035201a7f9f7"
-=======
           "09d2781e-5fe2-439d-86ac-e3edc5dfc98f"
->>>>>>> bbd08862
         ],
         "accept-language": [
           "en-US"
@@ -809,14 +589,10 @@
           "Microsoft.Azure.Management.DataLake.Store.DataLakeStoreAccountManagementClient/0.12.5-preview"
         ]
       },
-<<<<<<< HEAD
-      "ResponseBody": "{\r\n  \"error\": {\r\n    \"code\": \"ExceededMaxAccountCount\",\r\n    \"message\": \"The subscription has exceeded the maximum number of allowed resources.\"\r\n  }\r\n}",
-=======
       "ResponseBody": "{\r\n  \"properties\": {\r\n    \"provisioningState\": \"Creating\",\r\n    \"state\": null,\r\n    \"endpoint\": null,\r\n    \"accountId\": \"2aa03d00-700d-498d-ac34-4a497adf18a5\",\r\n    \"creationTime\": null,\r\n    \"lastModifiedTime\": null\r\n  },\r\n  \"location\": \"East US 2\",\r\n  \"tags\": null,\r\n  \"id\": \"/subscriptions/90585f39-ab85-4921-bb37-0468f7efd1dd/resourceGroups/datalakerg18493/providers/Microsoft.DataLakeStore/accounts/testadlfs12414\",\r\n  \"name\": \"testadlfs12414\",\r\n  \"type\": \"Microsoft.DataLakeStore/accounts\"\r\n}",
->>>>>>> bbd08862
       "ResponseHeaders": {
         "Content-Length": [
-          "127"
+          "420"
         ],
         "Content-Type": [
           "application/json"
@@ -831,37 +607,25 @@
           "close"
         ],
         "Date": [
-<<<<<<< HEAD
-          "Thu, 04 Aug 2016 18:01:07 GMT"
-=======
           "Thu, 01 Sep 2016 16:55:11 GMT"
->>>>>>> bbd08862
-        ],
-        "Pragma": [
-          "no-cache"
-        ],
-<<<<<<< HEAD
+        ],
+        "Pragma": [
+          "no-cache"
+        ],
+        "Location": [
+          "https://api-dogfood.resources.windows-int.net/subscriptions/90585f39-ab85-4921-bb37-0468f7efd1dd/resourcegroups/datalakerg18493/providers/Microsoft.DataLakeStore/accounts/testadlfs12414/operationresults/0?api-version=2015-10-01-preview"
+        ],
+        "Retry-After": [
+          "10"
+        ],
         "Server": [
           "Microsoft-IIS/8.5"
         ],
-        "x-ms-request-id": [
-          "d4b32bbb-7c0e-4233-8fef-fd6be56ef084"
-=======
-        "Location": [
-          "https://api-dogfood.resources.windows-int.net/subscriptions/90585f39-ab85-4921-bb37-0468f7efd1dd/resourcegroups/datalakerg18493/providers/Microsoft.DataLakeStore/accounts/testadlfs12414/operationresults/0?api-version=2015-10-01-preview"
-        ],
-        "Retry-After": [
-          "10"
-        ],
-        "Server": [
-          "Microsoft-IIS/8.5"
-        ],
         "Azure-AsyncOperation": [
           "https://api-dogfood.resources.windows-int.net/subscriptions/90585f39-ab85-4921-bb37-0468f7efd1dd/providers/Microsoft.DataLakeStore/locations/EastUS2/operationResults/2aa03d00-700d-498d-ac34-4a497adf18a50?api-version=2015-10-01-preview&expanded=true"
         ],
         "x-ms-request-id": [
           "95b97165-2a30-439c-9d1d-b9b20bb624c7"
->>>>>>> bbd08862
         ],
         "X-AspNet-Version": [
           "4.0.30319"
@@ -870,15 +634,6 @@
           "ASP.NET"
         ],
         "x-ms-ratelimit-remaining-subscription-writes": [
-<<<<<<< HEAD
-          "1199"
-        ],
-        "x-ms-correlation-request-id": [
-          "ad9b668d-887d-419f-ad81-c98399435aef"
-        ],
-        "x-ms-routing-request-id": [
-          "WESTUS2:20160804T180107Z:ad9b668d-887d-419f-ad81-c98399435aef"
-=======
           "1138"
         ],
         "x-ms-correlation-request-id": [
@@ -946,15 +701,11 @@
         ],
         "x-ms-routing-request-id": [
           "CENTRALUS:20160901T165558Z:b9b3670f-abda-4a62-87ed-07a21c36f09a"
->>>>>>> bbd08862
-        ],
-        "Strict-Transport-Security": [
-          "max-age=31536000; includeSubDomains"
-        ]
-      },
-<<<<<<< HEAD
-      "StatusCode": 409
-=======
+        ],
+        "Strict-Transport-Security": [
+          "max-age=31536000; includeSubDomains"
+        ]
+      },
       "StatusCode": 200
     },
     {
@@ -1241,20 +992,13 @@
         ]
       },
       "StatusCode": 200
->>>>>>> bbd08862
     }
   ],
   "Names": {
     ".ctor": [
-<<<<<<< HEAD
-      "datalakerg13750",
-      "testdatalake18750",
-      "testadlfs19723"
-=======
       "datalakerg18493",
       "testdatalake17959",
       "testadlfs12414"
->>>>>>> bbd08862
     ]
   },
   "Variables": {
