--- conflicted
+++ resolved
@@ -7,11 +7,7 @@
       "RequestBody": "",
       "RequestHeaders": {
         "x-ms-client-request-id": [
-<<<<<<< HEAD
-          "7c0fd3d6-7575-4979-b0c7-22eb80d88879"
-=======
           "ed40fec9-92ba-4798-a45c-147245e69fde"
->>>>>>> d696af1d
         ],
         "accept-language": [
           "en-US"
@@ -32,11 +28,7 @@
           "no-cache"
         ],
         "Date": [
-<<<<<<< HEAD
-          "Fri, 01 Jul 2016 17:53:40 GMT"
-=======
           "Thu, 04 Aug 2016 18:01:03 GMT"
->>>>>>> d696af1d
         ],
         "Pragma": [
           "no-cache"
@@ -45,18 +37,6 @@
           "Accept-Encoding"
         ],
         "x-ms-ratelimit-remaining-subscription-writes": [
-<<<<<<< HEAD
-          "1198"
-        ],
-        "x-ms-request-id": [
-          "9c5388de-e9bd-42e6-97d4-f597f2f24824"
-        ],
-        "x-ms-correlation-request-id": [
-          "9c5388de-e9bd-42e6-97d4-f597f2f24824"
-        ],
-        "x-ms-routing-request-id": [
-          "WESTUS:20160701T175341Z:9c5388de-e9bd-42e6-97d4-f597f2f24824"
-=======
           "1193"
         ],
         "x-ms-request-id": [
@@ -67,7 +47,6 @@
         ],
         "x-ms-routing-request-id": [
           "WESTUS2:20160804T180104Z:7d193a75-ab42-4415-a427-00a71ee7dee5"
->>>>>>> d696af1d
         ],
         "Strict-Transport-Security": [
           "max-age=31536000; includeSubDomains"
@@ -82,11 +61,7 @@
       "RequestBody": "",
       "RequestHeaders": {
         "x-ms-client-request-id": [
-<<<<<<< HEAD
-          "8f6b113f-f59a-4371-ab7a-557bbc1d954e"
-=======
           "7b832c07-5146-4d17-a2d6-6b92af8d10d3"
->>>>>>> d696af1d
         ],
         "accept-language": [
           "en-US"
@@ -107,11 +82,7 @@
           "no-cache"
         ],
         "Date": [
-<<<<<<< HEAD
-          "Fri, 01 Jul 2016 17:53:41 GMT"
-=======
           "Thu, 04 Aug 2016 18:01:03 GMT"
->>>>>>> d696af1d
         ],
         "Pragma": [
           "no-cache"
@@ -120,18 +91,6 @@
           "Accept-Encoding"
         ],
         "x-ms-ratelimit-remaining-subscription-reads": [
-<<<<<<< HEAD
-          "14994"
-        ],
-        "x-ms-request-id": [
-          "9e6af4c8-6fa3-4b71-8b00-be78b7ff2309"
-        ],
-        "x-ms-correlation-request-id": [
-          "9e6af4c8-6fa3-4b71-8b00-be78b7ff2309"
-        ],
-        "x-ms-routing-request-id": [
-          "WESTUS:20160701T175341Z:9e6af4c8-6fa3-4b71-8b00-be78b7ff2309"
-=======
           "14990"
         ],
         "x-ms-request-id": [
@@ -142,7 +101,6 @@
         ],
         "x-ms-routing-request-id": [
           "WESTUS2:20160804T180104Z:56f2b62c-ea6c-4882-93af-ccbe4f6eee38"
->>>>>>> d696af1d
         ],
         "Strict-Transport-Security": [
           "max-age=31536000; includeSubDomains"
@@ -157,36 +115,28 @@
       "RequestBody": "",
       "RequestHeaders": {
         "x-ms-client-request-id": [
-<<<<<<< HEAD
-          "f19247d2-437f-47af-ba9f-4ab8e45ecd4a"
-=======
           "58489cda-0550-4785-954e-c3d3454e425c"
->>>>>>> d696af1d
-        ],
-        "accept-language": [
-          "en-US"
-        ],
-        "User-Agent": [
-          "Microsoft.Azure.Management.Resources.ResourceManagementClient/1.0.0-preview"
-        ]
-      },
-      "ResponseBody": "{\r\n  \"id\": \"/subscriptions/53d9063d-87ae-4ea8-be90-3686c3b8669f/providers/Microsoft.Storage\",\r\n  \"namespace\": \"Microsoft.Storage\",\r\n  \"resourceTypes\": [\r\n    {\r\n      \"resourceType\": \"storageAccounts\",\r\n      \"locations\": [\r\n        \"East US\",\r\n        \"East US 2\",\r\n        \"West US\",\r\n        \"West Europe\",\r\n        \"East Asia\",\r\n        \"Southeast Asia\",\r\n        \"Japan East\",\r\n        \"Japan West\",\r\n        \"North Central US\",\r\n        \"South Central US\",\r\n        \"Central US\",\r\n        \"North Europe\",\r\n        \"Brazil South\",\r\n        \"Canada East\",\r\n        \"Canada Central\"\r\n      ],\r\n      \"apiVersions\": [\r\n        \"2016-01-01\",\r\n        \"2015-06-15\",\r\n        \"2015-05-01-preview\"\r\n      ],\r\n      \"capabilities\": \"CrossResourceGroupResourceMove, CrossSubscriptionResourceMove\"\r\n    },\r\n    {\r\n      \"resourceType\": \"operations\",\r\n      \"locations\": [],\r\n      \"apiVersions\": [\r\n        \"2016-01-01\",\r\n        \"2015-06-15\",\r\n        \"2015-05-01-preview\"\r\n      ]\r\n    },\r\n    {\r\n      \"resourceType\": \"usages\",\r\n      \"locations\": [],\r\n      \"apiVersions\": [\r\n        \"2016-01-01\",\r\n        \"2015-06-15\",\r\n        \"2015-05-01-preview\"\r\n      ]\r\n    },\r\n    {\r\n      \"resourceType\": \"checkNameAvailability\",\r\n      \"locations\": [],\r\n      \"apiVersions\": [\r\n        \"2016-01-01\",\r\n        \"2015-06-15\",\r\n        \"2015-05-01-preview\"\r\n      ]\r\n    },\r\n    {\r\n      \"resourceType\": \"storageAccounts/services\",\r\n      \"locations\": [\r\n        \"East US\",\r\n        \"West US\",\r\n        \"West Europe\",\r\n        \"North Europe\",\r\n        \"East Asia\",\r\n        \"Southeast Asia\",\r\n        \"Japan East\",\r\n        \"Japan West\",\r\n        \"North Central US\",\r\n        \"South Central US\",\r\n        \"East US 2\",\r\n        \"Central US\",\r\n        \"Brazil South\",\r\n        \"Canada East\",\r\n        \"Canada Central\"\r\n      ],\r\n      \"apiVersions\": [\r\n        \"2014-04-01\"\r\n      ]\r\n    },\r\n    {\r\n      \"resourceType\": \"storageAccounts/services/metricDefinitions\",\r\n      \"locations\": [\r\n        \"East US\",\r\n        \"West US\",\r\n        \"West Europe\",\r\n        \"North Europe\",\r\n        \"East Asia\",\r\n        \"Southeast Asia\",\r\n        \"Japan East\",\r\n        \"Japan West\",\r\n        \"North Central US\",\r\n        \"South Central US\",\r\n        \"East US 2\",\r\n        \"Central US\",\r\n        \"Brazil South\",\r\n        \"Canada East\",\r\n        \"Canada Central\"\r\n      ],\r\n      \"apiVersions\": [\r\n        \"2014-04-01\"\r\n      ]\r\n    }\r\n  ],\r\n  \"registrationState\": \"Registered\"\r\n}",
-      "ResponseHeaders": {
-        "Content-Type": [
-          "application/json; charset=utf-8"
-        ],
-        "Expires": [
-          "-1"
-        ],
-        "Cache-Control": [
-          "no-cache"
-        ],
-        "Date": [
-<<<<<<< HEAD
-          "Fri, 01 Jul 2016 17:53:41 GMT"
-=======
+        ],
+        "accept-language": [
+          "en-US"
+        ],
+        "User-Agent": [
+          "Microsoft.Azure.Management.Resources.ResourceManagementClient/1.0.0-preview"
+        ]
+      },
+      "ResponseBody": "{\r\n  \"id\": \"/subscriptions/53d9063d-87ae-4ea8-be90-3686c3b8669f/providers/Microsoft.Storage\",\r\n  \"namespace\": \"Microsoft.Storage\",\r\n  \"resourceTypes\": [\r\n    {\r\n      \"resourceType\": \"storageAccounts\",\r\n      \"locations\": [\r\n        \"East US\",\r\n        \"East US 2\",\r\n        \"West US\",\r\n        \"West Europe\",\r\n        \"East Asia\",\r\n        \"Southeast Asia\",\r\n        \"Japan East\",\r\n        \"Japan West\",\r\n        \"North Central US\",\r\n        \"South Central US\",\r\n        \"Central US\",\r\n        \"North Europe\",\r\n        \"Brazil South\",\r\n        \"Canada East\",\r\n        \"Canada Central\",\r\n        \"West US 2\",\r\n        \"West Central US\"\r\n      ],\r\n      \"apiVersions\": [\r\n        \"2016-01-01\",\r\n        \"2015-06-15\",\r\n        \"2015-05-01-preview\"\r\n      ],\r\n      \"capabilities\": \"CrossResourceGroupResourceMove, CrossSubscriptionResourceMove\"\r\n    },\r\n    {\r\n      \"resourceType\": \"operations\",\r\n      \"locations\": [],\r\n      \"apiVersions\": [\r\n        \"2016-01-01\",\r\n        \"2015-06-15\",\r\n        \"2015-05-01-preview\"\r\n      ]\r\n    },\r\n    {\r\n      \"resourceType\": \"usages\",\r\n      \"locations\": [],\r\n      \"apiVersions\": [\r\n        \"2016-01-01\",\r\n        \"2015-06-15\",\r\n        \"2015-05-01-preview\"\r\n      ]\r\n    },\r\n    {\r\n      \"resourceType\": \"checkNameAvailability\",\r\n      \"locations\": [],\r\n      \"apiVersions\": [\r\n        \"2016-01-01\",\r\n        \"2015-06-15\",\r\n        \"2015-05-01-preview\"\r\n      ]\r\n    },\r\n    {\r\n      \"resourceType\": \"storageAccounts/services\",\r\n      \"locations\": [\r\n        \"East US\",\r\n        \"West US\",\r\n        \"West Europe\",\r\n        \"North Europe\",\r\n        \"East Asia\",\r\n        \"Southeast Asia\",\r\n        \"Japan East\",\r\n        \"Japan West\",\r\n        \"North Central US\",\r\n        \"South Central US\",\r\n        \"East US 2\",\r\n        \"Central US\",\r\n        \"Brazil South\",\r\n        \"Canada East\",\r\n        \"Canada Central\",\r\n        \"West US 2\",\r\n        \"West Central US\"\r\n      ],\r\n      \"apiVersions\": [\r\n        \"2014-04-01\"\r\n      ]\r\n    },\r\n    {\r\n      \"resourceType\": \"storageAccounts/services/metricDefinitions\",\r\n      \"locations\": [\r\n        \"East US\",\r\n        \"West US\",\r\n        \"West Europe\",\r\n        \"North Europe\",\r\n        \"East Asia\",\r\n        \"Southeast Asia\",\r\n        \"Japan East\",\r\n        \"Japan West\",\r\n        \"North Central US\",\r\n        \"South Central US\",\r\n        \"East US 2\",\r\n        \"Central US\",\r\n        \"Brazil South\",\r\n        \"Canada East\",\r\n        \"Canada Central\",\r\n        \"West US 2\",\r\n        \"West Central US\"\r\n      ],\r\n      \"apiVersions\": [\r\n        \"2014-04-01\"\r\n      ]\r\n    }\r\n  ],\r\n  \"registrationState\": \"Registered\"\r\n}",
+      "ResponseHeaders": {
+        "Content-Type": [
+          "application/json; charset=utf-8"
+        ],
+        "Expires": [
+          "-1"
+        ],
+        "Cache-Control": [
+          "no-cache"
+        ],
+        "Date": [
           "Thu, 04 Aug 2016 18:01:04 GMT"
->>>>>>> d696af1d
         ],
         "Pragma": [
           "no-cache"
@@ -195,18 +145,6 @@
           "Accept-Encoding"
         ],
         "x-ms-ratelimit-remaining-subscription-writes": [
-<<<<<<< HEAD
-          "1197"
-        ],
-        "x-ms-request-id": [
-          "326f9be3-d12e-4437-99f1-6f971b8f8f05"
-        ],
-        "x-ms-correlation-request-id": [
-          "326f9be3-d12e-4437-99f1-6f971b8f8f05"
-        ],
-        "x-ms-routing-request-id": [
-          "WESTUS:20160701T175342Z:326f9be3-d12e-4437-99f1-6f971b8f8f05"
-=======
           "1192"
         ],
         "x-ms-request-id": [
@@ -217,7 +155,6 @@
         ],
         "x-ms-routing-request-id": [
           "WESTUS2:20160804T180105Z:36e0aa12-fac6-4179-bbd3-9e3adc8d4485"
->>>>>>> d696af1d
         ],
         "Strict-Transport-Security": [
           "max-age=31536000; includeSubDomains"
@@ -232,36 +169,28 @@
       "RequestBody": "",
       "RequestHeaders": {
         "x-ms-client-request-id": [
-<<<<<<< HEAD
-          "122a0d59-3400-4b8b-a64d-1fff647b25a4"
-=======
           "5bf8834f-6bce-4c60-8845-8f9592927777"
->>>>>>> d696af1d
-        ],
-        "accept-language": [
-          "en-US"
-        ],
-        "User-Agent": [
-          "Microsoft.Azure.Management.Resources.ResourceManagementClient/1.0.0-preview"
-        ]
-      },
-      "ResponseBody": "{\r\n  \"id\": \"/subscriptions/53d9063d-87ae-4ea8-be90-3686c3b8669f/providers/Microsoft.Storage\",\r\n  \"namespace\": \"Microsoft.Storage\",\r\n  \"resourceTypes\": [\r\n    {\r\n      \"resourceType\": \"storageAccounts\",\r\n      \"locations\": [\r\n        \"East US\",\r\n        \"East US 2\",\r\n        \"West US\",\r\n        \"West Europe\",\r\n        \"East Asia\",\r\n        \"Southeast Asia\",\r\n        \"Japan East\",\r\n        \"Japan West\",\r\n        \"North Central US\",\r\n        \"South Central US\",\r\n        \"Central US\",\r\n        \"North Europe\",\r\n        \"Brazil South\",\r\n        \"Canada East\",\r\n        \"Canada Central\"\r\n      ],\r\n      \"apiVersions\": [\r\n        \"2016-01-01\",\r\n        \"2015-06-15\",\r\n        \"2015-05-01-preview\"\r\n      ],\r\n      \"capabilities\": \"CrossResourceGroupResourceMove, CrossSubscriptionResourceMove\"\r\n    },\r\n    {\r\n      \"resourceType\": \"operations\",\r\n      \"locations\": [],\r\n      \"apiVersions\": [\r\n        \"2016-01-01\",\r\n        \"2015-06-15\",\r\n        \"2015-05-01-preview\"\r\n      ]\r\n    },\r\n    {\r\n      \"resourceType\": \"usages\",\r\n      \"locations\": [],\r\n      \"apiVersions\": [\r\n        \"2016-01-01\",\r\n        \"2015-06-15\",\r\n        \"2015-05-01-preview\"\r\n      ]\r\n    },\r\n    {\r\n      \"resourceType\": \"checkNameAvailability\",\r\n      \"locations\": [],\r\n      \"apiVersions\": [\r\n        \"2016-01-01\",\r\n        \"2015-06-15\",\r\n        \"2015-05-01-preview\"\r\n      ]\r\n    },\r\n    {\r\n      \"resourceType\": \"storageAccounts/services\",\r\n      \"locations\": [\r\n        \"East US\",\r\n        \"West US\",\r\n        \"West Europe\",\r\n        \"North Europe\",\r\n        \"East Asia\",\r\n        \"Southeast Asia\",\r\n        \"Japan East\",\r\n        \"Japan West\",\r\n        \"North Central US\",\r\n        \"South Central US\",\r\n        \"East US 2\",\r\n        \"Central US\",\r\n        \"Brazil South\",\r\n        \"Canada East\",\r\n        \"Canada Central\"\r\n      ],\r\n      \"apiVersions\": [\r\n        \"2014-04-01\"\r\n      ]\r\n    },\r\n    {\r\n      \"resourceType\": \"storageAccounts/services/metricDefinitions\",\r\n      \"locations\": [\r\n        \"East US\",\r\n        \"West US\",\r\n        \"West Europe\",\r\n        \"North Europe\",\r\n        \"East Asia\",\r\n        \"Southeast Asia\",\r\n        \"Japan East\",\r\n        \"Japan West\",\r\n        \"North Central US\",\r\n        \"South Central US\",\r\n        \"East US 2\",\r\n        \"Central US\",\r\n        \"Brazil South\",\r\n        \"Canada East\",\r\n        \"Canada Central\"\r\n      ],\r\n      \"apiVersions\": [\r\n        \"2014-04-01\"\r\n      ]\r\n    }\r\n  ],\r\n  \"registrationState\": \"Registered\"\r\n}",
-      "ResponseHeaders": {
-        "Content-Type": [
-          "application/json; charset=utf-8"
-        ],
-        "Expires": [
-          "-1"
-        ],
-        "Cache-Control": [
-          "no-cache"
-        ],
-        "Date": [
-<<<<<<< HEAD
-          "Fri, 01 Jul 2016 17:53:41 GMT"
-=======
+        ],
+        "accept-language": [
+          "en-US"
+        ],
+        "User-Agent": [
+          "Microsoft.Azure.Management.Resources.ResourceManagementClient/1.0.0-preview"
+        ]
+      },
+      "ResponseBody": "{\r\n  \"id\": \"/subscriptions/53d9063d-87ae-4ea8-be90-3686c3b8669f/providers/Microsoft.Storage\",\r\n  \"namespace\": \"Microsoft.Storage\",\r\n  \"resourceTypes\": [\r\n    {\r\n      \"resourceType\": \"storageAccounts\",\r\n      \"locations\": [\r\n        \"East US\",\r\n        \"East US 2\",\r\n        \"West US\",\r\n        \"West Europe\",\r\n        \"East Asia\",\r\n        \"Southeast Asia\",\r\n        \"Japan East\",\r\n        \"Japan West\",\r\n        \"North Central US\",\r\n        \"South Central US\",\r\n        \"Central US\",\r\n        \"North Europe\",\r\n        \"Brazil South\",\r\n        \"Canada East\",\r\n        \"Canada Central\",\r\n        \"West US 2\",\r\n        \"West Central US\"\r\n      ],\r\n      \"apiVersions\": [\r\n        \"2016-01-01\",\r\n        \"2015-06-15\",\r\n        \"2015-05-01-preview\"\r\n      ],\r\n      \"capabilities\": \"CrossResourceGroupResourceMove, CrossSubscriptionResourceMove\"\r\n    },\r\n    {\r\n      \"resourceType\": \"operations\",\r\n      \"locations\": [],\r\n      \"apiVersions\": [\r\n        \"2016-01-01\",\r\n        \"2015-06-15\",\r\n        \"2015-05-01-preview\"\r\n      ]\r\n    },\r\n    {\r\n      \"resourceType\": \"usages\",\r\n      \"locations\": [],\r\n      \"apiVersions\": [\r\n        \"2016-01-01\",\r\n        \"2015-06-15\",\r\n        \"2015-05-01-preview\"\r\n      ]\r\n    },\r\n    {\r\n      \"resourceType\": \"checkNameAvailability\",\r\n      \"locations\": [],\r\n      \"apiVersions\": [\r\n        \"2016-01-01\",\r\n        \"2015-06-15\",\r\n        \"2015-05-01-preview\"\r\n      ]\r\n    },\r\n    {\r\n      \"resourceType\": \"storageAccounts/services\",\r\n      \"locations\": [\r\n        \"East US\",\r\n        \"West US\",\r\n        \"West Europe\",\r\n        \"North Europe\",\r\n        \"East Asia\",\r\n        \"Southeast Asia\",\r\n        \"Japan East\",\r\n        \"Japan West\",\r\n        \"North Central US\",\r\n        \"South Central US\",\r\n        \"East US 2\",\r\n        \"Central US\",\r\n        \"Brazil South\",\r\n        \"Canada East\",\r\n        \"Canada Central\",\r\n        \"West US 2\",\r\n        \"West Central US\"\r\n      ],\r\n      \"apiVersions\": [\r\n        \"2014-04-01\"\r\n      ]\r\n    },\r\n    {\r\n      \"resourceType\": \"storageAccounts/services/metricDefinitions\",\r\n      \"locations\": [\r\n        \"East US\",\r\n        \"West US\",\r\n        \"West Europe\",\r\n        \"North Europe\",\r\n        \"East Asia\",\r\n        \"Southeast Asia\",\r\n        \"Japan East\",\r\n        \"Japan West\",\r\n        \"North Central US\",\r\n        \"South Central US\",\r\n        \"East US 2\",\r\n        \"Central US\",\r\n        \"Brazil South\",\r\n        \"Canada East\",\r\n        \"Canada Central\",\r\n        \"West US 2\",\r\n        \"West Central US\"\r\n      ],\r\n      \"apiVersions\": [\r\n        \"2014-04-01\"\r\n      ]\r\n    }\r\n  ],\r\n  \"registrationState\": \"Registered\"\r\n}",
+      "ResponseHeaders": {
+        "Content-Type": [
+          "application/json; charset=utf-8"
+        ],
+        "Expires": [
+          "-1"
+        ],
+        "Cache-Control": [
+          "no-cache"
+        ],
+        "Date": [
           "Thu, 04 Aug 2016 18:01:04 GMT"
->>>>>>> d696af1d
         ],
         "Pragma": [
           "no-cache"
@@ -270,18 +199,6 @@
           "Accept-Encoding"
         ],
         "x-ms-ratelimit-remaining-subscription-reads": [
-<<<<<<< HEAD
-          "14993"
-        ],
-        "x-ms-request-id": [
-          "4f9e8de8-51b2-47d9-bb38-cb2cca728151"
-        ],
-        "x-ms-correlation-request-id": [
-          "4f9e8de8-51b2-47d9-bb38-cb2cca728151"
-        ],
-        "x-ms-routing-request-id": [
-          "WESTUS:20160701T175342Z:4f9e8de8-51b2-47d9-bb38-cb2cca728151"
-=======
           "14989"
         ],
         "x-ms-request-id": [
@@ -292,7 +209,6 @@
         ],
         "x-ms-routing-request-id": [
           "WESTUS2:20160804T180105Z:cde09b44-a083-4ea7-96b8-0f56a0342e0e"
->>>>>>> d696af1d
         ],
         "Strict-Transport-Security": [
           "max-age=31536000; includeSubDomains"
@@ -301,35 +217,22 @@
       "StatusCode": 200
     },
     {
-<<<<<<< HEAD
-      "RequestUri": "/subscriptions/53d9063d-87ae-4ea8-be90-3686c3b8669f/resourcegroups/datalakerg13446?api-version=2015-11-01",
-      "EncodedRequestUri": "L3N1YnNjcmlwdGlvbnMvNTNkOTA2M2QtODdhZS00ZWE4LWJlOTAtMzY4NmMzYjg2NjlmL3Jlc291cmNlZ3JvdXBzL2RhdGFsYWtlcmcxMzQ0Nj9hcGktdmVyc2lvbj0yMDE1LTExLTAx",
-=======
       "RequestUri": "/subscriptions/53d9063d-87ae-4ea8-be90-3686c3b8669f/resourcegroups/datalakerg13750?api-version=2015-11-01",
       "EncodedRequestUri": "L3N1YnNjcmlwdGlvbnMvNTNkOTA2M2QtODdhZS00ZWE4LWJlOTAtMzY4NmMzYjg2NjlmL3Jlc291cmNlZ3JvdXBzL2RhdGFsYWtlcmcxMzc1MD9hcGktdmVyc2lvbj0yMDE1LTExLTAx",
->>>>>>> d696af1d
       "RequestMethod": "GET",
       "RequestBody": "",
       "RequestHeaders": {
         "x-ms-client-request-id": [
-<<<<<<< HEAD
-          "ba523cf9-2309-4b6b-9729-a7c491b99bcd"
-=======
           "ddfec294-b82b-4fd4-a5ef-6e1b513580d8"
->>>>>>> d696af1d
-        ],
-        "accept-language": [
-          "en-US"
-        ],
-        "User-Agent": [
-          "Microsoft.Azure.Management.Resources.ResourceManagementClient/1.0.0-preview"
-        ]
-      },
-<<<<<<< HEAD
-      "ResponseBody": "{\r\n  \"error\": {\r\n    \"code\": \"ResourceGroupNotFound\",\r\n    \"message\": \"Resource group 'datalakerg13446' could not be found.\"\r\n  }\r\n}",
-=======
+        ],
+        "accept-language": [
+          "en-US"
+        ],
+        "User-Agent": [
+          "Microsoft.Azure.Management.Resources.ResourceManagementClient/1.0.0-preview"
+        ]
+      },
       "ResponseBody": "{\r\n  \"error\": {\r\n    \"code\": \"ResourceGroupNotFound\",\r\n    \"message\": \"Resource group 'datalakerg13750' could not be found.\"\r\n  }\r\n}",
->>>>>>> d696af1d
       "ResponseHeaders": {
         "Content-Length": [
           "107"
@@ -344,11 +247,7 @@
           "no-cache"
         ],
         "Date": [
-<<<<<<< HEAD
-          "Fri, 01 Jul 2016 17:53:41 GMT"
-=======
           "Thu, 04 Aug 2016 18:01:04 GMT"
->>>>>>> d696af1d
         ],
         "Pragma": [
           "no-cache"
@@ -357,18 +256,6 @@
           "gateway"
         ],
         "x-ms-ratelimit-remaining-subscription-reads": [
-<<<<<<< HEAD
-          "14992"
-        ],
-        "x-ms-request-id": [
-          "067b119d-bf49-47db-b1db-23b190c7ec5e"
-        ],
-        "x-ms-correlation-request-id": [
-          "067b119d-bf49-47db-b1db-23b190c7ec5e"
-        ],
-        "x-ms-routing-request-id": [
-          "WESTUS:20160701T175342Z:067b119d-bf49-47db-b1db-23b190c7ec5e"
-=======
           "14988"
         ],
         "x-ms-request-id": [
@@ -379,7 +266,6 @@
         ],
         "x-ms-routing-request-id": [
           "WESTUS2:20160804T180105Z:eaa6f368-464c-4c64-ae23-ccec3d0f8b01"
->>>>>>> d696af1d
         ],
         "Strict-Transport-Security": [
           "max-age=31536000; includeSubDomains"
@@ -388,51 +274,34 @@
       "StatusCode": 404
     },
     {
-<<<<<<< HEAD
-      "RequestUri": "/subscriptions/53d9063d-87ae-4ea8-be90-3686c3b8669f/resourcegroups/datalakerg13446?api-version=2015-11-01",
-      "EncodedRequestUri": "L3N1YnNjcmlwdGlvbnMvNTNkOTA2M2QtODdhZS00ZWE4LWJlOTAtMzY4NmMzYjg2NjlmL3Jlc291cmNlZ3JvdXBzL2RhdGFsYWtlcmcxMzQ0Nj9hcGktdmVyc2lvbj0yMDE1LTExLTAx",
-=======
       "RequestUri": "/subscriptions/53d9063d-87ae-4ea8-be90-3686c3b8669f/resourcegroups/datalakerg13750?api-version=2015-11-01",
       "EncodedRequestUri": "L3N1YnNjcmlwdGlvbnMvNTNkOTA2M2QtODdhZS00ZWE4LWJlOTAtMzY4NmMzYjg2NjlmL3Jlc291cmNlZ3JvdXBzL2RhdGFsYWtlcmcxMzc1MD9hcGktdmVyc2lvbj0yMDE1LTExLTAx",
->>>>>>> d696af1d
       "RequestMethod": "GET",
       "RequestBody": "",
       "RequestHeaders": {
         "x-ms-client-request-id": [
-<<<<<<< HEAD
-          "6df24e13-3480-423e-8d91-0dac60da8b32"
-=======
           "2e9121aa-0199-4498-9c2c-057609762d87"
->>>>>>> d696af1d
-        ],
-        "accept-language": [
-          "en-US"
-        ],
-        "User-Agent": [
-          "Microsoft.Azure.Management.Resources.ResourceManagementClient/1.0.0-preview"
-        ]
-      },
-<<<<<<< HEAD
-      "ResponseBody": "{\r\n  \"id\": \"/subscriptions/53d9063d-87ae-4ea8-be90-3686c3b8669f/resourceGroups/datalakerg13446\",\r\n  \"name\": \"datalakerg13446\",\r\n  \"location\": \"eastus2\",\r\n  \"properties\": {\r\n    \"provisioningState\": \"Succeeded\"\r\n  }\r\n}",
-=======
+        ],
+        "accept-language": [
+          "en-US"
+        ],
+        "User-Agent": [
+          "Microsoft.Azure.Management.Resources.ResourceManagementClient/1.0.0-preview"
+        ]
+      },
       "ResponseBody": "{\r\n  \"id\": \"/subscriptions/53d9063d-87ae-4ea8-be90-3686c3b8669f/resourceGroups/datalakerg13750\",\r\n  \"name\": \"datalakerg13750\",\r\n  \"location\": \"eastus2\",\r\n  \"properties\": {\r\n    \"provisioningState\": \"Succeeded\"\r\n  }\r\n}",
->>>>>>> d696af1d
-      "ResponseHeaders": {
-        "Content-Type": [
-          "application/json; charset=utf-8"
-        ],
-        "Expires": [
-          "-1"
-        ],
-        "Cache-Control": [
-          "no-cache"
-        ],
-        "Date": [
-<<<<<<< HEAD
-          "Fri, 01 Jul 2016 17:53:42 GMT"
-=======
+      "ResponseHeaders": {
+        "Content-Type": [
+          "application/json; charset=utf-8"
+        ],
+        "Expires": [
+          "-1"
+        ],
+        "Cache-Control": [
+          "no-cache"
+        ],
+        "Date": [
           "Thu, 04 Aug 2016 18:01:05 GMT"
->>>>>>> d696af1d
         ],
         "Pragma": [
           "no-cache"
@@ -441,18 +310,6 @@
           "Accept-Encoding"
         ],
         "x-ms-ratelimit-remaining-subscription-reads": [
-<<<<<<< HEAD
-          "14991"
-        ],
-        "x-ms-request-id": [
-          "543cf88e-f32a-4b58-84ed-f19817e00f56"
-        ],
-        "x-ms-correlation-request-id": [
-          "543cf88e-f32a-4b58-84ed-f19817e00f56"
-        ],
-        "x-ms-routing-request-id": [
-          "WESTUS:20160701T175343Z:543cf88e-f32a-4b58-84ed-f19817e00f56"
-=======
           "14987"
         ],
         "x-ms-request-id": [
@@ -463,7 +320,6 @@
         ],
         "x-ms-routing-request-id": [
           "WESTUS2:20160804T180105Z:6390f89a-f578-4874-a6d3-382739176472"
->>>>>>> d696af1d
         ],
         "Strict-Transport-Security": [
           "max-age=31536000; includeSubDomains"
@@ -472,13 +328,8 @@
       "StatusCode": 200
     },
     {
-<<<<<<< HEAD
-      "RequestUri": "/subscriptions/53d9063d-87ae-4ea8-be90-3686c3b8669f/resourcegroups/datalakerg13446?api-version=2015-11-01",
-      "EncodedRequestUri": "L3N1YnNjcmlwdGlvbnMvNTNkOTA2M2QtODdhZS00ZWE4LWJlOTAtMzY4NmMzYjg2NjlmL3Jlc291cmNlZ3JvdXBzL2RhdGFsYWtlcmcxMzQ0Nj9hcGktdmVyc2lvbj0yMDE1LTExLTAx",
-=======
       "RequestUri": "/subscriptions/53d9063d-87ae-4ea8-be90-3686c3b8669f/resourcegroups/datalakerg13750?api-version=2015-11-01",
       "EncodedRequestUri": "L3N1YnNjcmlwdGlvbnMvNTNkOTA2M2QtODdhZS00ZWE4LWJlOTAtMzY4NmMzYjg2NjlmL3Jlc291cmNlZ3JvdXBzL2RhdGFsYWtlcmcxMzc1MD9hcGktdmVyc2lvbj0yMDE1LTExLTAx",
->>>>>>> d696af1d
       "RequestMethod": "PUT",
       "RequestBody": "{\r\n  \"location\": \"East US 2\"\r\n}",
       "RequestHeaders": {
@@ -489,24 +340,16 @@
           "31"
         ],
         "x-ms-client-request-id": [
-<<<<<<< HEAD
-          "7da0922b-dbe2-461c-a01f-c513ae5cfc28"
-=======
           "c18ee999-b334-460b-beec-cbde0ce59420"
->>>>>>> d696af1d
-        ],
-        "accept-language": [
-          "en-US"
-        ],
-        "User-Agent": [
-          "Microsoft.Azure.Management.Resources.ResourceManagementClient/1.0.0-preview"
-        ]
-      },
-<<<<<<< HEAD
-      "ResponseBody": "{\r\n  \"id\": \"/subscriptions/53d9063d-87ae-4ea8-be90-3686c3b8669f/resourceGroups/datalakerg13446\",\r\n  \"name\": \"datalakerg13446\",\r\n  \"location\": \"eastus2\",\r\n  \"properties\": {\r\n    \"provisioningState\": \"Succeeded\"\r\n  }\r\n}",
-=======
+        ],
+        "accept-language": [
+          "en-US"
+        ],
+        "User-Agent": [
+          "Microsoft.Azure.Management.Resources.ResourceManagementClient/1.0.0-preview"
+        ]
+      },
       "ResponseBody": "{\r\n  \"id\": \"/subscriptions/53d9063d-87ae-4ea8-be90-3686c3b8669f/resourceGroups/datalakerg13750\",\r\n  \"name\": \"datalakerg13750\",\r\n  \"location\": \"eastus2\",\r\n  \"properties\": {\r\n    \"provisioningState\": \"Succeeded\"\r\n  }\r\n}",
->>>>>>> d696af1d
       "ResponseHeaders": {
         "Content-Length": [
           "184"
@@ -521,28 +364,12 @@
           "no-cache"
         ],
         "Date": [
-<<<<<<< HEAD
-          "Fri, 01 Jul 2016 17:53:42 GMT"
-=======
           "Thu, 04 Aug 2016 18:01:05 GMT"
->>>>>>> d696af1d
         ],
         "Pragma": [
           "no-cache"
         ],
         "x-ms-ratelimit-remaining-subscription-writes": [
-<<<<<<< HEAD
-          "1196"
-        ],
-        "x-ms-request-id": [
-          "8847f088-a878-4b2b-adbe-85b4011c5942"
-        ],
-        "x-ms-correlation-request-id": [
-          "8847f088-a878-4b2b-adbe-85b4011c5942"
-        ],
-        "x-ms-routing-request-id": [
-          "WESTUS:20160701T175343Z:8847f088-a878-4b2b-adbe-85b4011c5942"
-=======
           "1191"
         ],
         "x-ms-request-id": [
@@ -553,7 +380,6 @@
         ],
         "x-ms-routing-request-id": [
           "WESTUS2:20160804T180105Z:33e4b8dd-030d-42c9-ac80-c2950adc4ee7"
->>>>>>> d696af1d
         ],
         "Strict-Transport-Security": [
           "max-age=31536000; includeSubDomains"
@@ -562,35 +388,22 @@
       "StatusCode": 201
     },
     {
-<<<<<<< HEAD
-      "RequestUri": "/subscriptions/53d9063d-87ae-4ea8-be90-3686c3b8669f/resourceGroups/datalakerg13446/providers/Microsoft.DataLakeStore/accounts/testadlfs18414?api-version=2015-10-01-preview",
-      "EncodedRequestUri": "L3N1YnNjcmlwdGlvbnMvNTNkOTA2M2QtODdhZS00ZWE4LWJlOTAtMzY4NmMzYjg2NjlmL3Jlc291cmNlR3JvdXBzL2RhdGFsYWtlcmcxMzQ0Ni9wcm92aWRlcnMvTWljcm9zb2Z0LkRhdGFMYWtlU3RvcmUvYWNjb3VudHMvdGVzdGFkbGZzMTg0MTQ/YXBpLXZlcnNpb249MjAxNS0xMC0wMS1wcmV2aWV3",
-=======
       "RequestUri": "/subscriptions/53d9063d-87ae-4ea8-be90-3686c3b8669f/resourceGroups/datalakerg13750/providers/Microsoft.DataLakeStore/accounts/testadlfs19723?api-version=2015-10-01-preview",
       "EncodedRequestUri": "L3N1YnNjcmlwdGlvbnMvNTNkOTA2M2QtODdhZS00ZWE4LWJlOTAtMzY4NmMzYjg2NjlmL3Jlc291cmNlR3JvdXBzL2RhdGFsYWtlcmcxMzc1MC9wcm92aWRlcnMvTWljcm9zb2Z0LkRhdGFMYWtlU3RvcmUvYWNjb3VudHMvdGVzdGFkbGZzMTk3MjM/YXBpLXZlcnNpb249MjAxNS0xMC0wMS1wcmV2aWV3",
->>>>>>> d696af1d
       "RequestMethod": "GET",
       "RequestBody": "",
       "RequestHeaders": {
         "x-ms-client-request-id": [
-<<<<<<< HEAD
-          "46b23e6b-a299-4507-ad61-2e4447f57308"
-=======
           "fe357092-a6af-4f31-82e3-ed67fa59b5ea"
->>>>>>> d696af1d
-        ],
-        "accept-language": [
-          "en-US"
-        ],
-        "User-Agent": [
-          "Microsoft.Azure.Management.DataLake.Store.DataLakeStoreAccountManagementClient/0.12.4-preview"
-        ]
-      },
-<<<<<<< HEAD
-      "ResponseBody": "{\r\n  \"error\": {\r\n    \"code\": \"ResourceNotFound\",\r\n    \"message\": \"The Resource 'Microsoft.DataLakeStore/accounts/testadlfs18414' under resource group 'datalakerg13446' was not found.\"\r\n  }\r\n}",
-=======
+        ],
+        "accept-language": [
+          "en-US"
+        ],
+        "User-Agent": [
+          "Microsoft.Azure.Management.DataLake.Store.DataLakeStoreAccountManagementClient/0.12.5-preview"
+        ]
+      },
       "ResponseBody": "{\r\n  \"error\": {\r\n    \"code\": \"ResourceNotFound\",\r\n    \"message\": \"The Resource 'Microsoft.DataLakeStore/accounts/testadlfs19723' under resource group 'datalakerg13750' was not found.\"\r\n  }\r\n}",
->>>>>>> d696af1d
       "ResponseHeaders": {
         "Content-Length": [
           "166"
@@ -605,11 +418,7 @@
           "no-cache"
         ],
         "Date": [
-<<<<<<< HEAD
-          "Fri, 01 Jul 2016 17:53:43 GMT"
-=======
           "Thu, 04 Aug 2016 18:01:05 GMT"
->>>>>>> d696af1d
         ],
         "Pragma": [
           "no-cache"
@@ -618,15 +427,6 @@
           "gateway"
         ],
         "x-ms-request-id": [
-<<<<<<< HEAD
-          "2e122281-5de6-47be-901c-938c008a0069"
-        ],
-        "x-ms-correlation-request-id": [
-          "2e122281-5de6-47be-901c-938c008a0069"
-        ],
-        "x-ms-routing-request-id": [
-          "WESTUS:20160701T175344Z:2e122281-5de6-47be-901c-938c008a0069"
-=======
           "42a219a2-74a4-442d-81b6-b7d8c21c38f0"
         ],
         "x-ms-correlation-request-id": [
@@ -634,7 +434,6 @@
         ],
         "x-ms-routing-request-id": [
           "WESTUS2:20160804T180105Z:42a219a2-74a4-442d-81b6-b7d8c21c38f0"
->>>>>>> d696af1d
         ],
         "Strict-Transport-Security": [
           "max-age=31536000; includeSubDomains"
@@ -643,143 +442,10 @@
       "StatusCode": 404
     },
     {
-<<<<<<< HEAD
-      "RequestUri": "/subscriptions/53d9063d-87ae-4ea8-be90-3686c3b8669f/resourceGroups/datalakerg13446/providers/Microsoft.DataLakeStore/accounts/testadlfs18414?api-version=2015-10-01-preview",
-      "EncodedRequestUri": "L3N1YnNjcmlwdGlvbnMvNTNkOTA2M2QtODdhZS00ZWE4LWJlOTAtMzY4NmMzYjg2NjlmL3Jlc291cmNlR3JvdXBzL2RhdGFsYWtlcmcxMzQ0Ni9wcm92aWRlcnMvTWljcm9zb2Z0LkRhdGFMYWtlU3RvcmUvYWNjb3VudHMvdGVzdGFkbGZzMTg0MTQ/YXBpLXZlcnNpb249MjAxNS0xMC0wMS1wcmV2aWV3",
-      "RequestMethod": "GET",
-      "RequestBody": "",
-      "RequestHeaders": {
-        "User-Agent": [
-          "Microsoft.Azure.Management.DataLake.Store.DataLakeStoreAccountManagementClient/0.12.4-preview"
-        ]
-      },
-      "ResponseBody": "{\r\n  \"properties\": {\r\n    \"firewallState\": \"Disabled\",\r\n    \"firewallRules\": [],\r\n    \"trustedIdProviderState\": \"Disabled\",\r\n    \"trustedIdProviders\": [],\r\n    \"provisioningState\": \"Succeeded\",\r\n    \"state\": \"Active\",\r\n    \"endpoint\": \"testadlfs18414.azuredatalakestore.net\",\r\n    \"accountId\": \"314a6600-419e-4257-8425-04df01f62989\",\r\n    \"creationTime\": \"2016-07-01T17:53:48.4817392Z\",\r\n    \"lastModifiedTime\": \"2016-07-01T17:53:48.4817392Z\"\r\n  },\r\n  \"location\": \"East US 2\",\r\n  \"tags\": null,\r\n  \"id\": \"/subscriptions/53d9063d-87ae-4ea8-be90-3686c3b8669f/resourceGroups/datalakerg13446/providers/Microsoft.DataLakeStore/accounts/testadlfs18414\",\r\n  \"name\": \"testadlfs18414\",\r\n  \"type\": \"Microsoft.DataLakeStore/accounts\"\r\n}",
-      "ResponseHeaders": {
-        "Content-Type": [
-          "application/json"
-        ],
-        "Expires": [
-          "-1"
-        ],
-        "Cache-Control": [
-          "no-cache"
-        ],
-        "Connection": [
-          "close"
-        ],
-        "Date": [
-          "Fri, 01 Jul 2016 17:54:15 GMT"
-        ],
-        "Pragma": [
-          "no-cache"
-        ],
-        "Server": [
-          "Microsoft-IIS/8.5"
-        ],
-        "Vary": [
-          "Accept-Encoding"
-        ],
-        "x-ms-request-id": [
-          "525517ae-9292-4130-b709-c6a275c896d9"
-        ],
-        "X-AspNet-Version": [
-          "4.0.30319"
-        ],
-        "X-Powered-By": [
-          "ASP.NET"
-        ],
-        "x-ms-ratelimit-remaining-subscription-reads": [
-          "14993"
-        ],
-        "x-ms-correlation-request-id": [
-          "922d057b-4bc1-47d9-8452-ff1776eeda07"
-        ],
-        "x-ms-routing-request-id": [
-          "WESTUS:20160701T175416Z:922d057b-4bc1-47d9-8452-ff1776eeda07"
-        ],
-        "Strict-Transport-Security": [
-          "max-age=31536000; includeSubDomains"
-        ]
-      },
-      "StatusCode": 200
-    },
-    {
-      "RequestUri": "/subscriptions/53d9063d-87ae-4ea8-be90-3686c3b8669f/resourceGroups/datalakerg13446/providers/Microsoft.DataLakeStore/accounts/testadlfs18414?api-version=2015-10-01-preview",
-      "EncodedRequestUri": "L3N1YnNjcmlwdGlvbnMvNTNkOTA2M2QtODdhZS00ZWE4LWJlOTAtMzY4NmMzYjg2NjlmL3Jlc291cmNlR3JvdXBzL2RhdGFsYWtlcmcxMzQ0Ni9wcm92aWRlcnMvTWljcm9zb2Z0LkRhdGFMYWtlU3RvcmUvYWNjb3VudHMvdGVzdGFkbGZzMTg0MTQ/YXBpLXZlcnNpb249MjAxNS0xMC0wMS1wcmV2aWV3",
-      "RequestMethod": "GET",
-      "RequestBody": "",
-      "RequestHeaders": {
-        "x-ms-client-request-id": [
-          "4191b65a-6d65-4e5b-9e76-109b54cc3261"
-        ],
-        "accept-language": [
-          "en-US"
-        ],
-        "User-Agent": [
-          "Microsoft.Azure.Management.DataLake.Store.DataLakeStoreAccountManagementClient/0.12.4-preview"
-        ]
-      },
-      "ResponseBody": "{\r\n  \"properties\": {\r\n    \"firewallState\": \"Disabled\",\r\n    \"firewallRules\": [],\r\n    \"trustedIdProviderState\": \"Disabled\",\r\n    \"trustedIdProviders\": [],\r\n    \"provisioningState\": \"Succeeded\",\r\n    \"state\": \"Active\",\r\n    \"endpoint\": \"testadlfs18414.azuredatalakestore.net\",\r\n    \"accountId\": \"314a6600-419e-4257-8425-04df01f62989\",\r\n    \"creationTime\": \"2016-07-01T17:53:48.4817392Z\",\r\n    \"lastModifiedTime\": \"2016-07-01T17:53:48.4817392Z\"\r\n  },\r\n  \"location\": \"East US 2\",\r\n  \"tags\": null,\r\n  \"id\": \"/subscriptions/53d9063d-87ae-4ea8-be90-3686c3b8669f/resourceGroups/datalakerg13446/providers/Microsoft.DataLakeStore/accounts/testadlfs18414\",\r\n  \"name\": \"testadlfs18414\",\r\n  \"type\": \"Microsoft.DataLakeStore/accounts\"\r\n}",
-      "ResponseHeaders": {
-        "Content-Type": [
-          "application/json"
-        ],
-        "Expires": [
-          "-1"
-        ],
-        "Cache-Control": [
-          "no-cache"
-        ],
-        "Connection": [
-          "close"
-        ],
-        "Date": [
-          "Fri, 01 Jul 2016 17:54:17 GMT"
-        ],
-        "Pragma": [
-          "no-cache"
-        ],
-        "Server": [
-          "Microsoft-IIS/8.5"
-        ],
-        "Vary": [
-          "Accept-Encoding"
-        ],
-        "x-ms-request-id": [
-          "56bc5df6-29ec-431e-aa44-91e57bcc7919"
-        ],
-        "X-AspNet-Version": [
-          "4.0.30319"
-        ],
-        "X-Powered-By": [
-          "ASP.NET"
-        ],
-        "x-ms-ratelimit-remaining-subscription-reads": [
-          "14996"
-        ],
-        "x-ms-correlation-request-id": [
-          "4a233313-66d6-4c69-9128-76b06029d025"
-        ],
-        "x-ms-routing-request-id": [
-          "WESTUS:20160701T175417Z:4a233313-66d6-4c69-9128-76b06029d025"
-        ],
-        "Strict-Transport-Security": [
-          "max-age=31536000; includeSubDomains"
-        ]
-      },
-      "StatusCode": 200
-    },
-    {
-      "RequestUri": "/subscriptions/53d9063d-87ae-4ea8-be90-3686c3b8669f/resourceGroups/datalakerg13446/providers/Microsoft.DataLakeStore/accounts/testadlfs18414?api-version=2015-10-01-preview",
-      "EncodedRequestUri": "L3N1YnNjcmlwdGlvbnMvNTNkOTA2M2QtODdhZS00ZWE4LWJlOTAtMzY4NmMzYjg2NjlmL3Jlc291cmNlR3JvdXBzL2RhdGFsYWtlcmcxMzQ0Ni9wcm92aWRlcnMvTWljcm9zb2Z0LkRhdGFMYWtlU3RvcmUvYWNjb3VudHMvdGVzdGFkbGZzMTg0MTQ/YXBpLXZlcnNpb249MjAxNS0xMC0wMS1wcmV2aWV3",
-      "RequestMethod": "PUT",
-      "RequestBody": "{\r\n  \"location\": \"East US 2\",\r\n  \"name\": \"testadlfs18414\"\r\n}",
-=======
       "RequestUri": "/subscriptions/53d9063d-87ae-4ea8-be90-3686c3b8669f/resourceGroups/datalakerg13750/providers/Microsoft.DataLakeStore/accounts/testadlfs19723?api-version=2015-10-01-preview",
       "EncodedRequestUri": "L3N1YnNjcmlwdGlvbnMvNTNkOTA2M2QtODdhZS00ZWE4LWJlOTAtMzY4NmMzYjg2NjlmL3Jlc291cmNlR3JvdXBzL2RhdGFsYWtlcmcxMzc1MC9wcm92aWRlcnMvTWljcm9zb2Z0LkRhdGFMYWtlU3RvcmUvYWNjb3VudHMvdGVzdGFkbGZzMTk3MjM/YXBpLXZlcnNpb249MjAxNS0xMC0wMS1wcmV2aWV3",
       "RequestMethod": "PUT",
       "RequestBody": "{\r\n  \"location\": \"East US 2\",\r\n  \"name\": \"testadlfs19723\"\r\n}",
->>>>>>> d696af1d
       "RequestHeaders": {
         "Content-Type": [
           "application/json; charset=utf-8"
@@ -788,24 +454,16 @@
           "60"
         ],
         "x-ms-client-request-id": [
-<<<<<<< HEAD
-          "d661f2c1-fb03-4a16-aace-400a5600b450"
-=======
           "c4f55bb8-dc85-4dfb-bef1-035201a7f9f7"
->>>>>>> d696af1d
-        ],
-        "accept-language": [
-          "en-US"
-        ],
-        "User-Agent": [
-          "Microsoft.Azure.Management.DataLake.Store.DataLakeStoreAccountManagementClient/0.12.4-preview"
-        ]
-      },
-<<<<<<< HEAD
-      "ResponseBody": "{\r\n  \"properties\": {\r\n    \"provisioningState\": \"Creating\",\r\n    \"state\": null,\r\n    \"endpoint\": null,\r\n    \"accountId\": \"314a6600-419e-4257-8425-04df01f62989\",\r\n    \"creationTime\": null,\r\n    \"lastModifiedTime\": null\r\n  },\r\n  \"location\": \"East US 2\",\r\n  \"tags\": null,\r\n  \"id\": \"/subscriptions/53d9063d-87ae-4ea8-be90-3686c3b8669f/resourceGroups/datalakerg13446/providers/Microsoft.DataLakeStore/accounts/testadlfs18414\",\r\n  \"name\": \"testadlfs18414\",\r\n  \"type\": \"Microsoft.DataLakeStore/accounts\"\r\n}",
-=======
+        ],
+        "accept-language": [
+          "en-US"
+        ],
+        "User-Agent": [
+          "Microsoft.Azure.Management.DataLake.Store.DataLakeStoreAccountManagementClient/0.12.5-preview"
+        ]
+      },
       "ResponseBody": "{\r\n  \"error\": {\r\n    \"code\": \"ExceededMaxAccountCount\",\r\n    \"message\": \"The subscription has exceeded the maximum number of allowed resources.\"\r\n  }\r\n}",
->>>>>>> d696af1d
       "ResponseHeaders": {
         "Content-Length": [
           "127"
@@ -823,37 +481,16 @@
           "close"
         ],
         "Date": [
-<<<<<<< HEAD
-          "Fri, 01 Jul 2016 17:53:44 GMT"
-=======
           "Thu, 04 Aug 2016 18:01:07 GMT"
->>>>>>> d696af1d
-        ],
-        "Pragma": [
-          "no-cache"
-        ],
-<<<<<<< HEAD
-        "Location": [
-          "https://management.azure.com/subscriptions/53d9063d-87ae-4ea8-be90-3686c3b8669f/resourcegroups/datalakerg13446/providers/Microsoft.DataLakeStore/accounts/testadlfs18414/operationresults/0?api-version=2015-10-01-preview"
-        ],
-        "Retry-After": [
-          "10"
+        ],
+        "Pragma": [
+          "no-cache"
         ],
         "Server": [
           "Microsoft-IIS/8.5"
         ],
-        "Azure-AsyncOperation": [
-          "https://management.azure.com/subscriptions/53d9063d-87ae-4ea8-be90-3686c3b8669f/providers/Microsoft.DataLakeStore/locations/EastUS2/operationResults/314a6600-419e-4257-8425-04df01f629890?api-version=2015-10-01-preview&expanded=true"
-        ],
-        "x-ms-request-id": [
-          "288f8f31-3b22-46e9-8c9c-ace6552a8719"
-=======
-        "Server": [
-          "Microsoft-IIS/8.5"
-        ],
         "x-ms-request-id": [
           "d4b32bbb-7c0e-4233-8fef-fd6be56ef084"
->>>>>>> d696af1d
         ],
         "X-AspNet-Version": [
           "4.0.30319"
@@ -862,75 +499,6 @@
           "ASP.NET"
         ],
         "x-ms-ratelimit-remaining-subscription-writes": [
-<<<<<<< HEAD
-          "1196"
-        ],
-        "x-ms-correlation-request-id": [
-          "e49b3cb2-4c54-4e22-857c-5297d01ffa70"
-        ],
-        "x-ms-routing-request-id": [
-          "WESTUS:20160701T175345Z:e49b3cb2-4c54-4e22-857c-5297d01ffa70"
-        ],
-        "Strict-Transport-Security": [
-          "max-age=31536000; includeSubDomains"
-        ]
-      },
-      "StatusCode": 201
-    },
-    {
-      "RequestUri": "/subscriptions/53d9063d-87ae-4ea8-be90-3686c3b8669f/providers/Microsoft.DataLakeStore/locations/EastUS2/operationResults/314a6600-419e-4257-8425-04df01f629890?api-version=2015-10-01-preview&expanded=true",
-      "EncodedRequestUri": "L3N1YnNjcmlwdGlvbnMvNTNkOTA2M2QtODdhZS00ZWE4LWJlOTAtMzY4NmMzYjg2NjlmL3Byb3ZpZGVycy9NaWNyb3NvZnQuRGF0YUxha2VTdG9yZS9sb2NhdGlvbnMvRWFzdFVTMi9vcGVyYXRpb25SZXN1bHRzLzMxNGE2NjAwLTQxOWUtNDI1Ny04NDI1LTA0ZGYwMWY2Mjk4OTA/YXBpLXZlcnNpb249MjAxNS0xMC0wMS1wcmV2aWV3JmV4cGFuZGVkPXRydWU=",
-      "RequestMethod": "GET",
-      "RequestBody": "",
-      "RequestHeaders": {
-        "User-Agent": [
-          "Microsoft.Azure.Management.DataLake.Store.DataLakeStoreAccountManagementClient/0.12.4-preview"
-        ]
-      },
-      "ResponseBody": "{\r\n  \"status\": \"Succeeded\"\r\n}",
-      "ResponseHeaders": {
-        "Content-Type": [
-          "application/json"
-        ],
-        "Expires": [
-          "-1"
-        ],
-        "Cache-Control": [
-          "no-cache"
-        ],
-        "Connection": [
-          "close"
-        ],
-        "Date": [
-          "Fri, 01 Jul 2016 17:54:15 GMT"
-        ],
-        "Pragma": [
-          "no-cache"
-        ],
-        "Server": [
-          "Microsoft-IIS/8.5"
-        ],
-        "Vary": [
-          "Accept-Encoding"
-        ],
-        "x-ms-request-id": [
-          "f7736670-0c2a-4b2c-b3b0-f5ba5219f858"
-        ],
-        "X-AspNet-Version": [
-          "4.0.30319"
-        ],
-        "X-Powered-By": [
-          "ASP.NET"
-        ],
-        "x-ms-ratelimit-remaining-subscription-reads": [
-          "14990"
-        ],
-        "x-ms-correlation-request-id": [
-          "5e98ab7f-7597-4114-9434-81e4e4939823"
-        ],
-        "x-ms-routing-request-id": [
-          "WESTUS:20160701T175416Z:5e98ab7f-7597-4114-9434-81e4e4939823"
-=======
           "1199"
         ],
         "x-ms-correlation-request-id": [
@@ -938,318 +506,19 @@
         ],
         "x-ms-routing-request-id": [
           "WESTUS2:20160804T180107Z:ad9b668d-887d-419f-ad81-c98399435aef"
->>>>>>> d696af1d
-        ],
-        "Strict-Transport-Security": [
-          "max-age=31536000; includeSubDomains"
-        ]
-      },
-<<<<<<< HEAD
-      "StatusCode": 200
-    },
-    {
-      "RequestUri": "/webhdfs/v1/%2F?op=GETACLSTATUS&api-version=2015-10-01-preview",
-      "EncodedRequestUri": "L3dlYmhkZnMvdjEvJTJGP29wPUdFVEFDTFNUQVRVUyZhcGktdmVyc2lvbj0yMDE1LTEwLTAxLXByZXZpZXc=",
-      "RequestMethod": "GET",
-      "RequestBody": "",
-      "RequestHeaders": {
-        "x-ms-client-request-id": [
-          "b48a5b5c-8e8a-41ae-8df4-16f2688555e6"
-        ],
-        "accept-language": [
-          "en-US"
-        ],
-        "User-Agent": [
-          "Microsoft.Azure.Management.DataLake.Store.DataLakeStoreFileSystemManagementClient/0.12.4-preview"
-        ]
-      },
-      "ResponseBody": "{\r\n  \"AclStatus\": {\r\n    \"entries\": [\r\n      \"user::rwx\",\r\n      \"group::rwx\",\r\n      \"other::---\",\r\n      \"mask::rwx\",\r\n      \"default:user::rwx\",\r\n      \"default:group::rwx\",\r\n      \"default:other::---\",\r\n      \"default:mask::rwx\"\r\n    ],\r\n    \"owner\": \"2e6c02d2-a364-4530-9137-d17403996cbf\",\r\n    \"group\": \"2e6c02d2-a364-4530-9137-d17403996cbf\",\r\n    \"stickyBit\": false\r\n  }\r\n}",
-      "ResponseHeaders": {
-        "Content-Length": [
-          "271"
-        ],
-        "Content-Type": [
-          "application/json; charset=utf-8"
-        ],
-        "Expires": [
-          "-1"
-        ],
-        "Cache-Control": [
-          "no-cache"
-        ],
-        "Date": [
-          "Fri, 01 Jul 2016 17:54:18 GMT"
-        ],
-        "Pragma": [
-          "no-cache"
-        ],
-        "Set-Cookie": [
-          "UserPrincipalSession=f2756311-75e8-4bff-a7d3-da676d14a138; path=/; secure; HttpOnly"
-        ],
-        "x-ms-request-id": [
-          "ed5c2ff6-1158-4634-8b9c-7c241d308a20"
-        ],
-        "Server-Perf": [
-          "[ed5c2ff6-1158-4634-8b9c-7c241d308a20][ AuthTime::1549.96388122247::PostAuthTime::555.147107568092 ][S-HdfsGetAclStatus :: 00:00:139 ms]%0a[GETACLSTATUS :: 00:00:141 ms]%0a"
-        ],
-        "x-ms-webhdfs-version": [
-          "16.05.18.00"
-        ],
-        "Status": [
-          "0x0"
-        ],
-        "X-Content-Type-Options": [
-          "nosniff"
-        ],
-        "Strict-Transport-Security": [
-          "max-age=15724800; includeSubDomains"
-        ]
-      },
-      "StatusCode": 200
-    },
-    {
-      "RequestUri": "/webhdfs/v1/%2F?op=GETACLSTATUS&api-version=2015-10-01-preview",
-      "EncodedRequestUri": "L3dlYmhkZnMvdjEvJTJGP29wPUdFVEFDTFNUQVRVUyZhcGktdmVyc2lvbj0yMDE1LTEwLTAxLXByZXZpZXc=",
-      "RequestMethod": "GET",
-      "RequestBody": "",
-      "RequestHeaders": {
-        "x-ms-client-request-id": [
-          "d0e5ca17-2ad9-49c9-9aee-92aa8e7ffa98"
-        ],
-        "accept-language": [
-          "en-US"
-        ],
-        "User-Agent": [
-          "Microsoft.Azure.Management.DataLake.Store.DataLakeStoreFileSystemManagementClient/0.12.4-preview"
-        ]
-      },
-      "ResponseBody": "{\r\n  \"AclStatus\": {\r\n    \"entries\": [\r\n      \"user::rwx\",\r\n      \"group::rwx\",\r\n      \"other::---\",\r\n      \"mask::rwx\",\r\n      \"default:user::rwx\",\r\n      \"default:group::rwx\",\r\n      \"default:other::---\",\r\n      \"default:mask::rwx\",\r\n      \"user:027c28d5-c91d-49f0-98c5-d10134b169b3:rwx\"\r\n    ],\r\n    \"owner\": \"2e6c02d2-a364-4530-9137-d17403996cbf\",\r\n    \"group\": \"2e6c02d2-a364-4530-9137-d17403996cbf\",\r\n    \"stickyBit\": false\r\n  }\r\n}",
-      "ResponseHeaders": {
-        "Content-Length": [
-          "319"
-        ],
-        "Content-Type": [
-          "application/json; charset=utf-8"
-        ],
-        "Expires": [
-          "-1"
-        ],
-        "Cache-Control": [
-          "no-cache"
-        ],
-        "Date": [
-          "Fri, 01 Jul 2016 17:54:18 GMT"
-        ],
-        "Pragma": [
-          "no-cache"
-        ],
-        "x-ms-request-id": [
-          "10d8cdfa-043e-4f8d-a3b5-4571428b8e46"
-        ],
-        "Server-Perf": [
-          "[10d8cdfa-043e-4f8d-a3b5-4571428b8e46][ AuthTime::0::PostAuthTime::0 ][S-HdfsGetAclStatus :: 00:00:042 ms]%0a[GETACLSTATUS :: 00:00:042 ms]%0a"
-        ],
-        "x-ms-webhdfs-version": [
-          "16.05.18.00"
-        ],
-        "Status": [
-          "0x0"
-        ],
-        "X-Content-Type-Options": [
-          "nosniff"
-        ],
-        "Strict-Transport-Security": [
-          "max-age=15724800; includeSubDomains"
-        ]
-      },
-      "StatusCode": 200
-    },
-    {
-      "RequestUri": "/webhdfs/v1/%2F?op=GETACLSTATUS&api-version=2015-10-01-preview",
-      "EncodedRequestUri": "L3dlYmhkZnMvdjEvJTJGP29wPUdFVEFDTFNUQVRVUyZhcGktdmVyc2lvbj0yMDE1LTEwLTAxLXByZXZpZXc=",
-      "RequestMethod": "GET",
-      "RequestBody": "",
-      "RequestHeaders": {
-        "x-ms-client-request-id": [
-          "cec6193c-38d6-4f9a-8acb-3cd8b5da4f92"
-        ],
-        "accept-language": [
-          "en-US"
-        ],
-        "User-Agent": [
-          "Microsoft.Azure.Management.DataLake.Store.DataLakeStoreFileSystemManagementClient/0.12.4-preview"
-        ]
-      },
-      "ResponseBody": "{\r\n  \"AclStatus\": {\r\n    \"entries\": [\r\n      \"user::rwx\",\r\n      \"group::rwx\",\r\n      \"other::---\",\r\n      \"mask::rwx\",\r\n      \"default:user::rwx\",\r\n      \"default:group::rwx\",\r\n      \"default:other::---\",\r\n      \"default:mask::rwx\"\r\n    ],\r\n    \"owner\": \"2e6c02d2-a364-4530-9137-d17403996cbf\",\r\n    \"group\": \"2e6c02d2-a364-4530-9137-d17403996cbf\",\r\n    \"stickyBit\": false\r\n  }\r\n}",
-      "ResponseHeaders": {
-        "Content-Length": [
-          "271"
-        ],
-        "Content-Type": [
-          "application/json; charset=utf-8"
-        ],
-        "Expires": [
-          "-1"
-        ],
-        "Cache-Control": [
-          "no-cache"
-        ],
-        "Date": [
-          "Fri, 01 Jul 2016 17:54:19 GMT"
-        ],
-        "Pragma": [
-          "no-cache"
-        ],
-        "x-ms-request-id": [
-          "e20046d4-5d90-4c5e-bb67-a06d664697c2"
-        ],
-        "Server-Perf": [
-          "[e20046d4-5d90-4c5e-bb67-a06d664697c2][ AuthTime::0::PostAuthTime::0 ][S-HdfsGetAclStatus :: 00:00:036 ms]%0a[GETACLSTATUS :: 00:00:036 ms]%0a"
-        ],
-        "x-ms-webhdfs-version": [
-          "16.05.18.00"
-        ],
-        "Status": [
-          "0x0"
-        ],
-        "X-Content-Type-Options": [
-          "nosniff"
-        ],
-        "Strict-Transport-Security": [
-          "max-age=15724800; includeSubDomains"
-        ]
-      },
-      "StatusCode": 200
-    },
-    {
-      "RequestUri": "/webhdfs/v1/%2F?aclspec=user:027c28d5-c91d-49f0-98c5-d10134b169b3:rwx&op=MODIFYACLENTRIES&api-version=2015-10-01-preview",
-      "EncodedRequestUri": "L3dlYmhkZnMvdjEvJTJGP2FjbHNwZWM9dXNlciUzQTAyN2MyOGQ1LWM5MWQtNDlmMC05OGM1LWQxMDEzNGIxNjliMyUzQXJ3eCZvcD1NT0RJRllBQ0xFTlRSSUVTJmFwaS12ZXJzaW9uPTIwMTUtMTAtMDEtcHJldmlldw==",
-      "RequestMethod": "PUT",
-      "RequestBody": "",
-      "RequestHeaders": {
-        "x-ms-client-request-id": [
-          "15317658-63aa-47c7-be58-5a9a45bf3c48"
-        ],
-        "accept-language": [
-          "en-US"
-        ],
-        "User-Agent": [
-          "Microsoft.Azure.Management.DataLake.Store.DataLakeStoreFileSystemManagementClient/0.12.4-preview"
-        ]
-      },
-      "ResponseBody": "",
-      "ResponseHeaders": {
-        "Content-Length": [
-          "0"
-        ],
-        "Expires": [
-          "-1"
-        ],
-        "Cache-Control": [
-          "no-cache"
-        ],
-        "Date": [
-          "Fri, 01 Jul 2016 17:54:18 GMT"
-        ],
-        "Pragma": [
-          "no-cache"
-        ],
-        "x-ms-request-id": [
-          "c4287592-770c-467b-a860-a7bf3e56d669"
-        ],
-        "ContentLength": [
-          "0"
-        ],
-        "Server-Perf": [
-          "[c4287592-770c-467b-a860-a7bf3e56d669][ AuthTime::0::PostAuthTime::0 ][S-HdfsModifyAclEntries :: 00:00:028 ms]%0a[MODIFYACLENTRIES :: 00:00:029 ms]%0a"
-        ],
-        "x-ms-webhdfs-version": [
-          "16.05.18.00"
-        ],
-        "Status": [
-          "0x0"
-        ],
-        "X-Content-Type-Options": [
-          "nosniff"
-        ],
-        "Strict-Transport-Security": [
-          "max-age=15724800; includeSubDomains"
-        ]
-      },
-      "StatusCode": 200
-    },
-    {
-      "RequestUri": "/webhdfs/v1/%2F?aclspec=%2Cuser:027c28d5-c91d-49f0-98c5-d10134b169b3&op=REMOVEACLENTRIES&api-version=2015-10-01-preview",
-      "EncodedRequestUri": "L3dlYmhkZnMvdjEvJTJGP2FjbHNwZWM9JTJDdXNlciUzQTAyN2MyOGQ1LWM5MWQtNDlmMC05OGM1LWQxMDEzNGIxNjliMyZvcD1SRU1PVkVBQ0xFTlRSSUVTJmFwaS12ZXJzaW9uPTIwMTUtMTAtMDEtcHJldmlldw==",
-      "RequestMethod": "PUT",
-      "RequestBody": "",
-      "RequestHeaders": {
-        "x-ms-client-request-id": [
-          "fdba8a90-a23f-4c03-84de-cbd969bf5f1e"
-        ],
-        "accept-language": [
-          "en-US"
-        ],
-        "User-Agent": [
-          "Microsoft.Azure.Management.DataLake.Store.DataLakeStoreFileSystemManagementClient/0.12.4-preview"
-        ]
-      },
-      "ResponseBody": "",
-      "ResponseHeaders": {
-        "Content-Length": [
-          "0"
-        ],
-        "Expires": [
-          "-1"
-        ],
-        "Cache-Control": [
-          "no-cache"
-        ],
-        "Date": [
-          "Fri, 01 Jul 2016 17:54:18 GMT"
-        ],
-        "Pragma": [
-          "no-cache"
-        ],
-        "x-ms-request-id": [
-          "c8ae139e-f420-4a5c-b615-7e634b4f8503"
-        ],
-        "ContentLength": [
-          "0"
-        ],
-        "Server-Perf": [
-          "[c8ae139e-f420-4a5c-b615-7e634b4f8503][ AuthTime::0::PostAuthTime::0 ][S-HdfsRemoveAclEntries :: 00:00:144 ms]%0a[REMOVEACLENTRIES :: 00:00:145 ms]%0a"
-        ],
-        "x-ms-webhdfs-version": [
-          "16.05.18.00"
-        ],
-        "Status": [
-          "0x0"
-        ],
-        "X-Content-Type-Options": [
-          "nosniff"
-        ],
-        "Strict-Transport-Security": [
-          "max-age=15724800; includeSubDomains"
-        ]
-      },
-      "StatusCode": 200
-=======
+        ],
+        "Strict-Transport-Security": [
+          "max-age=31536000; includeSubDomains"
+        ]
+      },
       "StatusCode": 409
->>>>>>> d696af1d
     }
   ],
   "Names": {
     ".ctor": [
-<<<<<<< HEAD
-      "datalakerg13446",
-      "testdatalake17228",
-      "testadlfs18414"
-=======
       "datalakerg13750",
       "testdatalake18750",
       "testadlfs19723"
->>>>>>> d696af1d
     ]
   },
   "Variables": {
