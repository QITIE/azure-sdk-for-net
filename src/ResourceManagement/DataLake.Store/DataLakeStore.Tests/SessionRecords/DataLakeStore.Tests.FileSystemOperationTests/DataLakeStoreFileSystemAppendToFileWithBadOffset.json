--- conflicted
+++ resolved
@@ -7,11 +7,7 @@
       "RequestBody": "",
       "RequestHeaders": {
         "x-ms-client-request-id": [
-<<<<<<< HEAD
-          "1508cab3-0c43-4e06-8b3d-587a3710db67"
-=======
           "896be671-8248-4d8a-b0fa-1475bf5c523b"
->>>>>>> d696af1d
         ],
         "accept-language": [
           "en-US"
@@ -32,11 +28,7 @@
           "no-cache"
         ],
         "Date": [
-<<<<<<< HEAD
-          "Fri, 01 Jul 2016 17:59:09 GMT"
-=======
           "Thu, 04 Aug 2016 18:02:59 GMT"
->>>>>>> d696af1d
         ],
         "Pragma": [
           "no-cache"
@@ -45,18 +37,6 @@
           "Accept-Encoding"
         ],
         "x-ms-ratelimit-remaining-subscription-writes": [
-<<<<<<< HEAD
-          "1198"
-        ],
-        "x-ms-request-id": [
-          "7d556603-22bf-4919-a064-f46408217568"
-        ],
-        "x-ms-correlation-request-id": [
-          "7d556603-22bf-4919-a064-f46408217568"
-        ],
-        "x-ms-routing-request-id": [
-          "WESTUS:20160701T175910Z:7d556603-22bf-4919-a064-f46408217568"
-=======
           "1188"
         ],
         "x-ms-request-id": [
@@ -67,7 +47,6 @@
         ],
         "x-ms-routing-request-id": [
           "WESTUS2:20160804T180259Z:0c3ad505-6762-4be0-84e8-36e1772c2726"
->>>>>>> d696af1d
         ],
         "Strict-Transport-Security": [
           "max-age=31536000; includeSubDomains"
@@ -82,11 +61,7 @@
       "RequestBody": "",
       "RequestHeaders": {
         "x-ms-client-request-id": [
-<<<<<<< HEAD
-          "5dc2d6cd-7e2f-40ce-8436-0eb14c0d921d"
-=======
           "9282ecde-bfde-4cd2-9f6a-e7782c433de3"
->>>>>>> d696af1d
         ],
         "accept-language": [
           "en-US"
@@ -107,11 +82,7 @@
           "no-cache"
         ],
         "Date": [
-<<<<<<< HEAD
-          "Fri, 01 Jul 2016 17:59:10 GMT"
-=======
           "Thu, 04 Aug 2016 18:02:59 GMT"
->>>>>>> d696af1d
         ],
         "Pragma": [
           "no-cache"
@@ -123,15 +94,6 @@
           "14985"
         ],
         "x-ms-request-id": [
-<<<<<<< HEAD
-          "806fa626-2ac6-49a6-aef5-d29897c0da76"
-        ],
-        "x-ms-correlation-request-id": [
-          "806fa626-2ac6-49a6-aef5-d29897c0da76"
-        ],
-        "x-ms-routing-request-id": [
-          "WESTUS:20160701T175910Z:806fa626-2ac6-49a6-aef5-d29897c0da76"
-=======
           "ce5ac160-a9e9-4073-8c05-daff620f1cbc"
         ],
         "x-ms-correlation-request-id": [
@@ -139,7 +101,6 @@
         ],
         "x-ms-routing-request-id": [
           "WESTUS2:20160804T180259Z:ce5ac160-a9e9-4073-8c05-daff620f1cbc"
->>>>>>> d696af1d
         ],
         "Strict-Transport-Security": [
           "max-age=31536000; includeSubDomains"
@@ -154,36 +115,28 @@
       "RequestBody": "",
       "RequestHeaders": {
         "x-ms-client-request-id": [
-<<<<<<< HEAD
-          "f39afd91-0118-42ef-a58d-6c32822f018e"
-=======
           "ed697d55-3966-43d8-826b-5f676f195be5"
->>>>>>> d696af1d
-        ],
-        "accept-language": [
-          "en-US"
-        ],
-        "User-Agent": [
-          "Microsoft.Azure.Management.Resources.ResourceManagementClient/1.0.0-preview"
-        ]
-      },
-      "ResponseBody": "{\r\n  \"id\": \"/subscriptions/53d9063d-87ae-4ea8-be90-3686c3b8669f/providers/Microsoft.Storage\",\r\n  \"namespace\": \"Microsoft.Storage\",\r\n  \"resourceTypes\": [\r\n    {\r\n      \"resourceType\": \"storageAccounts\",\r\n      \"locations\": [\r\n        \"East US\",\r\n        \"East US 2\",\r\n        \"West US\",\r\n        \"West Europe\",\r\n        \"East Asia\",\r\n        \"Southeast Asia\",\r\n        \"Japan East\",\r\n        \"Japan West\",\r\n        \"North Central US\",\r\n        \"South Central US\",\r\n        \"Central US\",\r\n        \"North Europe\",\r\n        \"Brazil South\",\r\n        \"Canada East\",\r\n        \"Canada Central\"\r\n      ],\r\n      \"apiVersions\": [\r\n        \"2016-01-01\",\r\n        \"2015-06-15\",\r\n        \"2015-05-01-preview\"\r\n      ],\r\n      \"capabilities\": \"CrossResourceGroupResourceMove, CrossSubscriptionResourceMove\"\r\n    },\r\n    {\r\n      \"resourceType\": \"operations\",\r\n      \"locations\": [],\r\n      \"apiVersions\": [\r\n        \"2016-01-01\",\r\n        \"2015-06-15\",\r\n        \"2015-05-01-preview\"\r\n      ]\r\n    },\r\n    {\r\n      \"resourceType\": \"usages\",\r\n      \"locations\": [],\r\n      \"apiVersions\": [\r\n        \"2016-01-01\",\r\n        \"2015-06-15\",\r\n        \"2015-05-01-preview\"\r\n      ]\r\n    },\r\n    {\r\n      \"resourceType\": \"checkNameAvailability\",\r\n      \"locations\": [],\r\n      \"apiVersions\": [\r\n        \"2016-01-01\",\r\n        \"2015-06-15\",\r\n        \"2015-05-01-preview\"\r\n      ]\r\n    },\r\n    {\r\n      \"resourceType\": \"storageAccounts/services\",\r\n      \"locations\": [\r\n        \"East US\",\r\n        \"West US\",\r\n        \"West Europe\",\r\n        \"North Europe\",\r\n        \"East Asia\",\r\n        \"Southeast Asia\",\r\n        \"Japan East\",\r\n        \"Japan West\",\r\n        \"North Central US\",\r\n        \"South Central US\",\r\n        \"East US 2\",\r\n        \"Central US\",\r\n        \"Brazil South\",\r\n        \"Canada East\",\r\n        \"Canada Central\"\r\n      ],\r\n      \"apiVersions\": [\r\n        \"2014-04-01\"\r\n      ]\r\n    },\r\n    {\r\n      \"resourceType\": \"storageAccounts/services/metricDefinitions\",\r\n      \"locations\": [\r\n        \"East US\",\r\n        \"West US\",\r\n        \"West Europe\",\r\n        \"North Europe\",\r\n        \"East Asia\",\r\n        \"Southeast Asia\",\r\n        \"Japan East\",\r\n        \"Japan West\",\r\n        \"North Central US\",\r\n        \"South Central US\",\r\n        \"East US 2\",\r\n        \"Central US\",\r\n        \"Brazil South\",\r\n        \"Canada East\",\r\n        \"Canada Central\"\r\n      ],\r\n      \"apiVersions\": [\r\n        \"2014-04-01\"\r\n      ]\r\n    }\r\n  ],\r\n  \"registrationState\": \"Registered\"\r\n}",
-      "ResponseHeaders": {
-        "Content-Type": [
-          "application/json; charset=utf-8"
-        ],
-        "Expires": [
-          "-1"
-        ],
-        "Cache-Control": [
-          "no-cache"
-        ],
-        "Date": [
-<<<<<<< HEAD
-          "Fri, 01 Jul 2016 17:59:10 GMT"
-=======
+        ],
+        "accept-language": [
+          "en-US"
+        ],
+        "User-Agent": [
+          "Microsoft.Azure.Management.Resources.ResourceManagementClient/1.0.0-preview"
+        ]
+      },
+      "ResponseBody": "{\r\n  \"id\": \"/subscriptions/53d9063d-87ae-4ea8-be90-3686c3b8669f/providers/Microsoft.Storage\",\r\n  \"namespace\": \"Microsoft.Storage\",\r\n  \"resourceTypes\": [\r\n    {\r\n      \"resourceType\": \"storageAccounts\",\r\n      \"locations\": [\r\n        \"East US\",\r\n        \"East US 2\",\r\n        \"West US\",\r\n        \"West Europe\",\r\n        \"East Asia\",\r\n        \"Southeast Asia\",\r\n        \"Japan East\",\r\n        \"Japan West\",\r\n        \"North Central US\",\r\n        \"South Central US\",\r\n        \"Central US\",\r\n        \"North Europe\",\r\n        \"Brazil South\",\r\n        \"Canada East\",\r\n        \"Canada Central\",\r\n        \"West US 2\",\r\n        \"West Central US\"\r\n      ],\r\n      \"apiVersions\": [\r\n        \"2016-01-01\",\r\n        \"2015-06-15\",\r\n        \"2015-05-01-preview\"\r\n      ],\r\n      \"capabilities\": \"CrossResourceGroupResourceMove, CrossSubscriptionResourceMove\"\r\n    },\r\n    {\r\n      \"resourceType\": \"operations\",\r\n      \"locations\": [],\r\n      \"apiVersions\": [\r\n        \"2016-01-01\",\r\n        \"2015-06-15\",\r\n        \"2015-05-01-preview\"\r\n      ]\r\n    },\r\n    {\r\n      \"resourceType\": \"usages\",\r\n      \"locations\": [],\r\n      \"apiVersions\": [\r\n        \"2016-01-01\",\r\n        \"2015-06-15\",\r\n        \"2015-05-01-preview\"\r\n      ]\r\n    },\r\n    {\r\n      \"resourceType\": \"checkNameAvailability\",\r\n      \"locations\": [],\r\n      \"apiVersions\": [\r\n        \"2016-01-01\",\r\n        \"2015-06-15\",\r\n        \"2015-05-01-preview\"\r\n      ]\r\n    },\r\n    {\r\n      \"resourceType\": \"storageAccounts/services\",\r\n      \"locations\": [\r\n        \"East US\",\r\n        \"West US\",\r\n        \"West Europe\",\r\n        \"North Europe\",\r\n        \"East Asia\",\r\n        \"Southeast Asia\",\r\n        \"Japan East\",\r\n        \"Japan West\",\r\n        \"North Central US\",\r\n        \"South Central US\",\r\n        \"East US 2\",\r\n        \"Central US\",\r\n        \"Brazil South\",\r\n        \"Canada East\",\r\n        \"Canada Central\",\r\n        \"West US 2\",\r\n        \"West Central US\"\r\n      ],\r\n      \"apiVersions\": [\r\n        \"2014-04-01\"\r\n      ]\r\n    },\r\n    {\r\n      \"resourceType\": \"storageAccounts/services/metricDefinitions\",\r\n      \"locations\": [\r\n        \"East US\",\r\n        \"West US\",\r\n        \"West Europe\",\r\n        \"North Europe\",\r\n        \"East Asia\",\r\n        \"Southeast Asia\",\r\n        \"Japan East\",\r\n        \"Japan West\",\r\n        \"North Central US\",\r\n        \"South Central US\",\r\n        \"East US 2\",\r\n        \"Central US\",\r\n        \"Brazil South\",\r\n        \"Canada East\",\r\n        \"Canada Central\",\r\n        \"West US 2\",\r\n        \"West Central US\"\r\n      ],\r\n      \"apiVersions\": [\r\n        \"2014-04-01\"\r\n      ]\r\n    }\r\n  ],\r\n  \"registrationState\": \"Registered\"\r\n}",
+      "ResponseHeaders": {
+        "Content-Type": [
+          "application/json; charset=utf-8"
+        ],
+        "Expires": [
+          "-1"
+        ],
+        "Cache-Control": [
+          "no-cache"
+        ],
+        "Date": [
           "Thu, 04 Aug 2016 18:03:00 GMT"
->>>>>>> d696af1d
         ],
         "Pragma": [
           "no-cache"
@@ -192,18 +145,6 @@
           "Accept-Encoding"
         ],
         "x-ms-ratelimit-remaining-subscription-writes": [
-<<<<<<< HEAD
-          "1197"
-        ],
-        "x-ms-request-id": [
-          "dab44ef7-a598-4b5c-9ac5-b1e44377a5ed"
-        ],
-        "x-ms-correlation-request-id": [
-          "dab44ef7-a598-4b5c-9ac5-b1e44377a5ed"
-        ],
-        "x-ms-routing-request-id": [
-          "WESTUS:20160701T175911Z:dab44ef7-a598-4b5c-9ac5-b1e44377a5ed"
-=======
           "1187"
         ],
         "x-ms-request-id": [
@@ -214,7 +155,6 @@
         ],
         "x-ms-routing-request-id": [
           "WESTUS2:20160804T180300Z:7dc00ae8-521e-420a-9295-d013d81a6470"
->>>>>>> d696af1d
         ],
         "Strict-Transport-Security": [
           "max-age=31536000; includeSubDomains"
@@ -229,36 +169,28 @@
       "RequestBody": "",
       "RequestHeaders": {
         "x-ms-client-request-id": [
-<<<<<<< HEAD
-          "46ff9d15-c428-43aa-8d41-5b9a294b4af5"
-=======
           "64202210-dfa3-458f-ad84-e75b8f7d1acd"
->>>>>>> d696af1d
-        ],
-        "accept-language": [
-          "en-US"
-        ],
-        "User-Agent": [
-          "Microsoft.Azure.Management.Resources.ResourceManagementClient/1.0.0-preview"
-        ]
-      },
-      "ResponseBody": "{\r\n  \"id\": \"/subscriptions/53d9063d-87ae-4ea8-be90-3686c3b8669f/providers/Microsoft.Storage\",\r\n  \"namespace\": \"Microsoft.Storage\",\r\n  \"resourceTypes\": [\r\n    {\r\n      \"resourceType\": \"storageAccounts\",\r\n      \"locations\": [\r\n        \"East US\",\r\n        \"East US 2\",\r\n        \"West US\",\r\n        \"West Europe\",\r\n        \"East Asia\",\r\n        \"Southeast Asia\",\r\n        \"Japan East\",\r\n        \"Japan West\",\r\n        \"North Central US\",\r\n        \"South Central US\",\r\n        \"Central US\",\r\n        \"North Europe\",\r\n        \"Brazil South\",\r\n        \"Canada East\",\r\n        \"Canada Central\"\r\n      ],\r\n      \"apiVersions\": [\r\n        \"2016-01-01\",\r\n        \"2015-06-15\",\r\n        \"2015-05-01-preview\"\r\n      ],\r\n      \"capabilities\": \"CrossResourceGroupResourceMove, CrossSubscriptionResourceMove\"\r\n    },\r\n    {\r\n      \"resourceType\": \"operations\",\r\n      \"locations\": [],\r\n      \"apiVersions\": [\r\n        \"2016-01-01\",\r\n        \"2015-06-15\",\r\n        \"2015-05-01-preview\"\r\n      ]\r\n    },\r\n    {\r\n      \"resourceType\": \"usages\",\r\n      \"locations\": [],\r\n      \"apiVersions\": [\r\n        \"2016-01-01\",\r\n        \"2015-06-15\",\r\n        \"2015-05-01-preview\"\r\n      ]\r\n    },\r\n    {\r\n      \"resourceType\": \"checkNameAvailability\",\r\n      \"locations\": [],\r\n      \"apiVersions\": [\r\n        \"2016-01-01\",\r\n        \"2015-06-15\",\r\n        \"2015-05-01-preview\"\r\n      ]\r\n    },\r\n    {\r\n      \"resourceType\": \"storageAccounts/services\",\r\n      \"locations\": [\r\n        \"East US\",\r\n        \"West US\",\r\n        \"West Europe\",\r\n        \"North Europe\",\r\n        \"East Asia\",\r\n        \"Southeast Asia\",\r\n        \"Japan East\",\r\n        \"Japan West\",\r\n        \"North Central US\",\r\n        \"South Central US\",\r\n        \"East US 2\",\r\n        \"Central US\",\r\n        \"Brazil South\",\r\n        \"Canada East\",\r\n        \"Canada Central\"\r\n      ],\r\n      \"apiVersions\": [\r\n        \"2014-04-01\"\r\n      ]\r\n    },\r\n    {\r\n      \"resourceType\": \"storageAccounts/services/metricDefinitions\",\r\n      \"locations\": [\r\n        \"East US\",\r\n        \"West US\",\r\n        \"West Europe\",\r\n        \"North Europe\",\r\n        \"East Asia\",\r\n        \"Southeast Asia\",\r\n        \"Japan East\",\r\n        \"Japan West\",\r\n        \"North Central US\",\r\n        \"South Central US\",\r\n        \"East US 2\",\r\n        \"Central US\",\r\n        \"Brazil South\",\r\n        \"Canada East\",\r\n        \"Canada Central\"\r\n      ],\r\n      \"apiVersions\": [\r\n        \"2014-04-01\"\r\n      ]\r\n    }\r\n  ],\r\n  \"registrationState\": \"Registered\"\r\n}",
-      "ResponseHeaders": {
-        "Content-Type": [
-          "application/json; charset=utf-8"
-        ],
-        "Expires": [
-          "-1"
-        ],
-        "Cache-Control": [
-          "no-cache"
-        ],
-        "Date": [
-<<<<<<< HEAD
-          "Fri, 01 Jul 2016 17:59:10 GMT"
-=======
+        ],
+        "accept-language": [
+          "en-US"
+        ],
+        "User-Agent": [
+          "Microsoft.Azure.Management.Resources.ResourceManagementClient/1.0.0-preview"
+        ]
+      },
+      "ResponseBody": "{\r\n  \"id\": \"/subscriptions/53d9063d-87ae-4ea8-be90-3686c3b8669f/providers/Microsoft.Storage\",\r\n  \"namespace\": \"Microsoft.Storage\",\r\n  \"resourceTypes\": [\r\n    {\r\n      \"resourceType\": \"storageAccounts\",\r\n      \"locations\": [\r\n        \"East US\",\r\n        \"East US 2\",\r\n        \"West US\",\r\n        \"West Europe\",\r\n        \"East Asia\",\r\n        \"Southeast Asia\",\r\n        \"Japan East\",\r\n        \"Japan West\",\r\n        \"North Central US\",\r\n        \"South Central US\",\r\n        \"Central US\",\r\n        \"North Europe\",\r\n        \"Brazil South\",\r\n        \"Canada East\",\r\n        \"Canada Central\",\r\n        \"West US 2\",\r\n        \"West Central US\"\r\n      ],\r\n      \"apiVersions\": [\r\n        \"2016-01-01\",\r\n        \"2015-06-15\",\r\n        \"2015-05-01-preview\"\r\n      ],\r\n      \"capabilities\": \"CrossResourceGroupResourceMove, CrossSubscriptionResourceMove\"\r\n    },\r\n    {\r\n      \"resourceType\": \"operations\",\r\n      \"locations\": [],\r\n      \"apiVersions\": [\r\n        \"2016-01-01\",\r\n        \"2015-06-15\",\r\n        \"2015-05-01-preview\"\r\n      ]\r\n    },\r\n    {\r\n      \"resourceType\": \"usages\",\r\n      \"locations\": [],\r\n      \"apiVersions\": [\r\n        \"2016-01-01\",\r\n        \"2015-06-15\",\r\n        \"2015-05-01-preview\"\r\n      ]\r\n    },\r\n    {\r\n      \"resourceType\": \"checkNameAvailability\",\r\n      \"locations\": [],\r\n      \"apiVersions\": [\r\n        \"2016-01-01\",\r\n        \"2015-06-15\",\r\n        \"2015-05-01-preview\"\r\n      ]\r\n    },\r\n    {\r\n      \"resourceType\": \"storageAccounts/services\",\r\n      \"locations\": [\r\n        \"East US\",\r\n        \"West US\",\r\n        \"West Europe\",\r\n        \"North Europe\",\r\n        \"East Asia\",\r\n        \"Southeast Asia\",\r\n        \"Japan East\",\r\n        \"Japan West\",\r\n        \"North Central US\",\r\n        \"South Central US\",\r\n        \"East US 2\",\r\n        \"Central US\",\r\n        \"Brazil South\",\r\n        \"Canada East\",\r\n        \"Canada Central\",\r\n        \"West US 2\",\r\n        \"West Central US\"\r\n      ],\r\n      \"apiVersions\": [\r\n        \"2014-04-01\"\r\n      ]\r\n    },\r\n    {\r\n      \"resourceType\": \"storageAccounts/services/metricDefinitions\",\r\n      \"locations\": [\r\n        \"East US\",\r\n        \"West US\",\r\n        \"West Europe\",\r\n        \"North Europe\",\r\n        \"East Asia\",\r\n        \"Southeast Asia\",\r\n        \"Japan East\",\r\n        \"Japan West\",\r\n        \"North Central US\",\r\n        \"South Central US\",\r\n        \"East US 2\",\r\n        \"Central US\",\r\n        \"Brazil South\",\r\n        \"Canada East\",\r\n        \"Canada Central\",\r\n        \"West US 2\",\r\n        \"West Central US\"\r\n      ],\r\n      \"apiVersions\": [\r\n        \"2014-04-01\"\r\n      ]\r\n    }\r\n  ],\r\n  \"registrationState\": \"Registered\"\r\n}",
+      "ResponseHeaders": {
+        "Content-Type": [
+          "application/json; charset=utf-8"
+        ],
+        "Expires": [
+          "-1"
+        ],
+        "Cache-Control": [
+          "no-cache"
+        ],
+        "Date": [
           "Thu, 04 Aug 2016 18:03:00 GMT"
->>>>>>> d696af1d
         ],
         "Pragma": [
           "no-cache"
@@ -270,15 +202,6 @@
           "14984"
         ],
         "x-ms-request-id": [
-<<<<<<< HEAD
-          "2ee3ee9b-3f75-4941-bac5-4e7dd9a7a1f0"
-        ],
-        "x-ms-correlation-request-id": [
-          "2ee3ee9b-3f75-4941-bac5-4e7dd9a7a1f0"
-        ],
-        "x-ms-routing-request-id": [
-          "WESTUS:20160701T175911Z:2ee3ee9b-3f75-4941-bac5-4e7dd9a7a1f0"
-=======
           "9f305215-5f40-4188-bd26-8e47469828ff"
         ],
         "x-ms-correlation-request-id": [
@@ -286,7 +209,6 @@
         ],
         "x-ms-routing-request-id": [
           "WESTUS2:20160804T180300Z:9f305215-5f40-4188-bd26-8e47469828ff"
->>>>>>> d696af1d
         ],
         "Strict-Transport-Security": [
           "max-age=31536000; includeSubDomains"
@@ -295,35 +217,22 @@
       "StatusCode": 200
     },
     {
-<<<<<<< HEAD
-      "RequestUri": "/subscriptions/53d9063d-87ae-4ea8-be90-3686c3b8669f/resourcegroups/datalakerg16026?api-version=2015-11-01",
-      "EncodedRequestUri": "L3N1YnNjcmlwdGlvbnMvNTNkOTA2M2QtODdhZS00ZWE4LWJlOTAtMzY4NmMzYjg2NjlmL3Jlc291cmNlZ3JvdXBzL2RhdGFsYWtlcmcxNjAyNj9hcGktdmVyc2lvbj0yMDE1LTExLTAx",
-=======
       "RequestUri": "/subscriptions/53d9063d-87ae-4ea8-be90-3686c3b8669f/resourcegroups/datalakerg16134?api-version=2015-11-01",
       "EncodedRequestUri": "L3N1YnNjcmlwdGlvbnMvNTNkOTA2M2QtODdhZS00ZWE4LWJlOTAtMzY4NmMzYjg2NjlmL3Jlc291cmNlZ3JvdXBzL2RhdGFsYWtlcmcxNjEzND9hcGktdmVyc2lvbj0yMDE1LTExLTAx",
->>>>>>> d696af1d
       "RequestMethod": "GET",
       "RequestBody": "",
       "RequestHeaders": {
         "x-ms-client-request-id": [
-<<<<<<< HEAD
-          "2e85fec5-823d-4c56-b3ab-fddc17553bfb"
-=======
           "52cd6cc0-0284-4332-9824-041a5c3e5957"
->>>>>>> d696af1d
-        ],
-        "accept-language": [
-          "en-US"
-        ],
-        "User-Agent": [
-          "Microsoft.Azure.Management.Resources.ResourceManagementClient/1.0.0-preview"
-        ]
-      },
-<<<<<<< HEAD
-      "ResponseBody": "{\r\n  \"error\": {\r\n    \"code\": \"ResourceGroupNotFound\",\r\n    \"message\": \"Resource group 'datalakerg16026' could not be found.\"\r\n  }\r\n}",
-=======
+        ],
+        "accept-language": [
+          "en-US"
+        ],
+        "User-Agent": [
+          "Microsoft.Azure.Management.Resources.ResourceManagementClient/1.0.0-preview"
+        ]
+      },
       "ResponseBody": "{\r\n  \"error\": {\r\n    \"code\": \"ResourceGroupNotFound\",\r\n    \"message\": \"Resource group 'datalakerg16134' could not be found.\"\r\n  }\r\n}",
->>>>>>> d696af1d
       "ResponseHeaders": {
         "Content-Length": [
           "107"
@@ -338,11 +247,7 @@
           "no-cache"
         ],
         "Date": [
-<<<<<<< HEAD
-          "Fri, 01 Jul 2016 17:59:10 GMT"
-=======
           "Thu, 04 Aug 2016 18:03:00 GMT"
->>>>>>> d696af1d
         ],
         "Pragma": [
           "no-cache"
@@ -354,15 +259,6 @@
           "14983"
         ],
         "x-ms-request-id": [
-<<<<<<< HEAD
-          "7e99ae1a-779c-4204-a8a1-d2f8a7092b7e"
-        ],
-        "x-ms-correlation-request-id": [
-          "7e99ae1a-779c-4204-a8a1-d2f8a7092b7e"
-        ],
-        "x-ms-routing-request-id": [
-          "WESTUS:20160701T175911Z:7e99ae1a-779c-4204-a8a1-d2f8a7092b7e"
-=======
           "e28305e8-a553-4e32-9d65-482ea2f6dd4f"
         ],
         "x-ms-correlation-request-id": [
@@ -370,7 +266,6 @@
         ],
         "x-ms-routing-request-id": [
           "WESTUS2:20160804T180300Z:e28305e8-a553-4e32-9d65-482ea2f6dd4f"
->>>>>>> d696af1d
         ],
         "Strict-Transport-Security": [
           "max-age=31536000; includeSubDomains"
@@ -379,51 +274,34 @@
       "StatusCode": 404
     },
     {
-<<<<<<< HEAD
-      "RequestUri": "/subscriptions/53d9063d-87ae-4ea8-be90-3686c3b8669f/resourcegroups/datalakerg16026?api-version=2015-11-01",
-      "EncodedRequestUri": "L3N1YnNjcmlwdGlvbnMvNTNkOTA2M2QtODdhZS00ZWE4LWJlOTAtMzY4NmMzYjg2NjlmL3Jlc291cmNlZ3JvdXBzL2RhdGFsYWtlcmcxNjAyNj9hcGktdmVyc2lvbj0yMDE1LTExLTAx",
-=======
       "RequestUri": "/subscriptions/53d9063d-87ae-4ea8-be90-3686c3b8669f/resourcegroups/datalakerg16134?api-version=2015-11-01",
       "EncodedRequestUri": "L3N1YnNjcmlwdGlvbnMvNTNkOTA2M2QtODdhZS00ZWE4LWJlOTAtMzY4NmMzYjg2NjlmL3Jlc291cmNlZ3JvdXBzL2RhdGFsYWtlcmcxNjEzND9hcGktdmVyc2lvbj0yMDE1LTExLTAx",
->>>>>>> d696af1d
       "RequestMethod": "GET",
       "RequestBody": "",
       "RequestHeaders": {
         "x-ms-client-request-id": [
-<<<<<<< HEAD
-          "08793ab7-f119-4c54-8a7b-ec380b528343"
-=======
           "58f477e9-941f-4f43-a37b-b59bc5e82f50"
->>>>>>> d696af1d
-        ],
-        "accept-language": [
-          "en-US"
-        ],
-        "User-Agent": [
-          "Microsoft.Azure.Management.Resources.ResourceManagementClient/1.0.0-preview"
-        ]
-      },
-<<<<<<< HEAD
-      "ResponseBody": "{\r\n  \"id\": \"/subscriptions/53d9063d-87ae-4ea8-be90-3686c3b8669f/resourceGroups/datalakerg16026\",\r\n  \"name\": \"datalakerg16026\",\r\n  \"location\": \"eastus2\",\r\n  \"properties\": {\r\n    \"provisioningState\": \"Succeeded\"\r\n  }\r\n}",
-=======
+        ],
+        "accept-language": [
+          "en-US"
+        ],
+        "User-Agent": [
+          "Microsoft.Azure.Management.Resources.ResourceManagementClient/1.0.0-preview"
+        ]
+      },
       "ResponseBody": "{\r\n  \"id\": \"/subscriptions/53d9063d-87ae-4ea8-be90-3686c3b8669f/resourceGroups/datalakerg16134\",\r\n  \"name\": \"datalakerg16134\",\r\n  \"location\": \"eastus2\",\r\n  \"properties\": {\r\n    \"provisioningState\": \"Succeeded\"\r\n  }\r\n}",
->>>>>>> d696af1d
-      "ResponseHeaders": {
-        "Content-Type": [
-          "application/json; charset=utf-8"
-        ],
-        "Expires": [
-          "-1"
-        ],
-        "Cache-Control": [
-          "no-cache"
-        ],
-        "Date": [
-<<<<<<< HEAD
-          "Fri, 01 Jul 2016 17:59:12 GMT"
-=======
+      "ResponseHeaders": {
+        "Content-Type": [
+          "application/json; charset=utf-8"
+        ],
+        "Expires": [
+          "-1"
+        ],
+        "Cache-Control": [
+          "no-cache"
+        ],
+        "Date": [
           "Thu, 04 Aug 2016 18:03:01 GMT"
->>>>>>> d696af1d
         ],
         "Pragma": [
           "no-cache"
@@ -435,15 +313,6 @@
           "14982"
         ],
         "x-ms-request-id": [
-<<<<<<< HEAD
-          "cba6a97f-788c-46ea-9762-3f5f0646fa17"
-        ],
-        "x-ms-correlation-request-id": [
-          "cba6a97f-788c-46ea-9762-3f5f0646fa17"
-        ],
-        "x-ms-routing-request-id": [
-          "WESTUS:20160701T175912Z:cba6a97f-788c-46ea-9762-3f5f0646fa17"
-=======
           "077f70b7-9c6b-402b-aa65-080a513b3d2a"
         ],
         "x-ms-correlation-request-id": [
@@ -451,7 +320,6 @@
         ],
         "x-ms-routing-request-id": [
           "WESTUS2:20160804T180301Z:077f70b7-9c6b-402b-aa65-080a513b3d2a"
->>>>>>> d696af1d
         ],
         "Strict-Transport-Security": [
           "max-age=31536000; includeSubDomains"
@@ -460,13 +328,8 @@
       "StatusCode": 200
     },
     {
-<<<<<<< HEAD
-      "RequestUri": "/subscriptions/53d9063d-87ae-4ea8-be90-3686c3b8669f/resourcegroups/datalakerg16026?api-version=2015-11-01",
-      "EncodedRequestUri": "L3N1YnNjcmlwdGlvbnMvNTNkOTA2M2QtODdhZS00ZWE4LWJlOTAtMzY4NmMzYjg2NjlmL3Jlc291cmNlZ3JvdXBzL2RhdGFsYWtlcmcxNjAyNj9hcGktdmVyc2lvbj0yMDE1LTExLTAx",
-=======
       "RequestUri": "/subscriptions/53d9063d-87ae-4ea8-be90-3686c3b8669f/resourcegroups/datalakerg16134?api-version=2015-11-01",
       "EncodedRequestUri": "L3N1YnNjcmlwdGlvbnMvNTNkOTA2M2QtODdhZS00ZWE4LWJlOTAtMzY4NmMzYjg2NjlmL3Jlc291cmNlZ3JvdXBzL2RhdGFsYWtlcmcxNjEzND9hcGktdmVyc2lvbj0yMDE1LTExLTAx",
->>>>>>> d696af1d
       "RequestMethod": "PUT",
       "RequestBody": "{\r\n  \"location\": \"East US 2\"\r\n}",
       "RequestHeaders": {
@@ -477,24 +340,16 @@
           "31"
         ],
         "x-ms-client-request-id": [
-<<<<<<< HEAD
-          "ad2efb75-db3d-4e91-8f17-11ebb85b22da"
-=======
           "e26e5a3d-dbb3-44df-af18-3655d6a8ef3b"
->>>>>>> d696af1d
-        ],
-        "accept-language": [
-          "en-US"
-        ],
-        "User-Agent": [
-          "Microsoft.Azure.Management.Resources.ResourceManagementClient/1.0.0-preview"
-        ]
-      },
-<<<<<<< HEAD
-      "ResponseBody": "{\r\n  \"id\": \"/subscriptions/53d9063d-87ae-4ea8-be90-3686c3b8669f/resourceGroups/datalakerg16026\",\r\n  \"name\": \"datalakerg16026\",\r\n  \"location\": \"eastus2\",\r\n  \"properties\": {\r\n    \"provisioningState\": \"Succeeded\"\r\n  }\r\n}",
-=======
+        ],
+        "accept-language": [
+          "en-US"
+        ],
+        "User-Agent": [
+          "Microsoft.Azure.Management.Resources.ResourceManagementClient/1.0.0-preview"
+        ]
+      },
       "ResponseBody": "{\r\n  \"id\": \"/subscriptions/53d9063d-87ae-4ea8-be90-3686c3b8669f/resourceGroups/datalakerg16134\",\r\n  \"name\": \"datalakerg16134\",\r\n  \"location\": \"eastus2\",\r\n  \"properties\": {\r\n    \"provisioningState\": \"Succeeded\"\r\n  }\r\n}",
->>>>>>> d696af1d
       "ResponseHeaders": {
         "Content-Length": [
           "184"
@@ -509,28 +364,12 @@
           "no-cache"
         ],
         "Date": [
-<<<<<<< HEAD
-          "Fri, 01 Jul 2016 17:59:12 GMT"
-=======
           "Thu, 04 Aug 2016 18:03:01 GMT"
->>>>>>> d696af1d
         ],
         "Pragma": [
           "no-cache"
         ],
         "x-ms-ratelimit-remaining-subscription-writes": [
-<<<<<<< HEAD
-          "1196"
-        ],
-        "x-ms-request-id": [
-          "8508ac5f-ab45-4a48-ac89-2ff5f1dfc5ed"
-        ],
-        "x-ms-correlation-request-id": [
-          "8508ac5f-ab45-4a48-ac89-2ff5f1dfc5ed"
-        ],
-        "x-ms-routing-request-id": [
-          "WESTUS:20160701T175912Z:8508ac5f-ab45-4a48-ac89-2ff5f1dfc5ed"
-=======
           "1186"
         ],
         "x-ms-request-id": [
@@ -541,7 +380,6 @@
         ],
         "x-ms-routing-request-id": [
           "WESTUS2:20160804T180301Z:44515494-a2aa-4909-8062-9e7ae5d7bbb6"
->>>>>>> d696af1d
         ],
         "Strict-Transport-Security": [
           "max-age=31536000; includeSubDomains"
@@ -550,35 +388,22 @@
       "StatusCode": 201
     },
     {
-<<<<<<< HEAD
-      "RequestUri": "/subscriptions/53d9063d-87ae-4ea8-be90-3686c3b8669f/resourceGroups/datalakerg16026/providers/Microsoft.DataLakeStore/accounts/testadlfs11520?api-version=2015-10-01-preview",
-      "EncodedRequestUri": "L3N1YnNjcmlwdGlvbnMvNTNkOTA2M2QtODdhZS00ZWE4LWJlOTAtMzY4NmMzYjg2NjlmL3Jlc291cmNlR3JvdXBzL2RhdGFsYWtlcmcxNjAyNi9wcm92aWRlcnMvTWljcm9zb2Z0LkRhdGFMYWtlU3RvcmUvYWNjb3VudHMvdGVzdGFkbGZzMTE1MjA/YXBpLXZlcnNpb249MjAxNS0xMC0wMS1wcmV2aWV3",
-=======
       "RequestUri": "/subscriptions/53d9063d-87ae-4ea8-be90-3686c3b8669f/resourceGroups/datalakerg16134/providers/Microsoft.DataLakeStore/accounts/testadlfs11616?api-version=2015-10-01-preview",
       "EncodedRequestUri": "L3N1YnNjcmlwdGlvbnMvNTNkOTA2M2QtODdhZS00ZWE4LWJlOTAtMzY4NmMzYjg2NjlmL3Jlc291cmNlR3JvdXBzL2RhdGFsYWtlcmcxNjEzNC9wcm92aWRlcnMvTWljcm9zb2Z0LkRhdGFMYWtlU3RvcmUvYWNjb3VudHMvdGVzdGFkbGZzMTE2MTY/YXBpLXZlcnNpb249MjAxNS0xMC0wMS1wcmV2aWV3",
->>>>>>> d696af1d
       "RequestMethod": "GET",
       "RequestBody": "",
       "RequestHeaders": {
         "x-ms-client-request-id": [
-<<<<<<< HEAD
-          "c625ded4-2c28-47b5-af73-6138eebe47d8"
-=======
           "76911b37-6beb-4834-8a6f-5d54231c804e"
->>>>>>> d696af1d
-        ],
-        "accept-language": [
-          "en-US"
-        ],
-        "User-Agent": [
-          "Microsoft.Azure.Management.DataLake.Store.DataLakeStoreAccountManagementClient/0.12.4-preview"
-        ]
-      },
-<<<<<<< HEAD
-      "ResponseBody": "{\r\n  \"error\": {\r\n    \"code\": \"ResourceNotFound\",\r\n    \"message\": \"The Resource 'Microsoft.DataLakeStore/accounts/testadlfs11520' under resource group 'datalakerg16026' was not found.\"\r\n  }\r\n}",
-=======
+        ],
+        "accept-language": [
+          "en-US"
+        ],
+        "User-Agent": [
+          "Microsoft.Azure.Management.DataLake.Store.DataLakeStoreAccountManagementClient/0.12.5-preview"
+        ]
+      },
       "ResponseBody": "{\r\n  \"error\": {\r\n    \"code\": \"ResourceNotFound\",\r\n    \"message\": \"The Resource 'Microsoft.DataLakeStore/accounts/testadlfs11616' under resource group 'datalakerg16134' was not found.\"\r\n  }\r\n}",
->>>>>>> d696af1d
       "ResponseHeaders": {
         "Content-Length": [
           "166"
@@ -593,11 +418,7 @@
           "no-cache"
         ],
         "Date": [
-<<<<<<< HEAD
-          "Fri, 01 Jul 2016 17:59:12 GMT"
-=======
           "Thu, 04 Aug 2016 18:03:01 GMT"
->>>>>>> d696af1d
         ],
         "Pragma": [
           "no-cache"
@@ -606,15 +427,6 @@
           "gateway"
         ],
         "x-ms-request-id": [
-<<<<<<< HEAD
-          "e0ee6f84-274b-4813-ab2f-481e4ea9cf4d"
-        ],
-        "x-ms-correlation-request-id": [
-          "e0ee6f84-274b-4813-ab2f-481e4ea9cf4d"
-        ],
-        "x-ms-routing-request-id": [
-          "WESTUS:20160701T175913Z:e0ee6f84-274b-4813-ab2f-481e4ea9cf4d"
-=======
           "fdaab10b-6724-4b42-a0d1-1f6d90844a75"
         ],
         "x-ms-correlation-request-id": [
@@ -622,7 +434,6 @@
         ],
         "x-ms-routing-request-id": [
           "WESTUS2:20160804T180301Z:fdaab10b-6724-4b42-a0d1-1f6d90844a75"
->>>>>>> d696af1d
         ],
         "Strict-Transport-Security": [
           "max-age=31536000; includeSubDomains"
@@ -631,143 +442,10 @@
       "StatusCode": 404
     },
     {
-<<<<<<< HEAD
-      "RequestUri": "/subscriptions/53d9063d-87ae-4ea8-be90-3686c3b8669f/resourceGroups/datalakerg16026/providers/Microsoft.DataLakeStore/accounts/testadlfs11520?api-version=2015-10-01-preview",
-      "EncodedRequestUri": "L3N1YnNjcmlwdGlvbnMvNTNkOTA2M2QtODdhZS00ZWE4LWJlOTAtMzY4NmMzYjg2NjlmL3Jlc291cmNlR3JvdXBzL2RhdGFsYWtlcmcxNjAyNi9wcm92aWRlcnMvTWljcm9zb2Z0LkRhdGFMYWtlU3RvcmUvYWNjb3VudHMvdGVzdGFkbGZzMTE1MjA/YXBpLXZlcnNpb249MjAxNS0xMC0wMS1wcmV2aWV3",
-      "RequestMethod": "GET",
-      "RequestBody": "",
-      "RequestHeaders": {
-        "User-Agent": [
-          "Microsoft.Azure.Management.DataLake.Store.DataLakeStoreAccountManagementClient/0.12.4-preview"
-        ]
-      },
-      "ResponseBody": "{\r\n  \"properties\": {\r\n    \"firewallState\": \"Disabled\",\r\n    \"firewallRules\": [],\r\n    \"trustedIdProviderState\": \"Disabled\",\r\n    \"trustedIdProviders\": [],\r\n    \"provisioningState\": \"Succeeded\",\r\n    \"state\": \"Active\",\r\n    \"endpoint\": \"testadlfs11520.azuredatalakestore.net\",\r\n    \"accountId\": \"75f9ecc1-a0b2-4b83-afae-49f5e788eb41\",\r\n    \"creationTime\": \"2016-07-01T17:59:33.4307753Z\",\r\n    \"lastModifiedTime\": \"2016-07-01T17:59:33.4307753Z\"\r\n  },\r\n  \"location\": \"East US 2\",\r\n  \"tags\": null,\r\n  \"id\": \"/subscriptions/53d9063d-87ae-4ea8-be90-3686c3b8669f/resourceGroups/datalakerg16026/providers/Microsoft.DataLakeStore/accounts/testadlfs11520\",\r\n  \"name\": \"testadlfs11520\",\r\n  \"type\": \"Microsoft.DataLakeStore/accounts\"\r\n}",
-      "ResponseHeaders": {
-        "Content-Type": [
-          "application/json"
-        ],
-        "Expires": [
-          "-1"
-        ],
-        "Cache-Control": [
-          "no-cache"
-        ],
-        "Connection": [
-          "close"
-        ],
-        "Date": [
-          "Fri, 01 Jul 2016 17:59:44 GMT"
-        ],
-        "Pragma": [
-          "no-cache"
-        ],
-        "Server": [
-          "Microsoft-IIS/8.5"
-        ],
-        "Vary": [
-          "Accept-Encoding"
-        ],
-        "x-ms-request-id": [
-          "8a411938-362b-4d95-9013-a5e0ec1bdb50"
-        ],
-        "X-AspNet-Version": [
-          "4.0.30319"
-        ],
-        "X-Powered-By": [
-          "ASP.NET"
-        ],
-        "x-ms-ratelimit-remaining-subscription-reads": [
-          "14994"
-        ],
-        "x-ms-correlation-request-id": [
-          "3efb7e61-0414-4d79-84ef-e7cb1838ea2d"
-        ],
-        "x-ms-routing-request-id": [
-          "WESTUS:20160701T175945Z:3efb7e61-0414-4d79-84ef-e7cb1838ea2d"
-        ],
-        "Strict-Transport-Security": [
-          "max-age=31536000; includeSubDomains"
-        ]
-      },
-      "StatusCode": 200
-    },
-    {
-      "RequestUri": "/subscriptions/53d9063d-87ae-4ea8-be90-3686c3b8669f/resourceGroups/datalakerg16026/providers/Microsoft.DataLakeStore/accounts/testadlfs11520?api-version=2015-10-01-preview",
-      "EncodedRequestUri": "L3N1YnNjcmlwdGlvbnMvNTNkOTA2M2QtODdhZS00ZWE4LWJlOTAtMzY4NmMzYjg2NjlmL3Jlc291cmNlR3JvdXBzL2RhdGFsYWtlcmcxNjAyNi9wcm92aWRlcnMvTWljcm9zb2Z0LkRhdGFMYWtlU3RvcmUvYWNjb3VudHMvdGVzdGFkbGZzMTE1MjA/YXBpLXZlcnNpb249MjAxNS0xMC0wMS1wcmV2aWV3",
-      "RequestMethod": "GET",
-      "RequestBody": "",
-      "RequestHeaders": {
-        "x-ms-client-request-id": [
-          "f1240e4b-be60-44f1-9d9b-3a0b4810ce47"
-        ],
-        "accept-language": [
-          "en-US"
-        ],
-        "User-Agent": [
-          "Microsoft.Azure.Management.DataLake.Store.DataLakeStoreAccountManagementClient/0.12.4-preview"
-        ]
-      },
-      "ResponseBody": "{\r\n  \"properties\": {\r\n    \"firewallState\": \"Disabled\",\r\n    \"firewallRules\": [],\r\n    \"trustedIdProviderState\": \"Disabled\",\r\n    \"trustedIdProviders\": [],\r\n    \"provisioningState\": \"Succeeded\",\r\n    \"state\": \"Active\",\r\n    \"endpoint\": \"testadlfs11520.azuredatalakestore.net\",\r\n    \"accountId\": \"75f9ecc1-a0b2-4b83-afae-49f5e788eb41\",\r\n    \"creationTime\": \"2016-07-01T17:59:33.4307753Z\",\r\n    \"lastModifiedTime\": \"2016-07-01T17:59:33.4307753Z\"\r\n  },\r\n  \"location\": \"East US 2\",\r\n  \"tags\": null,\r\n  \"id\": \"/subscriptions/53d9063d-87ae-4ea8-be90-3686c3b8669f/resourceGroups/datalakerg16026/providers/Microsoft.DataLakeStore/accounts/testadlfs11520\",\r\n  \"name\": \"testadlfs11520\",\r\n  \"type\": \"Microsoft.DataLakeStore/accounts\"\r\n}",
-      "ResponseHeaders": {
-        "Content-Type": [
-          "application/json"
-        ],
-        "Expires": [
-          "-1"
-        ],
-        "Cache-Control": [
-          "no-cache"
-        ],
-        "Connection": [
-          "close"
-        ],
-        "Date": [
-          "Fri, 01 Jul 2016 17:59:45 GMT"
-        ],
-        "Pragma": [
-          "no-cache"
-        ],
-        "Server": [
-          "Microsoft-IIS/8.5"
-        ],
-        "Vary": [
-          "Accept-Encoding"
-        ],
-        "x-ms-request-id": [
-          "030fc6b3-cf18-462f-bfb9-d549a3ba398b"
-        ],
-        "X-AspNet-Version": [
-          "4.0.30319"
-        ],
-        "X-Powered-By": [
-          "ASP.NET"
-        ],
-        "x-ms-ratelimit-remaining-subscription-reads": [
-          "14988"
-        ],
-        "x-ms-correlation-request-id": [
-          "b143d441-31e7-4d7f-aa94-9a7b86fd09f8"
-        ],
-        "x-ms-routing-request-id": [
-          "WESTUS:20160701T175946Z:b143d441-31e7-4d7f-aa94-9a7b86fd09f8"
-        ],
-        "Strict-Transport-Security": [
-          "max-age=31536000; includeSubDomains"
-        ]
-      },
-      "StatusCode": 200
-    },
-    {
-      "RequestUri": "/subscriptions/53d9063d-87ae-4ea8-be90-3686c3b8669f/resourceGroups/datalakerg16026/providers/Microsoft.DataLakeStore/accounts/testadlfs11520?api-version=2015-10-01-preview",
-      "EncodedRequestUri": "L3N1YnNjcmlwdGlvbnMvNTNkOTA2M2QtODdhZS00ZWE4LWJlOTAtMzY4NmMzYjg2NjlmL3Jlc291cmNlR3JvdXBzL2RhdGFsYWtlcmcxNjAyNi9wcm92aWRlcnMvTWljcm9zb2Z0LkRhdGFMYWtlU3RvcmUvYWNjb3VudHMvdGVzdGFkbGZzMTE1MjA/YXBpLXZlcnNpb249MjAxNS0xMC0wMS1wcmV2aWV3",
-      "RequestMethod": "PUT",
-      "RequestBody": "{\r\n  \"location\": \"East US 2\",\r\n  \"name\": \"testadlfs11520\"\r\n}",
-=======
       "RequestUri": "/subscriptions/53d9063d-87ae-4ea8-be90-3686c3b8669f/resourceGroups/datalakerg16134/providers/Microsoft.DataLakeStore/accounts/testadlfs11616?api-version=2015-10-01-preview",
       "EncodedRequestUri": "L3N1YnNjcmlwdGlvbnMvNTNkOTA2M2QtODdhZS00ZWE4LWJlOTAtMzY4NmMzYjg2NjlmL3Jlc291cmNlR3JvdXBzL2RhdGFsYWtlcmcxNjEzNC9wcm92aWRlcnMvTWljcm9zb2Z0LkRhdGFMYWtlU3RvcmUvYWNjb3VudHMvdGVzdGFkbGZzMTE2MTY/YXBpLXZlcnNpb249MjAxNS0xMC0wMS1wcmV2aWV3",
       "RequestMethod": "PUT",
       "RequestBody": "{\r\n  \"location\": \"East US 2\",\r\n  \"name\": \"testadlfs11616\"\r\n}",
->>>>>>> d696af1d
       "RequestHeaders": {
         "Content-Type": [
           "application/json; charset=utf-8"
@@ -776,24 +454,16 @@
           "60"
         ],
         "x-ms-client-request-id": [
-<<<<<<< HEAD
-          "be0dbf8b-d34f-460a-b954-0b2b1571d91a"
-=======
           "095618af-b796-4612-af9b-f60976824889"
->>>>>>> d696af1d
-        ],
-        "accept-language": [
-          "en-US"
-        ],
-        "User-Agent": [
-          "Microsoft.Azure.Management.DataLake.Store.DataLakeStoreAccountManagementClient/0.12.4-preview"
-        ]
-      },
-<<<<<<< HEAD
-      "ResponseBody": "{\r\n  \"properties\": {\r\n    \"provisioningState\": \"Creating\",\r\n    \"state\": null,\r\n    \"endpoint\": null,\r\n    \"accountId\": \"75f9ecc1-a0b2-4b83-afae-49f5e788eb41\",\r\n    \"creationTime\": null,\r\n    \"lastModifiedTime\": null\r\n  },\r\n  \"location\": \"East US 2\",\r\n  \"tags\": null,\r\n  \"id\": \"/subscriptions/53d9063d-87ae-4ea8-be90-3686c3b8669f/resourceGroups/datalakerg16026/providers/Microsoft.DataLakeStore/accounts/testadlfs11520\",\r\n  \"name\": \"testadlfs11520\",\r\n  \"type\": \"Microsoft.DataLakeStore/accounts\"\r\n}",
-=======
+        ],
+        "accept-language": [
+          "en-US"
+        ],
+        "User-Agent": [
+          "Microsoft.Azure.Management.DataLake.Store.DataLakeStoreAccountManagementClient/0.12.5-preview"
+        ]
+      },
       "ResponseBody": "{\r\n  \"error\": {\r\n    \"code\": \"ExceededMaxAccountCount\",\r\n    \"message\": \"The subscription has exceeded the maximum number of allowed resources.\"\r\n  }\r\n}",
->>>>>>> d696af1d
       "ResponseHeaders": {
         "Content-Length": [
           "127"
@@ -811,37 +481,16 @@
           "close"
         ],
         "Date": [
-<<<<<<< HEAD
-          "Fri, 01 Jul 2016 17:59:13 GMT"
-=======
           "Thu, 04 Aug 2016 18:03:02 GMT"
->>>>>>> d696af1d
-        ],
-        "Pragma": [
-          "no-cache"
-        ],
-<<<<<<< HEAD
-        "Location": [
-          "https://management.azure.com/subscriptions/53d9063d-87ae-4ea8-be90-3686c3b8669f/resourcegroups/datalakerg16026/providers/Microsoft.DataLakeStore/accounts/testadlfs11520/operationresults/0?api-version=2015-10-01-preview"
-        ],
-        "Retry-After": [
-          "10"
+        ],
+        "Pragma": [
+          "no-cache"
         ],
         "Server": [
           "Microsoft-IIS/8.5"
         ],
-        "Azure-AsyncOperation": [
-          "https://management.azure.com/subscriptions/53d9063d-87ae-4ea8-be90-3686c3b8669f/providers/Microsoft.DataLakeStore/locations/EastUS2/operationResults/75f9ecc1-a0b2-4b83-afae-49f5e788eb410?api-version=2015-10-01-preview&expanded=true"
-        ],
-        "x-ms-request-id": [
-          "fe9b5537-79f7-4920-bf5d-ed45eba2851e"
-=======
-        "Server": [
-          "Microsoft-IIS/8.5"
-        ],
         "x-ms-request-id": [
           "fad9cd33-d45c-40ac-b634-407eefa67bbe"
->>>>>>> d696af1d
         ],
         "X-AspNet-Version": [
           "4.0.30319"
@@ -850,75 +499,6 @@
           "ASP.NET"
         ],
         "x-ms-ratelimit-remaining-subscription-writes": [
-<<<<<<< HEAD
-          "1199"
-        ],
-        "x-ms-correlation-request-id": [
-          "c28dbcf3-a94c-472b-b47d-0d5a34c0583e"
-        ],
-        "x-ms-routing-request-id": [
-          "WESTUS:20160701T175914Z:c28dbcf3-a94c-472b-b47d-0d5a34c0583e"
-        ],
-        "Strict-Transport-Security": [
-          "max-age=31536000; includeSubDomains"
-        ]
-      },
-      "StatusCode": 201
-    },
-    {
-      "RequestUri": "/subscriptions/53d9063d-87ae-4ea8-be90-3686c3b8669f/providers/Microsoft.DataLakeStore/locations/EastUS2/operationResults/75f9ecc1-a0b2-4b83-afae-49f5e788eb410?api-version=2015-10-01-preview&expanded=true",
-      "EncodedRequestUri": "L3N1YnNjcmlwdGlvbnMvNTNkOTA2M2QtODdhZS00ZWE4LWJlOTAtMzY4NmMzYjg2NjlmL3Byb3ZpZGVycy9NaWNyb3NvZnQuRGF0YUxha2VTdG9yZS9sb2NhdGlvbnMvRWFzdFVTMi9vcGVyYXRpb25SZXN1bHRzLzc1ZjllY2MxLWEwYjItNGI4My1hZmFlLTQ5ZjVlNzg4ZWI0MTA/YXBpLXZlcnNpb249MjAxNS0xMC0wMS1wcmV2aWV3JmV4cGFuZGVkPXRydWU=",
-      "RequestMethod": "GET",
-      "RequestBody": "",
-      "RequestHeaders": {
-        "User-Agent": [
-          "Microsoft.Azure.Management.DataLake.Store.DataLakeStoreAccountManagementClient/0.12.4-preview"
-        ]
-      },
-      "ResponseBody": "{\r\n  \"status\": \"Succeeded\"\r\n}",
-      "ResponseHeaders": {
-        "Content-Type": [
-          "application/json"
-        ],
-        "Expires": [
-          "-1"
-        ],
-        "Cache-Control": [
-          "no-cache"
-        ],
-        "Connection": [
-          "close"
-        ],
-        "Date": [
-          "Fri, 01 Jul 2016 17:59:45 GMT"
-        ],
-        "Pragma": [
-          "no-cache"
-        ],
-        "Server": [
-          "Microsoft-IIS/8.5"
-        ],
-        "Vary": [
-          "Accept-Encoding"
-        ],
-        "x-ms-request-id": [
-          "905aeff6-f915-461b-99ae-dd3791031106"
-        ],
-        "X-AspNet-Version": [
-          "4.0.30319"
-        ],
-        "X-Powered-By": [
-          "ASP.NET"
-        ],
-        "x-ms-ratelimit-remaining-subscription-reads": [
-          "14981"
-        ],
-        "x-ms-correlation-request-id": [
-          "31edf44e-c2f3-433f-b552-9546d889c6fd"
-        ],
-        "x-ms-routing-request-id": [
-          "WESTUS:20160701T175945Z:31edf44e-c2f3-433f-b552-9546d889c6fd"
-=======
           "1197"
         ],
         "x-ms-correlation-request-id": [
@@ -926,222 +506,19 @@
         ],
         "x-ms-routing-request-id": [
           "WESTUS2:20160804T180303Z:84a23476-3e6d-496e-96ab-8725086560e6"
->>>>>>> d696af1d
-        ],
-        "Strict-Transport-Security": [
-          "max-age=31536000; includeSubDomains"
-        ]
-      },
-<<<<<<< HEAD
-      "StatusCode": 200
-    },
-    {
-      "RequestUri": "/webhdfs/v1/SDKTestFolder01%2FSDKTestFile01.txt7228?op=CREATE&write=true&api-version=2015-10-01-preview",
-      "EncodedRequestUri": "L3dlYmhkZnMvdjEvU0RLVGVzdEZvbGRlcjAxJTJGU0RLVGVzdEZpbGUwMS50eHQ3MjI4P29wPUNSRUFURSZ3cml0ZT10cnVlJmFwaS12ZXJzaW9uPTIwMTUtMTAtMDEtcHJldmlldw==",
-      "RequestMethod": "PUT",
-      "RequestBody": "These are some random test contents 1234!@",
-      "RequestHeaders": {
-        "Content-Type": [
-          "application/octet-stream"
-        ],
-        "x-ms-client-request-id": [
-          "02e228e3-4ed4-4495-8ec4-088a18d37c5f"
-        ],
-        "Transfer-Encoding": [
-          "chunked"
-        ],
-        "accept-language": [
-          "en-US"
-        ],
-        "User-Agent": [
-          "Microsoft.Azure.Management.DataLake.Store.DataLakeStoreFileSystemManagementClient/0.12.4-preview"
-        ]
-      },
-      "ResponseBody": "",
-      "ResponseHeaders": {
-        "Content-Length": [
-          "0"
-        ],
-        "Expires": [
-          "-1"
-        ],
-        "Cache-Control": [
-          "no-cache"
-        ],
-        "Date": [
-          "Fri, 01 Jul 2016 17:59:48 GMT"
-        ],
-        "Pragma": [
-          "no-cache"
-        ],
-        "Location": [
-          "https://testadlfs11520.azuredatalakestore.net/webhdfs/v1/SDKTestFolder01/SDKTestFile01.txt7228?op=CREATE&write=true&api-version=2015-10-01-preview"
-        ],
-        "Set-Cookie": [
-          "UserPrincipalSession=c3f04d37-3fab-4397-80e3-5e7e26cb3a38; path=/; secure; HttpOnly"
-        ],
-        "x-ms-request-id": [
-          "eb7e9735-3e7c-413a-9f73-fb908f9bfada"
-        ],
-        "ContentLength": [
-          "0"
-        ],
-        "Server-Perf": [
-          "[eb7e9735-3e7c-413a-9f73-fb908f9bfada][ AuthTime::1423.79469299667::PostAuthTime::623.150756292026 ][S-FsOpenStream :: 00:00:303 ms]%0a[S-FsAppendStream :: 00:00:213 ms]%0a[BufferingTime :: 00:00:000 ms]%0a[WriteTime :: 00:00:214 ms]%0a[S-FsCloseHandle :: 00:00:001 ms]%0a[CREATE :: 00:00:520 ms]%0a"
-        ],
-        "x-ms-webhdfs-version": [
-          "16.05.18.00"
-        ],
-        "Status": [
-          "0x0"
-        ],
-        "X-Content-Type-Options": [
-          "nosniff"
-        ],
-        "Strict-Transport-Security": [
-          "max-age=15724800; includeSubDomains"
-        ]
-      },
-      "StatusCode": 201
-    },
-    {
-      "RequestUri": "/webhdfs/v1/SDKTestFolder01%2FSDKTestFile01.txt7228?op=GETFILESTATUS&api-version=2015-10-01-preview",
-      "EncodedRequestUri": "L3dlYmhkZnMvdjEvU0RLVGVzdEZvbGRlcjAxJTJGU0RLVGVzdEZpbGUwMS50eHQ3MjI4P29wPUdFVEZJTEVTVEFUVVMmYXBpLXZlcnNpb249MjAxNS0xMC0wMS1wcmV2aWV3",
-      "RequestMethod": "GET",
-      "RequestBody": "",
-      "RequestHeaders": {
-        "x-ms-client-request-id": [
-          "b75e94c8-94c9-4c9c-92eb-ec25f5bf11e9"
-        ],
-        "accept-language": [
-          "en-US"
-        ],
-        "User-Agent": [
-          "Microsoft.Azure.Management.DataLake.Store.DataLakeStoreFileSystemManagementClient/0.12.4-preview"
-        ]
-      },
-      "ResponseBody": "{\r\n  \"FileStatus\": {\r\n    \"length\": 42,\r\n    \"pathSuffix\": \"\",\r\n    \"type\": \"FILE\",\r\n    \"blockSize\": 268435456,\r\n    \"accessTime\": 1467395987670,\r\n    \"modificationTime\": 1467395987997,\r\n    \"replication\": 1,\r\n    \"permission\": \"770\",\r\n    \"owner\": \"2e6c02d2-a364-4530-9137-d17403996cbf\",\r\n    \"group\": \"2e6c02d2-a364-4530-9137-d17403996cbf\"\r\n  }\r\n}",
-      "ResponseHeaders": {
-        "Content-Length": [
-          "269"
-        ],
-        "Content-Type": [
-          "application/json; charset=utf-8"
-        ],
-        "Expires": [
-          "-1"
-        ],
-        "Cache-Control": [
-          "no-cache"
-        ],
-        "Date": [
-          "Fri, 01 Jul 2016 17:59:48 GMT"
-        ],
-        "Pragma": [
-          "no-cache"
-        ],
-        "x-ms-request-id": [
-          "3e9c3a65-ad75-44e4-8cf4-f993618eeea8"
-        ],
-        "Server-Perf": [
-          "[3e9c3a65-ad75-44e4-8cf4-f993618eeea8][ AuthTime::0::PostAuthTime::0 ][S-HdfsGetFileStatusV2 :: 00:00:023 ms]%0a[GETFILESTATUS :: 00:00:024 ms]%0a"
-        ],
-        "x-ms-webhdfs-version": [
-          "16.05.18.00"
-        ],
-        "Status": [
-          "0x0"
-        ],
-        "X-Content-Type-Options": [
-          "nosniff"
-        ],
-        "Strict-Transport-Security": [
-          "max-age=15724800; includeSubDomains"
-        ]
-      },
-      "StatusCode": 200
-    },
-    {
-      "RequestUri": "/webhdfs/v1/SDKTestFolder01%2FSDKTestFile01.txt7228?offset=0&op=APPEND&append=true&api-version=2015-10-01-preview",
-      "EncodedRequestUri": "L3dlYmhkZnMvdjEvU0RLVGVzdEZvbGRlcjAxJTJGU0RLVGVzdEZpbGUwMS50eHQ3MjI4P29mZnNldD0wJm9wPUFQUEVORCZhcHBlbmQ9dHJ1ZSZhcGktdmVyc2lvbj0yMDE1LTEwLTAxLXByZXZpZXc=",
-      "RequestMethod": "POST",
-      "RequestBody": "These are some random test contents 1234!@",
-      "RequestHeaders": {
-        "Content-Type": [
-          "application/octet-stream"
-        ],
-        "x-ms-client-request-id": [
-          "654ed59b-e7d8-491c-bc08-9df56e26c3bb"
-        ],
-        "Transfer-Encoding": [
-          "chunked"
-        ],
-        "accept-language": [
-          "en-US"
-        ],
-        "User-Agent": [
-          "Microsoft.Azure.Management.DataLake.Store.DataLakeStoreFileSystemManagementClient/0.12.4-preview"
-        ]
-      },
-      "ResponseBody": "{\r\n  \"RemoteException\": {\r\n    \"exception\": \"IllegalArgumentException\",\r\n    \"message\": \"FsAppendStream failed with error 0x83090015 (Bad offset). [5da22241-8784-4ca6-ace4-a7ea7fac2d5e][2016-07-01T10:59:48.2644112-07:00]\",\r\n    \"javaClassName\": \"java.lang.IllegalArgumentException\"\r\n  }\r\n}",
-      "ResponseHeaders": {
-        "Content-Length": [
-          "257"
-        ],
-        "Content-Type": [
-          "application/json; charset=utf-8"
-        ],
-        "Expires": [
-          "-1"
-        ],
-        "Cache-Control": [
-          "no-cache"
-        ],
-        "Date": [
-          "Fri, 01 Jul 2016 17:59:48 GMT"
-        ],
-        "Pragma": [
-          "no-cache"
-        ],
-        "x-ms-request-id": [
-          "5da22241-8784-4ca6-ace4-a7ea7fac2d5e"
-        ],
-        "Server-Perf": [
-          "[5da22241-8784-4ca6-ace4-a7ea7fac2d5e][ AuthTime::0::PostAuthTime::0 ][S-FsOpenStream :: 00:00:024 ms]%0a[BufferingTime :: 00:00:000 ms]%0a[WriteTime :: 00:00:000 ms]%0a[S-FsCloseHandle :: 00:00:001 ms]%0a[APPEND :: 00:00:042 ms]%0a"
-        ],
-        "x-ms-webhdfs-version": [
-          "16.05.18.00"
-        ],
-        "Status": [
-          "0x0"
-        ],
-        "X-Content-Type-Options": [
-          "nosniff"
-        ],
-        "Strict-Transport-Security": [
-          "max-age=15724800; includeSubDomains"
-        ]
-      },
-      "StatusCode": 400
-=======
+        ],
+        "Strict-Transport-Security": [
+          "max-age=31536000; includeSubDomains"
+        ]
+      },
       "StatusCode": 409
->>>>>>> d696af1d
     }
   ],
   "Names": {
     ".ctor": [
-<<<<<<< HEAD
-      "datalakerg16026",
-      "testdatalake12514",
-      "testadlfs11520"
-    ],
-    "CreateFile": [
-      "SDKTestFolder01/SDKTestFile01.txt7228"
-=======
       "datalakerg16134",
       "testdatalake16081",
       "testadlfs11616"
->>>>>>> d696af1d
     ]
   },
   "Variables": {
