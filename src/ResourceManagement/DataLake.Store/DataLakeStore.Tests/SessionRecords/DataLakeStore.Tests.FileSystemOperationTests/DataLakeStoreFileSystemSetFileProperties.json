--- conflicted
+++ resolved
@@ -7,11 +7,7 @@
       "RequestBody": "",
       "RequestHeaders": {
         "x-ms-client-request-id": [
-<<<<<<< HEAD
-          "a3a5f0f9-11e6-44c9-a005-94be71fc469d"
-=======
           "395a2791-6b4e-456b-b6ad-799c7c3e919e"
->>>>>>> bbd08862
         ],
         "accept-language": [
           "en-US"
@@ -20,27 +16,19 @@
           "Microsoft.Azure.Management.Resources.ResourceManagementClient/1.0.0-preview"
         ]
       },
-<<<<<<< HEAD
-      "ResponseBody": "{\r\n  \"id\": \"/subscriptions/53d9063d-87ae-4ea8-be90-3686c3b8669f/providers/Microsoft.DataLakeStore\",\r\n  \"namespace\": \"Microsoft.DataLakeStore\",\r\n  \"resourceTypes\": [\r\n    {\r\n      \"resourceType\": \"operations\",\r\n      \"locations\": [],\r\n      \"apiVersions\": [\r\n        \"2015-10-01-preview\"\r\n      ]\r\n    },\r\n    {\r\n      \"resourceType\": \"accounts\",\r\n      \"locations\": [\r\n        \"East US 2\"\r\n      ],\r\n      \"apiVersions\": [\r\n        \"2015-10-01-preview\"\r\n      ],\r\n      \"capabilities\": \"CrossResourceGroupResourceMove, CrossSubscriptionResourceMove, SystemAssignedResourceIdentity\"\r\n    },\r\n    {\r\n      \"resourceType\": \"accounts/firewallRules\",\r\n      \"locations\": [\r\n        \"East US 2\"\r\n      ],\r\n      \"apiVersions\": [\r\n        \"2015-10-01-preview\"\r\n      ]\r\n    },\r\n    {\r\n      \"resourceType\": \"locations\",\r\n      \"locations\": [],\r\n      \"apiVersions\": [\r\n        \"2015-10-01-preview\"\r\n      ]\r\n    },\r\n    {\r\n      \"resourceType\": \"locations/operationresults\",\r\n      \"locations\": [],\r\n      \"apiVersions\": [\r\n        \"2015-10-01-preview\"\r\n      ]\r\n    },\r\n    {\r\n      \"resourceType\": \"locations/checkNameAvailability\",\r\n      \"locations\": [],\r\n      \"apiVersions\": [\r\n        \"2015-10-01-preview\"\r\n      ]\r\n    },\r\n    {\r\n      \"resourceType\": \"locations/capability\",\r\n      \"locations\": [],\r\n      \"apiVersions\": [\r\n        \"2015-10-01-preview\"\r\n      ]\r\n    }\r\n  ],\r\n  \"registrationState\": \"Registered\"\r\n}",
-=======
       "ResponseBody": "{\r\n  \"id\": \"/subscriptions/90585f39-ab85-4921-bb37-0468f7efd1dd/providers/Microsoft.DataLakeStore\",\r\n  \"namespace\": \"Microsoft.DataLakeStore\",\r\n  \"authorization\": {\r\n    \"applicationId\": \"e9f49c6b-5ce5-44c8-925d-015017e9f7ad\",\r\n    \"roleDefinitionId\": \"41c47f4b-8b45-4522-a73a-d20b16f0f1ec\"\r\n  },\r\n  \"resourceTypes\": [\r\n    {\r\n      \"resourceType\": \"accounts\",\r\n      \"locations\": [\r\n        \"Brazil South\",\r\n        \"East US 2\",\r\n        \"East US\",\r\n        \"West US\",\r\n        \"North Central US\",\r\n        \"South Central US\",\r\n        \"Central US\",\r\n        \"Japan East\",\r\n        \"Japan West\",\r\n        \"North Europe\",\r\n        \"West Europe\",\r\n        \"East Asia\",\r\n        \"Southeast Asia\"\r\n      ],\r\n      \"apiVersions\": [\r\n        \"2015-10-01-preview\"\r\n      ],\r\n      \"capabilities\": \"CrossResourceGroupResourceMove, CrossSubscriptionResourceMove, SystemAssignedResourceIdentity\"\r\n    },\r\n    {\r\n      \"resourceType\": \"accounts/firewallRules\",\r\n      \"locations\": [\r\n        \"Brazil South\",\r\n        \"East US 2\",\r\n        \"East US\",\r\n        \"West US\",\r\n        \"North Central US\",\r\n        \"South Central US\",\r\n        \"Central US\",\r\n        \"Japan East\",\r\n        \"Japan West\",\r\n        \"North Europe\",\r\n        \"West Europe\",\r\n        \"East Asia\",\r\n        \"Southeast Asia\"\r\n      ],\r\n      \"apiVersions\": [\r\n        \"2015-10-01-preview\"\r\n      ]\r\n    },\r\n    {\r\n      \"resourceType\": \"locations\",\r\n      \"locations\": [],\r\n      \"apiVersions\": [\r\n        \"2015-10-01-preview\"\r\n      ]\r\n    },\r\n    {\r\n      \"resourceType\": \"locations/operationresults\",\r\n      \"locations\": [],\r\n      \"apiVersions\": [\r\n        \"2015-10-01-preview\"\r\n      ]\r\n    },\r\n    {\r\n      \"resourceType\": \"locations/checkNameAvailability\",\r\n      \"locations\": [],\r\n      \"apiVersions\": [\r\n        \"2015-10-01-preview\"\r\n      ]\r\n    },\r\n    {\r\n      \"resourceType\": \"locations/capability\",\r\n      \"locations\": [],\r\n      \"apiVersions\": [\r\n        \"2015-10-01-preview\"\r\n      ]\r\n    },\r\n    {\r\n      \"resourceType\": \"operations\",\r\n      \"locations\": [],\r\n      \"apiVersions\": [\r\n        \"2015-10-01-preview\"\r\n      ]\r\n    }\r\n  ],\r\n  \"registrationState\": \"Registered\"\r\n}",
->>>>>>> bbd08862
-      "ResponseHeaders": {
-        "Content-Type": [
-          "application/json; charset=utf-8"
-        ],
-        "Expires": [
-          "-1"
-        ],
-        "Cache-Control": [
-          "no-cache"
-        ],
-        "Date": [
-<<<<<<< HEAD
-          "Thu, 04 Aug 2016 18:02:02 GMT"
-=======
+      "ResponseHeaders": {
+        "Content-Type": [
+          "application/json; charset=utf-8"
+        ],
+        "Expires": [
+          "-1"
+        ],
+        "Cache-Control": [
+          "no-cache"
+        ],
+        "Date": [
           "Thu, 01 Sep 2016 16:58:07 GMT"
->>>>>>> bbd08862
         ],
         "Pragma": [
           "no-cache"
@@ -49,18 +37,6 @@
           "Accept-Encoding"
         ],
         "x-ms-ratelimit-remaining-subscription-writes": [
-<<<<<<< HEAD
-          "1198"
-        ],
-        "x-ms-request-id": [
-          "c5257868-c78b-4dae-af4a-3d44c771078d"
-        ],
-        "x-ms-correlation-request-id": [
-          "c5257868-c78b-4dae-af4a-3d44c771078d"
-        ],
-        "x-ms-routing-request-id": [
-          "WESTUS2:20160804T180203Z:c5257868-c78b-4dae-af4a-3d44c771078d"
-=======
           "1107"
         ],
         "x-ms-request-id": [
@@ -71,7 +47,6 @@
         ],
         "x-ms-routing-request-id": [
           "CENTRALUS:20160901T165807Z:44a7495d-2a27-4e33-b2f5-837a3c4ad940"
->>>>>>> bbd08862
         ],
         "Strict-Transport-Security": [
           "max-age=31536000; includeSubDomains"
@@ -86,11 +61,7 @@
       "RequestBody": "",
       "RequestHeaders": {
         "x-ms-client-request-id": [
-<<<<<<< HEAD
-          "bcf71c99-a0fc-49f4-bde1-7b50087bde22"
-=======
           "63fbce60-9633-4355-80a8-932e0e96e2b2"
->>>>>>> bbd08862
         ],
         "accept-language": [
           "en-US"
@@ -99,27 +70,19 @@
           "Microsoft.Azure.Management.Resources.ResourceManagementClient/1.0.0-preview"
         ]
       },
-<<<<<<< HEAD
-      "ResponseBody": "{\r\n  \"id\": \"/subscriptions/53d9063d-87ae-4ea8-be90-3686c3b8669f/providers/Microsoft.DataLakeStore\",\r\n  \"namespace\": \"Microsoft.DataLakeStore\",\r\n  \"resourceTypes\": [\r\n    {\r\n      \"resourceType\": \"operations\",\r\n      \"locations\": [],\r\n      \"apiVersions\": [\r\n        \"2015-10-01-preview\"\r\n      ]\r\n    },\r\n    {\r\n      \"resourceType\": \"accounts\",\r\n      \"locations\": [\r\n        \"East US 2\"\r\n      ],\r\n      \"apiVersions\": [\r\n        \"2015-10-01-preview\"\r\n      ],\r\n      \"capabilities\": \"CrossResourceGroupResourceMove, CrossSubscriptionResourceMove, SystemAssignedResourceIdentity\"\r\n    },\r\n    {\r\n      \"resourceType\": \"accounts/firewallRules\",\r\n      \"locations\": [\r\n        \"East US 2\"\r\n      ],\r\n      \"apiVersions\": [\r\n        \"2015-10-01-preview\"\r\n      ]\r\n    },\r\n    {\r\n      \"resourceType\": \"locations\",\r\n      \"locations\": [],\r\n      \"apiVersions\": [\r\n        \"2015-10-01-preview\"\r\n      ]\r\n    },\r\n    {\r\n      \"resourceType\": \"locations/operationresults\",\r\n      \"locations\": [],\r\n      \"apiVersions\": [\r\n        \"2015-10-01-preview\"\r\n      ]\r\n    },\r\n    {\r\n      \"resourceType\": \"locations/checkNameAvailability\",\r\n      \"locations\": [],\r\n      \"apiVersions\": [\r\n        \"2015-10-01-preview\"\r\n      ]\r\n    },\r\n    {\r\n      \"resourceType\": \"locations/capability\",\r\n      \"locations\": [],\r\n      \"apiVersions\": [\r\n        \"2015-10-01-preview\"\r\n      ]\r\n    }\r\n  ],\r\n  \"registrationState\": \"Registered\"\r\n}",
-=======
       "ResponseBody": "{\r\n  \"id\": \"/subscriptions/90585f39-ab85-4921-bb37-0468f7efd1dd/providers/Microsoft.DataLakeStore\",\r\n  \"namespace\": \"Microsoft.DataLakeStore\",\r\n  \"authorization\": {\r\n    \"applicationId\": \"e9f49c6b-5ce5-44c8-925d-015017e9f7ad\",\r\n    \"roleDefinitionId\": \"41c47f4b-8b45-4522-a73a-d20b16f0f1ec\"\r\n  },\r\n  \"resourceTypes\": [\r\n    {\r\n      \"resourceType\": \"accounts\",\r\n      \"locations\": [\r\n        \"Brazil South\",\r\n        \"East US 2\",\r\n        \"East US\",\r\n        \"West US\",\r\n        \"North Central US\",\r\n        \"South Central US\",\r\n        \"Central US\",\r\n        \"Japan East\",\r\n        \"Japan West\",\r\n        \"North Europe\",\r\n        \"West Europe\",\r\n        \"East Asia\",\r\n        \"Southeast Asia\"\r\n      ],\r\n      \"apiVersions\": [\r\n        \"2015-10-01-preview\"\r\n      ],\r\n      \"capabilities\": \"CrossResourceGroupResourceMove, CrossSubscriptionResourceMove, SystemAssignedResourceIdentity\"\r\n    },\r\n    {\r\n      \"resourceType\": \"accounts/firewallRules\",\r\n      \"locations\": [\r\n        \"Brazil South\",\r\n        \"East US 2\",\r\n        \"East US\",\r\n        \"West US\",\r\n        \"North Central US\",\r\n        \"South Central US\",\r\n        \"Central US\",\r\n        \"Japan East\",\r\n        \"Japan West\",\r\n        \"North Europe\",\r\n        \"West Europe\",\r\n        \"East Asia\",\r\n        \"Southeast Asia\"\r\n      ],\r\n      \"apiVersions\": [\r\n        \"2015-10-01-preview\"\r\n      ]\r\n    },\r\n    {\r\n      \"resourceType\": \"locations\",\r\n      \"locations\": [],\r\n      \"apiVersions\": [\r\n        \"2015-10-01-preview\"\r\n      ]\r\n    },\r\n    {\r\n      \"resourceType\": \"locations/operationresults\",\r\n      \"locations\": [],\r\n      \"apiVersions\": [\r\n        \"2015-10-01-preview\"\r\n      ]\r\n    },\r\n    {\r\n      \"resourceType\": \"locations/checkNameAvailability\",\r\n      \"locations\": [],\r\n      \"apiVersions\": [\r\n        \"2015-10-01-preview\"\r\n      ]\r\n    },\r\n    {\r\n      \"resourceType\": \"locations/capability\",\r\n      \"locations\": [],\r\n      \"apiVersions\": [\r\n        \"2015-10-01-preview\"\r\n      ]\r\n    },\r\n    {\r\n      \"resourceType\": \"operations\",\r\n      \"locations\": [],\r\n      \"apiVersions\": [\r\n        \"2015-10-01-preview\"\r\n      ]\r\n    }\r\n  ],\r\n  \"registrationState\": \"Registered\"\r\n}",
->>>>>>> bbd08862
-      "ResponseHeaders": {
-        "Content-Type": [
-          "application/json; charset=utf-8"
-        ],
-        "Expires": [
-          "-1"
-        ],
-        "Cache-Control": [
-          "no-cache"
-        ],
-        "Date": [
-<<<<<<< HEAD
-          "Thu, 04 Aug 2016 18:02:02 GMT"
-=======
+      "ResponseHeaders": {
+        "Content-Type": [
+          "application/json; charset=utf-8"
+        ],
+        "Expires": [
+          "-1"
+        ],
+        "Cache-Control": [
+          "no-cache"
+        ],
+        "Date": [
           "Thu, 01 Sep 2016 16:58:07 GMT"
->>>>>>> bbd08862
         ],
         "Pragma": [
           "no-cache"
@@ -128,18 +91,6 @@
           "Accept-Encoding"
         ],
         "x-ms-ratelimit-remaining-subscription-reads": [
-<<<<<<< HEAD
-          "14999"
-        ],
-        "x-ms-request-id": [
-          "93d0208a-dd54-416c-89dd-495b1d73a637"
-        ],
-        "x-ms-correlation-request-id": [
-          "93d0208a-dd54-416c-89dd-495b1d73a637"
-        ],
-        "x-ms-routing-request-id": [
-          "WESTUS2:20160804T180203Z:93d0208a-dd54-416c-89dd-495b1d73a637"
-=======
           "14890"
         ],
         "x-ms-request-id": [
@@ -150,7 +101,6 @@
         ],
         "x-ms-routing-request-id": [
           "CENTRALUS:20160901T165807Z:3e5a8930-62ee-47f9-a168-cb072ac7ee76"
->>>>>>> bbd08862
         ],
         "Strict-Transport-Security": [
           "max-age=31536000; includeSubDomains"
@@ -165,11 +115,7 @@
       "RequestBody": "",
       "RequestHeaders": {
         "x-ms-client-request-id": [
-<<<<<<< HEAD
-          "2a01b7bb-47c9-4fd6-b02d-c00a81652a73"
-=======
           "66d366ab-8c09-4c28-9f66-6ec33036e058"
->>>>>>> bbd08862
         ],
         "accept-language": [
           "en-US"
@@ -190,11 +136,7 @@
           "no-cache"
         ],
         "Date": [
-<<<<<<< HEAD
-          "Thu, 04 Aug 2016 18:02:03 GMT"
-=======
           "Thu, 01 Sep 2016 16:58:07 GMT"
->>>>>>> bbd08862
         ],
         "Pragma": [
           "no-cache"
@@ -203,18 +145,6 @@
           "Accept-Encoding"
         ],
         "x-ms-ratelimit-remaining-subscription-writes": [
-<<<<<<< HEAD
-          "1197"
-        ],
-        "x-ms-request-id": [
-          "bc72b84e-2dd5-40ea-9dca-02593a7cad94"
-        ],
-        "x-ms-correlation-request-id": [
-          "bc72b84e-2dd5-40ea-9dca-02593a7cad94"
-        ],
-        "x-ms-routing-request-id": [
-          "WESTUS2:20160804T180204Z:bc72b84e-2dd5-40ea-9dca-02593a7cad94"
-=======
           "1106"
         ],
         "x-ms-request-id": [
@@ -225,7 +155,6 @@
         ],
         "x-ms-routing-request-id": [
           "CENTRALUS:20160901T165808Z:e5b95f22-ae4c-41cf-8736-b0ef5d72ba80"
->>>>>>> bbd08862
         ],
         "Strict-Transport-Security": [
           "max-age=31536000; includeSubDomains"
@@ -240,11 +169,7 @@
       "RequestBody": "",
       "RequestHeaders": {
         "x-ms-client-request-id": [
-<<<<<<< HEAD
-          "a31dde60-8d10-4ae4-bf01-32e0a3fd47f1"
-=======
           "0884a427-63c3-4fcf-be41-e7338d06b2d8"
->>>>>>> bbd08862
         ],
         "accept-language": [
           "en-US"
@@ -265,11 +190,7 @@
           "no-cache"
         ],
         "Date": [
-<<<<<<< HEAD
-          "Thu, 04 Aug 2016 18:02:03 GMT"
-=======
           "Thu, 01 Sep 2016 16:58:07 GMT"
->>>>>>> bbd08862
         ],
         "Pragma": [
           "no-cache"
@@ -278,18 +199,6 @@
           "Accept-Encoding"
         ],
         "x-ms-ratelimit-remaining-subscription-reads": [
-<<<<<<< HEAD
-          "14998"
-        ],
-        "x-ms-request-id": [
-          "2faee666-46ab-4e17-8344-4023b40d48f2"
-        ],
-        "x-ms-correlation-request-id": [
-          "2faee666-46ab-4e17-8344-4023b40d48f2"
-        ],
-        "x-ms-routing-request-id": [
-          "WESTUS2:20160804T180204Z:2faee666-46ab-4e17-8344-4023b40d48f2"
-=======
           "14889"
         ],
         "x-ms-request-id": [
@@ -300,7 +209,6 @@
         ],
         "x-ms-routing-request-id": [
           "CENTRALUS:20160901T165808Z:eb924137-1cba-46f5-8295-ca28c544a104"
->>>>>>> bbd08862
         ],
         "Strict-Transport-Security": [
           "max-age=31536000; includeSubDomains"
@@ -309,22 +217,13 @@
       "StatusCode": 200
     },
     {
-<<<<<<< HEAD
-      "RequestUri": "/subscriptions/53d9063d-87ae-4ea8-be90-3686c3b8669f/resourcegroups/datalakerg18969?api-version=2015-11-01",
-      "EncodedRequestUri": "L3N1YnNjcmlwdGlvbnMvNTNkOTA2M2QtODdhZS00ZWE4LWJlOTAtMzY4NmMzYjg2NjlmL3Jlc291cmNlZ3JvdXBzL2RhdGFsYWtlcmcxODk2OT9hcGktdmVyc2lvbj0yMDE1LTExLTAx",
-=======
       "RequestUri": "/subscriptions/90585f39-ab85-4921-bb37-0468f7efd1dd/resourcegroups/datalakerg18029?api-version=2015-11-01",
       "EncodedRequestUri": "L3N1YnNjcmlwdGlvbnMvOTA1ODVmMzktYWI4NS00OTIxLWJiMzctMDQ2OGY3ZWZkMWRkL3Jlc291cmNlZ3JvdXBzL2RhdGFsYWtlcmcxODAyOT9hcGktdmVyc2lvbj0yMDE1LTExLTAx",
->>>>>>> bbd08862
       "RequestMethod": "GET",
       "RequestBody": "",
       "RequestHeaders": {
         "x-ms-client-request-id": [
-<<<<<<< HEAD
-          "9812717f-e098-4a9f-bb4e-95eae1926995"
-=======
           "e3ee3de1-00b2-46b2-8337-96daa7058459"
->>>>>>> bbd08862
         ],
         "accept-language": [
           "en-US"
@@ -333,11 +232,7 @@
           "Microsoft.Azure.Management.Resources.ResourceManagementClient/1.0.0-preview"
         ]
       },
-<<<<<<< HEAD
-      "ResponseBody": "{\r\n  \"error\": {\r\n    \"code\": \"ResourceGroupNotFound\",\r\n    \"message\": \"Resource group 'datalakerg18969' could not be found.\"\r\n  }\r\n}",
-=======
       "ResponseBody": "{\r\n  \"error\": {\r\n    \"code\": \"ResourceGroupNotFound\",\r\n    \"message\": \"Resource group 'datalakerg18029' could not be found.\"\r\n  }\r\n}",
->>>>>>> bbd08862
       "ResponseHeaders": {
         "Content-Length": [
           "107"
@@ -352,11 +247,7 @@
           "no-cache"
         ],
         "Date": [
-<<<<<<< HEAD
-          "Thu, 04 Aug 2016 18:02:03 GMT"
-=======
           "Thu, 01 Sep 2016 16:58:07 GMT"
->>>>>>> bbd08862
         ],
         "Pragma": [
           "no-cache"
@@ -365,18 +256,6 @@
           "gateway"
         ],
         "x-ms-ratelimit-remaining-subscription-reads": [
-<<<<<<< HEAD
-          "14997"
-        ],
-        "x-ms-request-id": [
-          "5950890b-bd26-41a8-b7ff-23148a589be6"
-        ],
-        "x-ms-correlation-request-id": [
-          "5950890b-bd26-41a8-b7ff-23148a589be6"
-        ],
-        "x-ms-routing-request-id": [
-          "WESTUS2:20160804T180204Z:5950890b-bd26-41a8-b7ff-23148a589be6"
-=======
           "14888"
         ],
         "x-ms-request-id": [
@@ -387,7 +266,6 @@
         ],
         "x-ms-routing-request-id": [
           "CENTRALUS:20160901T165808Z:3d076877-4cdf-4558-b2a9-bdc8fe693071"
->>>>>>> bbd08862
         ],
         "Strict-Transport-Security": [
           "max-age=31536000; includeSubDomains"
@@ -396,22 +274,13 @@
       "StatusCode": 404
     },
     {
-<<<<<<< HEAD
-      "RequestUri": "/subscriptions/53d9063d-87ae-4ea8-be90-3686c3b8669f/resourcegroups/datalakerg18969?api-version=2015-11-01",
-      "EncodedRequestUri": "L3N1YnNjcmlwdGlvbnMvNTNkOTA2M2QtODdhZS00ZWE4LWJlOTAtMzY4NmMzYjg2NjlmL3Jlc291cmNlZ3JvdXBzL2RhdGFsYWtlcmcxODk2OT9hcGktdmVyc2lvbj0yMDE1LTExLTAx",
-=======
       "RequestUri": "/subscriptions/90585f39-ab85-4921-bb37-0468f7efd1dd/resourcegroups/datalakerg18029?api-version=2015-11-01",
       "EncodedRequestUri": "L3N1YnNjcmlwdGlvbnMvOTA1ODVmMzktYWI4NS00OTIxLWJiMzctMDQ2OGY3ZWZkMWRkL3Jlc291cmNlZ3JvdXBzL2RhdGFsYWtlcmcxODAyOT9hcGktdmVyc2lvbj0yMDE1LTExLTAx",
->>>>>>> bbd08862
       "RequestMethod": "GET",
       "RequestBody": "",
       "RequestHeaders": {
         "x-ms-client-request-id": [
-<<<<<<< HEAD
-          "24bbc3a0-aac5-4f65-9011-d3f071c32e9b"
-=======
           "5c1e1c87-4f59-4681-a385-53b723905267"
->>>>>>> bbd08862
         ],
         "accept-language": [
           "en-US"
@@ -420,27 +289,19 @@
           "Microsoft.Azure.Management.Resources.ResourceManagementClient/1.0.0-preview"
         ]
       },
-<<<<<<< HEAD
-      "ResponseBody": "{\r\n  \"id\": \"/subscriptions/53d9063d-87ae-4ea8-be90-3686c3b8669f/resourceGroups/datalakerg18969\",\r\n  \"name\": \"datalakerg18969\",\r\n  \"location\": \"eastus2\",\r\n  \"properties\": {\r\n    \"provisioningState\": \"Succeeded\"\r\n  }\r\n}",
-=======
       "ResponseBody": "{\r\n  \"id\": \"/subscriptions/90585f39-ab85-4921-bb37-0468f7efd1dd/resourceGroups/datalakerg18029\",\r\n  \"name\": \"datalakerg18029\",\r\n  \"location\": \"eastus2\",\r\n  \"properties\": {\r\n    \"provisioningState\": \"Succeeded\"\r\n  }\r\n}",
->>>>>>> bbd08862
-      "ResponseHeaders": {
-        "Content-Type": [
-          "application/json; charset=utf-8"
-        ],
-        "Expires": [
-          "-1"
-        ],
-        "Cache-Control": [
-          "no-cache"
-        ],
-        "Date": [
-<<<<<<< HEAD
-          "Thu, 04 Aug 2016 18:02:04 GMT"
-=======
+      "ResponseHeaders": {
+        "Content-Type": [
+          "application/json; charset=utf-8"
+        ],
+        "Expires": [
+          "-1"
+        ],
+        "Cache-Control": [
+          "no-cache"
+        ],
+        "Date": [
           "Thu, 01 Sep 2016 16:58:07 GMT"
->>>>>>> bbd08862
         ],
         "Pragma": [
           "no-cache"
@@ -449,18 +310,6 @@
           "Accept-Encoding"
         ],
         "x-ms-ratelimit-remaining-subscription-reads": [
-<<<<<<< HEAD
-          "14996"
-        ],
-        "x-ms-request-id": [
-          "22a269a0-c15c-401d-9792-8f4ecd33a53e"
-        ],
-        "x-ms-correlation-request-id": [
-          "22a269a0-c15c-401d-9792-8f4ecd33a53e"
-        ],
-        "x-ms-routing-request-id": [
-          "WESTUS2:20160804T180205Z:22a269a0-c15c-401d-9792-8f4ecd33a53e"
-=======
           "14887"
         ],
         "x-ms-request-id": [
@@ -471,7 +320,6 @@
         ],
         "x-ms-routing-request-id": [
           "CENTRALUS:20160901T165808Z:22745b4c-3de0-431e-8477-a8807080dd5f"
->>>>>>> bbd08862
         ],
         "Strict-Transport-Security": [
           "max-age=31536000; includeSubDomains"
@@ -480,13 +328,8 @@
       "StatusCode": 200
     },
     {
-<<<<<<< HEAD
-      "RequestUri": "/subscriptions/53d9063d-87ae-4ea8-be90-3686c3b8669f/resourcegroups/datalakerg18969?api-version=2015-11-01",
-      "EncodedRequestUri": "L3N1YnNjcmlwdGlvbnMvNTNkOTA2M2QtODdhZS00ZWE4LWJlOTAtMzY4NmMzYjg2NjlmL3Jlc291cmNlZ3JvdXBzL2RhdGFsYWtlcmcxODk2OT9hcGktdmVyc2lvbj0yMDE1LTExLTAx",
-=======
       "RequestUri": "/subscriptions/90585f39-ab85-4921-bb37-0468f7efd1dd/resourcegroups/datalakerg18029?api-version=2015-11-01",
       "EncodedRequestUri": "L3N1YnNjcmlwdGlvbnMvOTA1ODVmMzktYWI4NS00OTIxLWJiMzctMDQ2OGY3ZWZkMWRkL3Jlc291cmNlZ3JvdXBzL2RhdGFsYWtlcmcxODAyOT9hcGktdmVyc2lvbj0yMDE1LTExLTAx",
->>>>>>> bbd08862
       "RequestMethod": "PUT",
       "RequestBody": "{\r\n  \"location\": \"East US 2\"\r\n}",
       "RequestHeaders": {
@@ -497,11 +340,7 @@
           "31"
         ],
         "x-ms-client-request-id": [
-<<<<<<< HEAD
-          "1ee2a5e9-0571-4940-ae69-b68e21f7a085"
-=======
           "a0f95058-ae9b-44f8-828e-23c00337218c"
->>>>>>> bbd08862
         ],
         "accept-language": [
           "en-US"
@@ -510,11 +349,7 @@
           "Microsoft.Azure.Management.Resources.ResourceManagementClient/1.0.0-preview"
         ]
       },
-<<<<<<< HEAD
-      "ResponseBody": "{\r\n  \"id\": \"/subscriptions/53d9063d-87ae-4ea8-be90-3686c3b8669f/resourceGroups/datalakerg18969\",\r\n  \"name\": \"datalakerg18969\",\r\n  \"location\": \"eastus2\",\r\n  \"properties\": {\r\n    \"provisioningState\": \"Succeeded\"\r\n  }\r\n}",
-=======
       "ResponseBody": "{\r\n  \"id\": \"/subscriptions/90585f39-ab85-4921-bb37-0468f7efd1dd/resourceGroups/datalakerg18029\",\r\n  \"name\": \"datalakerg18029\",\r\n  \"location\": \"eastus2\",\r\n  \"properties\": {\r\n    \"provisioningState\": \"Succeeded\"\r\n  }\r\n}",
->>>>>>> bbd08862
       "ResponseHeaders": {
         "Content-Length": [
           "184"
@@ -529,28 +364,12 @@
           "no-cache"
         ],
         "Date": [
-<<<<<<< HEAD
-          "Thu, 04 Aug 2016 18:02:04 GMT"
-=======
           "Thu, 01 Sep 2016 16:58:07 GMT"
->>>>>>> bbd08862
         ],
         "Pragma": [
           "no-cache"
         ],
         "x-ms-ratelimit-remaining-subscription-writes": [
-<<<<<<< HEAD
-          "1196"
-        ],
-        "x-ms-request-id": [
-          "d9a82fc2-a4bd-4f6f-94e8-f245a97b3608"
-        ],
-        "x-ms-correlation-request-id": [
-          "d9a82fc2-a4bd-4f6f-94e8-f245a97b3608"
-        ],
-        "x-ms-routing-request-id": [
-          "WESTUS2:20160804T180205Z:d9a82fc2-a4bd-4f6f-94e8-f245a97b3608"
-=======
           "1105"
         ],
         "x-ms-request-id": [
@@ -561,7 +380,6 @@
         ],
         "x-ms-routing-request-id": [
           "CENTRALUS:20160901T165808Z:d3d45018-8135-4481-a316-02d4e880b217"
->>>>>>> bbd08862
         ],
         "Strict-Transport-Security": [
           "max-age=31536000; includeSubDomains"
@@ -570,22 +388,13 @@
       "StatusCode": 201
     },
     {
-<<<<<<< HEAD
-      "RequestUri": "/subscriptions/53d9063d-87ae-4ea8-be90-3686c3b8669f/resourceGroups/datalakerg18969/providers/Microsoft.DataLakeStore/accounts/testadlfs12581?api-version=2015-10-01-preview",
-      "EncodedRequestUri": "L3N1YnNjcmlwdGlvbnMvNTNkOTA2M2QtODdhZS00ZWE4LWJlOTAtMzY4NmMzYjg2NjlmL3Jlc291cmNlR3JvdXBzL2RhdGFsYWtlcmcxODk2OS9wcm92aWRlcnMvTWljcm9zb2Z0LkRhdGFMYWtlU3RvcmUvYWNjb3VudHMvdGVzdGFkbGZzMTI1ODE/YXBpLXZlcnNpb249MjAxNS0xMC0wMS1wcmV2aWV3",
-=======
       "RequestUri": "/subscriptions/90585f39-ab85-4921-bb37-0468f7efd1dd/resourceGroups/datalakerg18029/providers/Microsoft.DataLakeStore/accounts/testadlfs11236?api-version=2015-10-01-preview",
       "EncodedRequestUri": "L3N1YnNjcmlwdGlvbnMvOTA1ODVmMzktYWI4NS00OTIxLWJiMzctMDQ2OGY3ZWZkMWRkL3Jlc291cmNlR3JvdXBzL2RhdGFsYWtlcmcxODAyOS9wcm92aWRlcnMvTWljcm9zb2Z0LkRhdGFMYWtlU3RvcmUvYWNjb3VudHMvdGVzdGFkbGZzMTEyMzY/YXBpLXZlcnNpb249MjAxNS0xMC0wMS1wcmV2aWV3",
->>>>>>> bbd08862
       "RequestMethod": "GET",
       "RequestBody": "",
       "RequestHeaders": {
         "x-ms-client-request-id": [
-<<<<<<< HEAD
-          "3217d3d7-b65a-458a-99df-0437346b1f7d"
-=======
           "d91b5ecc-861c-4b9a-a45a-8dc87ae6862b"
->>>>>>> bbd08862
         ],
         "accept-language": [
           "en-US"
@@ -594,11 +403,7 @@
           "Microsoft.Azure.Management.DataLake.Store.DataLakeStoreAccountManagementClient/0.12.5-preview"
         ]
       },
-<<<<<<< HEAD
-      "ResponseBody": "{\r\n  \"error\": {\r\n    \"code\": \"ResourceNotFound\",\r\n    \"message\": \"The Resource 'Microsoft.DataLakeStore/accounts/testadlfs12581' under resource group 'datalakerg18969' was not found.\"\r\n  }\r\n}",
-=======
       "ResponseBody": "{\r\n  \"error\": {\r\n    \"code\": \"ResourceNotFound\",\r\n    \"message\": \"The Resource 'Microsoft.DataLakeStore/accounts/testadlfs11236' under resource group 'datalakerg18029' was not found.\"\r\n  }\r\n}",
->>>>>>> bbd08862
       "ResponseHeaders": {
         "Content-Length": [
           "166"
@@ -613,11 +418,7 @@
           "no-cache"
         ],
         "Date": [
-<<<<<<< HEAD
-          "Thu, 04 Aug 2016 18:02:05 GMT"
-=======
           "Thu, 01 Sep 2016 16:58:08 GMT"
->>>>>>> bbd08862
         ],
         "Pragma": [
           "no-cache"
@@ -626,15 +427,6 @@
           "gateway"
         ],
         "x-ms-request-id": [
-<<<<<<< HEAD
-          "4d95888a-5145-408e-b9f9-7b0b61365d89"
-        ],
-        "x-ms-correlation-request-id": [
-          "4d95888a-5145-408e-b9f9-7b0b61365d89"
-        ],
-        "x-ms-routing-request-id": [
-          "WESTUS2:20160804T180205Z:4d95888a-5145-408e-b9f9-7b0b61365d89"
-=======
           "04dab763-df90-4381-9864-0312d3476ff5"
         ],
         "x-ms-correlation-request-id": [
@@ -642,7 +434,6 @@
         ],
         "x-ms-routing-request-id": [
           "CENTRALUS:20160901T165808Z:04dab763-df90-4381-9864-0312d3476ff5"
->>>>>>> bbd08862
         ],
         "Strict-Transport-Security": [
           "max-age=31536000; includeSubDomains"
@@ -651,12 +442,6 @@
       "StatusCode": 404
     },
     {
-<<<<<<< HEAD
-      "RequestUri": "/subscriptions/53d9063d-87ae-4ea8-be90-3686c3b8669f/resourceGroups/datalakerg18969/providers/Microsoft.DataLakeStore/accounts/testadlfs12581?api-version=2015-10-01-preview",
-      "EncodedRequestUri": "L3N1YnNjcmlwdGlvbnMvNTNkOTA2M2QtODdhZS00ZWE4LWJlOTAtMzY4NmMzYjg2NjlmL3Jlc291cmNlR3JvdXBzL2RhdGFsYWtlcmcxODk2OS9wcm92aWRlcnMvTWljcm9zb2Z0LkRhdGFMYWtlU3RvcmUvYWNjb3VudHMvdGVzdGFkbGZzMTI1ODE/YXBpLXZlcnNpb249MjAxNS0xMC0wMS1wcmV2aWV3",
-      "RequestMethod": "PUT",
-      "RequestBody": "{\r\n  \"location\": \"East US 2\",\r\n  \"name\": \"testadlfs12581\"\r\n}",
-=======
       "RequestUri": "/subscriptions/90585f39-ab85-4921-bb37-0468f7efd1dd/resourceGroups/datalakerg18029/providers/Microsoft.DataLakeStore/accounts/testadlfs11236?api-version=2015-10-01-preview",
       "EncodedRequestUri": "L3N1YnNjcmlwdGlvbnMvOTA1ODVmMzktYWI4NS00OTIxLWJiMzctMDQ2OGY3ZWZkMWRkL3Jlc291cmNlR3JvdXBzL2RhdGFsYWtlcmcxODAyOS9wcm92aWRlcnMvTWljcm9zb2Z0LkRhdGFMYWtlU3RvcmUvYWNjb3VudHMvdGVzdGFkbGZzMTEyMzY/YXBpLXZlcnNpb249MjAxNS0xMC0wMS1wcmV2aWV3",
       "RequestMethod": "GET",
@@ -787,7 +572,6 @@
       "EncodedRequestUri": "L3N1YnNjcmlwdGlvbnMvOTA1ODVmMzktYWI4NS00OTIxLWJiMzctMDQ2OGY3ZWZkMWRkL3Jlc291cmNlR3JvdXBzL2RhdGFsYWtlcmcxODAyOS9wcm92aWRlcnMvTWljcm9zb2Z0LkRhdGFMYWtlU3RvcmUvYWNjb3VudHMvdGVzdGFkbGZzMTEyMzY/YXBpLXZlcnNpb249MjAxNS0xMC0wMS1wcmV2aWV3",
       "RequestMethod": "PUT",
       "RequestBody": "{\r\n  \"location\": \"East US 2\",\r\n  \"name\": \"testadlfs11236\"\r\n}",
->>>>>>> bbd08862
       "RequestHeaders": {
         "Content-Type": [
           "application/json; charset=utf-8"
@@ -796,11 +580,7 @@
           "60"
         ],
         "x-ms-client-request-id": [
-<<<<<<< HEAD
-          "c6ef246f-6294-4277-8aca-12fff79ca396"
-=======
           "425d3e74-ba59-4143-a9ad-36e8181a8753"
->>>>>>> bbd08862
         ],
         "accept-language": [
           "en-US"
@@ -809,14 +589,10 @@
           "Microsoft.Azure.Management.DataLake.Store.DataLakeStoreAccountManagementClient/0.12.5-preview"
         ]
       },
-<<<<<<< HEAD
-      "ResponseBody": "{\r\n  \"error\": {\r\n    \"code\": \"ExceededMaxAccountCount\",\r\n    \"message\": \"The subscription has exceeded the maximum number of allowed resources.\"\r\n  }\r\n}",
-=======
       "ResponseBody": "{\r\n  \"properties\": {\r\n    \"provisioningState\": \"Creating\",\r\n    \"state\": null,\r\n    \"endpoint\": null,\r\n    \"accountId\": \"4572d09d-afe4-4dab-a11c-ee72d65b6e50\",\r\n    \"creationTime\": null,\r\n    \"lastModifiedTime\": null\r\n  },\r\n  \"location\": \"East US 2\",\r\n  \"tags\": null,\r\n  \"id\": \"/subscriptions/90585f39-ab85-4921-bb37-0468f7efd1dd/resourceGroups/datalakerg18029/providers/Microsoft.DataLakeStore/accounts/testadlfs11236\",\r\n  \"name\": \"testadlfs11236\",\r\n  \"type\": \"Microsoft.DataLakeStore/accounts\"\r\n}",
->>>>>>> bbd08862
       "ResponseHeaders": {
         "Content-Length": [
-          "127"
+          "420"
         ],
         "Content-Type": [
           "application/json"
@@ -831,37 +607,25 @@
           "close"
         ],
         "Date": [
-<<<<<<< HEAD
-          "Thu, 04 Aug 2016 18:02:07 GMT"
-=======
           "Thu, 01 Sep 2016 16:58:08 GMT"
->>>>>>> bbd08862
-        ],
-        "Pragma": [
-          "no-cache"
-        ],
-<<<<<<< HEAD
+        ],
+        "Pragma": [
+          "no-cache"
+        ],
+        "Location": [
+          "https://api-dogfood.resources.windows-int.net/subscriptions/90585f39-ab85-4921-bb37-0468f7efd1dd/resourcegroups/datalakerg18029/providers/Microsoft.DataLakeStore/accounts/testadlfs11236/operationresults/0?api-version=2015-10-01-preview"
+        ],
+        "Retry-After": [
+          "10"
+        ],
         "Server": [
           "Microsoft-IIS/8.5"
         ],
-        "x-ms-request-id": [
-          "569a38d7-5d6c-477e-963d-fc8fe8d58693"
-=======
-        "Location": [
-          "https://api-dogfood.resources.windows-int.net/subscriptions/90585f39-ab85-4921-bb37-0468f7efd1dd/resourcegroups/datalakerg18029/providers/Microsoft.DataLakeStore/accounts/testadlfs11236/operationresults/0?api-version=2015-10-01-preview"
-        ],
-        "Retry-After": [
-          "10"
-        ],
-        "Server": [
-          "Microsoft-IIS/8.5"
-        ],
         "Azure-AsyncOperation": [
           "https://api-dogfood.resources.windows-int.net/subscriptions/90585f39-ab85-4921-bb37-0468f7efd1dd/providers/Microsoft.DataLakeStore/locations/EastUS2/operationResults/4572d09d-afe4-4dab-a11c-ee72d65b6e500?api-version=2015-10-01-preview&expanded=true"
         ],
         "x-ms-request-id": [
           "5c2740df-6213-494c-a5b9-244ba380b4a3"
->>>>>>> bbd08862
         ],
         "X-AspNet-Version": [
           "4.0.30319"
@@ -870,15 +634,6 @@
           "ASP.NET"
         ],
         "x-ms-ratelimit-remaining-subscription-writes": [
-<<<<<<< HEAD
-          "1190"
-        ],
-        "x-ms-correlation-request-id": [
-          "d913b4c2-c9f8-4403-9fb2-9dee4bd322bc"
-        ],
-        "x-ms-routing-request-id": [
-          "WESTUS2:20160804T180207Z:d913b4c2-c9f8-4403-9fb2-9dee4bd322bc"
-=======
           "1108"
         ],
         "x-ms-correlation-request-id": [
@@ -946,15 +701,11 @@
         ],
         "x-ms-routing-request-id": [
           "CENTRALUS:20160901T165839Z:d77a371a-41e7-4e45-b9a1-a7a85e5c9a21"
->>>>>>> bbd08862
-        ],
-        "Strict-Transport-Security": [
-          "max-age=31536000; includeSubDomains"
-        ]
-      },
-<<<<<<< HEAD
-      "StatusCode": 409
-=======
+        ],
+        "Strict-Transport-Security": [
+          "max-age=31536000; includeSubDomains"
+        ]
+      },
       "StatusCode": 200
     },
     {
@@ -1079,23 +830,16 @@
         ]
       },
       "StatusCode": 200
->>>>>>> bbd08862
     }
   ],
   "Names": {
     ".ctor": [
-<<<<<<< HEAD
-      "datalakerg18969",
-      "testdatalake16460",
-      "testadlfs12581"
-=======
       "datalakerg18029",
       "testdatalake11885",
       "testadlfs11236"
     ],
     "CreateFile": [
       "SDKTestFolder01/SDKTestFile01.txt9170"
->>>>>>> bbd08862
     ]
   },
   "Variables": {
