{
  "Entries": [
    {
      "RequestUri": "/subscriptions/53d9063d-87ae-4ea8-be90-3686c3b8669f/providers/Microsoft.DataLakeStore/register?api-version=2016-02-01",
      "EncodedRequestUri": "L3N1YnNjcmlwdGlvbnMvNTNkOTA2M2QtODdhZS00ZWE4LWJlOTAtMzY4NmMzYjg2NjlmL3Byb3ZpZGVycy9NaWNyb3NvZnQuRGF0YUxha2VTdG9yZS9yZWdpc3Rlcj9hcGktdmVyc2lvbj0yMDE2LTAyLTAx",
      "RequestMethod": "POST",
      "RequestBody": "",
      "RequestHeaders": {
        "x-ms-client-request-id": [
<<<<<<< HEAD
          "78a0f327-1c6b-4026-8533-02470c00cc7d"
=======
          "ff750054-4ec9-47ba-a679-1d5feff80201"
>>>>>>> 005fbe3e
        ],
        "accept-language": [
          "en-US"
        ],
        "User-Agent": [
          "Microsoft.Azure.Management.ResourceManager.ResourceManagementClient/1.1.2-preview"
        ]
      },
      "ResponseBody": "{\r\n  \"id\": \"/subscriptions/53d9063d-87ae-4ea8-be90-3686c3b8669f/providers/Microsoft.DataLakeStore\",\r\n  \"namespace\": \"Microsoft.DataLakeStore\",\r\n  \"resourceTypes\": [\r\n    {\r\n      \"resourceType\": \"operations\",\r\n      \"locations\": [],\r\n      \"apiVersions\": [\r\n        \"2015-10-01-preview\"\r\n      ]\r\n    },\r\n    {\r\n      \"resourceType\": \"accounts\",\r\n      \"locations\": [\r\n        \"East US 2\"\r\n      ],\r\n      \"apiVersions\": [\r\n        \"2015-10-01-preview\"\r\n      ],\r\n      \"capabilities\": \"CrossResourceGroupResourceMove, CrossSubscriptionResourceMove\"\r\n    },\r\n    {\r\n      \"resourceType\": \"accounts/firewallRules\",\r\n      \"locations\": [\r\n        \"East US 2\"\r\n      ],\r\n      \"apiVersions\": [\r\n        \"2015-10-01-preview\"\r\n      ]\r\n    },\r\n    {\r\n      \"resourceType\": \"locations\",\r\n      \"locations\": [],\r\n      \"apiVersions\": [\r\n        \"2015-10-01-preview\"\r\n      ]\r\n    },\r\n    {\r\n      \"resourceType\": \"locations/operationresults\",\r\n      \"locations\": [],\r\n      \"apiVersions\": [\r\n        \"2015-10-01-preview\"\r\n      ]\r\n    },\r\n    {\r\n      \"resourceType\": \"locations/checkNameAvailability\",\r\n      \"locations\": [],\r\n      \"apiVersions\": [\r\n        \"2015-10-01-preview\"\r\n      ]\r\n    },\r\n    {\r\n      \"resourceType\": \"locations/capability\",\r\n      \"locations\": [],\r\n      \"apiVersions\": [\r\n        \"2015-10-01-preview\"\r\n      ]\r\n    }\r\n  ],\r\n  \"registrationState\": \"Registered\"\r\n}",
      "ResponseHeaders": {
        "Content-Type": [
          "application/json; charset=utf-8"
        ],
        "Expires": [
          "-1"
        ],
        "Cache-Control": [
          "no-cache"
        ],
        "Date": [
<<<<<<< HEAD
          "Wed, 08 Jun 2016 23:57:35 GMT"
=======
          "Thu, 16 Jun 2016 17:15:53 GMT"
>>>>>>> 005fbe3e
        ],
        "Pragma": [
          "no-cache"
        ],
        "Vary": [
          "Accept-Encoding"
        ],
        "x-ms-ratelimit-remaining-subscription-writes": [
<<<<<<< HEAD
          "1197"
        ],
        "x-ms-request-id": [
          "ac412682-2baa-4a8c-afad-ffadce297c21"
        ],
        "x-ms-correlation-request-id": [
          "ac412682-2baa-4a8c-afad-ffadce297c21"
        ],
        "x-ms-routing-request-id": [
          "CENTRALUS:20160608T235735Z:ac412682-2baa-4a8c-afad-ffadce297c21"
=======
          "1195"
        ],
        "x-ms-request-id": [
          "73993195-a490-42aa-8f22-96f05fc06a44"
        ],
        "x-ms-correlation-request-id": [
          "73993195-a490-42aa-8f22-96f05fc06a44"
        ],
        "x-ms-routing-request-id": [
          "WESTUS:20160616T171553Z:73993195-a490-42aa-8f22-96f05fc06a44"
>>>>>>> 005fbe3e
        ],
        "Strict-Transport-Security": [
          "max-age=31536000; includeSubDomains"
        ]
      },
      "StatusCode": 200
    },
    {
      "RequestUri": "/subscriptions/53d9063d-87ae-4ea8-be90-3686c3b8669f/providers/Microsoft.DataLakeStore?api-version=2016-02-01",
      "EncodedRequestUri": "L3N1YnNjcmlwdGlvbnMvNTNkOTA2M2QtODdhZS00ZWE4LWJlOTAtMzY4NmMzYjg2NjlmL3Byb3ZpZGVycy9NaWNyb3NvZnQuRGF0YUxha2VTdG9yZT9hcGktdmVyc2lvbj0yMDE2LTAyLTAx",
      "RequestMethod": "GET",
      "RequestBody": "",
      "RequestHeaders": {
        "x-ms-client-request-id": [
<<<<<<< HEAD
          "3197a338-a28b-45c1-b8e5-de72ad2e5f85"
=======
          "955f75a3-7231-441b-84e3-a26fc2f08945"
>>>>>>> 005fbe3e
        ],
        "accept-language": [
          "en-US"
        ],
        "User-Agent": [
          "Microsoft.Azure.Management.ResourceManager.ResourceManagementClient/1.1.2-preview"
        ]
      },
      "ResponseBody": "{\r\n  \"id\": \"/subscriptions/53d9063d-87ae-4ea8-be90-3686c3b8669f/providers/Microsoft.DataLakeStore\",\r\n  \"namespace\": \"Microsoft.DataLakeStore\",\r\n  \"resourceTypes\": [\r\n    {\r\n      \"resourceType\": \"operations\",\r\n      \"locations\": [],\r\n      \"apiVersions\": [\r\n        \"2015-10-01-preview\"\r\n      ]\r\n    },\r\n    {\r\n      \"resourceType\": \"accounts\",\r\n      \"locations\": [\r\n        \"East US 2\"\r\n      ],\r\n      \"apiVersions\": [\r\n        \"2015-10-01-preview\"\r\n      ],\r\n      \"capabilities\": \"CrossResourceGroupResourceMove, CrossSubscriptionResourceMove\"\r\n    },\r\n    {\r\n      \"resourceType\": \"accounts/firewallRules\",\r\n      \"locations\": [\r\n        \"East US 2\"\r\n      ],\r\n      \"apiVersions\": [\r\n        \"2015-10-01-preview\"\r\n      ]\r\n    },\r\n    {\r\n      \"resourceType\": \"locations\",\r\n      \"locations\": [],\r\n      \"apiVersions\": [\r\n        \"2015-10-01-preview\"\r\n      ]\r\n    },\r\n    {\r\n      \"resourceType\": \"locations/operationresults\",\r\n      \"locations\": [],\r\n      \"apiVersions\": [\r\n        \"2015-10-01-preview\"\r\n      ]\r\n    },\r\n    {\r\n      \"resourceType\": \"locations/checkNameAvailability\",\r\n      \"locations\": [],\r\n      \"apiVersions\": [\r\n        \"2015-10-01-preview\"\r\n      ]\r\n    },\r\n    {\r\n      \"resourceType\": \"locations/capability\",\r\n      \"locations\": [],\r\n      \"apiVersions\": [\r\n        \"2015-10-01-preview\"\r\n      ]\r\n    }\r\n  ],\r\n  \"registrationState\": \"Registered\"\r\n}",
      "ResponseHeaders": {
        "Content-Type": [
          "application/json; charset=utf-8"
        ],
        "Expires": [
          "-1"
        ],
        "Cache-Control": [
          "no-cache"
        ],
        "Date": [
<<<<<<< HEAD
          "Wed, 08 Jun 2016 23:57:35 GMT"
=======
          "Thu, 16 Jun 2016 17:15:53 GMT"
>>>>>>> 005fbe3e
        ],
        "Pragma": [
          "no-cache"
        ],
        "Vary": [
          "Accept-Encoding"
        ],
        "x-ms-ratelimit-remaining-subscription-reads": [
<<<<<<< HEAD
          "14999"
        ],
        "x-ms-request-id": [
          "b705ba8c-6a2d-410b-ba43-949077ae2ce5"
        ],
        "x-ms-correlation-request-id": [
          "b705ba8c-6a2d-410b-ba43-949077ae2ce5"
        ],
        "x-ms-routing-request-id": [
          "CENTRALUS:20160608T235735Z:b705ba8c-6a2d-410b-ba43-949077ae2ce5"
=======
          "14994"
        ],
        "x-ms-request-id": [
          "e7400f55-6fb4-4234-924c-5bdd8445ef50"
        ],
        "x-ms-correlation-request-id": [
          "e7400f55-6fb4-4234-924c-5bdd8445ef50"
        ],
        "x-ms-routing-request-id": [
          "WESTUS:20160616T171553Z:e7400f55-6fb4-4234-924c-5bdd8445ef50"
>>>>>>> 005fbe3e
        ],
        "Strict-Transport-Security": [
          "max-age=31536000; includeSubDomains"
        ]
      },
      "StatusCode": 200
    },
    {
      "RequestUri": "/subscriptions/53d9063d-87ae-4ea8-be90-3686c3b8669f/providers/Microsoft.Storage/register?api-version=2016-02-01",
      "EncodedRequestUri": "L3N1YnNjcmlwdGlvbnMvNTNkOTA2M2QtODdhZS00ZWE4LWJlOTAtMzY4NmMzYjg2NjlmL3Byb3ZpZGVycy9NaWNyb3NvZnQuU3RvcmFnZS9yZWdpc3Rlcj9hcGktdmVyc2lvbj0yMDE2LTAyLTAx",
      "RequestMethod": "POST",
      "RequestBody": "",
      "RequestHeaders": {
        "x-ms-client-request-id": [
<<<<<<< HEAD
          "08b80b91-ae4c-4a51-b1d1-9416130e6f69"
=======
          "b0af53f1-b4c4-4a82-af39-709ce615c138"
>>>>>>> 005fbe3e
        ],
        "accept-language": [
          "en-US"
        ],
        "User-Agent": [
          "Microsoft.Azure.Management.ResourceManager.ResourceManagementClient/1.1.2-preview"
        ]
      },
      "ResponseBody": "{\r\n  \"id\": \"/subscriptions/53d9063d-87ae-4ea8-be90-3686c3b8669f/providers/Microsoft.Storage\",\r\n  \"namespace\": \"Microsoft.Storage\",\r\n  \"resourceTypes\": [\r\n    {\r\n      \"resourceType\": \"storageAccounts\",\r\n      \"locations\": [\r\n        \"East US\",\r\n        \"East US 2\",\r\n        \"West US\",\r\n        \"West Europe\",\r\n        \"East Asia\",\r\n        \"Southeast Asia\",\r\n        \"Japan East\",\r\n        \"Japan West\",\r\n        \"North Central US\",\r\n        \"South Central US\",\r\n        \"Central US\",\r\n        \"North Europe\",\r\n        \"Brazil South\",\r\n        \"Canada East\",\r\n        \"Canada Central\"\r\n      ],\r\n      \"apiVersions\": [\r\n        \"2016-01-01\",\r\n        \"2015-06-15\",\r\n        \"2015-05-01-preview\"\r\n      ],\r\n      \"capabilities\": \"CrossResourceGroupResourceMove, CrossSubscriptionResourceMove\"\r\n    },\r\n    {\r\n      \"resourceType\": \"operations\",\r\n      \"locations\": [],\r\n      \"apiVersions\": [\r\n        \"2016-01-01\",\r\n        \"2015-06-15\",\r\n        \"2015-05-01-preview\"\r\n      ]\r\n    },\r\n    {\r\n      \"resourceType\": \"usages\",\r\n      \"locations\": [],\r\n      \"apiVersions\": [\r\n        \"2016-01-01\",\r\n        \"2015-06-15\",\r\n        \"2015-05-01-preview\"\r\n      ]\r\n    },\r\n    {\r\n      \"resourceType\": \"checkNameAvailability\",\r\n      \"locations\": [],\r\n      \"apiVersions\": [\r\n        \"2016-01-01\",\r\n        \"2015-06-15\",\r\n        \"2015-05-01-preview\"\r\n      ]\r\n    },\r\n    {\r\n      \"resourceType\": \"storageAccounts/services\",\r\n      \"locations\": [\r\n        \"East US\",\r\n        \"West US\",\r\n        \"West Europe\",\r\n        \"North Europe\",\r\n        \"East Asia\",\r\n        \"Southeast Asia\",\r\n        \"Japan East\",\r\n        \"Japan West\",\r\n        \"North Central US\",\r\n        \"South Central US\",\r\n        \"East US 2\",\r\n        \"Central US\",\r\n        \"Brazil South\",\r\n        \"Canada East\",\r\n        \"Canada Central\",\r\n        \"UK North\",\r\n        \"UK South 2\"\r\n      ],\r\n      \"apiVersions\": [\r\n        \"2014-04-01\"\r\n      ]\r\n    },\r\n    {\r\n      \"resourceType\": \"storageAccounts/services/metricDefinitions\",\r\n      \"locations\": [\r\n        \"East US\",\r\n        \"West US\",\r\n        \"West Europe\",\r\n        \"North Europe\",\r\n        \"East Asia\",\r\n        \"Southeast Asia\",\r\n        \"Japan East\",\r\n        \"Japan West\",\r\n        \"North Central US\",\r\n        \"South Central US\",\r\n        \"East US 2\",\r\n        \"Central US\",\r\n        \"Brazil South\",\r\n        \"Canada East\",\r\n        \"Canada Central\",\r\n        \"UK North\",\r\n        \"UK South 2\"\r\n      ],\r\n      \"apiVersions\": [\r\n        \"2014-04-01\"\r\n      ]\r\n    }\r\n  ],\r\n  \"registrationState\": \"Registered\"\r\n}",
      "ResponseHeaders": {
        "Content-Type": [
          "application/json; charset=utf-8"
        ],
        "Expires": [
          "-1"
        ],
        "Cache-Control": [
          "no-cache"
        ],
        "Date": [
<<<<<<< HEAD
          "Wed, 08 Jun 2016 23:57:36 GMT"
=======
          "Thu, 16 Jun 2016 17:15:54 GMT"
>>>>>>> 005fbe3e
        ],
        "Pragma": [
          "no-cache"
        ],
        "Vary": [
          "Accept-Encoding"
        ],
        "x-ms-ratelimit-remaining-subscription-writes": [
<<<<<<< HEAD
          "1196"
        ],
        "x-ms-request-id": [
          "52472be9-d3f7-4a47-9c42-0543ae2042b4"
        ],
        "x-ms-correlation-request-id": [
          "52472be9-d3f7-4a47-9c42-0543ae2042b4"
        ],
        "x-ms-routing-request-id": [
          "CENTRALUS:20160608T235736Z:52472be9-d3f7-4a47-9c42-0543ae2042b4"
=======
          "1194"
        ],
        "x-ms-request-id": [
          "8a52643c-8ef6-4293-90bc-51fadece5003"
        ],
        "x-ms-correlation-request-id": [
          "8a52643c-8ef6-4293-90bc-51fadece5003"
        ],
        "x-ms-routing-request-id": [
          "WESTUS:20160616T171554Z:8a52643c-8ef6-4293-90bc-51fadece5003"
>>>>>>> 005fbe3e
        ],
        "Strict-Transport-Security": [
          "max-age=31536000; includeSubDomains"
        ]
      },
      "StatusCode": 200
    },
    {
      "RequestUri": "/subscriptions/53d9063d-87ae-4ea8-be90-3686c3b8669f/providers/Microsoft.Storage?api-version=2016-02-01",
      "EncodedRequestUri": "L3N1YnNjcmlwdGlvbnMvNTNkOTA2M2QtODdhZS00ZWE4LWJlOTAtMzY4NmMzYjg2NjlmL3Byb3ZpZGVycy9NaWNyb3NvZnQuU3RvcmFnZT9hcGktdmVyc2lvbj0yMDE2LTAyLTAx",
      "RequestMethod": "GET",
      "RequestBody": "",
      "RequestHeaders": {
        "x-ms-client-request-id": [
<<<<<<< HEAD
          "b8de7e61-aea9-4f25-a0a7-8b55274fd08d"
=======
          "811339c5-2618-4af5-a7ee-fb1403129df4"
>>>>>>> 005fbe3e
        ],
        "accept-language": [
          "en-US"
        ],
        "User-Agent": [
          "Microsoft.Azure.Management.ResourceManager.ResourceManagementClient/1.1.2-preview"
        ]
      },
      "ResponseBody": "{\r\n  \"id\": \"/subscriptions/53d9063d-87ae-4ea8-be90-3686c3b8669f/providers/Microsoft.Storage\",\r\n  \"namespace\": \"Microsoft.Storage\",\r\n  \"resourceTypes\": [\r\n    {\r\n      \"resourceType\": \"storageAccounts\",\r\n      \"locations\": [\r\n        \"East US\",\r\n        \"East US 2\",\r\n        \"West US\",\r\n        \"West Europe\",\r\n        \"East Asia\",\r\n        \"Southeast Asia\",\r\n        \"Japan East\",\r\n        \"Japan West\",\r\n        \"North Central US\",\r\n        \"South Central US\",\r\n        \"Central US\",\r\n        \"North Europe\",\r\n        \"Brazil South\",\r\n        \"Canada East\",\r\n        \"Canada Central\"\r\n      ],\r\n      \"apiVersions\": [\r\n        \"2016-01-01\",\r\n        \"2015-06-15\",\r\n        \"2015-05-01-preview\"\r\n      ],\r\n      \"capabilities\": \"CrossResourceGroupResourceMove, CrossSubscriptionResourceMove\"\r\n    },\r\n    {\r\n      \"resourceType\": \"operations\",\r\n      \"locations\": [],\r\n      \"apiVersions\": [\r\n        \"2016-01-01\",\r\n        \"2015-06-15\",\r\n        \"2015-05-01-preview\"\r\n      ]\r\n    },\r\n    {\r\n      \"resourceType\": \"usages\",\r\n      \"locations\": [],\r\n      \"apiVersions\": [\r\n        \"2016-01-01\",\r\n        \"2015-06-15\",\r\n        \"2015-05-01-preview\"\r\n      ]\r\n    },\r\n    {\r\n      \"resourceType\": \"checkNameAvailability\",\r\n      \"locations\": [],\r\n      \"apiVersions\": [\r\n        \"2016-01-01\",\r\n        \"2015-06-15\",\r\n        \"2015-05-01-preview\"\r\n      ]\r\n    },\r\n    {\r\n      \"resourceType\": \"storageAccounts/services\",\r\n      \"locations\": [\r\n        \"East US\",\r\n        \"West US\",\r\n        \"West Europe\",\r\n        \"North Europe\",\r\n        \"East Asia\",\r\n        \"Southeast Asia\",\r\n        \"Japan East\",\r\n        \"Japan West\",\r\n        \"North Central US\",\r\n        \"South Central US\",\r\n        \"East US 2\",\r\n        \"Central US\",\r\n        \"Brazil South\",\r\n        \"Canada East\",\r\n        \"Canada Central\",\r\n        \"UK North\",\r\n        \"UK South 2\"\r\n      ],\r\n      \"apiVersions\": [\r\n        \"2014-04-01\"\r\n      ]\r\n    },\r\n    {\r\n      \"resourceType\": \"storageAccounts/services/metricDefinitions\",\r\n      \"locations\": [\r\n        \"East US\",\r\n        \"West US\",\r\n        \"West Europe\",\r\n        \"North Europe\",\r\n        \"East Asia\",\r\n        \"Southeast Asia\",\r\n        \"Japan East\",\r\n        \"Japan West\",\r\n        \"North Central US\",\r\n        \"South Central US\",\r\n        \"East US 2\",\r\n        \"Central US\",\r\n        \"Brazil South\",\r\n        \"Canada East\",\r\n        \"Canada Central\",\r\n        \"UK North\",\r\n        \"UK South 2\"\r\n      ],\r\n      \"apiVersions\": [\r\n        \"2014-04-01\"\r\n      ]\r\n    }\r\n  ],\r\n  \"registrationState\": \"Registered\"\r\n}",
      "ResponseHeaders": {
        "Content-Type": [
          "application/json; charset=utf-8"
        ],
        "Expires": [
          "-1"
        ],
        "Cache-Control": [
          "no-cache"
        ],
        "Date": [
<<<<<<< HEAD
          "Wed, 08 Jun 2016 23:57:36 GMT"
=======
          "Thu, 16 Jun 2016 17:15:54 GMT"
>>>>>>> 005fbe3e
        ],
        "Pragma": [
          "no-cache"
        ],
        "Vary": [
          "Accept-Encoding"
        ],
        "x-ms-ratelimit-remaining-subscription-reads": [
<<<<<<< HEAD
          "14998"
        ],
        "x-ms-request-id": [
          "1d1b6492-4ab2-4d1d-9fdf-7a648656bf70"
        ],
        "x-ms-correlation-request-id": [
          "1d1b6492-4ab2-4d1d-9fdf-7a648656bf70"
        ],
        "x-ms-routing-request-id": [
          "CENTRALUS:20160608T235736Z:1d1b6492-4ab2-4d1d-9fdf-7a648656bf70"
=======
          "14993"
        ],
        "x-ms-request-id": [
          "9ecfb98e-1abb-433c-ae01-5a305df4e448"
        ],
        "x-ms-correlation-request-id": [
          "9ecfb98e-1abb-433c-ae01-5a305df4e448"
        ],
        "x-ms-routing-request-id": [
          "WESTUS:20160616T171554Z:9ecfb98e-1abb-433c-ae01-5a305df4e448"
>>>>>>> 005fbe3e
        ],
        "Strict-Transport-Security": [
          "max-age=31536000; includeSubDomains"
        ]
      },
      "StatusCode": 200
    },
    {
<<<<<<< HEAD
      "RequestUri": "/subscriptions/53d9063d-87ae-4ea8-be90-3686c3b8669f/resourcegroups/datalakerg16651?api-version=2016-02-01",
      "EncodedRequestUri": "L3N1YnNjcmlwdGlvbnMvNTNkOTA2M2QtODdhZS00ZWE4LWJlOTAtMzY4NmMzYjg2NjlmL3Jlc291cmNlZ3JvdXBzL2RhdGFsYWtlcmcxNjY1MT9hcGktdmVyc2lvbj0yMDE2LTAyLTAx",
=======
      "RequestUri": "/subscriptions/53d9063d-87ae-4ea8-be90-3686c3b8669f/resourcegroups/datalakerg13949?api-version=2015-11-01",
      "EncodedRequestUri": "L3N1YnNjcmlwdGlvbnMvNTNkOTA2M2QtODdhZS00ZWE4LWJlOTAtMzY4NmMzYjg2NjlmL3Jlc291cmNlZ3JvdXBzL2RhdGFsYWtlcmcxMzk0OT9hcGktdmVyc2lvbj0yMDE1LTExLTAx",
>>>>>>> 005fbe3e
      "RequestMethod": "GET",
      "RequestBody": "",
      "RequestHeaders": {
        "x-ms-client-request-id": [
<<<<<<< HEAD
          "1080a471-b090-481f-b193-9c63bebcf6c8"
=======
          "2f8ddf9c-3b0b-46dd-ae0a-d9de43cb3fe5"
>>>>>>> 005fbe3e
        ],
        "accept-language": [
          "en-US"
        ],
        "User-Agent": [
          "Microsoft.Azure.Management.ResourceManager.ResourceManagementClient/1.1.2-preview"
        ]
      },
<<<<<<< HEAD
      "ResponseBody": "{\r\n  \"error\": {\r\n    \"code\": \"ResourceGroupNotFound\",\r\n    \"message\": \"Resource group 'datalakerg16651' could not be found.\"\r\n  }\r\n}",
=======
      "ResponseBody": "{\r\n  \"error\": {\r\n    \"code\": \"ResourceGroupNotFound\",\r\n    \"message\": \"Resource group 'datalakerg13949' could not be found.\"\r\n  }\r\n}",
>>>>>>> 005fbe3e
      "ResponseHeaders": {
        "Content-Length": [
          "107"
        ],
        "Content-Type": [
          "application/json; charset=utf-8"
        ],
        "Expires": [
          "-1"
        ],
        "Cache-Control": [
          "no-cache"
        ],
        "Date": [
<<<<<<< HEAD
          "Wed, 08 Jun 2016 23:57:36 GMT"
=======
          "Thu, 16 Jun 2016 17:15:54 GMT"
>>>>>>> 005fbe3e
        ],
        "Pragma": [
          "no-cache"
        ],
        "x-ms-failure-cause": [
          "gateway"
        ],
        "x-ms-ratelimit-remaining-subscription-reads": [
<<<<<<< HEAD
          "14997"
        ],
        "x-ms-request-id": [
          "dc93935d-a193-472e-b5bc-6ef00407f7a1"
        ],
        "x-ms-correlation-request-id": [
          "dc93935d-a193-472e-b5bc-6ef00407f7a1"
        ],
        "x-ms-routing-request-id": [
          "CENTRALUS:20160608T235736Z:dc93935d-a193-472e-b5bc-6ef00407f7a1"
=======
          "14992"
        ],
        "x-ms-request-id": [
          "b0777883-91bb-494f-b7f7-31b556c49414"
        ],
        "x-ms-correlation-request-id": [
          "b0777883-91bb-494f-b7f7-31b556c49414"
        ],
        "x-ms-routing-request-id": [
          "WESTUS:20160616T171554Z:b0777883-91bb-494f-b7f7-31b556c49414"
>>>>>>> 005fbe3e
        ],
        "Strict-Transport-Security": [
          "max-age=31536000; includeSubDomains"
        ]
      },
      "StatusCode": 404
    },
    {
<<<<<<< HEAD
      "RequestUri": "/subscriptions/53d9063d-87ae-4ea8-be90-3686c3b8669f/resourcegroups/datalakerg16651?api-version=2016-02-01",
      "EncodedRequestUri": "L3N1YnNjcmlwdGlvbnMvNTNkOTA2M2QtODdhZS00ZWE4LWJlOTAtMzY4NmMzYjg2NjlmL3Jlc291cmNlZ3JvdXBzL2RhdGFsYWtlcmcxNjY1MT9hcGktdmVyc2lvbj0yMDE2LTAyLTAx",
=======
      "RequestUri": "/subscriptions/53d9063d-87ae-4ea8-be90-3686c3b8669f/resourcegroups/datalakerg13949?api-version=2015-11-01",
      "EncodedRequestUri": "L3N1YnNjcmlwdGlvbnMvNTNkOTA2M2QtODdhZS00ZWE4LWJlOTAtMzY4NmMzYjg2NjlmL3Jlc291cmNlZ3JvdXBzL2RhdGFsYWtlcmcxMzk0OT9hcGktdmVyc2lvbj0yMDE1LTExLTAx",
>>>>>>> 005fbe3e
      "RequestMethod": "GET",
      "RequestBody": "",
      "RequestHeaders": {
        "x-ms-client-request-id": [
<<<<<<< HEAD
          "f605543c-51a5-47ca-951e-1a7a74677598"
=======
          "4ca62e8b-8225-48b8-a046-1c26c2ff7489"
>>>>>>> 005fbe3e
        ],
        "accept-language": [
          "en-US"
        ],
        "User-Agent": [
          "Microsoft.Azure.Management.ResourceManager.ResourceManagementClient/1.1.2-preview"
        ]
      },
<<<<<<< HEAD
      "ResponseBody": "{\r\n  \"id\": \"/subscriptions/53d9063d-87ae-4ea8-be90-3686c3b8669f/resourceGroups/datalakerg16651\",\r\n  \"name\": \"datalakerg16651\",\r\n  \"location\": \"eastus2\",\r\n  \"properties\": {\r\n    \"provisioningState\": \"Succeeded\"\r\n  }\r\n}",
=======
      "ResponseBody": "{\r\n  \"id\": \"/subscriptions/53d9063d-87ae-4ea8-be90-3686c3b8669f/resourceGroups/datalakerg13949\",\r\n  \"name\": \"datalakerg13949\",\r\n  \"location\": \"eastus2\",\r\n  \"properties\": {\r\n    \"provisioningState\": \"Succeeded\"\r\n  }\r\n}",
>>>>>>> 005fbe3e
      "ResponseHeaders": {
        "Content-Type": [
          "application/json; charset=utf-8"
        ],
        "Expires": [
          "-1"
        ],
        "Cache-Control": [
          "no-cache"
        ],
        "Date": [
<<<<<<< HEAD
          "Wed, 08 Jun 2016 23:57:37 GMT"
=======
          "Thu, 16 Jun 2016 17:15:54 GMT"
>>>>>>> 005fbe3e
        ],
        "Pragma": [
          "no-cache"
        ],
        "Vary": [
          "Accept-Encoding"
        ],
        "x-ms-ratelimit-remaining-subscription-reads": [
<<<<<<< HEAD
          "14996"
        ],
        "x-ms-request-id": [
          "ae6e5aa2-561d-403a-a291-e667d613ad3e"
        ],
        "x-ms-correlation-request-id": [
          "ae6e5aa2-561d-403a-a291-e667d613ad3e"
        ],
        "x-ms-routing-request-id": [
          "CENTRALUS:20160608T235737Z:ae6e5aa2-561d-403a-a291-e667d613ad3e"
=======
          "14991"
        ],
        "x-ms-request-id": [
          "6e87df90-bf92-4418-be35-f02ff740b62d"
        ],
        "x-ms-correlation-request-id": [
          "6e87df90-bf92-4418-be35-f02ff740b62d"
        ],
        "x-ms-routing-request-id": [
          "WESTUS:20160616T171555Z:6e87df90-bf92-4418-be35-f02ff740b62d"
>>>>>>> 005fbe3e
        ],
        "Strict-Transport-Security": [
          "max-age=31536000; includeSubDomains"
        ]
      },
      "StatusCode": 200
    },
    {
<<<<<<< HEAD
      "RequestUri": "/subscriptions/53d9063d-87ae-4ea8-be90-3686c3b8669f/resourcegroups/datalakerg16651?api-version=2016-02-01",
      "EncodedRequestUri": "L3N1YnNjcmlwdGlvbnMvNTNkOTA2M2QtODdhZS00ZWE4LWJlOTAtMzY4NmMzYjg2NjlmL3Jlc291cmNlZ3JvdXBzL2RhdGFsYWtlcmcxNjY1MT9hcGktdmVyc2lvbj0yMDE2LTAyLTAx",
=======
      "RequestUri": "/subscriptions/53d9063d-87ae-4ea8-be90-3686c3b8669f/resourcegroups/datalakerg13949?api-version=2015-11-01",
      "EncodedRequestUri": "L3N1YnNjcmlwdGlvbnMvNTNkOTA2M2QtODdhZS00ZWE4LWJlOTAtMzY4NmMzYjg2NjlmL3Jlc291cmNlZ3JvdXBzL2RhdGFsYWtlcmcxMzk0OT9hcGktdmVyc2lvbj0yMDE1LTExLTAx",
>>>>>>> 005fbe3e
      "RequestMethod": "PUT",
      "RequestBody": "{\r\n  \"location\": \"East US 2\"\r\n}",
      "RequestHeaders": {
        "Content-Type": [
          "application/json; charset=utf-8"
        ],
        "Content-Length": [
          "31"
        ],
        "x-ms-client-request-id": [
<<<<<<< HEAD
          "ff7c9226-fe00-479e-8740-324e6aaab0c8"
=======
          "ab57a1db-d031-4778-9fa0-efab692751d4"
>>>>>>> 005fbe3e
        ],
        "accept-language": [
          "en-US"
        ],
        "User-Agent": [
          "Microsoft.Azure.Management.ResourceManager.ResourceManagementClient/1.1.2-preview"
        ]
      },
<<<<<<< HEAD
      "ResponseBody": "{\r\n  \"id\": \"/subscriptions/53d9063d-87ae-4ea8-be90-3686c3b8669f/resourceGroups/datalakerg16651\",\r\n  \"name\": \"datalakerg16651\",\r\n  \"location\": \"eastus2\",\r\n  \"properties\": {\r\n    \"provisioningState\": \"Succeeded\"\r\n  }\r\n}",
=======
      "ResponseBody": "{\r\n  \"id\": \"/subscriptions/53d9063d-87ae-4ea8-be90-3686c3b8669f/resourceGroups/datalakerg13949\",\r\n  \"name\": \"datalakerg13949\",\r\n  \"location\": \"eastus2\",\r\n  \"properties\": {\r\n    \"provisioningState\": \"Succeeded\"\r\n  }\r\n}",
>>>>>>> 005fbe3e
      "ResponseHeaders": {
        "Content-Length": [
          "184"
        ],
        "Content-Type": [
          "application/json; charset=utf-8"
        ],
        "Expires": [
          "-1"
        ],
        "Cache-Control": [
          "no-cache"
        ],
        "Date": [
<<<<<<< HEAD
          "Wed, 08 Jun 2016 23:57:37 GMT"
=======
          "Thu, 16 Jun 2016 17:15:54 GMT"
>>>>>>> 005fbe3e
        ],
        "Pragma": [
          "no-cache"
        ],
        "x-ms-ratelimit-remaining-subscription-writes": [
<<<<<<< HEAD
          "1195"
        ],
        "x-ms-request-id": [
          "813eb0dc-0dbb-47d3-8f1e-0254cfc1518f"
        ],
        "x-ms-correlation-request-id": [
          "813eb0dc-0dbb-47d3-8f1e-0254cfc1518f"
        ],
        "x-ms-routing-request-id": [
          "CENTRALUS:20160608T235737Z:813eb0dc-0dbb-47d3-8f1e-0254cfc1518f"
=======
          "1193"
        ],
        "x-ms-request-id": [
          "b963d827-d6aa-4df5-8112-5298552e65a8"
        ],
        "x-ms-correlation-request-id": [
          "b963d827-d6aa-4df5-8112-5298552e65a8"
        ],
        "x-ms-routing-request-id": [
          "WESTUS:20160616T171555Z:b963d827-d6aa-4df5-8112-5298552e65a8"
>>>>>>> 005fbe3e
        ],
        "Strict-Transport-Security": [
          "max-age=31536000; includeSubDomains"
        ]
      },
      "StatusCode": 201
    },
    {
<<<<<<< HEAD
      "RequestUri": "/subscriptions/53d9063d-87ae-4ea8-be90-3686c3b8669f/resourceGroups/datalakerg16651/providers/Microsoft.DataLakeStore/accounts/testadlfs1964?api-version=2015-10-01-preview",
      "EncodedRequestUri": "L3N1YnNjcmlwdGlvbnMvNTNkOTA2M2QtODdhZS00ZWE4LWJlOTAtMzY4NmMzYjg2NjlmL3Jlc291cmNlR3JvdXBzL2RhdGFsYWtlcmcxNjY1MS9wcm92aWRlcnMvTWljcm9zb2Z0LkRhdGFMYWtlU3RvcmUvYWNjb3VudHMvdGVzdGFkbGZzMTk2ND9hcGktdmVyc2lvbj0yMDE1LTEwLTAxLXByZXZpZXc=",
=======
      "RequestUri": "/subscriptions/53d9063d-87ae-4ea8-be90-3686c3b8669f/resourceGroups/datalakerg13949/providers/Microsoft.DataLakeStore/accounts/testadlfs15722?api-version=2015-10-01-preview",
      "EncodedRequestUri": "L3N1YnNjcmlwdGlvbnMvNTNkOTA2M2QtODdhZS00ZWE4LWJlOTAtMzY4NmMzYjg2NjlmL3Jlc291cmNlR3JvdXBzL2RhdGFsYWtlcmcxMzk0OS9wcm92aWRlcnMvTWljcm9zb2Z0LkRhdGFMYWtlU3RvcmUvYWNjb3VudHMvdGVzdGFkbGZzMTU3MjI/YXBpLXZlcnNpb249MjAxNS0xMC0wMS1wcmV2aWV3",
>>>>>>> 005fbe3e
      "RequestMethod": "GET",
      "RequestBody": "",
      "RequestHeaders": {
        "x-ms-client-request-id": [
<<<<<<< HEAD
          "3b3d04a7-3222-4285-9166-243cb5256aec"
=======
          "ceb2a0b8-42ac-472f-be67-5cbbebf13945"
>>>>>>> 005fbe3e
        ],
        "accept-language": [
          "en-US"
        ],
        "User-Agent": [
          "Microsoft.Azure.Management.DataLake.Store.DataLakeStoreAccountManagementClient/0.12.2-preview"
        ]
      },
<<<<<<< HEAD
      "ResponseBody": "{\r\n  \"error\": {\r\n    \"code\": \"ResourceNotFound\",\r\n    \"message\": \"The Resource 'Microsoft.DataLakeStore/accounts/testadlfs1964' under resource group 'datalakerg16651' was not found.\"\r\n  }\r\n}",
=======
      "ResponseBody": "{\r\n  \"error\": {\r\n    \"code\": \"ResourceNotFound\",\r\n    \"message\": \"The Resource 'Microsoft.DataLakeStore/accounts/testadlfs15722' under resource group 'datalakerg13949' was not found.\"\r\n  }\r\n}",
>>>>>>> 005fbe3e
      "ResponseHeaders": {
        "Content-Length": [
          "165"
        ],
        "Content-Type": [
          "application/json; charset=utf-8"
        ],
        "Expires": [
          "-1"
        ],
        "Cache-Control": [
          "no-cache"
        ],
        "Date": [
<<<<<<< HEAD
          "Wed, 08 Jun 2016 23:57:38 GMT"
=======
          "Thu, 16 Jun 2016 17:15:54 GMT"
>>>>>>> 005fbe3e
        ],
        "Pragma": [
          "no-cache"
        ],
        "x-ms-failure-cause": [
          "gateway"
        ],
        "x-ms-request-id": [
<<<<<<< HEAD
          "5aecfb43-9653-4c09-865f-9e7b4ae8cc16"
        ],
        "x-ms-correlation-request-id": [
          "5aecfb43-9653-4c09-865f-9e7b4ae8cc16"
        ],
        "x-ms-routing-request-id": [
          "CENTRALUS:20160608T235738Z:5aecfb43-9653-4c09-865f-9e7b4ae8cc16"
=======
          "5557f6c5-9b3f-44a5-abbb-88ff446c3a82"
        ],
        "x-ms-correlation-request-id": [
          "5557f6c5-9b3f-44a5-abbb-88ff446c3a82"
        ],
        "x-ms-routing-request-id": [
          "WESTUS:20160616T171555Z:5557f6c5-9b3f-44a5-abbb-88ff446c3a82"
>>>>>>> 005fbe3e
        ],
        "Strict-Transport-Security": [
          "max-age=31536000; includeSubDomains"
        ]
      },
      "StatusCode": 404
    },
    {
<<<<<<< HEAD
      "RequestUri": "/subscriptions/53d9063d-87ae-4ea8-be90-3686c3b8669f/resourceGroups/datalakerg16651/providers/Microsoft.DataLakeStore/accounts/testadlfs1964?api-version=2015-10-01-preview",
      "EncodedRequestUri": "L3N1YnNjcmlwdGlvbnMvNTNkOTA2M2QtODdhZS00ZWE4LWJlOTAtMzY4NmMzYjg2NjlmL3Jlc291cmNlR3JvdXBzL2RhdGFsYWtlcmcxNjY1MS9wcm92aWRlcnMvTWljcm9zb2Z0LkRhdGFMYWtlU3RvcmUvYWNjb3VudHMvdGVzdGFkbGZzMTk2ND9hcGktdmVyc2lvbj0yMDE1LTEwLTAxLXByZXZpZXc=",
=======
      "RequestUri": "/subscriptions/53d9063d-87ae-4ea8-be90-3686c3b8669f/resourceGroups/datalakerg13949/providers/Microsoft.DataLakeStore/accounts/testadlfs15722?api-version=2015-10-01-preview",
      "EncodedRequestUri": "L3N1YnNjcmlwdGlvbnMvNTNkOTA2M2QtODdhZS00ZWE4LWJlOTAtMzY4NmMzYjg2NjlmL3Jlc291cmNlR3JvdXBzL2RhdGFsYWtlcmcxMzk0OS9wcm92aWRlcnMvTWljcm9zb2Z0LkRhdGFMYWtlU3RvcmUvYWNjb3VudHMvdGVzdGFkbGZzMTU3MjI/YXBpLXZlcnNpb249MjAxNS0xMC0wMS1wcmV2aWV3",
>>>>>>> 005fbe3e
      "RequestMethod": "GET",
      "RequestBody": "",
      "RequestHeaders": {
        "User-Agent": [
          "Microsoft.Azure.Management.DataLake.Store.DataLakeStoreAccountManagementClient/0.12.2-preview"
        ]
      },
<<<<<<< HEAD
      "ResponseBody": "{\r\n  \"properties\": {\r\n    \"provisioningState\": \"Succeeded\",\r\n    \"state\": \"Active\",\r\n    \"endpoint\": \"testadlfs1964.azuredatalakestore.net\",\r\n    \"accountId\": \"75406942-c45f-43da-bfb8-af7c806789e5\",\r\n    \"creationTime\": \"2016-06-08T23:57:42.871371Z\",\r\n    \"lastModifiedTime\": \"2016-06-08T23:57:42.871371Z\"\r\n  },\r\n  \"location\": \"East US 2\",\r\n  \"tags\": null,\r\n  \"id\": \"/subscriptions/53d9063d-87ae-4ea8-be90-3686c3b8669f/resourceGroups/datalakerg16651/providers/Microsoft.DataLakeStore/accounts/testadlfs1964\",\r\n  \"name\": \"testadlfs1964\",\r\n  \"type\": \"Microsoft.DataLakeStore/accounts\"\r\n}",
=======
      "ResponseBody": "{\r\n  \"properties\": {\r\n    \"firewallState\": \"Disabled\",\r\n    \"firewallRules\": [],\r\n    \"trustedIdProviderState\": \"Disabled\",\r\n    \"trustedIdProviders\": [],\r\n    \"provisioningState\": \"Succeeded\",\r\n    \"state\": \"Active\",\r\n    \"endpoint\": \"testadlfs15722.azuredatalakestore.net\",\r\n    \"accountId\": \"c793ab4c-1ab3-4e12-a013-29355fdef1d1\",\r\n    \"creationTime\": \"2016-06-16T17:16:02.5836432Z\",\r\n    \"lastModifiedTime\": \"2016-06-16T17:16:02.5836432Z\"\r\n  },\r\n  \"location\": \"East US 2\",\r\n  \"tags\": null,\r\n  \"id\": \"/subscriptions/53d9063d-87ae-4ea8-be90-3686c3b8669f/resourceGroups/datalakerg13949/providers/Microsoft.DataLakeStore/accounts/testadlfs15722\",\r\n  \"name\": \"testadlfs15722\",\r\n  \"type\": \"Microsoft.DataLakeStore/accounts\"\r\n}",
>>>>>>> 005fbe3e
      "ResponseHeaders": {
        "Content-Type": [
          "application/json"
        ],
        "Expires": [
          "-1"
        ],
        "Cache-Control": [
          "no-cache"
        ],
        "Connection": [
          "close"
        ],
        "Date": [
<<<<<<< HEAD
          "Wed, 08 Jun 2016 23:58:10 GMT"
=======
          "Thu, 16 Jun 2016 17:16:27 GMT"
>>>>>>> 005fbe3e
        ],
        "Pragma": [
          "no-cache"
        ],
        "Server": [
          "Microsoft-IIS/8.5"
        ],
        "Vary": [
          "Accept-Encoding"
        ],
        "x-ms-request-id": [
<<<<<<< HEAD
          "ebbdcfa5-4527-49f7-806a-a146b27fa043"
=======
          "61008aa3-c251-4ecf-833e-721a1a71fe68"
>>>>>>> 005fbe3e
        ],
        "X-AspNet-Version": [
          "4.0.30319"
        ],
        "X-Powered-By": [
          "ASP.NET"
        ],
        "x-ms-ratelimit-remaining-subscription-reads": [
<<<<<<< HEAD
          "14999"
        ],
        "x-ms-correlation-request-id": [
          "2f25442f-d377-458f-8f94-9c5d6957b9fc"
        ],
        "x-ms-routing-request-id": [
          "CENTRALUS:20160608T235810Z:2f25442f-d377-458f-8f94-9c5d6957b9fc"
=======
          "14997"
        ],
        "x-ms-correlation-request-id": [
          "3f5ee031-5f72-4537-94ab-1617b6a66056"
        ],
        "x-ms-routing-request-id": [
          "WESTUS:20160616T171627Z:3f5ee031-5f72-4537-94ab-1617b6a66056"
>>>>>>> 005fbe3e
        ],
        "Strict-Transport-Security": [
          "max-age=31536000; includeSubDomains"
        ]
      },
      "StatusCode": 200
    },
    {
<<<<<<< HEAD
      "RequestUri": "/subscriptions/53d9063d-87ae-4ea8-be90-3686c3b8669f/resourceGroups/datalakerg16651/providers/Microsoft.DataLakeStore/accounts/testadlfs1964?api-version=2015-10-01-preview",
      "EncodedRequestUri": "L3N1YnNjcmlwdGlvbnMvNTNkOTA2M2QtODdhZS00ZWE4LWJlOTAtMzY4NmMzYjg2NjlmL3Jlc291cmNlR3JvdXBzL2RhdGFsYWtlcmcxNjY1MS9wcm92aWRlcnMvTWljcm9zb2Z0LkRhdGFMYWtlU3RvcmUvYWNjb3VudHMvdGVzdGFkbGZzMTk2ND9hcGktdmVyc2lvbj0yMDE1LTEwLTAxLXByZXZpZXc=",
=======
      "RequestUri": "/subscriptions/53d9063d-87ae-4ea8-be90-3686c3b8669f/resourceGroups/datalakerg13949/providers/Microsoft.DataLakeStore/accounts/testadlfs15722?api-version=2015-10-01-preview",
      "EncodedRequestUri": "L3N1YnNjcmlwdGlvbnMvNTNkOTA2M2QtODdhZS00ZWE4LWJlOTAtMzY4NmMzYjg2NjlmL3Jlc291cmNlR3JvdXBzL2RhdGFsYWtlcmcxMzk0OS9wcm92aWRlcnMvTWljcm9zb2Z0LkRhdGFMYWtlU3RvcmUvYWNjb3VudHMvdGVzdGFkbGZzMTU3MjI/YXBpLXZlcnNpb249MjAxNS0xMC0wMS1wcmV2aWV3",
>>>>>>> 005fbe3e
      "RequestMethod": "GET",
      "RequestBody": "",
      "RequestHeaders": {
        "x-ms-client-request-id": [
<<<<<<< HEAD
          "4d52167c-c281-4a9d-96fb-685a657a593d"
=======
          "71802a2a-3b82-4704-aa38-295d7c12e106"
>>>>>>> 005fbe3e
        ],
        "accept-language": [
          "en-US"
        ],
        "User-Agent": [
          "Microsoft.Azure.Management.DataLake.Store.DataLakeStoreAccountManagementClient/0.12.2-preview"
        ]
      },
<<<<<<< HEAD
      "ResponseBody": "{\r\n  \"properties\": {\r\n    \"provisioningState\": \"Succeeded\",\r\n    \"state\": \"Active\",\r\n    \"endpoint\": \"testadlfs1964.azuredatalakestore.net\",\r\n    \"accountId\": \"75406942-c45f-43da-bfb8-af7c806789e5\",\r\n    \"creationTime\": \"2016-06-08T23:57:42.871371Z\",\r\n    \"lastModifiedTime\": \"2016-06-08T23:57:42.871371Z\"\r\n  },\r\n  \"location\": \"East US 2\",\r\n  \"tags\": null,\r\n  \"id\": \"/subscriptions/53d9063d-87ae-4ea8-be90-3686c3b8669f/resourceGroups/datalakerg16651/providers/Microsoft.DataLakeStore/accounts/testadlfs1964\",\r\n  \"name\": \"testadlfs1964\",\r\n  \"type\": \"Microsoft.DataLakeStore/accounts\"\r\n}",
=======
      "ResponseBody": "{\r\n  \"properties\": {\r\n    \"firewallState\": \"Disabled\",\r\n    \"firewallRules\": [],\r\n    \"trustedIdProviderState\": \"Disabled\",\r\n    \"trustedIdProviders\": [],\r\n    \"provisioningState\": \"Succeeded\",\r\n    \"state\": \"Active\",\r\n    \"endpoint\": \"testadlfs15722.azuredatalakestore.net\",\r\n    \"accountId\": \"c793ab4c-1ab3-4e12-a013-29355fdef1d1\",\r\n    \"creationTime\": \"2016-06-16T17:16:02.5836432Z\",\r\n    \"lastModifiedTime\": \"2016-06-16T17:16:02.5836432Z\"\r\n  },\r\n  \"location\": \"East US 2\",\r\n  \"tags\": null,\r\n  \"id\": \"/subscriptions/53d9063d-87ae-4ea8-be90-3686c3b8669f/resourceGroups/datalakerg13949/providers/Microsoft.DataLakeStore/accounts/testadlfs15722\",\r\n  \"name\": \"testadlfs15722\",\r\n  \"type\": \"Microsoft.DataLakeStore/accounts\"\r\n}",
>>>>>>> 005fbe3e
      "ResponseHeaders": {
        "Content-Type": [
          "application/json"
        ],
        "Expires": [
          "-1"
        ],
        "Cache-Control": [
          "no-cache"
        ],
        "Connection": [
          "close"
        ],
        "Date": [
<<<<<<< HEAD
          "Wed, 08 Jun 2016 23:58:11 GMT"
=======
          "Thu, 16 Jun 2016 17:16:27 GMT"
>>>>>>> 005fbe3e
        ],
        "Pragma": [
          "no-cache"
        ],
        "Server": [
          "Microsoft-IIS/8.5"
        ],
        "Vary": [
          "Accept-Encoding"
        ],
        "x-ms-request-id": [
<<<<<<< HEAD
          "ccb438d6-e48c-4ced-9407-e53123459b77"
=======
          "87cc4287-382c-4d7d-99e1-af1e10acd318"
>>>>>>> 005fbe3e
        ],
        "X-AspNet-Version": [
          "4.0.30319"
        ],
        "X-Powered-By": [
          "ASP.NET"
        ],
        "x-ms-ratelimit-remaining-subscription-reads": [
          "14995"
        ],
        "x-ms-correlation-request-id": [
<<<<<<< HEAD
          "9712c57c-e049-450b-bd7e-6472aeda4037"
        ],
        "x-ms-routing-request-id": [
          "CENTRALUS:20160608T235811Z:9712c57c-e049-450b-bd7e-6472aeda4037"
=======
          "71ccad03-a301-4c9e-a252-aee633c9a26a"
        ],
        "x-ms-routing-request-id": [
          "WESTUS:20160616T171628Z:71ccad03-a301-4c9e-a252-aee633c9a26a"
>>>>>>> 005fbe3e
        ],
        "Strict-Transport-Security": [
          "max-age=31536000; includeSubDomains"
        ]
      },
      "StatusCode": 200
    },
    {
<<<<<<< HEAD
      "RequestUri": "/subscriptions/53d9063d-87ae-4ea8-be90-3686c3b8669f/resourceGroups/datalakerg16651/providers/Microsoft.DataLakeStore/accounts/testadlfs1964?api-version=2015-10-01-preview",
      "EncodedRequestUri": "L3N1YnNjcmlwdGlvbnMvNTNkOTA2M2QtODdhZS00ZWE4LWJlOTAtMzY4NmMzYjg2NjlmL3Jlc291cmNlR3JvdXBzL2RhdGFsYWtlcmcxNjY1MS9wcm92aWRlcnMvTWljcm9zb2Z0LkRhdGFMYWtlU3RvcmUvYWNjb3VudHMvdGVzdGFkbGZzMTk2ND9hcGktdmVyc2lvbj0yMDE1LTEwLTAxLXByZXZpZXc=",
      "RequestMethod": "PUT",
      "RequestBody": "{\r\n  \"location\": \"East US 2\",\r\n  \"name\": \"testadlfs1964\"\r\n}",
=======
      "RequestUri": "/subscriptions/53d9063d-87ae-4ea8-be90-3686c3b8669f/resourceGroups/datalakerg13949/providers/Microsoft.DataLakeStore/accounts/testadlfs15722?api-version=2015-10-01-preview",
      "EncodedRequestUri": "L3N1YnNjcmlwdGlvbnMvNTNkOTA2M2QtODdhZS00ZWE4LWJlOTAtMzY4NmMzYjg2NjlmL3Jlc291cmNlR3JvdXBzL2RhdGFsYWtlcmcxMzk0OS9wcm92aWRlcnMvTWljcm9zb2Z0LkRhdGFMYWtlU3RvcmUvYWNjb3VudHMvdGVzdGFkbGZzMTU3MjI/YXBpLXZlcnNpb249MjAxNS0xMC0wMS1wcmV2aWV3",
      "RequestMethod": "PUT",
      "RequestBody": "{\r\n  \"location\": \"East US 2\",\r\n  \"name\": \"testadlfs15722\"\r\n}",
>>>>>>> 005fbe3e
      "RequestHeaders": {
        "Content-Type": [
          "application/json; charset=utf-8"
        ],
        "Content-Length": [
          "59"
        ],
        "x-ms-client-request-id": [
<<<<<<< HEAD
          "f7e168af-c112-465c-9064-ab2c65ff4248"
=======
          "c02f22b3-18ec-464c-9269-28dcbf49a4d5"
>>>>>>> 005fbe3e
        ],
        "accept-language": [
          "en-US"
        ],
        "User-Agent": [
          "Microsoft.Azure.Management.DataLake.Store.DataLakeStoreAccountManagementClient/0.12.2-preview"
        ]
      },
<<<<<<< HEAD
      "ResponseBody": "{\r\n  \"properties\": {\r\n    \"provisioningState\": \"Creating\",\r\n    \"state\": null,\r\n    \"endpoint\": null,\r\n    \"accountId\": \"75406942-c45f-43da-bfb8-af7c806789e5\",\r\n    \"creationTime\": null,\r\n    \"lastModifiedTime\": null\r\n  },\r\n  \"location\": \"East US 2\",\r\n  \"tags\": null,\r\n  \"id\": \"/subscriptions/53d9063d-87ae-4ea8-be90-3686c3b8669f/resourceGroups/datalakerg16651/providers/Microsoft.DataLakeStore/accounts/testadlfs1964\",\r\n  \"name\": \"testadlfs1964\",\r\n  \"type\": \"Microsoft.DataLakeStore/accounts\"\r\n}",
=======
      "ResponseBody": "{\r\n  \"properties\": {\r\n    \"provisioningState\": \"Creating\",\r\n    \"state\": null,\r\n    \"endpoint\": null,\r\n    \"accountId\": \"c793ab4c-1ab3-4e12-a013-29355fdef1d1\",\r\n    \"creationTime\": null,\r\n    \"lastModifiedTime\": null\r\n  },\r\n  \"location\": \"East US 2\",\r\n  \"tags\": null,\r\n  \"id\": \"/subscriptions/53d9063d-87ae-4ea8-be90-3686c3b8669f/resourceGroups/datalakerg13949/providers/Microsoft.DataLakeStore/accounts/testadlfs15722\",\r\n  \"name\": \"testadlfs15722\",\r\n  \"type\": \"Microsoft.DataLakeStore/accounts\"\r\n}",
>>>>>>> 005fbe3e
      "ResponseHeaders": {
        "Content-Length": [
          "418"
        ],
        "Content-Type": [
          "application/json"
        ],
        "Expires": [
          "-1"
        ],
        "Cache-Control": [
          "no-cache"
        ],
        "Connection": [
          "close"
        ],
        "Date": [
<<<<<<< HEAD
          "Wed, 08 Jun 2016 23:57:39 GMT"
=======
          "Thu, 16 Jun 2016 17:15:55 GMT"
>>>>>>> 005fbe3e
        ],
        "Pragma": [
          "no-cache"
        ],
        "Location": [
<<<<<<< HEAD
          "https://management.azure.com/subscriptions/53d9063d-87ae-4ea8-be90-3686c3b8669f/resourcegroups/datalakerg16651/providers/Microsoft.DataLakeStore/accounts/testadlfs1964/operationresults/0?api-version=2015-10-01-preview"
=======
          "https://management.azure.com/subscriptions/53d9063d-87ae-4ea8-be90-3686c3b8669f/resourcegroups/datalakerg13949/providers/Microsoft.DataLakeStore/accounts/testadlfs15722/operationresults/0?api-version=2015-10-01-preview"
>>>>>>> 005fbe3e
        ],
        "Retry-After": [
          "10"
        ],
        "Server": [
          "Microsoft-IIS/8.5"
        ],
        "Azure-AsyncOperation": [
<<<<<<< HEAD
          "https://management.azure.com/subscriptions/53d9063d-87ae-4ea8-be90-3686c3b8669f/providers/Microsoft.DataLakeStore/locations/EastUS2/operationResults/75406942-c45f-43da-bfb8-af7c806789e50?api-version=2015-10-01-preview&expanded=true"
        ],
        "x-ms-request-id": [
          "0a81c248-9f9f-4d54-a466-6dbe33a74df5"
=======
          "https://management.azure.com/subscriptions/53d9063d-87ae-4ea8-be90-3686c3b8669f/providers/Microsoft.DataLakeStore/locations/EastUS2/operationResults/c793ab4c-1ab3-4e12-a013-29355fdef1d10?api-version=2015-10-01-preview&expanded=true"
        ],
        "x-ms-request-id": [
          "a76a7d85-3ba9-4fc2-9a99-cb96d54c5bb6"
>>>>>>> 005fbe3e
        ],
        "X-AspNet-Version": [
          "4.0.30319"
        ],
        "X-Powered-By": [
          "ASP.NET"
        ],
        "x-ms-ratelimit-remaining-subscription-writes": [
<<<<<<< HEAD
          "1199"
        ],
        "x-ms-correlation-request-id": [
          "1ade23d3-abe6-430c-9cae-ba65dc920078"
        ],
        "x-ms-routing-request-id": [
          "CENTRALUS:20160608T235739Z:1ade23d3-abe6-430c-9cae-ba65dc920078"
=======
          "1195"
        ],
        "x-ms-correlation-request-id": [
          "dddc3cf6-ca73-43cd-b871-ffb46d2f5921"
        ],
        "x-ms-routing-request-id": [
          "WESTUS:20160616T171556Z:dddc3cf6-ca73-43cd-b871-ffb46d2f5921"
>>>>>>> 005fbe3e
        ],
        "Strict-Transport-Security": [
          "max-age=31536000; includeSubDomains"
        ]
      },
      "StatusCode": 201
    },
    {
<<<<<<< HEAD
      "RequestUri": "/subscriptions/53d9063d-87ae-4ea8-be90-3686c3b8669f/providers/Microsoft.DataLakeStore/locations/EastUS2/operationResults/75406942-c45f-43da-bfb8-af7c806789e50?api-version=2015-10-01-preview&expanded=true",
      "EncodedRequestUri": "L3N1YnNjcmlwdGlvbnMvNTNkOTA2M2QtODdhZS00ZWE4LWJlOTAtMzY4NmMzYjg2NjlmL3Byb3ZpZGVycy9NaWNyb3NvZnQuRGF0YUxha2VTdG9yZS9sb2NhdGlvbnMvRWFzdFVTMi9vcGVyYXRpb25SZXN1bHRzLzc1NDA2OTQyLWM0NWYtNDNkYS1iZmI4LWFmN2M4MDY3ODllNTA/YXBpLXZlcnNpb249MjAxNS0xMC0wMS1wcmV2aWV3JmV4cGFuZGVkPXRydWU=",
=======
      "RequestUri": "/subscriptions/53d9063d-87ae-4ea8-be90-3686c3b8669f/providers/Microsoft.DataLakeStore/locations/EastUS2/operationResults/c793ab4c-1ab3-4e12-a013-29355fdef1d10?api-version=2015-10-01-preview&expanded=true",
      "EncodedRequestUri": "L3N1YnNjcmlwdGlvbnMvNTNkOTA2M2QtODdhZS00ZWE4LWJlOTAtMzY4NmMzYjg2NjlmL3Byb3ZpZGVycy9NaWNyb3NvZnQuRGF0YUxha2VTdG9yZS9sb2NhdGlvbnMvRWFzdFVTMi9vcGVyYXRpb25SZXN1bHRzL2M3OTNhYjRjLTFhYjMtNGUxMi1hMDEzLTI5MzU1ZmRlZjFkMTA/YXBpLXZlcnNpb249MjAxNS0xMC0wMS1wcmV2aWV3JmV4cGFuZGVkPXRydWU=",
>>>>>>> 005fbe3e
      "RequestMethod": "GET",
      "RequestBody": "",
      "RequestHeaders": {
        "User-Agent": [
          "Microsoft.Azure.Management.DataLake.Store.DataLakeStoreAccountManagementClient/0.12.2-preview"
        ]
      },
      "ResponseBody": "{\r\n  \"status\": \"Succeeded\"\r\n}",
      "ResponseHeaders": {
        "Content-Type": [
          "application/json"
        ],
        "Expires": [
          "-1"
        ],
        "Cache-Control": [
          "no-cache"
        ],
        "Connection": [
          "close"
        ],
        "Date": [
<<<<<<< HEAD
          "Wed, 08 Jun 2016 23:58:09 GMT"
=======
          "Thu, 16 Jun 2016 17:16:26 GMT"
>>>>>>> 005fbe3e
        ],
        "Pragma": [
          "no-cache"
        ],
        "Server": [
          "Microsoft-IIS/8.5"
        ],
        "Vary": [
          "Accept-Encoding"
        ],
        "x-ms-request-id": [
<<<<<<< HEAD
          "79ca3c50-fe98-4311-a831-a11a103e5411"
=======
          "e423d46e-5e8b-471c-8fdd-7745171d8959"
>>>>>>> 005fbe3e
        ],
        "X-AspNet-Version": [
          "4.0.30319"
        ],
        "X-Powered-By": [
          "ASP.NET"
        ],
        "x-ms-ratelimit-remaining-subscription-reads": [
          "14999"
        ],
        "x-ms-correlation-request-id": [
<<<<<<< HEAD
          "fad28290-5720-4710-9e11-180963420aaa"
        ],
        "x-ms-routing-request-id": [
          "CENTRALUS:20160608T235810Z:fad28290-5720-4710-9e11-180963420aaa"
=======
          "66759602-78b4-4f83-9258-3b768f32acd4"
        ],
        "x-ms-routing-request-id": [
          "WESTUS:20160616T171627Z:66759602-78b4-4f83-9258-3b768f32acd4"
>>>>>>> 005fbe3e
        ],
        "Strict-Transport-Security": [
          "max-age=31536000; includeSubDomains"
        ]
      },
      "StatusCode": 200
    },
    {
      "RequestUri": "/webhdfs/v1/%2F?op=GETACLSTATUS&api-version=2015-10-01-preview",
      "EncodedRequestUri": "L3dlYmhkZnMvdjEvJTJGP29wPUdFVEFDTFNUQVRVUyZhcGktdmVyc2lvbj0yMDE1LTEwLTAxLXByZXZpZXc=",
      "RequestMethod": "GET",
      "RequestBody": "",
      "RequestHeaders": {
        "x-ms-client-request-id": [
<<<<<<< HEAD
          "209452d4-40e6-4e64-b1c7-ed90dfdc8188"
=======
          "1a1d87dc-dfbf-4e71-9dab-8f265759fb80"
>>>>>>> 005fbe3e
        ],
        "accept-language": [
          "en-US"
        ],
        "User-Agent": [
          "Microsoft.Azure.Management.DataLake.Store.DataLakeStoreFileSystemManagementClient/0.12.2-preview"
        ]
      },
      "ResponseBody": "{\r\n  \"AclStatus\": {\r\n    \"entries\": [\r\n      \"user::rwx\",\r\n      \"group::rwx\",\r\n      \"other::---\",\r\n      \"mask::rwx\",\r\n      \"default:user::rwx\",\r\n      \"default:group::rwx\",\r\n      \"default:other::---\",\r\n      \"default:mask::rwx\"\r\n    ],\r\n    \"owner\": \"2e6c02d2-a364-4530-9137-d17403996cbf\",\r\n    \"group\": \"2e6c02d2-a364-4530-9137-d17403996cbf\",\r\n    \"stickyBit\": false\r\n  }\r\n}",
      "ResponseHeaders": {
        "Content-Length": [
          "271"
        ],
        "Content-Type": [
          "application/json; charset=utf-8"
        ],
        "Expires": [
          "-1"
        ],
        "Cache-Control": [
          "no-cache"
        ],
        "Date": [
<<<<<<< HEAD
          "Wed, 08 Jun 2016 23:58:12 GMT"
=======
          "Thu, 16 Jun 2016 17:16:28 GMT"
>>>>>>> 005fbe3e
        ],
        "Pragma": [
          "no-cache"
        ],
        "Set-Cookie": [
<<<<<<< HEAD
          "UserPrincipalSession=b43f8955-d1a7-4597-945c-38c27ef64680; path=/; secure; HttpOnly"
        ],
        "x-ms-request-id": [
          "8462d640-62be-4398-a70c-3b32c3b8a741"
        ],
        "Server-Perf": [
          "[8462d640-62be-4398-a70c-3b32c3b8a741][ AuthTime::1415.24322595049::PostAuthTime::514.089561073583 ][GetAclStatus :: 00:00:000 ms]%0a[HdfsGetAclStatus :: 00:00:107 ms]%0a[SS Response Process :: 00:00:000 ms]%0a[GETACLSTATUS :: 00:00:109 ms]%0a"
=======
          "UserPrincipalSession=3e490a1f-a21c-485d-ab8a-4322027add1b; path=/; secure; HttpOnly"
        ],
        "x-ms-request-id": [
          "2879007c-fde4-408a-9780-7fab7b977bdf"
        ],
        "Server-Perf": [
          "[2879007c-fde4-408a-9780-7fab7b977bdf][ AuthTime::2293.29841064412::PostAuthTime::538.467493286264 ][S-HdfsGetAclStatus :: 00:00:058 ms]%0a[GETACLSTATUS :: 00:00:059 ms]%0a"
        ],
        "x-ms-webhdfs-version": [
          "16.05.18.00"
>>>>>>> 005fbe3e
        ],
        "Status": [
          "0x0"
        ],
        "X-Content-Type-Options": [
          "nosniff"
        ],
        "Strict-Transport-Security": [
          "max-age=15724800; includeSubDomains"
        ]
      },
      "StatusCode": 200
    }
  ],
  "Names": {
    ".ctor": [
<<<<<<< HEAD
      "datalakerg16651",
      "testdatalake13700",
      "testadlfs1964"
=======
      "datalakerg13949",
      "testdatalake12800",
      "testadlfs15722"
>>>>>>> 005fbe3e
    ]
  },
  "Variables": {
    "SubscriptionId": "53d9063d-87ae-4ea8-be90-3686c3b8669f"
  }
}<|MERGE_RESOLUTION|>--- conflicted
+++ resolved
@@ -1,23 +1,19 @@
 {
   "Entries": [
     {
-      "RequestUri": "/subscriptions/53d9063d-87ae-4ea8-be90-3686c3b8669f/providers/Microsoft.DataLakeStore/register?api-version=2016-02-01",
-      "EncodedRequestUri": "L3N1YnNjcmlwdGlvbnMvNTNkOTA2M2QtODdhZS00ZWE4LWJlOTAtMzY4NmMzYjg2NjlmL3Byb3ZpZGVycy9NaWNyb3NvZnQuRGF0YUxha2VTdG9yZS9yZWdpc3Rlcj9hcGktdmVyc2lvbj0yMDE2LTAyLTAx",
+      "RequestUri": "/subscriptions/53d9063d-87ae-4ea8-be90-3686c3b8669f/providers/Microsoft.DataLakeStore/register?api-version=2015-11-01",
+      "EncodedRequestUri": "L3N1YnNjcmlwdGlvbnMvNTNkOTA2M2QtODdhZS00ZWE4LWJlOTAtMzY4NmMzYjg2NjlmL3Byb3ZpZGVycy9NaWNyb3NvZnQuRGF0YUxha2VTdG9yZS9yZWdpc3Rlcj9hcGktdmVyc2lvbj0yMDE1LTExLTAx",
       "RequestMethod": "POST",
       "RequestBody": "",
       "RequestHeaders": {
         "x-ms-client-request-id": [
-<<<<<<< HEAD
-          "78a0f327-1c6b-4026-8533-02470c00cc7d"
-=======
           "ff750054-4ec9-47ba-a679-1d5feff80201"
->>>>>>> 005fbe3e
-        ],
-        "accept-language": [
-          "en-US"
-        ],
-        "User-Agent": [
-          "Microsoft.Azure.Management.ResourceManager.ResourceManagementClient/1.1.2-preview"
+        ],
+        "accept-language": [
+          "en-US"
+        ],
+        "User-Agent": [
+          "Microsoft.Azure.Management.Resources.ResourceManagementClient/1.0.0-preview"
         ]
       },
       "ResponseBody": "{\r\n  \"id\": \"/subscriptions/53d9063d-87ae-4ea8-be90-3686c3b8669f/providers/Microsoft.DataLakeStore\",\r\n  \"namespace\": \"Microsoft.DataLakeStore\",\r\n  \"resourceTypes\": [\r\n    {\r\n      \"resourceType\": \"operations\",\r\n      \"locations\": [],\r\n      \"apiVersions\": [\r\n        \"2015-10-01-preview\"\r\n      ]\r\n    },\r\n    {\r\n      \"resourceType\": \"accounts\",\r\n      \"locations\": [\r\n        \"East US 2\"\r\n      ],\r\n      \"apiVersions\": [\r\n        \"2015-10-01-preview\"\r\n      ],\r\n      \"capabilities\": \"CrossResourceGroupResourceMove, CrossSubscriptionResourceMove\"\r\n    },\r\n    {\r\n      \"resourceType\": \"accounts/firewallRules\",\r\n      \"locations\": [\r\n        \"East US 2\"\r\n      ],\r\n      \"apiVersions\": [\r\n        \"2015-10-01-preview\"\r\n      ]\r\n    },\r\n    {\r\n      \"resourceType\": \"locations\",\r\n      \"locations\": [],\r\n      \"apiVersions\": [\r\n        \"2015-10-01-preview\"\r\n      ]\r\n    },\r\n    {\r\n      \"resourceType\": \"locations/operationresults\",\r\n      \"locations\": [],\r\n      \"apiVersions\": [\r\n        \"2015-10-01-preview\"\r\n      ]\r\n    },\r\n    {\r\n      \"resourceType\": \"locations/checkNameAvailability\",\r\n      \"locations\": [],\r\n      \"apiVersions\": [\r\n        \"2015-10-01-preview\"\r\n      ]\r\n    },\r\n    {\r\n      \"resourceType\": \"locations/capability\",\r\n      \"locations\": [],\r\n      \"apiVersions\": [\r\n        \"2015-10-01-preview\"\r\n      ]\r\n    }\r\n  ],\r\n  \"registrationState\": \"Registered\"\r\n}",
@@ -32,11 +28,7 @@
           "no-cache"
         ],
         "Date": [
-<<<<<<< HEAD
-          "Wed, 08 Jun 2016 23:57:35 GMT"
-=======
           "Thu, 16 Jun 2016 17:15:53 GMT"
->>>>>>> 005fbe3e
         ],
         "Pragma": [
           "no-cache"
@@ -45,18 +37,6 @@
           "Accept-Encoding"
         ],
         "x-ms-ratelimit-remaining-subscription-writes": [
-<<<<<<< HEAD
-          "1197"
-        ],
-        "x-ms-request-id": [
-          "ac412682-2baa-4a8c-afad-ffadce297c21"
-        ],
-        "x-ms-correlation-request-id": [
-          "ac412682-2baa-4a8c-afad-ffadce297c21"
-        ],
-        "x-ms-routing-request-id": [
-          "CENTRALUS:20160608T235735Z:ac412682-2baa-4a8c-afad-ffadce297c21"
-=======
           "1195"
         ],
         "x-ms-request-id": [
@@ -67,32 +47,27 @@
         ],
         "x-ms-routing-request-id": [
           "WESTUS:20160616T171553Z:73993195-a490-42aa-8f22-96f05fc06a44"
->>>>>>> 005fbe3e
-        ],
-        "Strict-Transport-Security": [
-          "max-age=31536000; includeSubDomains"
-        ]
-      },
-      "StatusCode": 200
-    },
-    {
-      "RequestUri": "/subscriptions/53d9063d-87ae-4ea8-be90-3686c3b8669f/providers/Microsoft.DataLakeStore?api-version=2016-02-01",
-      "EncodedRequestUri": "L3N1YnNjcmlwdGlvbnMvNTNkOTA2M2QtODdhZS00ZWE4LWJlOTAtMzY4NmMzYjg2NjlmL3Byb3ZpZGVycy9NaWNyb3NvZnQuRGF0YUxha2VTdG9yZT9hcGktdmVyc2lvbj0yMDE2LTAyLTAx",
-      "RequestMethod": "GET",
-      "RequestBody": "",
-      "RequestHeaders": {
-        "x-ms-client-request-id": [
-<<<<<<< HEAD
-          "3197a338-a28b-45c1-b8e5-de72ad2e5f85"
-=======
+        ],
+        "Strict-Transport-Security": [
+          "max-age=31536000; includeSubDomains"
+        ]
+      },
+      "StatusCode": 200
+    },
+    {
+      "RequestUri": "/subscriptions/53d9063d-87ae-4ea8-be90-3686c3b8669f/providers/Microsoft.DataLakeStore?api-version=2015-11-01",
+      "EncodedRequestUri": "L3N1YnNjcmlwdGlvbnMvNTNkOTA2M2QtODdhZS00ZWE4LWJlOTAtMzY4NmMzYjg2NjlmL3Byb3ZpZGVycy9NaWNyb3NvZnQuRGF0YUxha2VTdG9yZT9hcGktdmVyc2lvbj0yMDE1LTExLTAx",
+      "RequestMethod": "GET",
+      "RequestBody": "",
+      "RequestHeaders": {
+        "x-ms-client-request-id": [
           "955f75a3-7231-441b-84e3-a26fc2f08945"
->>>>>>> 005fbe3e
-        ],
-        "accept-language": [
-          "en-US"
-        ],
-        "User-Agent": [
-          "Microsoft.Azure.Management.ResourceManager.ResourceManagementClient/1.1.2-preview"
+        ],
+        "accept-language": [
+          "en-US"
+        ],
+        "User-Agent": [
+          "Microsoft.Azure.Management.Resources.ResourceManagementClient/1.0.0-preview"
         ]
       },
       "ResponseBody": "{\r\n  \"id\": \"/subscriptions/53d9063d-87ae-4ea8-be90-3686c3b8669f/providers/Microsoft.DataLakeStore\",\r\n  \"namespace\": \"Microsoft.DataLakeStore\",\r\n  \"resourceTypes\": [\r\n    {\r\n      \"resourceType\": \"operations\",\r\n      \"locations\": [],\r\n      \"apiVersions\": [\r\n        \"2015-10-01-preview\"\r\n      ]\r\n    },\r\n    {\r\n      \"resourceType\": \"accounts\",\r\n      \"locations\": [\r\n        \"East US 2\"\r\n      ],\r\n      \"apiVersions\": [\r\n        \"2015-10-01-preview\"\r\n      ],\r\n      \"capabilities\": \"CrossResourceGroupResourceMove, CrossSubscriptionResourceMove\"\r\n    },\r\n    {\r\n      \"resourceType\": \"accounts/firewallRules\",\r\n      \"locations\": [\r\n        \"East US 2\"\r\n      ],\r\n      \"apiVersions\": [\r\n        \"2015-10-01-preview\"\r\n      ]\r\n    },\r\n    {\r\n      \"resourceType\": \"locations\",\r\n      \"locations\": [],\r\n      \"apiVersions\": [\r\n        \"2015-10-01-preview\"\r\n      ]\r\n    },\r\n    {\r\n      \"resourceType\": \"locations/operationresults\",\r\n      \"locations\": [],\r\n      \"apiVersions\": [\r\n        \"2015-10-01-preview\"\r\n      ]\r\n    },\r\n    {\r\n      \"resourceType\": \"locations/checkNameAvailability\",\r\n      \"locations\": [],\r\n      \"apiVersions\": [\r\n        \"2015-10-01-preview\"\r\n      ]\r\n    },\r\n    {\r\n      \"resourceType\": \"locations/capability\",\r\n      \"locations\": [],\r\n      \"apiVersions\": [\r\n        \"2015-10-01-preview\"\r\n      ]\r\n    }\r\n  ],\r\n  \"registrationState\": \"Registered\"\r\n}",
@@ -107,11 +82,7 @@
           "no-cache"
         ],
         "Date": [
-<<<<<<< HEAD
-          "Wed, 08 Jun 2016 23:57:35 GMT"
-=======
           "Thu, 16 Jun 2016 17:15:53 GMT"
->>>>>>> 005fbe3e
         ],
         "Pragma": [
           "no-cache"
@@ -120,18 +91,6 @@
           "Accept-Encoding"
         ],
         "x-ms-ratelimit-remaining-subscription-reads": [
-<<<<<<< HEAD
-          "14999"
-        ],
-        "x-ms-request-id": [
-          "b705ba8c-6a2d-410b-ba43-949077ae2ce5"
-        ],
-        "x-ms-correlation-request-id": [
-          "b705ba8c-6a2d-410b-ba43-949077ae2ce5"
-        ],
-        "x-ms-routing-request-id": [
-          "CENTRALUS:20160608T235735Z:b705ba8c-6a2d-410b-ba43-949077ae2ce5"
-=======
           "14994"
         ],
         "x-ms-request-id": [
@@ -142,32 +101,27 @@
         ],
         "x-ms-routing-request-id": [
           "WESTUS:20160616T171553Z:e7400f55-6fb4-4234-924c-5bdd8445ef50"
->>>>>>> 005fbe3e
-        ],
-        "Strict-Transport-Security": [
-          "max-age=31536000; includeSubDomains"
-        ]
-      },
-      "StatusCode": 200
-    },
-    {
-      "RequestUri": "/subscriptions/53d9063d-87ae-4ea8-be90-3686c3b8669f/providers/Microsoft.Storage/register?api-version=2016-02-01",
-      "EncodedRequestUri": "L3N1YnNjcmlwdGlvbnMvNTNkOTA2M2QtODdhZS00ZWE4LWJlOTAtMzY4NmMzYjg2NjlmL3Byb3ZpZGVycy9NaWNyb3NvZnQuU3RvcmFnZS9yZWdpc3Rlcj9hcGktdmVyc2lvbj0yMDE2LTAyLTAx",
+        ],
+        "Strict-Transport-Security": [
+          "max-age=31536000; includeSubDomains"
+        ]
+      },
+      "StatusCode": 200
+    },
+    {
+      "RequestUri": "/subscriptions/53d9063d-87ae-4ea8-be90-3686c3b8669f/providers/Microsoft.Storage/register?api-version=2015-11-01",
+      "EncodedRequestUri": "L3N1YnNjcmlwdGlvbnMvNTNkOTA2M2QtODdhZS00ZWE4LWJlOTAtMzY4NmMzYjg2NjlmL3Byb3ZpZGVycy9NaWNyb3NvZnQuU3RvcmFnZS9yZWdpc3Rlcj9hcGktdmVyc2lvbj0yMDE1LTExLTAx",
       "RequestMethod": "POST",
       "RequestBody": "",
       "RequestHeaders": {
         "x-ms-client-request-id": [
-<<<<<<< HEAD
-          "08b80b91-ae4c-4a51-b1d1-9416130e6f69"
-=======
           "b0af53f1-b4c4-4a82-af39-709ce615c138"
->>>>>>> 005fbe3e
-        ],
-        "accept-language": [
-          "en-US"
-        ],
-        "User-Agent": [
-          "Microsoft.Azure.Management.ResourceManager.ResourceManagementClient/1.1.2-preview"
+        ],
+        "accept-language": [
+          "en-US"
+        ],
+        "User-Agent": [
+          "Microsoft.Azure.Management.Resources.ResourceManagementClient/1.0.0-preview"
         ]
       },
       "ResponseBody": "{\r\n  \"id\": \"/subscriptions/53d9063d-87ae-4ea8-be90-3686c3b8669f/providers/Microsoft.Storage\",\r\n  \"namespace\": \"Microsoft.Storage\",\r\n  \"resourceTypes\": [\r\n    {\r\n      \"resourceType\": \"storageAccounts\",\r\n      \"locations\": [\r\n        \"East US\",\r\n        \"East US 2\",\r\n        \"West US\",\r\n        \"West Europe\",\r\n        \"East Asia\",\r\n        \"Southeast Asia\",\r\n        \"Japan East\",\r\n        \"Japan West\",\r\n        \"North Central US\",\r\n        \"South Central US\",\r\n        \"Central US\",\r\n        \"North Europe\",\r\n        \"Brazil South\",\r\n        \"Canada East\",\r\n        \"Canada Central\"\r\n      ],\r\n      \"apiVersions\": [\r\n        \"2016-01-01\",\r\n        \"2015-06-15\",\r\n        \"2015-05-01-preview\"\r\n      ],\r\n      \"capabilities\": \"CrossResourceGroupResourceMove, CrossSubscriptionResourceMove\"\r\n    },\r\n    {\r\n      \"resourceType\": \"operations\",\r\n      \"locations\": [],\r\n      \"apiVersions\": [\r\n        \"2016-01-01\",\r\n        \"2015-06-15\",\r\n        \"2015-05-01-preview\"\r\n      ]\r\n    },\r\n    {\r\n      \"resourceType\": \"usages\",\r\n      \"locations\": [],\r\n      \"apiVersions\": [\r\n        \"2016-01-01\",\r\n        \"2015-06-15\",\r\n        \"2015-05-01-preview\"\r\n      ]\r\n    },\r\n    {\r\n      \"resourceType\": \"checkNameAvailability\",\r\n      \"locations\": [],\r\n      \"apiVersions\": [\r\n        \"2016-01-01\",\r\n        \"2015-06-15\",\r\n        \"2015-05-01-preview\"\r\n      ]\r\n    },\r\n    {\r\n      \"resourceType\": \"storageAccounts/services\",\r\n      \"locations\": [\r\n        \"East US\",\r\n        \"West US\",\r\n        \"West Europe\",\r\n        \"North Europe\",\r\n        \"East Asia\",\r\n        \"Southeast Asia\",\r\n        \"Japan East\",\r\n        \"Japan West\",\r\n        \"North Central US\",\r\n        \"South Central US\",\r\n        \"East US 2\",\r\n        \"Central US\",\r\n        \"Brazil South\",\r\n        \"Canada East\",\r\n        \"Canada Central\",\r\n        \"UK North\",\r\n        \"UK South 2\"\r\n      ],\r\n      \"apiVersions\": [\r\n        \"2014-04-01\"\r\n      ]\r\n    },\r\n    {\r\n      \"resourceType\": \"storageAccounts/services/metricDefinitions\",\r\n      \"locations\": [\r\n        \"East US\",\r\n        \"West US\",\r\n        \"West Europe\",\r\n        \"North Europe\",\r\n        \"East Asia\",\r\n        \"Southeast Asia\",\r\n        \"Japan East\",\r\n        \"Japan West\",\r\n        \"North Central US\",\r\n        \"South Central US\",\r\n        \"East US 2\",\r\n        \"Central US\",\r\n        \"Brazil South\",\r\n        \"Canada East\",\r\n        \"Canada Central\",\r\n        \"UK North\",\r\n        \"UK South 2\"\r\n      ],\r\n      \"apiVersions\": [\r\n        \"2014-04-01\"\r\n      ]\r\n    }\r\n  ],\r\n  \"registrationState\": \"Registered\"\r\n}",
@@ -182,11 +136,7 @@
           "no-cache"
         ],
         "Date": [
-<<<<<<< HEAD
-          "Wed, 08 Jun 2016 23:57:36 GMT"
-=======
           "Thu, 16 Jun 2016 17:15:54 GMT"
->>>>>>> 005fbe3e
         ],
         "Pragma": [
           "no-cache"
@@ -195,18 +145,6 @@
           "Accept-Encoding"
         ],
         "x-ms-ratelimit-remaining-subscription-writes": [
-<<<<<<< HEAD
-          "1196"
-        ],
-        "x-ms-request-id": [
-          "52472be9-d3f7-4a47-9c42-0543ae2042b4"
-        ],
-        "x-ms-correlation-request-id": [
-          "52472be9-d3f7-4a47-9c42-0543ae2042b4"
-        ],
-        "x-ms-routing-request-id": [
-          "CENTRALUS:20160608T235736Z:52472be9-d3f7-4a47-9c42-0543ae2042b4"
-=======
           "1194"
         ],
         "x-ms-request-id": [
@@ -217,32 +155,27 @@
         ],
         "x-ms-routing-request-id": [
           "WESTUS:20160616T171554Z:8a52643c-8ef6-4293-90bc-51fadece5003"
->>>>>>> 005fbe3e
-        ],
-        "Strict-Transport-Security": [
-          "max-age=31536000; includeSubDomains"
-        ]
-      },
-      "StatusCode": 200
-    },
-    {
-      "RequestUri": "/subscriptions/53d9063d-87ae-4ea8-be90-3686c3b8669f/providers/Microsoft.Storage?api-version=2016-02-01",
-      "EncodedRequestUri": "L3N1YnNjcmlwdGlvbnMvNTNkOTA2M2QtODdhZS00ZWE4LWJlOTAtMzY4NmMzYjg2NjlmL3Byb3ZpZGVycy9NaWNyb3NvZnQuU3RvcmFnZT9hcGktdmVyc2lvbj0yMDE2LTAyLTAx",
-      "RequestMethod": "GET",
-      "RequestBody": "",
-      "RequestHeaders": {
-        "x-ms-client-request-id": [
-<<<<<<< HEAD
-          "b8de7e61-aea9-4f25-a0a7-8b55274fd08d"
-=======
+        ],
+        "Strict-Transport-Security": [
+          "max-age=31536000; includeSubDomains"
+        ]
+      },
+      "StatusCode": 200
+    },
+    {
+      "RequestUri": "/subscriptions/53d9063d-87ae-4ea8-be90-3686c3b8669f/providers/Microsoft.Storage?api-version=2015-11-01",
+      "EncodedRequestUri": "L3N1YnNjcmlwdGlvbnMvNTNkOTA2M2QtODdhZS00ZWE4LWJlOTAtMzY4NmMzYjg2NjlmL3Byb3ZpZGVycy9NaWNyb3NvZnQuU3RvcmFnZT9hcGktdmVyc2lvbj0yMDE1LTExLTAx",
+      "RequestMethod": "GET",
+      "RequestBody": "",
+      "RequestHeaders": {
+        "x-ms-client-request-id": [
           "811339c5-2618-4af5-a7ee-fb1403129df4"
->>>>>>> 005fbe3e
-        ],
-        "accept-language": [
-          "en-US"
-        ],
-        "User-Agent": [
-          "Microsoft.Azure.Management.ResourceManager.ResourceManagementClient/1.1.2-preview"
+        ],
+        "accept-language": [
+          "en-US"
+        ],
+        "User-Agent": [
+          "Microsoft.Azure.Management.Resources.ResourceManagementClient/1.0.0-preview"
         ]
       },
       "ResponseBody": "{\r\n  \"id\": \"/subscriptions/53d9063d-87ae-4ea8-be90-3686c3b8669f/providers/Microsoft.Storage\",\r\n  \"namespace\": \"Microsoft.Storage\",\r\n  \"resourceTypes\": [\r\n    {\r\n      \"resourceType\": \"storageAccounts\",\r\n      \"locations\": [\r\n        \"East US\",\r\n        \"East US 2\",\r\n        \"West US\",\r\n        \"West Europe\",\r\n        \"East Asia\",\r\n        \"Southeast Asia\",\r\n        \"Japan East\",\r\n        \"Japan West\",\r\n        \"North Central US\",\r\n        \"South Central US\",\r\n        \"Central US\",\r\n        \"North Europe\",\r\n        \"Brazil South\",\r\n        \"Canada East\",\r\n        \"Canada Central\"\r\n      ],\r\n      \"apiVersions\": [\r\n        \"2016-01-01\",\r\n        \"2015-06-15\",\r\n        \"2015-05-01-preview\"\r\n      ],\r\n      \"capabilities\": \"CrossResourceGroupResourceMove, CrossSubscriptionResourceMove\"\r\n    },\r\n    {\r\n      \"resourceType\": \"operations\",\r\n      \"locations\": [],\r\n      \"apiVersions\": [\r\n        \"2016-01-01\",\r\n        \"2015-06-15\",\r\n        \"2015-05-01-preview\"\r\n      ]\r\n    },\r\n    {\r\n      \"resourceType\": \"usages\",\r\n      \"locations\": [],\r\n      \"apiVersions\": [\r\n        \"2016-01-01\",\r\n        \"2015-06-15\",\r\n        \"2015-05-01-preview\"\r\n      ]\r\n    },\r\n    {\r\n      \"resourceType\": \"checkNameAvailability\",\r\n      \"locations\": [],\r\n      \"apiVersions\": [\r\n        \"2016-01-01\",\r\n        \"2015-06-15\",\r\n        \"2015-05-01-preview\"\r\n      ]\r\n    },\r\n    {\r\n      \"resourceType\": \"storageAccounts/services\",\r\n      \"locations\": [\r\n        \"East US\",\r\n        \"West US\",\r\n        \"West Europe\",\r\n        \"North Europe\",\r\n        \"East Asia\",\r\n        \"Southeast Asia\",\r\n        \"Japan East\",\r\n        \"Japan West\",\r\n        \"North Central US\",\r\n        \"South Central US\",\r\n        \"East US 2\",\r\n        \"Central US\",\r\n        \"Brazil South\",\r\n        \"Canada East\",\r\n        \"Canada Central\",\r\n        \"UK North\",\r\n        \"UK South 2\"\r\n      ],\r\n      \"apiVersions\": [\r\n        \"2014-04-01\"\r\n      ]\r\n    },\r\n    {\r\n      \"resourceType\": \"storageAccounts/services/metricDefinitions\",\r\n      \"locations\": [\r\n        \"East US\",\r\n        \"West US\",\r\n        \"West Europe\",\r\n        \"North Europe\",\r\n        \"East Asia\",\r\n        \"Southeast Asia\",\r\n        \"Japan East\",\r\n        \"Japan West\",\r\n        \"North Central US\",\r\n        \"South Central US\",\r\n        \"East US 2\",\r\n        \"Central US\",\r\n        \"Brazil South\",\r\n        \"Canada East\",\r\n        \"Canada Central\",\r\n        \"UK North\",\r\n        \"UK South 2\"\r\n      ],\r\n      \"apiVersions\": [\r\n        \"2014-04-01\"\r\n      ]\r\n    }\r\n  ],\r\n  \"registrationState\": \"Registered\"\r\n}",
@@ -257,11 +190,7 @@
           "no-cache"
         ],
         "Date": [
-<<<<<<< HEAD
-          "Wed, 08 Jun 2016 23:57:36 GMT"
-=======
           "Thu, 16 Jun 2016 17:15:54 GMT"
->>>>>>> 005fbe3e
         ],
         "Pragma": [
           "no-cache"
@@ -270,18 +199,6 @@
           "Accept-Encoding"
         ],
         "x-ms-ratelimit-remaining-subscription-reads": [
-<<<<<<< HEAD
-          "14998"
-        ],
-        "x-ms-request-id": [
-          "1d1b6492-4ab2-4d1d-9fdf-7a648656bf70"
-        ],
-        "x-ms-correlation-request-id": [
-          "1d1b6492-4ab2-4d1d-9fdf-7a648656bf70"
-        ],
-        "x-ms-routing-request-id": [
-          "CENTRALUS:20160608T235736Z:1d1b6492-4ab2-4d1d-9fdf-7a648656bf70"
-=======
           "14993"
         ],
         "x-ms-request-id": [
@@ -292,44 +209,30 @@
         ],
         "x-ms-routing-request-id": [
           "WESTUS:20160616T171554Z:9ecfb98e-1abb-433c-ae01-5a305df4e448"
->>>>>>> 005fbe3e
-        ],
-        "Strict-Transport-Security": [
-          "max-age=31536000; includeSubDomains"
-        ]
-      },
-      "StatusCode": 200
-    },
-    {
-<<<<<<< HEAD
-      "RequestUri": "/subscriptions/53d9063d-87ae-4ea8-be90-3686c3b8669f/resourcegroups/datalakerg16651?api-version=2016-02-01",
-      "EncodedRequestUri": "L3N1YnNjcmlwdGlvbnMvNTNkOTA2M2QtODdhZS00ZWE4LWJlOTAtMzY4NmMzYjg2NjlmL3Jlc291cmNlZ3JvdXBzL2RhdGFsYWtlcmcxNjY1MT9hcGktdmVyc2lvbj0yMDE2LTAyLTAx",
-=======
+        ],
+        "Strict-Transport-Security": [
+          "max-age=31536000; includeSubDomains"
+        ]
+      },
+      "StatusCode": 200
+    },
+    {
       "RequestUri": "/subscriptions/53d9063d-87ae-4ea8-be90-3686c3b8669f/resourcegroups/datalakerg13949?api-version=2015-11-01",
       "EncodedRequestUri": "L3N1YnNjcmlwdGlvbnMvNTNkOTA2M2QtODdhZS00ZWE4LWJlOTAtMzY4NmMzYjg2NjlmL3Jlc291cmNlZ3JvdXBzL2RhdGFsYWtlcmcxMzk0OT9hcGktdmVyc2lvbj0yMDE1LTExLTAx",
->>>>>>> 005fbe3e
-      "RequestMethod": "GET",
-      "RequestBody": "",
-      "RequestHeaders": {
-        "x-ms-client-request-id": [
-<<<<<<< HEAD
-          "1080a471-b090-481f-b193-9c63bebcf6c8"
-=======
+      "RequestMethod": "GET",
+      "RequestBody": "",
+      "RequestHeaders": {
+        "x-ms-client-request-id": [
           "2f8ddf9c-3b0b-46dd-ae0a-d9de43cb3fe5"
->>>>>>> 005fbe3e
-        ],
-        "accept-language": [
-          "en-US"
-        ],
-        "User-Agent": [
-          "Microsoft.Azure.Management.ResourceManager.ResourceManagementClient/1.1.2-preview"
-        ]
-      },
-<<<<<<< HEAD
-      "ResponseBody": "{\r\n  \"error\": {\r\n    \"code\": \"ResourceGroupNotFound\",\r\n    \"message\": \"Resource group 'datalakerg16651' could not be found.\"\r\n  }\r\n}",
-=======
+        ],
+        "accept-language": [
+          "en-US"
+        ],
+        "User-Agent": [
+          "Microsoft.Azure.Management.Resources.ResourceManagementClient/1.0.0-preview"
+        ]
+      },
       "ResponseBody": "{\r\n  \"error\": {\r\n    \"code\": \"ResourceGroupNotFound\",\r\n    \"message\": \"Resource group 'datalakerg13949' could not be found.\"\r\n  }\r\n}",
->>>>>>> 005fbe3e
       "ResponseHeaders": {
         "Content-Length": [
           "107"
@@ -344,11 +247,7 @@
           "no-cache"
         ],
         "Date": [
-<<<<<<< HEAD
-          "Wed, 08 Jun 2016 23:57:36 GMT"
-=======
           "Thu, 16 Jun 2016 17:15:54 GMT"
->>>>>>> 005fbe3e
         ],
         "Pragma": [
           "no-cache"
@@ -357,18 +256,6 @@
           "gateway"
         ],
         "x-ms-ratelimit-remaining-subscription-reads": [
-<<<<<<< HEAD
-          "14997"
-        ],
-        "x-ms-request-id": [
-          "dc93935d-a193-472e-b5bc-6ef00407f7a1"
-        ],
-        "x-ms-correlation-request-id": [
-          "dc93935d-a193-472e-b5bc-6ef00407f7a1"
-        ],
-        "x-ms-routing-request-id": [
-          "CENTRALUS:20160608T235736Z:dc93935d-a193-472e-b5bc-6ef00407f7a1"
-=======
           "14992"
         ],
         "x-ms-request-id": [
@@ -379,7 +266,6 @@
         ],
         "x-ms-routing-request-id": [
           "WESTUS:20160616T171554Z:b0777883-91bb-494f-b7f7-31b556c49414"
->>>>>>> 005fbe3e
         ],
         "Strict-Transport-Security": [
           "max-age=31536000; includeSubDomains"
@@ -388,51 +274,34 @@
       "StatusCode": 404
     },
     {
-<<<<<<< HEAD
-      "RequestUri": "/subscriptions/53d9063d-87ae-4ea8-be90-3686c3b8669f/resourcegroups/datalakerg16651?api-version=2016-02-01",
-      "EncodedRequestUri": "L3N1YnNjcmlwdGlvbnMvNTNkOTA2M2QtODdhZS00ZWE4LWJlOTAtMzY4NmMzYjg2NjlmL3Jlc291cmNlZ3JvdXBzL2RhdGFsYWtlcmcxNjY1MT9hcGktdmVyc2lvbj0yMDE2LTAyLTAx",
-=======
       "RequestUri": "/subscriptions/53d9063d-87ae-4ea8-be90-3686c3b8669f/resourcegroups/datalakerg13949?api-version=2015-11-01",
       "EncodedRequestUri": "L3N1YnNjcmlwdGlvbnMvNTNkOTA2M2QtODdhZS00ZWE4LWJlOTAtMzY4NmMzYjg2NjlmL3Jlc291cmNlZ3JvdXBzL2RhdGFsYWtlcmcxMzk0OT9hcGktdmVyc2lvbj0yMDE1LTExLTAx",
->>>>>>> 005fbe3e
-      "RequestMethod": "GET",
-      "RequestBody": "",
-      "RequestHeaders": {
-        "x-ms-client-request-id": [
-<<<<<<< HEAD
-          "f605543c-51a5-47ca-951e-1a7a74677598"
-=======
+      "RequestMethod": "GET",
+      "RequestBody": "",
+      "RequestHeaders": {
+        "x-ms-client-request-id": [
           "4ca62e8b-8225-48b8-a046-1c26c2ff7489"
->>>>>>> 005fbe3e
-        ],
-        "accept-language": [
-          "en-US"
-        ],
-        "User-Agent": [
-          "Microsoft.Azure.Management.ResourceManager.ResourceManagementClient/1.1.2-preview"
-        ]
-      },
-<<<<<<< HEAD
-      "ResponseBody": "{\r\n  \"id\": \"/subscriptions/53d9063d-87ae-4ea8-be90-3686c3b8669f/resourceGroups/datalakerg16651\",\r\n  \"name\": \"datalakerg16651\",\r\n  \"location\": \"eastus2\",\r\n  \"properties\": {\r\n    \"provisioningState\": \"Succeeded\"\r\n  }\r\n}",
-=======
+        ],
+        "accept-language": [
+          "en-US"
+        ],
+        "User-Agent": [
+          "Microsoft.Azure.Management.Resources.ResourceManagementClient/1.0.0-preview"
+        ]
+      },
       "ResponseBody": "{\r\n  \"id\": \"/subscriptions/53d9063d-87ae-4ea8-be90-3686c3b8669f/resourceGroups/datalakerg13949\",\r\n  \"name\": \"datalakerg13949\",\r\n  \"location\": \"eastus2\",\r\n  \"properties\": {\r\n    \"provisioningState\": \"Succeeded\"\r\n  }\r\n}",
->>>>>>> 005fbe3e
-      "ResponseHeaders": {
-        "Content-Type": [
-          "application/json; charset=utf-8"
-        ],
-        "Expires": [
-          "-1"
-        ],
-        "Cache-Control": [
-          "no-cache"
-        ],
-        "Date": [
-<<<<<<< HEAD
-          "Wed, 08 Jun 2016 23:57:37 GMT"
-=======
+      "ResponseHeaders": {
+        "Content-Type": [
+          "application/json; charset=utf-8"
+        ],
+        "Expires": [
+          "-1"
+        ],
+        "Cache-Control": [
+          "no-cache"
+        ],
+        "Date": [
           "Thu, 16 Jun 2016 17:15:54 GMT"
->>>>>>> 005fbe3e
         ],
         "Pragma": [
           "no-cache"
@@ -441,18 +310,6 @@
           "Accept-Encoding"
         ],
         "x-ms-ratelimit-remaining-subscription-reads": [
-<<<<<<< HEAD
-          "14996"
-        ],
-        "x-ms-request-id": [
-          "ae6e5aa2-561d-403a-a291-e667d613ad3e"
-        ],
-        "x-ms-correlation-request-id": [
-          "ae6e5aa2-561d-403a-a291-e667d613ad3e"
-        ],
-        "x-ms-routing-request-id": [
-          "CENTRALUS:20160608T235737Z:ae6e5aa2-561d-403a-a291-e667d613ad3e"
-=======
           "14991"
         ],
         "x-ms-request-id": [
@@ -463,22 +320,16 @@
         ],
         "x-ms-routing-request-id": [
           "WESTUS:20160616T171555Z:6e87df90-bf92-4418-be35-f02ff740b62d"
->>>>>>> 005fbe3e
-        ],
-        "Strict-Transport-Security": [
-          "max-age=31536000; includeSubDomains"
-        ]
-      },
-      "StatusCode": 200
-    },
-    {
-<<<<<<< HEAD
-      "RequestUri": "/subscriptions/53d9063d-87ae-4ea8-be90-3686c3b8669f/resourcegroups/datalakerg16651?api-version=2016-02-01",
-      "EncodedRequestUri": "L3N1YnNjcmlwdGlvbnMvNTNkOTA2M2QtODdhZS00ZWE4LWJlOTAtMzY4NmMzYjg2NjlmL3Jlc291cmNlZ3JvdXBzL2RhdGFsYWtlcmcxNjY1MT9hcGktdmVyc2lvbj0yMDE2LTAyLTAx",
-=======
+        ],
+        "Strict-Transport-Security": [
+          "max-age=31536000; includeSubDomains"
+        ]
+      },
+      "StatusCode": 200
+    },
+    {
       "RequestUri": "/subscriptions/53d9063d-87ae-4ea8-be90-3686c3b8669f/resourcegroups/datalakerg13949?api-version=2015-11-01",
       "EncodedRequestUri": "L3N1YnNjcmlwdGlvbnMvNTNkOTA2M2QtODdhZS00ZWE4LWJlOTAtMzY4NmMzYjg2NjlmL3Jlc291cmNlZ3JvdXBzL2RhdGFsYWtlcmcxMzk0OT9hcGktdmVyc2lvbj0yMDE1LTExLTAx",
->>>>>>> 005fbe3e
       "RequestMethod": "PUT",
       "RequestBody": "{\r\n  \"location\": \"East US 2\"\r\n}",
       "RequestHeaders": {
@@ -489,24 +340,16 @@
           "31"
         ],
         "x-ms-client-request-id": [
-<<<<<<< HEAD
-          "ff7c9226-fe00-479e-8740-324e6aaab0c8"
-=======
           "ab57a1db-d031-4778-9fa0-efab692751d4"
->>>>>>> 005fbe3e
-        ],
-        "accept-language": [
-          "en-US"
-        ],
-        "User-Agent": [
-          "Microsoft.Azure.Management.ResourceManager.ResourceManagementClient/1.1.2-preview"
-        ]
-      },
-<<<<<<< HEAD
-      "ResponseBody": "{\r\n  \"id\": \"/subscriptions/53d9063d-87ae-4ea8-be90-3686c3b8669f/resourceGroups/datalakerg16651\",\r\n  \"name\": \"datalakerg16651\",\r\n  \"location\": \"eastus2\",\r\n  \"properties\": {\r\n    \"provisioningState\": \"Succeeded\"\r\n  }\r\n}",
-=======
+        ],
+        "accept-language": [
+          "en-US"
+        ],
+        "User-Agent": [
+          "Microsoft.Azure.Management.Resources.ResourceManagementClient/1.0.0-preview"
+        ]
+      },
       "ResponseBody": "{\r\n  \"id\": \"/subscriptions/53d9063d-87ae-4ea8-be90-3686c3b8669f/resourceGroups/datalakerg13949\",\r\n  \"name\": \"datalakerg13949\",\r\n  \"location\": \"eastus2\",\r\n  \"properties\": {\r\n    \"provisioningState\": \"Succeeded\"\r\n  }\r\n}",
->>>>>>> 005fbe3e
       "ResponseHeaders": {
         "Content-Length": [
           "184"
@@ -521,28 +364,12 @@
           "no-cache"
         ],
         "Date": [
-<<<<<<< HEAD
-          "Wed, 08 Jun 2016 23:57:37 GMT"
-=======
           "Thu, 16 Jun 2016 17:15:54 GMT"
->>>>>>> 005fbe3e
         ],
         "Pragma": [
           "no-cache"
         ],
         "x-ms-ratelimit-remaining-subscription-writes": [
-<<<<<<< HEAD
-          "1195"
-        ],
-        "x-ms-request-id": [
-          "813eb0dc-0dbb-47d3-8f1e-0254cfc1518f"
-        ],
-        "x-ms-correlation-request-id": [
-          "813eb0dc-0dbb-47d3-8f1e-0254cfc1518f"
-        ],
-        "x-ms-routing-request-id": [
-          "CENTRALUS:20160608T235737Z:813eb0dc-0dbb-47d3-8f1e-0254cfc1518f"
-=======
           "1193"
         ],
         "x-ms-request-id": [
@@ -553,7 +380,6 @@
         ],
         "x-ms-routing-request-id": [
           "WESTUS:20160616T171555Z:b963d827-d6aa-4df5-8112-5298552e65a8"
->>>>>>> 005fbe3e
         ],
         "Strict-Transport-Security": [
           "max-age=31536000; includeSubDomains"
@@ -562,22 +388,13 @@
       "StatusCode": 201
     },
     {
-<<<<<<< HEAD
-      "RequestUri": "/subscriptions/53d9063d-87ae-4ea8-be90-3686c3b8669f/resourceGroups/datalakerg16651/providers/Microsoft.DataLakeStore/accounts/testadlfs1964?api-version=2015-10-01-preview",
-      "EncodedRequestUri": "L3N1YnNjcmlwdGlvbnMvNTNkOTA2M2QtODdhZS00ZWE4LWJlOTAtMzY4NmMzYjg2NjlmL3Jlc291cmNlR3JvdXBzL2RhdGFsYWtlcmcxNjY1MS9wcm92aWRlcnMvTWljcm9zb2Z0LkRhdGFMYWtlU3RvcmUvYWNjb3VudHMvdGVzdGFkbGZzMTk2ND9hcGktdmVyc2lvbj0yMDE1LTEwLTAxLXByZXZpZXc=",
-=======
       "RequestUri": "/subscriptions/53d9063d-87ae-4ea8-be90-3686c3b8669f/resourceGroups/datalakerg13949/providers/Microsoft.DataLakeStore/accounts/testadlfs15722?api-version=2015-10-01-preview",
       "EncodedRequestUri": "L3N1YnNjcmlwdGlvbnMvNTNkOTA2M2QtODdhZS00ZWE4LWJlOTAtMzY4NmMzYjg2NjlmL3Jlc291cmNlR3JvdXBzL2RhdGFsYWtlcmcxMzk0OS9wcm92aWRlcnMvTWljcm9zb2Z0LkRhdGFMYWtlU3RvcmUvYWNjb3VudHMvdGVzdGFkbGZzMTU3MjI/YXBpLXZlcnNpb249MjAxNS0xMC0wMS1wcmV2aWV3",
->>>>>>> 005fbe3e
-      "RequestMethod": "GET",
-      "RequestBody": "",
-      "RequestHeaders": {
-        "x-ms-client-request-id": [
-<<<<<<< HEAD
-          "3b3d04a7-3222-4285-9166-243cb5256aec"
-=======
+      "RequestMethod": "GET",
+      "RequestBody": "",
+      "RequestHeaders": {
+        "x-ms-client-request-id": [
           "ceb2a0b8-42ac-472f-be67-5cbbebf13945"
->>>>>>> 005fbe3e
         ],
         "accept-language": [
           "en-US"
@@ -586,30 +403,22 @@
           "Microsoft.Azure.Management.DataLake.Store.DataLakeStoreAccountManagementClient/0.12.2-preview"
         ]
       },
-<<<<<<< HEAD
-      "ResponseBody": "{\r\n  \"error\": {\r\n    \"code\": \"ResourceNotFound\",\r\n    \"message\": \"The Resource 'Microsoft.DataLakeStore/accounts/testadlfs1964' under resource group 'datalakerg16651' was not found.\"\r\n  }\r\n}",
-=======
       "ResponseBody": "{\r\n  \"error\": {\r\n    \"code\": \"ResourceNotFound\",\r\n    \"message\": \"The Resource 'Microsoft.DataLakeStore/accounts/testadlfs15722' under resource group 'datalakerg13949' was not found.\"\r\n  }\r\n}",
->>>>>>> 005fbe3e
       "ResponseHeaders": {
         "Content-Length": [
-          "165"
-        ],
-        "Content-Type": [
-          "application/json; charset=utf-8"
-        ],
-        "Expires": [
-          "-1"
-        ],
-        "Cache-Control": [
-          "no-cache"
-        ],
-        "Date": [
-<<<<<<< HEAD
-          "Wed, 08 Jun 2016 23:57:38 GMT"
-=======
+          "166"
+        ],
+        "Content-Type": [
+          "application/json; charset=utf-8"
+        ],
+        "Expires": [
+          "-1"
+        ],
+        "Cache-Control": [
+          "no-cache"
+        ],
+        "Date": [
           "Thu, 16 Jun 2016 17:15:54 GMT"
->>>>>>> 005fbe3e
         ],
         "Pragma": [
           "no-cache"
@@ -618,15 +427,6 @@
           "gateway"
         ],
         "x-ms-request-id": [
-<<<<<<< HEAD
-          "5aecfb43-9653-4c09-865f-9e7b4ae8cc16"
-        ],
-        "x-ms-correlation-request-id": [
-          "5aecfb43-9653-4c09-865f-9e7b4ae8cc16"
-        ],
-        "x-ms-routing-request-id": [
-          "CENTRALUS:20160608T235738Z:5aecfb43-9653-4c09-865f-9e7b4ae8cc16"
-=======
           "5557f6c5-9b3f-44a5-abbb-88ff446c3a82"
         ],
         "x-ms-correlation-request-id": [
@@ -634,7 +434,6 @@
         ],
         "x-ms-routing-request-id": [
           "WESTUS:20160616T171555Z:5557f6c5-9b3f-44a5-abbb-88ff446c3a82"
->>>>>>> 005fbe3e
         ],
         "Strict-Transport-Security": [
           "max-age=31536000; includeSubDomains"
@@ -643,13 +442,8 @@
       "StatusCode": 404
     },
     {
-<<<<<<< HEAD
-      "RequestUri": "/subscriptions/53d9063d-87ae-4ea8-be90-3686c3b8669f/resourceGroups/datalakerg16651/providers/Microsoft.DataLakeStore/accounts/testadlfs1964?api-version=2015-10-01-preview",
-      "EncodedRequestUri": "L3N1YnNjcmlwdGlvbnMvNTNkOTA2M2QtODdhZS00ZWE4LWJlOTAtMzY4NmMzYjg2NjlmL3Jlc291cmNlR3JvdXBzL2RhdGFsYWtlcmcxNjY1MS9wcm92aWRlcnMvTWljcm9zb2Z0LkRhdGFMYWtlU3RvcmUvYWNjb3VudHMvdGVzdGFkbGZzMTk2ND9hcGktdmVyc2lvbj0yMDE1LTEwLTAxLXByZXZpZXc=",
-=======
       "RequestUri": "/subscriptions/53d9063d-87ae-4ea8-be90-3686c3b8669f/resourceGroups/datalakerg13949/providers/Microsoft.DataLakeStore/accounts/testadlfs15722?api-version=2015-10-01-preview",
       "EncodedRequestUri": "L3N1YnNjcmlwdGlvbnMvNTNkOTA2M2QtODdhZS00ZWE4LWJlOTAtMzY4NmMzYjg2NjlmL3Jlc291cmNlR3JvdXBzL2RhdGFsYWtlcmcxMzk0OS9wcm92aWRlcnMvTWljcm9zb2Z0LkRhdGFMYWtlU3RvcmUvYWNjb3VudHMvdGVzdGFkbGZzMTU3MjI/YXBpLXZlcnNpb249MjAxNS0xMC0wMS1wcmV2aWV3",
->>>>>>> 005fbe3e
       "RequestMethod": "GET",
       "RequestBody": "",
       "RequestHeaders": {
@@ -657,11 +451,7 @@
           "Microsoft.Azure.Management.DataLake.Store.DataLakeStoreAccountManagementClient/0.12.2-preview"
         ]
       },
-<<<<<<< HEAD
-      "ResponseBody": "{\r\n  \"properties\": {\r\n    \"provisioningState\": \"Succeeded\",\r\n    \"state\": \"Active\",\r\n    \"endpoint\": \"testadlfs1964.azuredatalakestore.net\",\r\n    \"accountId\": \"75406942-c45f-43da-bfb8-af7c806789e5\",\r\n    \"creationTime\": \"2016-06-08T23:57:42.871371Z\",\r\n    \"lastModifiedTime\": \"2016-06-08T23:57:42.871371Z\"\r\n  },\r\n  \"location\": \"East US 2\",\r\n  \"tags\": null,\r\n  \"id\": \"/subscriptions/53d9063d-87ae-4ea8-be90-3686c3b8669f/resourceGroups/datalakerg16651/providers/Microsoft.DataLakeStore/accounts/testadlfs1964\",\r\n  \"name\": \"testadlfs1964\",\r\n  \"type\": \"Microsoft.DataLakeStore/accounts\"\r\n}",
-=======
       "ResponseBody": "{\r\n  \"properties\": {\r\n    \"firewallState\": \"Disabled\",\r\n    \"firewallRules\": [],\r\n    \"trustedIdProviderState\": \"Disabled\",\r\n    \"trustedIdProviders\": [],\r\n    \"provisioningState\": \"Succeeded\",\r\n    \"state\": \"Active\",\r\n    \"endpoint\": \"testadlfs15722.azuredatalakestore.net\",\r\n    \"accountId\": \"c793ab4c-1ab3-4e12-a013-29355fdef1d1\",\r\n    \"creationTime\": \"2016-06-16T17:16:02.5836432Z\",\r\n    \"lastModifiedTime\": \"2016-06-16T17:16:02.5836432Z\"\r\n  },\r\n  \"location\": \"East US 2\",\r\n  \"tags\": null,\r\n  \"id\": \"/subscriptions/53d9063d-87ae-4ea8-be90-3686c3b8669f/resourceGroups/datalakerg13949/providers/Microsoft.DataLakeStore/accounts/testadlfs15722\",\r\n  \"name\": \"testadlfs15722\",\r\n  \"type\": \"Microsoft.DataLakeStore/accounts\"\r\n}",
->>>>>>> 005fbe3e
       "ResponseHeaders": {
         "Content-Type": [
           "application/json"
@@ -676,11 +466,7 @@
           "close"
         ],
         "Date": [
-<<<<<<< HEAD
-          "Wed, 08 Jun 2016 23:58:10 GMT"
-=======
           "Thu, 16 Jun 2016 17:16:27 GMT"
->>>>>>> 005fbe3e
         ],
         "Pragma": [
           "no-cache"
@@ -692,11 +478,7 @@
           "Accept-Encoding"
         ],
         "x-ms-request-id": [
-<<<<<<< HEAD
-          "ebbdcfa5-4527-49f7-806a-a146b27fa043"
-=======
           "61008aa3-c251-4ecf-833e-721a1a71fe68"
->>>>>>> 005fbe3e
         ],
         "X-AspNet-Version": [
           "4.0.30319"
@@ -705,15 +487,6 @@
           "ASP.NET"
         ],
         "x-ms-ratelimit-remaining-subscription-reads": [
-<<<<<<< HEAD
-          "14999"
-        ],
-        "x-ms-correlation-request-id": [
-          "2f25442f-d377-458f-8f94-9c5d6957b9fc"
-        ],
-        "x-ms-routing-request-id": [
-          "CENTRALUS:20160608T235810Z:2f25442f-d377-458f-8f94-9c5d6957b9fc"
-=======
           "14997"
         ],
         "x-ms-correlation-request-id": [
@@ -721,31 +494,21 @@
         ],
         "x-ms-routing-request-id": [
           "WESTUS:20160616T171627Z:3f5ee031-5f72-4537-94ab-1617b6a66056"
->>>>>>> 005fbe3e
-        ],
-        "Strict-Transport-Security": [
-          "max-age=31536000; includeSubDomains"
-        ]
-      },
-      "StatusCode": 200
-    },
-    {
-<<<<<<< HEAD
-      "RequestUri": "/subscriptions/53d9063d-87ae-4ea8-be90-3686c3b8669f/resourceGroups/datalakerg16651/providers/Microsoft.DataLakeStore/accounts/testadlfs1964?api-version=2015-10-01-preview",
-      "EncodedRequestUri": "L3N1YnNjcmlwdGlvbnMvNTNkOTA2M2QtODdhZS00ZWE4LWJlOTAtMzY4NmMzYjg2NjlmL3Jlc291cmNlR3JvdXBzL2RhdGFsYWtlcmcxNjY1MS9wcm92aWRlcnMvTWljcm9zb2Z0LkRhdGFMYWtlU3RvcmUvYWNjb3VudHMvdGVzdGFkbGZzMTk2ND9hcGktdmVyc2lvbj0yMDE1LTEwLTAxLXByZXZpZXc=",
-=======
+        ],
+        "Strict-Transport-Security": [
+          "max-age=31536000; includeSubDomains"
+        ]
+      },
+      "StatusCode": 200
+    },
+    {
       "RequestUri": "/subscriptions/53d9063d-87ae-4ea8-be90-3686c3b8669f/resourceGroups/datalakerg13949/providers/Microsoft.DataLakeStore/accounts/testadlfs15722?api-version=2015-10-01-preview",
       "EncodedRequestUri": "L3N1YnNjcmlwdGlvbnMvNTNkOTA2M2QtODdhZS00ZWE4LWJlOTAtMzY4NmMzYjg2NjlmL3Jlc291cmNlR3JvdXBzL2RhdGFsYWtlcmcxMzk0OS9wcm92aWRlcnMvTWljcm9zb2Z0LkRhdGFMYWtlU3RvcmUvYWNjb3VudHMvdGVzdGFkbGZzMTU3MjI/YXBpLXZlcnNpb249MjAxNS0xMC0wMS1wcmV2aWV3",
->>>>>>> 005fbe3e
-      "RequestMethod": "GET",
-      "RequestBody": "",
-      "RequestHeaders": {
-        "x-ms-client-request-id": [
-<<<<<<< HEAD
-          "4d52167c-c281-4a9d-96fb-685a657a593d"
-=======
+      "RequestMethod": "GET",
+      "RequestBody": "",
+      "RequestHeaders": {
+        "x-ms-client-request-id": [
           "71802a2a-3b82-4704-aa38-295d7c12e106"
->>>>>>> 005fbe3e
         ],
         "accept-language": [
           "en-US"
@@ -754,11 +517,7 @@
           "Microsoft.Azure.Management.DataLake.Store.DataLakeStoreAccountManagementClient/0.12.2-preview"
         ]
       },
-<<<<<<< HEAD
-      "ResponseBody": "{\r\n  \"properties\": {\r\n    \"provisioningState\": \"Succeeded\",\r\n    \"state\": \"Active\",\r\n    \"endpoint\": \"testadlfs1964.azuredatalakestore.net\",\r\n    \"accountId\": \"75406942-c45f-43da-bfb8-af7c806789e5\",\r\n    \"creationTime\": \"2016-06-08T23:57:42.871371Z\",\r\n    \"lastModifiedTime\": \"2016-06-08T23:57:42.871371Z\"\r\n  },\r\n  \"location\": \"East US 2\",\r\n  \"tags\": null,\r\n  \"id\": \"/subscriptions/53d9063d-87ae-4ea8-be90-3686c3b8669f/resourceGroups/datalakerg16651/providers/Microsoft.DataLakeStore/accounts/testadlfs1964\",\r\n  \"name\": \"testadlfs1964\",\r\n  \"type\": \"Microsoft.DataLakeStore/accounts\"\r\n}",
-=======
       "ResponseBody": "{\r\n  \"properties\": {\r\n    \"firewallState\": \"Disabled\",\r\n    \"firewallRules\": [],\r\n    \"trustedIdProviderState\": \"Disabled\",\r\n    \"trustedIdProviders\": [],\r\n    \"provisioningState\": \"Succeeded\",\r\n    \"state\": \"Active\",\r\n    \"endpoint\": \"testadlfs15722.azuredatalakestore.net\",\r\n    \"accountId\": \"c793ab4c-1ab3-4e12-a013-29355fdef1d1\",\r\n    \"creationTime\": \"2016-06-16T17:16:02.5836432Z\",\r\n    \"lastModifiedTime\": \"2016-06-16T17:16:02.5836432Z\"\r\n  },\r\n  \"location\": \"East US 2\",\r\n  \"tags\": null,\r\n  \"id\": \"/subscriptions/53d9063d-87ae-4ea8-be90-3686c3b8669f/resourceGroups/datalakerg13949/providers/Microsoft.DataLakeStore/accounts/testadlfs15722\",\r\n  \"name\": \"testadlfs15722\",\r\n  \"type\": \"Microsoft.DataLakeStore/accounts\"\r\n}",
->>>>>>> 005fbe3e
       "ResponseHeaders": {
         "Content-Type": [
           "application/json"
@@ -773,11 +532,7 @@
           "close"
         ],
         "Date": [
-<<<<<<< HEAD
-          "Wed, 08 Jun 2016 23:58:11 GMT"
-=======
           "Thu, 16 Jun 2016 17:16:27 GMT"
->>>>>>> 005fbe3e
         ],
         "Pragma": [
           "no-cache"
@@ -789,11 +544,7 @@
           "Accept-Encoding"
         ],
         "x-ms-request-id": [
-<<<<<<< HEAD
-          "ccb438d6-e48c-4ced-9407-e53123459b77"
-=======
           "87cc4287-382c-4d7d-99e1-af1e10acd318"
->>>>>>> 005fbe3e
         ],
         "X-AspNet-Version": [
           "4.0.30319"
@@ -802,52 +553,34 @@
           "ASP.NET"
         ],
         "x-ms-ratelimit-remaining-subscription-reads": [
-          "14995"
-        ],
-        "x-ms-correlation-request-id": [
-<<<<<<< HEAD
-          "9712c57c-e049-450b-bd7e-6472aeda4037"
-        ],
-        "x-ms-routing-request-id": [
-          "CENTRALUS:20160608T235811Z:9712c57c-e049-450b-bd7e-6472aeda4037"
-=======
+          "14994"
+        ],
+        "x-ms-correlation-request-id": [
           "71ccad03-a301-4c9e-a252-aee633c9a26a"
         ],
         "x-ms-routing-request-id": [
           "WESTUS:20160616T171628Z:71ccad03-a301-4c9e-a252-aee633c9a26a"
->>>>>>> 005fbe3e
-        ],
-        "Strict-Transport-Security": [
-          "max-age=31536000; includeSubDomains"
-        ]
-      },
-      "StatusCode": 200
-    },
-    {
-<<<<<<< HEAD
-      "RequestUri": "/subscriptions/53d9063d-87ae-4ea8-be90-3686c3b8669f/resourceGroups/datalakerg16651/providers/Microsoft.DataLakeStore/accounts/testadlfs1964?api-version=2015-10-01-preview",
-      "EncodedRequestUri": "L3N1YnNjcmlwdGlvbnMvNTNkOTA2M2QtODdhZS00ZWE4LWJlOTAtMzY4NmMzYjg2NjlmL3Jlc291cmNlR3JvdXBzL2RhdGFsYWtlcmcxNjY1MS9wcm92aWRlcnMvTWljcm9zb2Z0LkRhdGFMYWtlU3RvcmUvYWNjb3VudHMvdGVzdGFkbGZzMTk2ND9hcGktdmVyc2lvbj0yMDE1LTEwLTAxLXByZXZpZXc=",
-      "RequestMethod": "PUT",
-      "RequestBody": "{\r\n  \"location\": \"East US 2\",\r\n  \"name\": \"testadlfs1964\"\r\n}",
-=======
+        ],
+        "Strict-Transport-Security": [
+          "max-age=31536000; includeSubDomains"
+        ]
+      },
+      "StatusCode": 200
+    },
+    {
       "RequestUri": "/subscriptions/53d9063d-87ae-4ea8-be90-3686c3b8669f/resourceGroups/datalakerg13949/providers/Microsoft.DataLakeStore/accounts/testadlfs15722?api-version=2015-10-01-preview",
       "EncodedRequestUri": "L3N1YnNjcmlwdGlvbnMvNTNkOTA2M2QtODdhZS00ZWE4LWJlOTAtMzY4NmMzYjg2NjlmL3Jlc291cmNlR3JvdXBzL2RhdGFsYWtlcmcxMzk0OS9wcm92aWRlcnMvTWljcm9zb2Z0LkRhdGFMYWtlU3RvcmUvYWNjb3VudHMvdGVzdGFkbGZzMTU3MjI/YXBpLXZlcnNpb249MjAxNS0xMC0wMS1wcmV2aWV3",
       "RequestMethod": "PUT",
       "RequestBody": "{\r\n  \"location\": \"East US 2\",\r\n  \"name\": \"testadlfs15722\"\r\n}",
->>>>>>> 005fbe3e
       "RequestHeaders": {
         "Content-Type": [
           "application/json; charset=utf-8"
         ],
         "Content-Length": [
-          "59"
-        ],
-        "x-ms-client-request-id": [
-<<<<<<< HEAD
-          "f7e168af-c112-465c-9064-ab2c65ff4248"
-=======
+          "60"
+        ],
+        "x-ms-client-request-id": [
           "c02f22b3-18ec-464c-9269-28dcbf49a4d5"
->>>>>>> 005fbe3e
         ],
         "accept-language": [
           "en-US"
@@ -856,14 +589,10 @@
           "Microsoft.Azure.Management.DataLake.Store.DataLakeStoreAccountManagementClient/0.12.2-preview"
         ]
       },
-<<<<<<< HEAD
-      "ResponseBody": "{\r\n  \"properties\": {\r\n    \"provisioningState\": \"Creating\",\r\n    \"state\": null,\r\n    \"endpoint\": null,\r\n    \"accountId\": \"75406942-c45f-43da-bfb8-af7c806789e5\",\r\n    \"creationTime\": null,\r\n    \"lastModifiedTime\": null\r\n  },\r\n  \"location\": \"East US 2\",\r\n  \"tags\": null,\r\n  \"id\": \"/subscriptions/53d9063d-87ae-4ea8-be90-3686c3b8669f/resourceGroups/datalakerg16651/providers/Microsoft.DataLakeStore/accounts/testadlfs1964\",\r\n  \"name\": \"testadlfs1964\",\r\n  \"type\": \"Microsoft.DataLakeStore/accounts\"\r\n}",
-=======
       "ResponseBody": "{\r\n  \"properties\": {\r\n    \"provisioningState\": \"Creating\",\r\n    \"state\": null,\r\n    \"endpoint\": null,\r\n    \"accountId\": \"c793ab4c-1ab3-4e12-a013-29355fdef1d1\",\r\n    \"creationTime\": null,\r\n    \"lastModifiedTime\": null\r\n  },\r\n  \"location\": \"East US 2\",\r\n  \"tags\": null,\r\n  \"id\": \"/subscriptions/53d9063d-87ae-4ea8-be90-3686c3b8669f/resourceGroups/datalakerg13949/providers/Microsoft.DataLakeStore/accounts/testadlfs15722\",\r\n  \"name\": \"testadlfs15722\",\r\n  \"type\": \"Microsoft.DataLakeStore/accounts\"\r\n}",
->>>>>>> 005fbe3e
       "ResponseHeaders": {
         "Content-Length": [
-          "418"
+          "420"
         ],
         "Content-Type": [
           "application/json"
@@ -878,21 +607,13 @@
           "close"
         ],
         "Date": [
-<<<<<<< HEAD
-          "Wed, 08 Jun 2016 23:57:39 GMT"
-=======
           "Thu, 16 Jun 2016 17:15:55 GMT"
->>>>>>> 005fbe3e
         ],
         "Pragma": [
           "no-cache"
         ],
         "Location": [
-<<<<<<< HEAD
-          "https://management.azure.com/subscriptions/53d9063d-87ae-4ea8-be90-3686c3b8669f/resourcegroups/datalakerg16651/providers/Microsoft.DataLakeStore/accounts/testadlfs1964/operationresults/0?api-version=2015-10-01-preview"
-=======
           "https://management.azure.com/subscriptions/53d9063d-87ae-4ea8-be90-3686c3b8669f/resourcegroups/datalakerg13949/providers/Microsoft.DataLakeStore/accounts/testadlfs15722/operationresults/0?api-version=2015-10-01-preview"
->>>>>>> 005fbe3e
         ],
         "Retry-After": [
           "10"
@@ -901,17 +622,10 @@
           "Microsoft-IIS/8.5"
         ],
         "Azure-AsyncOperation": [
-<<<<<<< HEAD
-          "https://management.azure.com/subscriptions/53d9063d-87ae-4ea8-be90-3686c3b8669f/providers/Microsoft.DataLakeStore/locations/EastUS2/operationResults/75406942-c45f-43da-bfb8-af7c806789e50?api-version=2015-10-01-preview&expanded=true"
-        ],
-        "x-ms-request-id": [
-          "0a81c248-9f9f-4d54-a466-6dbe33a74df5"
-=======
           "https://management.azure.com/subscriptions/53d9063d-87ae-4ea8-be90-3686c3b8669f/providers/Microsoft.DataLakeStore/locations/EastUS2/operationResults/c793ab4c-1ab3-4e12-a013-29355fdef1d10?api-version=2015-10-01-preview&expanded=true"
         ],
         "x-ms-request-id": [
           "a76a7d85-3ba9-4fc2-9a99-cb96d54c5bb6"
->>>>>>> 005fbe3e
         ],
         "X-AspNet-Version": [
           "4.0.30319"
@@ -920,15 +634,6 @@
           "ASP.NET"
         ],
         "x-ms-ratelimit-remaining-subscription-writes": [
-<<<<<<< HEAD
-          "1199"
-        ],
-        "x-ms-correlation-request-id": [
-          "1ade23d3-abe6-430c-9cae-ba65dc920078"
-        ],
-        "x-ms-routing-request-id": [
-          "CENTRALUS:20160608T235739Z:1ade23d3-abe6-430c-9cae-ba65dc920078"
-=======
           "1195"
         ],
         "x-ms-correlation-request-id": [
@@ -936,7 +641,6 @@
         ],
         "x-ms-routing-request-id": [
           "WESTUS:20160616T171556Z:dddc3cf6-ca73-43cd-b871-ffb46d2f5921"
->>>>>>> 005fbe3e
         ],
         "Strict-Transport-Security": [
           "max-age=31536000; includeSubDomains"
@@ -945,13 +649,8 @@
       "StatusCode": 201
     },
     {
-<<<<<<< HEAD
-      "RequestUri": "/subscriptions/53d9063d-87ae-4ea8-be90-3686c3b8669f/providers/Microsoft.DataLakeStore/locations/EastUS2/operationResults/75406942-c45f-43da-bfb8-af7c806789e50?api-version=2015-10-01-preview&expanded=true",
-      "EncodedRequestUri": "L3N1YnNjcmlwdGlvbnMvNTNkOTA2M2QtODdhZS00ZWE4LWJlOTAtMzY4NmMzYjg2NjlmL3Byb3ZpZGVycy9NaWNyb3NvZnQuRGF0YUxha2VTdG9yZS9sb2NhdGlvbnMvRWFzdFVTMi9vcGVyYXRpb25SZXN1bHRzLzc1NDA2OTQyLWM0NWYtNDNkYS1iZmI4LWFmN2M4MDY3ODllNTA/YXBpLXZlcnNpb249MjAxNS0xMC0wMS1wcmV2aWV3JmV4cGFuZGVkPXRydWU=",
-=======
       "RequestUri": "/subscriptions/53d9063d-87ae-4ea8-be90-3686c3b8669f/providers/Microsoft.DataLakeStore/locations/EastUS2/operationResults/c793ab4c-1ab3-4e12-a013-29355fdef1d10?api-version=2015-10-01-preview&expanded=true",
       "EncodedRequestUri": "L3N1YnNjcmlwdGlvbnMvNTNkOTA2M2QtODdhZS00ZWE4LWJlOTAtMzY4NmMzYjg2NjlmL3Byb3ZpZGVycy9NaWNyb3NvZnQuRGF0YUxha2VTdG9yZS9sb2NhdGlvbnMvRWFzdFVTMi9vcGVyYXRpb25SZXN1bHRzL2M3OTNhYjRjLTFhYjMtNGUxMi1hMDEzLTI5MzU1ZmRlZjFkMTA/YXBpLXZlcnNpb249MjAxNS0xMC0wMS1wcmV2aWV3JmV4cGFuZGVkPXRydWU=",
->>>>>>> 005fbe3e
       "RequestMethod": "GET",
       "RequestBody": "",
       "RequestHeaders": {
@@ -974,11 +673,7 @@
           "close"
         ],
         "Date": [
-<<<<<<< HEAD
-          "Wed, 08 Jun 2016 23:58:09 GMT"
-=======
           "Thu, 16 Jun 2016 17:16:26 GMT"
->>>>>>> 005fbe3e
         ],
         "Pragma": [
           "no-cache"
@@ -990,11 +685,7 @@
           "Accept-Encoding"
         ],
         "x-ms-request-id": [
-<<<<<<< HEAD
-          "79ca3c50-fe98-4311-a831-a11a103e5411"
-=======
           "e423d46e-5e8b-471c-8fdd-7745171d8959"
->>>>>>> 005fbe3e
         ],
         "X-AspNet-Version": [
           "4.0.30319"
@@ -1006,17 +697,10 @@
           "14999"
         ],
         "x-ms-correlation-request-id": [
-<<<<<<< HEAD
-          "fad28290-5720-4710-9e11-180963420aaa"
-        ],
-        "x-ms-routing-request-id": [
-          "CENTRALUS:20160608T235810Z:fad28290-5720-4710-9e11-180963420aaa"
-=======
           "66759602-78b4-4f83-9258-3b768f32acd4"
         ],
         "x-ms-routing-request-id": [
           "WESTUS:20160616T171627Z:66759602-78b4-4f83-9258-3b768f32acd4"
->>>>>>> 005fbe3e
         ],
         "Strict-Transport-Security": [
           "max-age=31536000; includeSubDomains"
@@ -1031,11 +715,7 @@
       "RequestBody": "",
       "RequestHeaders": {
         "x-ms-client-request-id": [
-<<<<<<< HEAD
-          "209452d4-40e6-4e64-b1c7-ed90dfdc8188"
-=======
           "1a1d87dc-dfbf-4e71-9dab-8f265759fb80"
->>>>>>> 005fbe3e
         ],
         "accept-language": [
           "en-US"
@@ -1059,25 +739,12 @@
           "no-cache"
         ],
         "Date": [
-<<<<<<< HEAD
-          "Wed, 08 Jun 2016 23:58:12 GMT"
-=======
           "Thu, 16 Jun 2016 17:16:28 GMT"
->>>>>>> 005fbe3e
         ],
         "Pragma": [
           "no-cache"
         ],
         "Set-Cookie": [
-<<<<<<< HEAD
-          "UserPrincipalSession=b43f8955-d1a7-4597-945c-38c27ef64680; path=/; secure; HttpOnly"
-        ],
-        "x-ms-request-id": [
-          "8462d640-62be-4398-a70c-3b32c3b8a741"
-        ],
-        "Server-Perf": [
-          "[8462d640-62be-4398-a70c-3b32c3b8a741][ AuthTime::1415.24322595049::PostAuthTime::514.089561073583 ][GetAclStatus :: 00:00:000 ms]%0a[HdfsGetAclStatus :: 00:00:107 ms]%0a[SS Response Process :: 00:00:000 ms]%0a[GETACLSTATUS :: 00:00:109 ms]%0a"
-=======
           "UserPrincipalSession=3e490a1f-a21c-485d-ab8a-4322027add1b; path=/; secure; HttpOnly"
         ],
         "x-ms-request-id": [
@@ -1088,7 +755,6 @@
         ],
         "x-ms-webhdfs-version": [
           "16.05.18.00"
->>>>>>> 005fbe3e
         ],
         "Status": [
           "0x0"
@@ -1105,15 +771,9 @@
   ],
   "Names": {
     ".ctor": [
-<<<<<<< HEAD
-      "datalakerg16651",
-      "testdatalake13700",
-      "testadlfs1964"
-=======
       "datalakerg13949",
       "testdatalake12800",
       "testadlfs15722"
->>>>>>> 005fbe3e
     ]
   },
   "Variables": {
