--- conflicted
+++ resolved
@@ -7,11 +7,7 @@
       "RequestBody": "",
       "RequestHeaders": {
         "x-ms-client-request-id": [
-<<<<<<< HEAD
-          "e18c5df0-8369-4859-8852-de1157d26d33"
-=======
           "cce4ced1-d3d8-4ad1-b3db-01bd060859f2"
->>>>>>> bbd08862
         ],
         "accept-language": [
           "en-US"
@@ -20,27 +16,19 @@
           "Microsoft.Azure.Management.Resources.ResourceManagementClient/1.0.0-preview"
         ]
       },
-<<<<<<< HEAD
-      "ResponseBody": "{\r\n  \"id\": \"/subscriptions/53d9063d-87ae-4ea8-be90-3686c3b8669f/providers/Microsoft.DataLakeStore\",\r\n  \"namespace\": \"Microsoft.DataLakeStore\",\r\n  \"resourceTypes\": [\r\n    {\r\n      \"resourceType\": \"operations\",\r\n      \"locations\": [],\r\n      \"apiVersions\": [\r\n        \"2015-10-01-preview\"\r\n      ]\r\n    },\r\n    {\r\n      \"resourceType\": \"accounts\",\r\n      \"locations\": [\r\n        \"East US 2\"\r\n      ],\r\n      \"apiVersions\": [\r\n        \"2015-10-01-preview\"\r\n      ],\r\n      \"capabilities\": \"CrossResourceGroupResourceMove, CrossSubscriptionResourceMove, SystemAssignedResourceIdentity\"\r\n    },\r\n    {\r\n      \"resourceType\": \"accounts/firewallRules\",\r\n      \"locations\": [\r\n        \"East US 2\"\r\n      ],\r\n      \"apiVersions\": [\r\n        \"2015-10-01-preview\"\r\n      ]\r\n    },\r\n    {\r\n      \"resourceType\": \"locations\",\r\n      \"locations\": [],\r\n      \"apiVersions\": [\r\n        \"2015-10-01-preview\"\r\n      ]\r\n    },\r\n    {\r\n      \"resourceType\": \"locations/operationresults\",\r\n      \"locations\": [],\r\n      \"apiVersions\": [\r\n        \"2015-10-01-preview\"\r\n      ]\r\n    },\r\n    {\r\n      \"resourceType\": \"locations/checkNameAvailability\",\r\n      \"locations\": [],\r\n      \"apiVersions\": [\r\n        \"2015-10-01-preview\"\r\n      ]\r\n    },\r\n    {\r\n      \"resourceType\": \"locations/capability\",\r\n      \"locations\": [],\r\n      \"apiVersions\": [\r\n        \"2015-10-01-preview\"\r\n      ]\r\n    }\r\n  ],\r\n  \"registrationState\": \"Registered\"\r\n}",
-=======
       "ResponseBody": "{\r\n  \"id\": \"/subscriptions/90585f39-ab85-4921-bb37-0468f7efd1dd/providers/Microsoft.DataLakeStore\",\r\n  \"namespace\": \"Microsoft.DataLakeStore\",\r\n  \"authorization\": {\r\n    \"applicationId\": \"e9f49c6b-5ce5-44c8-925d-015017e9f7ad\",\r\n    \"roleDefinitionId\": \"41c47f4b-8b45-4522-a73a-d20b16f0f1ec\"\r\n  },\r\n  \"resourceTypes\": [\r\n    {\r\n      \"resourceType\": \"accounts\",\r\n      \"locations\": [\r\n        \"Brazil South\",\r\n        \"East US 2\",\r\n        \"East US\",\r\n        \"West US\",\r\n        \"North Central US\",\r\n        \"South Central US\",\r\n        \"Central US\",\r\n        \"Japan East\",\r\n        \"Japan West\",\r\n        \"North Europe\",\r\n        \"West Europe\",\r\n        \"East Asia\",\r\n        \"Southeast Asia\"\r\n      ],\r\n      \"apiVersions\": [\r\n        \"2015-10-01-preview\"\r\n      ],\r\n      \"capabilities\": \"CrossResourceGroupResourceMove, CrossSubscriptionResourceMove, SystemAssignedResourceIdentity\"\r\n    },\r\n    {\r\n      \"resourceType\": \"accounts/firewallRules\",\r\n      \"locations\": [\r\n        \"Brazil South\",\r\n        \"East US 2\",\r\n        \"East US\",\r\n        \"West US\",\r\n        \"North Central US\",\r\n        \"South Central US\",\r\n        \"Central US\",\r\n        \"Japan East\",\r\n        \"Japan West\",\r\n        \"North Europe\",\r\n        \"West Europe\",\r\n        \"East Asia\",\r\n        \"Southeast Asia\"\r\n      ],\r\n      \"apiVersions\": [\r\n        \"2015-10-01-preview\"\r\n      ]\r\n    },\r\n    {\r\n      \"resourceType\": \"locations\",\r\n      \"locations\": [],\r\n      \"apiVersions\": [\r\n        \"2015-10-01-preview\"\r\n      ]\r\n    },\r\n    {\r\n      \"resourceType\": \"locations/operationresults\",\r\n      \"locations\": [],\r\n      \"apiVersions\": [\r\n        \"2015-10-01-preview\"\r\n      ]\r\n    },\r\n    {\r\n      \"resourceType\": \"locations/checkNameAvailability\",\r\n      \"locations\": [],\r\n      \"apiVersions\": [\r\n        \"2015-10-01-preview\"\r\n      ]\r\n    },\r\n    {\r\n      \"resourceType\": \"locations/capability\",\r\n      \"locations\": [],\r\n      \"apiVersions\": [\r\n        \"2015-10-01-preview\"\r\n      ]\r\n    },\r\n    {\r\n      \"resourceType\": \"operations\",\r\n      \"locations\": [],\r\n      \"apiVersions\": [\r\n        \"2015-10-01-preview\"\r\n      ]\r\n    }\r\n  ],\r\n  \"registrationState\": \"Registered\"\r\n}",
->>>>>>> bbd08862
-      "ResponseHeaders": {
-        "Content-Type": [
-          "application/json; charset=utf-8"
-        ],
-        "Expires": [
-          "-1"
-        ],
-        "Cache-Control": [
-          "no-cache"
-        ],
-        "Date": [
-<<<<<<< HEAD
-          "Thu, 04 Aug 2016 18:02:10 GMT"
-=======
+      "ResponseHeaders": {
+        "Content-Type": [
+          "application/json; charset=utf-8"
+        ],
+        "Expires": [
+          "-1"
+        ],
+        "Cache-Control": [
+          "no-cache"
+        ],
+        "Date": [
           "Thu, 01 Sep 2016 16:58:43 GMT"
->>>>>>> bbd08862
         ],
         "Pragma": [
           "no-cache"
@@ -49,18 +37,6 @@
           "Accept-Encoding"
         ],
         "x-ms-ratelimit-remaining-subscription-writes": [
-<<<<<<< HEAD
-          "1198"
-        ],
-        "x-ms-request-id": [
-          "ca4eb0f6-d8e9-4805-9963-f6566e11b271"
-        ],
-        "x-ms-correlation-request-id": [
-          "ca4eb0f6-d8e9-4805-9963-f6566e11b271"
-        ],
-        "x-ms-routing-request-id": [
-          "WESTUS2:20160804T180210Z:ca4eb0f6-d8e9-4805-9963-f6566e11b271"
-=======
           "1103"
         ],
         "x-ms-request-id": [
@@ -71,7 +47,6 @@
         ],
         "x-ms-routing-request-id": [
           "CENTRALUS:20160901T165844Z:9703cc6a-2bd4-4d27-8940-77cffbcb31b9"
->>>>>>> bbd08862
         ],
         "Strict-Transport-Security": [
           "max-age=31536000; includeSubDomains"
@@ -86,11 +61,7 @@
       "RequestBody": "",
       "RequestHeaders": {
         "x-ms-client-request-id": [
-<<<<<<< HEAD
-          "d3ee72dc-6559-4a75-bace-52a043514d06"
-=======
           "cc56b56a-7b75-45aa-bbd0-b0d46dd88e24"
->>>>>>> bbd08862
         ],
         "accept-language": [
           "en-US"
@@ -99,27 +70,19 @@
           "Microsoft.Azure.Management.Resources.ResourceManagementClient/1.0.0-preview"
         ]
       },
-<<<<<<< HEAD
-      "ResponseBody": "{\r\n  \"id\": \"/subscriptions/53d9063d-87ae-4ea8-be90-3686c3b8669f/providers/Microsoft.DataLakeStore\",\r\n  \"namespace\": \"Microsoft.DataLakeStore\",\r\n  \"resourceTypes\": [\r\n    {\r\n      \"resourceType\": \"operations\",\r\n      \"locations\": [],\r\n      \"apiVersions\": [\r\n        \"2015-10-01-preview\"\r\n      ]\r\n    },\r\n    {\r\n      \"resourceType\": \"accounts\",\r\n      \"locations\": [\r\n        \"East US 2\"\r\n      ],\r\n      \"apiVersions\": [\r\n        \"2015-10-01-preview\"\r\n      ],\r\n      \"capabilities\": \"CrossResourceGroupResourceMove, CrossSubscriptionResourceMove, SystemAssignedResourceIdentity\"\r\n    },\r\n    {\r\n      \"resourceType\": \"accounts/firewallRules\",\r\n      \"locations\": [\r\n        \"East US 2\"\r\n      ],\r\n      \"apiVersions\": [\r\n        \"2015-10-01-preview\"\r\n      ]\r\n    },\r\n    {\r\n      \"resourceType\": \"locations\",\r\n      \"locations\": [],\r\n      \"apiVersions\": [\r\n        \"2015-10-01-preview\"\r\n      ]\r\n    },\r\n    {\r\n      \"resourceType\": \"locations/operationresults\",\r\n      \"locations\": [],\r\n      \"apiVersions\": [\r\n        \"2015-10-01-preview\"\r\n      ]\r\n    },\r\n    {\r\n      \"resourceType\": \"locations/checkNameAvailability\",\r\n      \"locations\": [],\r\n      \"apiVersions\": [\r\n        \"2015-10-01-preview\"\r\n      ]\r\n    },\r\n    {\r\n      \"resourceType\": \"locations/capability\",\r\n      \"locations\": [],\r\n      \"apiVersions\": [\r\n        \"2015-10-01-preview\"\r\n      ]\r\n    }\r\n  ],\r\n  \"registrationState\": \"Registered\"\r\n}",
-=======
       "ResponseBody": "{\r\n  \"id\": \"/subscriptions/90585f39-ab85-4921-bb37-0468f7efd1dd/providers/Microsoft.DataLakeStore\",\r\n  \"namespace\": \"Microsoft.DataLakeStore\",\r\n  \"authorization\": {\r\n    \"applicationId\": \"e9f49c6b-5ce5-44c8-925d-015017e9f7ad\",\r\n    \"roleDefinitionId\": \"41c47f4b-8b45-4522-a73a-d20b16f0f1ec\"\r\n  },\r\n  \"resourceTypes\": [\r\n    {\r\n      \"resourceType\": \"accounts\",\r\n      \"locations\": [\r\n        \"Brazil South\",\r\n        \"East US 2\",\r\n        \"East US\",\r\n        \"West US\",\r\n        \"North Central US\",\r\n        \"South Central US\",\r\n        \"Central US\",\r\n        \"Japan East\",\r\n        \"Japan West\",\r\n        \"North Europe\",\r\n        \"West Europe\",\r\n        \"East Asia\",\r\n        \"Southeast Asia\"\r\n      ],\r\n      \"apiVersions\": [\r\n        \"2015-10-01-preview\"\r\n      ],\r\n      \"capabilities\": \"CrossResourceGroupResourceMove, CrossSubscriptionResourceMove, SystemAssignedResourceIdentity\"\r\n    },\r\n    {\r\n      \"resourceType\": \"accounts/firewallRules\",\r\n      \"locations\": [\r\n        \"Brazil South\",\r\n        \"East US 2\",\r\n        \"East US\",\r\n        \"West US\",\r\n        \"North Central US\",\r\n        \"South Central US\",\r\n        \"Central US\",\r\n        \"Japan East\",\r\n        \"Japan West\",\r\n        \"North Europe\",\r\n        \"West Europe\",\r\n        \"East Asia\",\r\n        \"Southeast Asia\"\r\n      ],\r\n      \"apiVersions\": [\r\n        \"2015-10-01-preview\"\r\n      ]\r\n    },\r\n    {\r\n      \"resourceType\": \"locations\",\r\n      \"locations\": [],\r\n      \"apiVersions\": [\r\n        \"2015-10-01-preview\"\r\n      ]\r\n    },\r\n    {\r\n      \"resourceType\": \"locations/operationresults\",\r\n      \"locations\": [],\r\n      \"apiVersions\": [\r\n        \"2015-10-01-preview\"\r\n      ]\r\n    },\r\n    {\r\n      \"resourceType\": \"locations/checkNameAvailability\",\r\n      \"locations\": [],\r\n      \"apiVersions\": [\r\n        \"2015-10-01-preview\"\r\n      ]\r\n    },\r\n    {\r\n      \"resourceType\": \"locations/capability\",\r\n      \"locations\": [],\r\n      \"apiVersions\": [\r\n        \"2015-10-01-preview\"\r\n      ]\r\n    },\r\n    {\r\n      \"resourceType\": \"operations\",\r\n      \"locations\": [],\r\n      \"apiVersions\": [\r\n        \"2015-10-01-preview\"\r\n      ]\r\n    }\r\n  ],\r\n  \"registrationState\": \"Registered\"\r\n}",
->>>>>>> bbd08862
-      "ResponseHeaders": {
-        "Content-Type": [
-          "application/json; charset=utf-8"
-        ],
-        "Expires": [
-          "-1"
-        ],
-        "Cache-Control": [
-          "no-cache"
-        ],
-        "Date": [
-<<<<<<< HEAD
-          "Thu, 04 Aug 2016 18:02:10 GMT"
-=======
+      "ResponseHeaders": {
+        "Content-Type": [
+          "application/json; charset=utf-8"
+        ],
+        "Expires": [
+          "-1"
+        ],
+        "Cache-Control": [
+          "no-cache"
+        ],
+        "Date": [
           "Thu, 01 Sep 2016 16:58:43 GMT"
->>>>>>> bbd08862
         ],
         "Pragma": [
           "no-cache"
@@ -128,18 +91,6 @@
           "Accept-Encoding"
         ],
         "x-ms-ratelimit-remaining-subscription-reads": [
-<<<<<<< HEAD
-          "14999"
-        ],
-        "x-ms-request-id": [
-          "50f86d5d-9c1c-4dd9-9fd1-88c0306f9aed"
-        ],
-        "x-ms-correlation-request-id": [
-          "50f86d5d-9c1c-4dd9-9fd1-88c0306f9aed"
-        ],
-        "x-ms-routing-request-id": [
-          "WESTUS2:20160804T180210Z:50f86d5d-9c1c-4dd9-9fd1-88c0306f9aed"
-=======
           "14885"
         ],
         "x-ms-request-id": [
@@ -150,7 +101,6 @@
         ],
         "x-ms-routing-request-id": [
           "CENTRALUS:20160901T165844Z:8093a71e-b46b-40bc-aa9f-18e17e6a8ba2"
->>>>>>> bbd08862
         ],
         "Strict-Transport-Security": [
           "max-age=31536000; includeSubDomains"
@@ -165,11 +115,7 @@
       "RequestBody": "",
       "RequestHeaders": {
         "x-ms-client-request-id": [
-<<<<<<< HEAD
-          "d50decf3-1268-4156-9053-5a9a04f32fc3"
-=======
           "a825f637-7a7e-4b44-a699-bfcd79e861de"
->>>>>>> bbd08862
         ],
         "accept-language": [
           "en-US"
@@ -190,11 +136,7 @@
           "no-cache"
         ],
         "Date": [
-<<<<<<< HEAD
-          "Thu, 04 Aug 2016 18:02:10 GMT"
-=======
           "Thu, 01 Sep 2016 16:58:44 GMT"
->>>>>>> bbd08862
         ],
         "Pragma": [
           "no-cache"
@@ -203,18 +145,6 @@
           "Accept-Encoding"
         ],
         "x-ms-ratelimit-remaining-subscription-writes": [
-<<<<<<< HEAD
-          "1197"
-        ],
-        "x-ms-request-id": [
-          "91c6560e-8ff3-400b-b465-1f84a6945116"
-        ],
-        "x-ms-correlation-request-id": [
-          "91c6560e-8ff3-400b-b465-1f84a6945116"
-        ],
-        "x-ms-routing-request-id": [
-          "WESTUS2:20160804T180211Z:91c6560e-8ff3-400b-b465-1f84a6945116"
-=======
           "1102"
         ],
         "x-ms-request-id": [
@@ -225,7 +155,6 @@
         ],
         "x-ms-routing-request-id": [
           "CENTRALUS:20160901T165844Z:d346b60d-7588-4e0d-b4ea-1afcdf0fee13"
->>>>>>> bbd08862
         ],
         "Strict-Transport-Security": [
           "max-age=31536000; includeSubDomains"
@@ -240,11 +169,7 @@
       "RequestBody": "",
       "RequestHeaders": {
         "x-ms-client-request-id": [
-<<<<<<< HEAD
-          "45bf2801-0531-48b9-895c-01ec8704418c"
-=======
           "3d6787b3-823f-467e-a92a-c757c1944fce"
->>>>>>> bbd08862
         ],
         "accept-language": [
           "en-US"
@@ -265,11 +190,7 @@
           "no-cache"
         ],
         "Date": [
-<<<<<<< HEAD
-          "Thu, 04 Aug 2016 18:02:10 GMT"
-=======
           "Thu, 01 Sep 2016 16:58:44 GMT"
->>>>>>> bbd08862
         ],
         "Pragma": [
           "no-cache"
@@ -278,18 +199,6 @@
           "Accept-Encoding"
         ],
         "x-ms-ratelimit-remaining-subscription-reads": [
-<<<<<<< HEAD
-          "14998"
-        ],
-        "x-ms-request-id": [
-          "f965ff45-9ef4-49ef-9b75-32e63ae9558a"
-        ],
-        "x-ms-correlation-request-id": [
-          "f965ff45-9ef4-49ef-9b75-32e63ae9558a"
-        ],
-        "x-ms-routing-request-id": [
-          "WESTUS2:20160804T180211Z:f965ff45-9ef4-49ef-9b75-32e63ae9558a"
-=======
           "14884"
         ],
         "x-ms-request-id": [
@@ -300,31 +209,21 @@
         ],
         "x-ms-routing-request-id": [
           "CENTRALUS:20160901T165844Z:ed7cc33b-6c2e-4647-9ea1-a5fd17155053"
->>>>>>> bbd08862
-        ],
-        "Strict-Transport-Security": [
-          "max-age=31536000; includeSubDomains"
-        ]
-      },
-      "StatusCode": 200
-    },
-    {
-<<<<<<< HEAD
-      "RequestUri": "/subscriptions/53d9063d-87ae-4ea8-be90-3686c3b8669f/resourcegroups/datalakerg17940?api-version=2015-11-01",
-      "EncodedRequestUri": "L3N1YnNjcmlwdGlvbnMvNTNkOTA2M2QtODdhZS00ZWE4LWJlOTAtMzY4NmMzYjg2NjlmL3Jlc291cmNlZ3JvdXBzL2RhdGFsYWtlcmcxNzk0MD9hcGktdmVyc2lvbj0yMDE1LTExLTAx",
-=======
+        ],
+        "Strict-Transport-Security": [
+          "max-age=31536000; includeSubDomains"
+        ]
+      },
+      "StatusCode": 200
+    },
+    {
       "RequestUri": "/subscriptions/90585f39-ab85-4921-bb37-0468f7efd1dd/resourcegroups/datalakerg17476?api-version=2015-11-01",
       "EncodedRequestUri": "L3N1YnNjcmlwdGlvbnMvOTA1ODVmMzktYWI4NS00OTIxLWJiMzctMDQ2OGY3ZWZkMWRkL3Jlc291cmNlZ3JvdXBzL2RhdGFsYWtlcmcxNzQ3Nj9hcGktdmVyc2lvbj0yMDE1LTExLTAx",
->>>>>>> bbd08862
-      "RequestMethod": "GET",
-      "RequestBody": "",
-      "RequestHeaders": {
-        "x-ms-client-request-id": [
-<<<<<<< HEAD
-          "2ea2ea43-d8fb-4dcf-92a9-6019d042a64e"
-=======
+      "RequestMethod": "GET",
+      "RequestBody": "",
+      "RequestHeaders": {
+        "x-ms-client-request-id": [
           "46b0cb16-105c-4421-971e-d2f20a5df35e"
->>>>>>> bbd08862
         ],
         "accept-language": [
           "en-US"
@@ -333,11 +232,7 @@
           "Microsoft.Azure.Management.Resources.ResourceManagementClient/1.0.0-preview"
         ]
       },
-<<<<<<< HEAD
-      "ResponseBody": "{\r\n  \"error\": {\r\n    \"code\": \"ResourceGroupNotFound\",\r\n    \"message\": \"Resource group 'datalakerg17940' could not be found.\"\r\n  }\r\n}",
-=======
       "ResponseBody": "{\r\n  \"error\": {\r\n    \"code\": \"ResourceGroupNotFound\",\r\n    \"message\": \"Resource group 'datalakerg17476' could not be found.\"\r\n  }\r\n}",
->>>>>>> bbd08862
       "ResponseHeaders": {
         "Content-Length": [
           "107"
@@ -352,11 +247,7 @@
           "no-cache"
         ],
         "Date": [
-<<<<<<< HEAD
-          "Thu, 04 Aug 2016 18:02:10 GMT"
-=======
           "Thu, 01 Sep 2016 16:58:44 GMT"
->>>>>>> bbd08862
         ],
         "Pragma": [
           "no-cache"
@@ -365,18 +256,6 @@
           "gateway"
         ],
         "x-ms-ratelimit-remaining-subscription-reads": [
-<<<<<<< HEAD
-          "14997"
-        ],
-        "x-ms-request-id": [
-          "5b45f0b9-2f23-4d98-83bd-20b89c35123a"
-        ],
-        "x-ms-correlation-request-id": [
-          "5b45f0b9-2f23-4d98-83bd-20b89c35123a"
-        ],
-        "x-ms-routing-request-id": [
-          "WESTUS2:20160804T180211Z:5b45f0b9-2f23-4d98-83bd-20b89c35123a"
-=======
           "14883"
         ],
         "x-ms-request-id": [
@@ -387,7 +266,6 @@
         ],
         "x-ms-routing-request-id": [
           "CENTRALUS:20160901T165844Z:119043c0-8283-4943-903c-cc19ded8b829"
->>>>>>> bbd08862
         ],
         "Strict-Transport-Security": [
           "max-age=31536000; includeSubDomains"
@@ -396,22 +274,13 @@
       "StatusCode": 404
     },
     {
-<<<<<<< HEAD
-      "RequestUri": "/subscriptions/53d9063d-87ae-4ea8-be90-3686c3b8669f/resourcegroups/datalakerg17940?api-version=2015-11-01",
-      "EncodedRequestUri": "L3N1YnNjcmlwdGlvbnMvNTNkOTA2M2QtODdhZS00ZWE4LWJlOTAtMzY4NmMzYjg2NjlmL3Jlc291cmNlZ3JvdXBzL2RhdGFsYWtlcmcxNzk0MD9hcGktdmVyc2lvbj0yMDE1LTExLTAx",
-=======
       "RequestUri": "/subscriptions/90585f39-ab85-4921-bb37-0468f7efd1dd/resourcegroups/datalakerg17476?api-version=2015-11-01",
       "EncodedRequestUri": "L3N1YnNjcmlwdGlvbnMvOTA1ODVmMzktYWI4NS00OTIxLWJiMzctMDQ2OGY3ZWZkMWRkL3Jlc291cmNlZ3JvdXBzL2RhdGFsYWtlcmcxNzQ3Nj9hcGktdmVyc2lvbj0yMDE1LTExLTAx",
->>>>>>> bbd08862
-      "RequestMethod": "GET",
-      "RequestBody": "",
-      "RequestHeaders": {
-        "x-ms-client-request-id": [
-<<<<<<< HEAD
-          "b9b9dfa0-8632-4da9-a178-1d66cb60e6d0"
-=======
+      "RequestMethod": "GET",
+      "RequestBody": "",
+      "RequestHeaders": {
+        "x-ms-client-request-id": [
           "ff833bf6-baf8-4f31-833e-ea65ff17d5c5"
->>>>>>> bbd08862
         ],
         "accept-language": [
           "en-US"
@@ -420,27 +289,19 @@
           "Microsoft.Azure.Management.Resources.ResourceManagementClient/1.0.0-preview"
         ]
       },
-<<<<<<< HEAD
-      "ResponseBody": "{\r\n  \"id\": \"/subscriptions/53d9063d-87ae-4ea8-be90-3686c3b8669f/resourceGroups/datalakerg17940\",\r\n  \"name\": \"datalakerg17940\",\r\n  \"location\": \"eastus2\",\r\n  \"properties\": {\r\n    \"provisioningState\": \"Succeeded\"\r\n  }\r\n}",
-=======
       "ResponseBody": "{\r\n  \"id\": \"/subscriptions/90585f39-ab85-4921-bb37-0468f7efd1dd/resourceGroups/datalakerg17476\",\r\n  \"name\": \"datalakerg17476\",\r\n  \"location\": \"eastus2\",\r\n  \"properties\": {\r\n    \"provisioningState\": \"Succeeded\"\r\n  }\r\n}",
->>>>>>> bbd08862
-      "ResponseHeaders": {
-        "Content-Type": [
-          "application/json; charset=utf-8"
-        ],
-        "Expires": [
-          "-1"
-        ],
-        "Cache-Control": [
-          "no-cache"
-        ],
-        "Date": [
-<<<<<<< HEAD
-          "Thu, 04 Aug 2016 18:02:11 GMT"
-=======
+      "ResponseHeaders": {
+        "Content-Type": [
+          "application/json; charset=utf-8"
+        ],
+        "Expires": [
+          "-1"
+        ],
+        "Cache-Control": [
+          "no-cache"
+        ],
+        "Date": [
           "Thu, 01 Sep 2016 16:58:44 GMT"
->>>>>>> bbd08862
         ],
         "Pragma": [
           "no-cache"
@@ -449,18 +310,6 @@
           "Accept-Encoding"
         ],
         "x-ms-ratelimit-remaining-subscription-reads": [
-<<<<<<< HEAD
-          "14996"
-        ],
-        "x-ms-request-id": [
-          "71ed4e55-3628-4bbe-979b-30e094f5c68b"
-        ],
-        "x-ms-correlation-request-id": [
-          "71ed4e55-3628-4bbe-979b-30e094f5c68b"
-        ],
-        "x-ms-routing-request-id": [
-          "WESTUS2:20160804T180212Z:71ed4e55-3628-4bbe-979b-30e094f5c68b"
-=======
           "14882"
         ],
         "x-ms-request-id": [
@@ -471,22 +320,16 @@
         ],
         "x-ms-routing-request-id": [
           "CENTRALUS:20160901T165845Z:8733e4b6-849c-4fa2-ab4b-e9850985ce0e"
->>>>>>> bbd08862
-        ],
-        "Strict-Transport-Security": [
-          "max-age=31536000; includeSubDomains"
-        ]
-      },
-      "StatusCode": 200
-    },
-    {
-<<<<<<< HEAD
-      "RequestUri": "/subscriptions/53d9063d-87ae-4ea8-be90-3686c3b8669f/resourcegroups/datalakerg17940?api-version=2015-11-01",
-      "EncodedRequestUri": "L3N1YnNjcmlwdGlvbnMvNTNkOTA2M2QtODdhZS00ZWE4LWJlOTAtMzY4NmMzYjg2NjlmL3Jlc291cmNlZ3JvdXBzL2RhdGFsYWtlcmcxNzk0MD9hcGktdmVyc2lvbj0yMDE1LTExLTAx",
-=======
+        ],
+        "Strict-Transport-Security": [
+          "max-age=31536000; includeSubDomains"
+        ]
+      },
+      "StatusCode": 200
+    },
+    {
       "RequestUri": "/subscriptions/90585f39-ab85-4921-bb37-0468f7efd1dd/resourcegroups/datalakerg17476?api-version=2015-11-01",
       "EncodedRequestUri": "L3N1YnNjcmlwdGlvbnMvOTA1ODVmMzktYWI4NS00OTIxLWJiMzctMDQ2OGY3ZWZkMWRkL3Jlc291cmNlZ3JvdXBzL2RhdGFsYWtlcmcxNzQ3Nj9hcGktdmVyc2lvbj0yMDE1LTExLTAx",
->>>>>>> bbd08862
       "RequestMethod": "PUT",
       "RequestBody": "{\r\n  \"location\": \"East US 2\"\r\n}",
       "RequestHeaders": {
@@ -497,11 +340,7 @@
           "31"
         ],
         "x-ms-client-request-id": [
-<<<<<<< HEAD
-          "c61684fc-4c3f-491a-a61c-f77abbb4b826"
-=======
           "6a1481c0-77eb-41e1-aaf5-39f6b70ee712"
->>>>>>> bbd08862
         ],
         "accept-language": [
           "en-US"
@@ -510,11 +349,7 @@
           "Microsoft.Azure.Management.Resources.ResourceManagementClient/1.0.0-preview"
         ]
       },
-<<<<<<< HEAD
-      "ResponseBody": "{\r\n  \"id\": \"/subscriptions/53d9063d-87ae-4ea8-be90-3686c3b8669f/resourceGroups/datalakerg17940\",\r\n  \"name\": \"datalakerg17940\",\r\n  \"location\": \"eastus2\",\r\n  \"properties\": {\r\n    \"provisioningState\": \"Succeeded\"\r\n  }\r\n}",
-=======
       "ResponseBody": "{\r\n  \"id\": \"/subscriptions/90585f39-ab85-4921-bb37-0468f7efd1dd/resourceGroups/datalakerg17476\",\r\n  \"name\": \"datalakerg17476\",\r\n  \"location\": \"eastus2\",\r\n  \"properties\": {\r\n    \"provisioningState\": \"Succeeded\"\r\n  }\r\n}",
->>>>>>> bbd08862
       "ResponseHeaders": {
         "Content-Length": [
           "184"
@@ -529,28 +364,12 @@
           "no-cache"
         ],
         "Date": [
-<<<<<<< HEAD
-          "Thu, 04 Aug 2016 18:02:11 GMT"
-=======
           "Thu, 01 Sep 2016 16:58:44 GMT"
->>>>>>> bbd08862
         ],
         "Pragma": [
           "no-cache"
         ],
         "x-ms-ratelimit-remaining-subscription-writes": [
-<<<<<<< HEAD
-          "1196"
-        ],
-        "x-ms-request-id": [
-          "41e29c14-55e0-407e-85b2-cc07c44191a8"
-        ],
-        "x-ms-correlation-request-id": [
-          "41e29c14-55e0-407e-85b2-cc07c44191a8"
-        ],
-        "x-ms-routing-request-id": [
-          "WESTUS2:20160804T180211Z:41e29c14-55e0-407e-85b2-cc07c44191a8"
-=======
           "1101"
         ],
         "x-ms-request-id": [
@@ -561,7 +380,6 @@
         ],
         "x-ms-routing-request-id": [
           "CENTRALUS:20160901T165845Z:59664a81-f0ab-4aa2-9e67-7a05be476f36"
->>>>>>> bbd08862
         ],
         "Strict-Transport-Security": [
           "max-age=31536000; includeSubDomains"
@@ -570,22 +388,13 @@
       "StatusCode": 201
     },
     {
-<<<<<<< HEAD
-      "RequestUri": "/subscriptions/53d9063d-87ae-4ea8-be90-3686c3b8669f/resourceGroups/datalakerg17940/providers/Microsoft.DataLakeStore/accounts/testadlfs15276?api-version=2015-10-01-preview",
-      "EncodedRequestUri": "L3N1YnNjcmlwdGlvbnMvNTNkOTA2M2QtODdhZS00ZWE4LWJlOTAtMzY4NmMzYjg2NjlmL3Jlc291cmNlR3JvdXBzL2RhdGFsYWtlcmcxNzk0MC9wcm92aWRlcnMvTWljcm9zb2Z0LkRhdGFMYWtlU3RvcmUvYWNjb3VudHMvdGVzdGFkbGZzMTUyNzY/YXBpLXZlcnNpb249MjAxNS0xMC0wMS1wcmV2aWV3",
-=======
       "RequestUri": "/subscriptions/90585f39-ab85-4921-bb37-0468f7efd1dd/resourceGroups/datalakerg17476/providers/Microsoft.DataLakeStore/accounts/testadlfs15611?api-version=2015-10-01-preview",
       "EncodedRequestUri": "L3N1YnNjcmlwdGlvbnMvOTA1ODVmMzktYWI4NS00OTIxLWJiMzctMDQ2OGY3ZWZkMWRkL3Jlc291cmNlR3JvdXBzL2RhdGFsYWtlcmcxNzQ3Ni9wcm92aWRlcnMvTWljcm9zb2Z0LkRhdGFMYWtlU3RvcmUvYWNjb3VudHMvdGVzdGFkbGZzMTU2MTE/YXBpLXZlcnNpb249MjAxNS0xMC0wMS1wcmV2aWV3",
->>>>>>> bbd08862
-      "RequestMethod": "GET",
-      "RequestBody": "",
-      "RequestHeaders": {
-        "x-ms-client-request-id": [
-<<<<<<< HEAD
-          "bce0157e-7bbd-4488-95d0-7e741c7eaa93"
-=======
+      "RequestMethod": "GET",
+      "RequestBody": "",
+      "RequestHeaders": {
+        "x-ms-client-request-id": [
           "761f5605-917f-485e-8029-66cac7ebc571"
->>>>>>> bbd08862
         ],
         "accept-language": [
           "en-US"
@@ -594,11 +403,7 @@
           "Microsoft.Azure.Management.DataLake.Store.DataLakeStoreAccountManagementClient/0.12.5-preview"
         ]
       },
-<<<<<<< HEAD
-      "ResponseBody": "{\r\n  \"error\": {\r\n    \"code\": \"ResourceNotFound\",\r\n    \"message\": \"The Resource 'Microsoft.DataLakeStore/accounts/testadlfs15276' under resource group 'datalakerg17940' was not found.\"\r\n  }\r\n}",
-=======
       "ResponseBody": "{\r\n  \"error\": {\r\n    \"code\": \"ResourceNotFound\",\r\n    \"message\": \"The Resource 'Microsoft.DataLakeStore/accounts/testadlfs15611' under resource group 'datalakerg17476' was not found.\"\r\n  }\r\n}",
->>>>>>> bbd08862
       "ResponseHeaders": {
         "Content-Length": [
           "166"
@@ -613,11 +418,7 @@
           "no-cache"
         ],
         "Date": [
-<<<<<<< HEAD
-          "Thu, 04 Aug 2016 18:02:12 GMT"
-=======
           "Thu, 01 Sep 2016 16:58:45 GMT"
->>>>>>> bbd08862
         ],
         "Pragma": [
           "no-cache"
@@ -626,15 +427,6 @@
           "gateway"
         ],
         "x-ms-request-id": [
-<<<<<<< HEAD
-          "ed7ab56a-0338-4ae5-82c0-803aed23bcdc"
-        ],
-        "x-ms-correlation-request-id": [
-          "ed7ab56a-0338-4ae5-82c0-803aed23bcdc"
-        ],
-        "x-ms-routing-request-id": [
-          "WESTUS2:20160804T180212Z:ed7ab56a-0338-4ae5-82c0-803aed23bcdc"
-=======
           "7abcdc9b-a918-4c57-9bff-5145b8d9c1bd"
         ],
         "x-ms-correlation-request-id": [
@@ -642,7 +434,6 @@
         ],
         "x-ms-routing-request-id": [
           "CENTRALUS:20160901T165845Z:7abcdc9b-a918-4c57-9bff-5145b8d9c1bd"
->>>>>>> bbd08862
         ],
         "Strict-Transport-Security": [
           "max-age=31536000; includeSubDomains"
@@ -651,12 +442,6 @@
       "StatusCode": 404
     },
     {
-<<<<<<< HEAD
-      "RequestUri": "/subscriptions/53d9063d-87ae-4ea8-be90-3686c3b8669f/resourceGroups/datalakerg17940/providers/Microsoft.DataLakeStore/accounts/testadlfs15276?api-version=2015-10-01-preview",
-      "EncodedRequestUri": "L3N1YnNjcmlwdGlvbnMvNTNkOTA2M2QtODdhZS00ZWE4LWJlOTAtMzY4NmMzYjg2NjlmL3Jlc291cmNlR3JvdXBzL2RhdGFsYWtlcmcxNzk0MC9wcm92aWRlcnMvTWljcm9zb2Z0LkRhdGFMYWtlU3RvcmUvYWNjb3VudHMvdGVzdGFkbGZzMTUyNzY/YXBpLXZlcnNpb249MjAxNS0xMC0wMS1wcmV2aWV3",
-      "RequestMethod": "PUT",
-      "RequestBody": "{\r\n  \"location\": \"East US 2\",\r\n  \"name\": \"testadlfs15276\"\r\n}",
-=======
       "RequestUri": "/subscriptions/90585f39-ab85-4921-bb37-0468f7efd1dd/resourceGroups/datalakerg17476/providers/Microsoft.DataLakeStore/accounts/testadlfs15611?api-version=2015-10-01-preview",
       "EncodedRequestUri": "L3N1YnNjcmlwdGlvbnMvOTA1ODVmMzktYWI4NS00OTIxLWJiMzctMDQ2OGY3ZWZkMWRkL3Jlc291cmNlR3JvdXBzL2RhdGFsYWtlcmcxNzQ3Ni9wcm92aWRlcnMvTWljcm9zb2Z0LkRhdGFMYWtlU3RvcmUvYWNjb3VudHMvdGVzdGFkbGZzMTU2MTE/YXBpLXZlcnNpb249MjAxNS0xMC0wMS1wcmV2aWV3",
       "RequestMethod": "GET",
@@ -787,7 +572,6 @@
       "EncodedRequestUri": "L3N1YnNjcmlwdGlvbnMvOTA1ODVmMzktYWI4NS00OTIxLWJiMzctMDQ2OGY3ZWZkMWRkL3Jlc291cmNlR3JvdXBzL2RhdGFsYWtlcmcxNzQ3Ni9wcm92aWRlcnMvTWljcm9zb2Z0LkRhdGFMYWtlU3RvcmUvYWNjb3VudHMvdGVzdGFkbGZzMTU2MTE/YXBpLXZlcnNpb249MjAxNS0xMC0wMS1wcmV2aWV3",
       "RequestMethod": "PUT",
       "RequestBody": "{\r\n  \"location\": \"East US 2\",\r\n  \"name\": \"testadlfs15611\"\r\n}",
->>>>>>> bbd08862
       "RequestHeaders": {
         "Content-Type": [
           "application/json; charset=utf-8"
@@ -796,11 +580,7 @@
           "60"
         ],
         "x-ms-client-request-id": [
-<<<<<<< HEAD
-          "b95735f6-e4a1-4793-8a5a-d08781284f4b"
-=======
           "85bf13bd-e450-4d11-a314-6c1028b28666"
->>>>>>> bbd08862
         ],
         "accept-language": [
           "en-US"
@@ -809,14 +589,10 @@
           "Microsoft.Azure.Management.DataLake.Store.DataLakeStoreAccountManagementClient/0.12.5-preview"
         ]
       },
-<<<<<<< HEAD
-      "ResponseBody": "{\r\n  \"error\": {\r\n    \"code\": \"ExceededMaxAccountCount\",\r\n    \"message\": \"The subscription has exceeded the maximum number of allowed resources.\"\r\n  }\r\n}",
-=======
       "ResponseBody": "{\r\n  \"properties\": {\r\n    \"provisioningState\": \"Creating\",\r\n    \"state\": null,\r\n    \"endpoint\": null,\r\n    \"accountId\": \"c316feb2-08fe-4984-9aad-dbf65bc17e04\",\r\n    \"creationTime\": null,\r\n    \"lastModifiedTime\": null\r\n  },\r\n  \"location\": \"East US 2\",\r\n  \"tags\": null,\r\n  \"id\": \"/subscriptions/90585f39-ab85-4921-bb37-0468f7efd1dd/resourceGroups/datalakerg17476/providers/Microsoft.DataLakeStore/accounts/testadlfs15611\",\r\n  \"name\": \"testadlfs15611\",\r\n  \"type\": \"Microsoft.DataLakeStore/accounts\"\r\n}",
->>>>>>> bbd08862
       "ResponseHeaders": {
         "Content-Length": [
-          "127"
+          "420"
         ],
         "Content-Type": [
           "application/json"
@@ -831,37 +607,85 @@
           "close"
         ],
         "Date": [
-<<<<<<< HEAD
-          "Thu, 04 Aug 2016 18:02:13 GMT"
-=======
           "Thu, 01 Sep 2016 16:58:45 GMT"
->>>>>>> bbd08862
-        ],
-        "Pragma": [
-          "no-cache"
-        ],
-<<<<<<< HEAD
+        ],
+        "Pragma": [
+          "no-cache"
+        ],
+        "Location": [
+          "https://api-dogfood.resources.windows-int.net/subscriptions/90585f39-ab85-4921-bb37-0468f7efd1dd/resourcegroups/datalakerg17476/providers/Microsoft.DataLakeStore/accounts/testadlfs15611/operationresults/0?api-version=2015-10-01-preview"
+        ],
+        "Retry-After": [
+          "10"
+        ],
         "Server": [
           "Microsoft-IIS/8.5"
         ],
-        "x-ms-request-id": [
-          "f2845cc0-7922-40e7-8b21-46a7a51b7e16"
-=======
-        "Location": [
-          "https://api-dogfood.resources.windows-int.net/subscriptions/90585f39-ab85-4921-bb37-0468f7efd1dd/resourcegroups/datalakerg17476/providers/Microsoft.DataLakeStore/accounts/testadlfs15611/operationresults/0?api-version=2015-10-01-preview"
-        ],
-        "Retry-After": [
-          "10"
+        "Azure-AsyncOperation": [
+          "https://api-dogfood.resources.windows-int.net/subscriptions/90585f39-ab85-4921-bb37-0468f7efd1dd/providers/Microsoft.DataLakeStore/locations/EastUS2/operationResults/c316feb2-08fe-4984-9aad-dbf65bc17e040?api-version=2015-10-01-preview&expanded=true"
+        ],
+        "x-ms-request-id": [
+          "685ad84e-623f-45a3-b0e4-a3f8e1969712"
+        ],
+        "X-AspNet-Version": [
+          "4.0.30319"
+        ],
+        "X-Powered-By": [
+          "ASP.NET"
+        ],
+        "x-ms-ratelimit-remaining-subscription-writes": [
+          "1107"
+        ],
+        "x-ms-correlation-request-id": [
+          "51d4244e-e420-4519-aa86-773bcca52be3"
+        ],
+        "x-ms-routing-request-id": [
+          "CENTRALUS:20160901T165845Z:51d4244e-e420-4519-aa86-773bcca52be3"
+        ],
+        "Strict-Transport-Security": [
+          "max-age=31536000; includeSubDomains"
+        ]
+      },
+      "StatusCode": 201
+    },
+    {
+      "RequestUri": "/subscriptions/90585f39-ab85-4921-bb37-0468f7efd1dd/providers/Microsoft.DataLakeStore/locations/EastUS2/operationResults/c316feb2-08fe-4984-9aad-dbf65bc17e040?api-version=2015-10-01-preview&expanded=true",
+      "EncodedRequestUri": "L3N1YnNjcmlwdGlvbnMvOTA1ODVmMzktYWI4NS00OTIxLWJiMzctMDQ2OGY3ZWZkMWRkL3Byb3ZpZGVycy9NaWNyb3NvZnQuRGF0YUxha2VTdG9yZS9sb2NhdGlvbnMvRWFzdFVTMi9vcGVyYXRpb25SZXN1bHRzL2MzMTZmZWIyLTA4ZmUtNDk4NC05YWFkLWRiZjY1YmMxN2UwNDA/YXBpLXZlcnNpb249MjAxNS0xMC0wMS1wcmV2aWV3JmV4cGFuZGVkPXRydWU=",
+      "RequestMethod": "GET",
+      "RequestBody": "",
+      "RequestHeaders": {
+        "User-Agent": [
+          "Microsoft.Azure.Management.DataLake.Store.DataLakeStoreAccountManagementClient/0.12.5-preview"
+        ]
+      },
+      "ResponseBody": "{\r\n  \"status\": \"Succeeded\"\r\n}",
+      "ResponseHeaders": {
+        "Content-Type": [
+          "application/json"
+        ],
+        "Expires": [
+          "-1"
+        ],
+        "Cache-Control": [
+          "no-cache"
+        ],
+        "Connection": [
+          "close"
+        ],
+        "Date": [
+          "Thu, 01 Sep 2016 16:59:15 GMT"
+        ],
+        "Pragma": [
+          "no-cache"
         ],
         "Server": [
           "Microsoft-IIS/8.5"
         ],
-        "Azure-AsyncOperation": [
-          "https://api-dogfood.resources.windows-int.net/subscriptions/90585f39-ab85-4921-bb37-0468f7efd1dd/providers/Microsoft.DataLakeStore/locations/EastUS2/operationResults/c316feb2-08fe-4984-9aad-dbf65bc17e040?api-version=2015-10-01-preview&expanded=true"
-        ],
-        "x-ms-request-id": [
-          "685ad84e-623f-45a3-b0e4-a3f8e1969712"
->>>>>>> bbd08862
+        "Vary": [
+          "Accept-Encoding"
+        ],
+        "x-ms-request-id": [
+          "9cb8ceb9-038e-4b01-8b0b-c3173de43328"
         ],
         "X-AspNet-Version": [
           "4.0.30319"
@@ -869,75 +693,6 @@
         "X-Powered-By": [
           "ASP.NET"
         ],
-        "x-ms-ratelimit-remaining-subscription-writes": [
-<<<<<<< HEAD
-          "1195"
-        ],
-        "x-ms-correlation-request-id": [
-          "6ea40b65-c5e4-4c9a-aa7f-5c0676958ad7"
-        ],
-        "x-ms-routing-request-id": [
-          "WESTUS2:20160804T180213Z:6ea40b65-c5e4-4c9a-aa7f-5c0676958ad7"
-=======
-          "1107"
-        ],
-        "x-ms-correlation-request-id": [
-          "51d4244e-e420-4519-aa86-773bcca52be3"
-        ],
-        "x-ms-routing-request-id": [
-          "CENTRALUS:20160901T165845Z:51d4244e-e420-4519-aa86-773bcca52be3"
-        ],
-        "Strict-Transport-Security": [
-          "max-age=31536000; includeSubDomains"
-        ]
-      },
-      "StatusCode": 201
-    },
-    {
-      "RequestUri": "/subscriptions/90585f39-ab85-4921-bb37-0468f7efd1dd/providers/Microsoft.DataLakeStore/locations/EastUS2/operationResults/c316feb2-08fe-4984-9aad-dbf65bc17e040?api-version=2015-10-01-preview&expanded=true",
-      "EncodedRequestUri": "L3N1YnNjcmlwdGlvbnMvOTA1ODVmMzktYWI4NS00OTIxLWJiMzctMDQ2OGY3ZWZkMWRkL3Byb3ZpZGVycy9NaWNyb3NvZnQuRGF0YUxha2VTdG9yZS9sb2NhdGlvbnMvRWFzdFVTMi9vcGVyYXRpb25SZXN1bHRzL2MzMTZmZWIyLTA4ZmUtNDk4NC05YWFkLWRiZjY1YmMxN2UwNDA/YXBpLXZlcnNpb249MjAxNS0xMC0wMS1wcmV2aWV3JmV4cGFuZGVkPXRydWU=",
-      "RequestMethod": "GET",
-      "RequestBody": "",
-      "RequestHeaders": {
-        "User-Agent": [
-          "Microsoft.Azure.Management.DataLake.Store.DataLakeStoreAccountManagementClient/0.12.5-preview"
-        ]
-      },
-      "ResponseBody": "{\r\n  \"status\": \"Succeeded\"\r\n}",
-      "ResponseHeaders": {
-        "Content-Type": [
-          "application/json"
-        ],
-        "Expires": [
-          "-1"
-        ],
-        "Cache-Control": [
-          "no-cache"
-        ],
-        "Connection": [
-          "close"
-        ],
-        "Date": [
-          "Thu, 01 Sep 2016 16:59:15 GMT"
-        ],
-        "Pragma": [
-          "no-cache"
-        ],
-        "Server": [
-          "Microsoft-IIS/8.5"
-        ],
-        "Vary": [
-          "Accept-Encoding"
-        ],
-        "x-ms-request-id": [
-          "9cb8ceb9-038e-4b01-8b0b-c3173de43328"
-        ],
-        "X-AspNet-Version": [
-          "4.0.30319"
-        ],
-        "X-Powered-By": [
-          "ASP.NET"
-        ],
         "x-ms-ratelimit-remaining-subscription-reads": [
           "14866"
         ],
@@ -946,15 +701,11 @@
         ],
         "x-ms-routing-request-id": [
           "CENTRALUS:20160901T165916Z:c16c8eea-2146-4cd5-aa1c-74dad5b932d7"
->>>>>>> bbd08862
-        ],
-        "Strict-Transport-Security": [
-          "max-age=31536000; includeSubDomains"
-        ]
-      },
-<<<<<<< HEAD
-      "StatusCode": 409
-=======
+        ],
+        "Strict-Transport-Security": [
+          "max-age=31536000; includeSubDomains"
+        ]
+      },
       "StatusCode": 200
     },
     {
@@ -1013,20 +764,13 @@
         ]
       },
       "StatusCode": 200
->>>>>>> bbd08862
     }
   ],
   "Names": {
     ".ctor": [
-<<<<<<< HEAD
-      "datalakerg17940",
-      "testdatalake19487",
-      "testadlfs15276"
-=======
       "datalakerg17476",
       "testdatalake12090",
       "testadlfs15611"
->>>>>>> bbd08862
     ]
   },
   "Variables": {
