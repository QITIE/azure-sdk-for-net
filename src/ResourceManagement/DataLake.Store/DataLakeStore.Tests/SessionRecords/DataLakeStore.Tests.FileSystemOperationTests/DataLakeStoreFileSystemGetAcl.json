{
  "Entries": [
    {
      "RequestUri": "/subscriptions/53d9063d-87ae-4ea8-be90-3686c3b8669f/providers/Microsoft.DataLakeStore/register?api-version=2015-11-01",
      "EncodedRequestUri": "L3N1YnNjcmlwdGlvbnMvNTNkOTA2M2QtODdhZS00ZWE4LWJlOTAtMzY4NmMzYjg2NjlmL3Byb3ZpZGVycy9NaWNyb3NvZnQuRGF0YUxha2VTdG9yZS9yZWdpc3Rlcj9hcGktdmVyc2lvbj0yMDE1LTExLTAx",
      "RequestMethod": "POST",
      "RequestBody": "",
      "RequestHeaders": {
        "x-ms-client-request-id": [
<<<<<<< HEAD
          "4c2d6182-36aa-456a-afff-6adcac50092e"
=======
          "e18c5df0-8369-4859-8852-de1157d26d33"
>>>>>>> d696af1d
        ],
        "accept-language": [
          "en-US"
        ],
        "User-Agent": [
          "Microsoft.Azure.Management.Resources.ResourceManagementClient/1.0.0-preview"
        ]
      },
      "ResponseBody": "{\r\n  \"id\": \"/subscriptions/53d9063d-87ae-4ea8-be90-3686c3b8669f/providers/Microsoft.DataLakeStore\",\r\n  \"namespace\": \"Microsoft.DataLakeStore\",\r\n  \"resourceTypes\": [\r\n    {\r\n      \"resourceType\": \"operations\",\r\n      \"locations\": [],\r\n      \"apiVersions\": [\r\n        \"2015-10-01-preview\"\r\n      ]\r\n    },\r\n    {\r\n      \"resourceType\": \"accounts\",\r\n      \"locations\": [\r\n        \"East US 2\"\r\n      ],\r\n      \"apiVersions\": [\r\n        \"2015-10-01-preview\"\r\n      ],\r\n      \"capabilities\": \"CrossResourceGroupResourceMove, CrossSubscriptionResourceMove, SystemAssignedResourceIdentity\"\r\n    },\r\n    {\r\n      \"resourceType\": \"accounts/firewallRules\",\r\n      \"locations\": [\r\n        \"East US 2\"\r\n      ],\r\n      \"apiVersions\": [\r\n        \"2015-10-01-preview\"\r\n      ]\r\n    },\r\n    {\r\n      \"resourceType\": \"locations\",\r\n      \"locations\": [],\r\n      \"apiVersions\": [\r\n        \"2015-10-01-preview\"\r\n      ]\r\n    },\r\n    {\r\n      \"resourceType\": \"locations/operationresults\",\r\n      \"locations\": [],\r\n      \"apiVersions\": [\r\n        \"2015-10-01-preview\"\r\n      ]\r\n    },\r\n    {\r\n      \"resourceType\": \"locations/checkNameAvailability\",\r\n      \"locations\": [],\r\n      \"apiVersions\": [\r\n        \"2015-10-01-preview\"\r\n      ]\r\n    },\r\n    {\r\n      \"resourceType\": \"locations/capability\",\r\n      \"locations\": [],\r\n      \"apiVersions\": [\r\n        \"2015-10-01-preview\"\r\n      ]\r\n    }\r\n  ],\r\n  \"registrationState\": \"Registered\"\r\n}",
      "ResponseHeaders": {
        "Content-Type": [
          "application/json; charset=utf-8"
        ],
        "Expires": [
          "-1"
        ],
        "Cache-Control": [
          "no-cache"
        ],
        "Date": [
<<<<<<< HEAD
          "Fri, 01 Jul 2016 17:57:03 GMT"
=======
          "Thu, 04 Aug 2016 18:02:10 GMT"
>>>>>>> d696af1d
        ],
        "Pragma": [
          "no-cache"
        ],
        "Vary": [
          "Accept-Encoding"
        ],
        "x-ms-ratelimit-remaining-subscription-writes": [
<<<<<<< HEAD
          "1199"
        ],
        "x-ms-request-id": [
          "17168490-8749-4cf1-b643-3d9ecca7fc23"
        ],
        "x-ms-correlation-request-id": [
          "17168490-8749-4cf1-b643-3d9ecca7fc23"
        ],
        "x-ms-routing-request-id": [
          "CENTRALUS:20160701T175703Z:17168490-8749-4cf1-b643-3d9ecca7fc23"
=======
          "1198"
        ],
        "x-ms-request-id": [
          "ca4eb0f6-d8e9-4805-9963-f6566e11b271"
        ],
        "x-ms-correlation-request-id": [
          "ca4eb0f6-d8e9-4805-9963-f6566e11b271"
        ],
        "x-ms-routing-request-id": [
          "WESTUS2:20160804T180210Z:ca4eb0f6-d8e9-4805-9963-f6566e11b271"
>>>>>>> d696af1d
        ],
        "Strict-Transport-Security": [
          "max-age=31536000; includeSubDomains"
        ]
      },
      "StatusCode": 200
    },
    {
      "RequestUri": "/subscriptions/53d9063d-87ae-4ea8-be90-3686c3b8669f/providers/Microsoft.DataLakeStore?api-version=2015-11-01",
      "EncodedRequestUri": "L3N1YnNjcmlwdGlvbnMvNTNkOTA2M2QtODdhZS00ZWE4LWJlOTAtMzY4NmMzYjg2NjlmL3Byb3ZpZGVycy9NaWNyb3NvZnQuRGF0YUxha2VTdG9yZT9hcGktdmVyc2lvbj0yMDE1LTExLTAx",
      "RequestMethod": "GET",
      "RequestBody": "",
      "RequestHeaders": {
        "x-ms-client-request-id": [
<<<<<<< HEAD
          "9b5654d7-581d-4d13-9dc4-1ce6ee2f489c"
=======
          "d3ee72dc-6559-4a75-bace-52a043514d06"
>>>>>>> d696af1d
        ],
        "accept-language": [
          "en-US"
        ],
        "User-Agent": [
          "Microsoft.Azure.Management.Resources.ResourceManagementClient/1.0.0-preview"
        ]
      },
      "ResponseBody": "{\r\n  \"id\": \"/subscriptions/53d9063d-87ae-4ea8-be90-3686c3b8669f/providers/Microsoft.DataLakeStore\",\r\n  \"namespace\": \"Microsoft.DataLakeStore\",\r\n  \"resourceTypes\": [\r\n    {\r\n      \"resourceType\": \"operations\",\r\n      \"locations\": [],\r\n      \"apiVersions\": [\r\n        \"2015-10-01-preview\"\r\n      ]\r\n    },\r\n    {\r\n      \"resourceType\": \"accounts\",\r\n      \"locations\": [\r\n        \"East US 2\"\r\n      ],\r\n      \"apiVersions\": [\r\n        \"2015-10-01-preview\"\r\n      ],\r\n      \"capabilities\": \"CrossResourceGroupResourceMove, CrossSubscriptionResourceMove, SystemAssignedResourceIdentity\"\r\n    },\r\n    {\r\n      \"resourceType\": \"accounts/firewallRules\",\r\n      \"locations\": [\r\n        \"East US 2\"\r\n      ],\r\n      \"apiVersions\": [\r\n        \"2015-10-01-preview\"\r\n      ]\r\n    },\r\n    {\r\n      \"resourceType\": \"locations\",\r\n      \"locations\": [],\r\n      \"apiVersions\": [\r\n        \"2015-10-01-preview\"\r\n      ]\r\n    },\r\n    {\r\n      \"resourceType\": \"locations/operationresults\",\r\n      \"locations\": [],\r\n      \"apiVersions\": [\r\n        \"2015-10-01-preview\"\r\n      ]\r\n    },\r\n    {\r\n      \"resourceType\": \"locations/checkNameAvailability\",\r\n      \"locations\": [],\r\n      \"apiVersions\": [\r\n        \"2015-10-01-preview\"\r\n      ]\r\n    },\r\n    {\r\n      \"resourceType\": \"locations/capability\",\r\n      \"locations\": [],\r\n      \"apiVersions\": [\r\n        \"2015-10-01-preview\"\r\n      ]\r\n    }\r\n  ],\r\n  \"registrationState\": \"Registered\"\r\n}",
      "ResponseHeaders": {
        "Content-Type": [
          "application/json; charset=utf-8"
        ],
        "Expires": [
          "-1"
        ],
        "Cache-Control": [
          "no-cache"
        ],
        "Date": [
<<<<<<< HEAD
          "Fri, 01 Jul 2016 17:57:03 GMT"
=======
          "Thu, 04 Aug 2016 18:02:10 GMT"
>>>>>>> d696af1d
        ],
        "Pragma": [
          "no-cache"
        ],
        "Vary": [
          "Accept-Encoding"
        ],
        "x-ms-ratelimit-remaining-subscription-reads": [
          "14999"
        ],
        "x-ms-request-id": [
<<<<<<< HEAD
          "f3883a7b-cb49-4542-94ba-d93dd92f023d"
        ],
        "x-ms-correlation-request-id": [
          "f3883a7b-cb49-4542-94ba-d93dd92f023d"
        ],
        "x-ms-routing-request-id": [
          "CENTRALUS:20160701T175703Z:f3883a7b-cb49-4542-94ba-d93dd92f023d"
=======
          "50f86d5d-9c1c-4dd9-9fd1-88c0306f9aed"
        ],
        "x-ms-correlation-request-id": [
          "50f86d5d-9c1c-4dd9-9fd1-88c0306f9aed"
        ],
        "x-ms-routing-request-id": [
          "WESTUS2:20160804T180210Z:50f86d5d-9c1c-4dd9-9fd1-88c0306f9aed"
>>>>>>> d696af1d
        ],
        "Strict-Transport-Security": [
          "max-age=31536000; includeSubDomains"
        ]
      },
      "StatusCode": 200
    },
    {
      "RequestUri": "/subscriptions/53d9063d-87ae-4ea8-be90-3686c3b8669f/providers/Microsoft.Storage/register?api-version=2015-11-01",
      "EncodedRequestUri": "L3N1YnNjcmlwdGlvbnMvNTNkOTA2M2QtODdhZS00ZWE4LWJlOTAtMzY4NmMzYjg2NjlmL3Byb3ZpZGVycy9NaWNyb3NvZnQuU3RvcmFnZS9yZWdpc3Rlcj9hcGktdmVyc2lvbj0yMDE1LTExLTAx",
      "RequestMethod": "POST",
      "RequestBody": "",
      "RequestHeaders": {
        "x-ms-client-request-id": [
<<<<<<< HEAD
          "5cbb87fe-1379-47f7-9baf-c56316732de4"
=======
          "d50decf3-1268-4156-9053-5a9a04f32fc3"
>>>>>>> d696af1d
        ],
        "accept-language": [
          "en-US"
        ],
        "User-Agent": [
          "Microsoft.Azure.Management.Resources.ResourceManagementClient/1.0.0-preview"
        ]
      },
      "ResponseBody": "{\r\n  \"id\": \"/subscriptions/53d9063d-87ae-4ea8-be90-3686c3b8669f/providers/Microsoft.Storage\",\r\n  \"namespace\": \"Microsoft.Storage\",\r\n  \"resourceTypes\": [\r\n    {\r\n      \"resourceType\": \"storageAccounts\",\r\n      \"locations\": [\r\n        \"East US\",\r\n        \"East US 2\",\r\n        \"West US\",\r\n        \"West Europe\",\r\n        \"East Asia\",\r\n        \"Southeast Asia\",\r\n        \"Japan East\",\r\n        \"Japan West\",\r\n        \"North Central US\",\r\n        \"South Central US\",\r\n        \"Central US\",\r\n        \"North Europe\",\r\n        \"Brazil South\",\r\n        \"Canada East\",\r\n        \"Canada Central\"\r\n      ],\r\n      \"apiVersions\": [\r\n        \"2016-01-01\",\r\n        \"2015-06-15\",\r\n        \"2015-05-01-preview\"\r\n      ],\r\n      \"capabilities\": \"CrossResourceGroupResourceMove, CrossSubscriptionResourceMove\"\r\n    },\r\n    {\r\n      \"resourceType\": \"operations\",\r\n      \"locations\": [],\r\n      \"apiVersions\": [\r\n        \"2016-01-01\",\r\n        \"2015-06-15\",\r\n        \"2015-05-01-preview\"\r\n      ]\r\n    },\r\n    {\r\n      \"resourceType\": \"usages\",\r\n      \"locations\": [],\r\n      \"apiVersions\": [\r\n        \"2016-01-01\",\r\n        \"2015-06-15\",\r\n        \"2015-05-01-preview\"\r\n      ]\r\n    },\r\n    {\r\n      \"resourceType\": \"checkNameAvailability\",\r\n      \"locations\": [],\r\n      \"apiVersions\": [\r\n        \"2016-01-01\",\r\n        \"2015-06-15\",\r\n        \"2015-05-01-preview\"\r\n      ]\r\n    },\r\n    {\r\n      \"resourceType\": \"storageAccounts/services\",\r\n      \"locations\": [\r\n        \"East US\",\r\n        \"West US\",\r\n        \"West Europe\",\r\n        \"North Europe\",\r\n        \"East Asia\",\r\n        \"Southeast Asia\",\r\n        \"Japan East\",\r\n        \"Japan West\",\r\n        \"North Central US\",\r\n        \"South Central US\",\r\n        \"East US 2\",\r\n        \"Central US\",\r\n        \"Brazil South\",\r\n        \"Canada East\",\r\n        \"Canada Central\"\r\n      ],\r\n      \"apiVersions\": [\r\n        \"2014-04-01\"\r\n      ]\r\n    },\r\n    {\r\n      \"resourceType\": \"storageAccounts/services/metricDefinitions\",\r\n      \"locations\": [\r\n        \"East US\",\r\n        \"West US\",\r\n        \"West Europe\",\r\n        \"North Europe\",\r\n        \"East Asia\",\r\n        \"Southeast Asia\",\r\n        \"Japan East\",\r\n        \"Japan West\",\r\n        \"North Central US\",\r\n        \"South Central US\",\r\n        \"East US 2\",\r\n        \"Central US\",\r\n        \"Brazil South\",\r\n        \"Canada East\",\r\n        \"Canada Central\"\r\n      ],\r\n      \"apiVersions\": [\r\n        \"2014-04-01\"\r\n      ]\r\n    }\r\n  ],\r\n  \"registrationState\": \"Registered\"\r\n}",
      "ResponseHeaders": {
        "Content-Type": [
          "application/json; charset=utf-8"
        ],
        "Expires": [
          "-1"
        ],
        "Cache-Control": [
          "no-cache"
        ],
        "Date": [
<<<<<<< HEAD
          "Fri, 01 Jul 2016 17:57:03 GMT"
=======
          "Thu, 04 Aug 2016 18:02:10 GMT"
>>>>>>> d696af1d
        ],
        "Pragma": [
          "no-cache"
        ],
        "Vary": [
          "Accept-Encoding"
        ],
        "x-ms-ratelimit-remaining-subscription-writes": [
<<<<<<< HEAD
          "1198"
        ],
        "x-ms-request-id": [
          "080f1cb3-b727-47ca-bfcb-d9e99983e957"
        ],
        "x-ms-correlation-request-id": [
          "080f1cb3-b727-47ca-bfcb-d9e99983e957"
        ],
        "x-ms-routing-request-id": [
          "CENTRALUS:20160701T175704Z:080f1cb3-b727-47ca-bfcb-d9e99983e957"
=======
          "1197"
        ],
        "x-ms-request-id": [
          "91c6560e-8ff3-400b-b465-1f84a6945116"
        ],
        "x-ms-correlation-request-id": [
          "91c6560e-8ff3-400b-b465-1f84a6945116"
        ],
        "x-ms-routing-request-id": [
          "WESTUS2:20160804T180211Z:91c6560e-8ff3-400b-b465-1f84a6945116"
>>>>>>> d696af1d
        ],
        "Strict-Transport-Security": [
          "max-age=31536000; includeSubDomains"
        ]
      },
      "StatusCode": 200
    },
    {
      "RequestUri": "/subscriptions/53d9063d-87ae-4ea8-be90-3686c3b8669f/providers/Microsoft.Storage?api-version=2015-11-01",
      "EncodedRequestUri": "L3N1YnNjcmlwdGlvbnMvNTNkOTA2M2QtODdhZS00ZWE4LWJlOTAtMzY4NmMzYjg2NjlmL3Byb3ZpZGVycy9NaWNyb3NvZnQuU3RvcmFnZT9hcGktdmVyc2lvbj0yMDE1LTExLTAx",
      "RequestMethod": "GET",
      "RequestBody": "",
      "RequestHeaders": {
        "x-ms-client-request-id": [
<<<<<<< HEAD
          "830d0fbe-718a-4322-b939-aff6d6ffdd4d"
=======
          "45bf2801-0531-48b9-895c-01ec8704418c"
>>>>>>> d696af1d
        ],
        "accept-language": [
          "en-US"
        ],
        "User-Agent": [
          "Microsoft.Azure.Management.Resources.ResourceManagementClient/1.0.0-preview"
        ]
      },
      "ResponseBody": "{\r\n  \"id\": \"/subscriptions/53d9063d-87ae-4ea8-be90-3686c3b8669f/providers/Microsoft.Storage\",\r\n  \"namespace\": \"Microsoft.Storage\",\r\n  \"resourceTypes\": [\r\n    {\r\n      \"resourceType\": \"storageAccounts\",\r\n      \"locations\": [\r\n        \"East US\",\r\n        \"East US 2\",\r\n        \"West US\",\r\n        \"West Europe\",\r\n        \"East Asia\",\r\n        \"Southeast Asia\",\r\n        \"Japan East\",\r\n        \"Japan West\",\r\n        \"North Central US\",\r\n        \"South Central US\",\r\n        \"Central US\",\r\n        \"North Europe\",\r\n        \"Brazil South\",\r\n        \"Canada East\",\r\n        \"Canada Central\"\r\n      ],\r\n      \"apiVersions\": [\r\n        \"2016-01-01\",\r\n        \"2015-06-15\",\r\n        \"2015-05-01-preview\"\r\n      ],\r\n      \"capabilities\": \"CrossResourceGroupResourceMove, CrossSubscriptionResourceMove\"\r\n    },\r\n    {\r\n      \"resourceType\": \"operations\",\r\n      \"locations\": [],\r\n      \"apiVersions\": [\r\n        \"2016-01-01\",\r\n        \"2015-06-15\",\r\n        \"2015-05-01-preview\"\r\n      ]\r\n    },\r\n    {\r\n      \"resourceType\": \"usages\",\r\n      \"locations\": [],\r\n      \"apiVersions\": [\r\n        \"2016-01-01\",\r\n        \"2015-06-15\",\r\n        \"2015-05-01-preview\"\r\n      ]\r\n    },\r\n    {\r\n      \"resourceType\": \"checkNameAvailability\",\r\n      \"locations\": [],\r\n      \"apiVersions\": [\r\n        \"2016-01-01\",\r\n        \"2015-06-15\",\r\n        \"2015-05-01-preview\"\r\n      ]\r\n    },\r\n    {\r\n      \"resourceType\": \"storageAccounts/services\",\r\n      \"locations\": [\r\n        \"East US\",\r\n        \"West US\",\r\n        \"West Europe\",\r\n        \"North Europe\",\r\n        \"East Asia\",\r\n        \"Southeast Asia\",\r\n        \"Japan East\",\r\n        \"Japan West\",\r\n        \"North Central US\",\r\n        \"South Central US\",\r\n        \"East US 2\",\r\n        \"Central US\",\r\n        \"Brazil South\",\r\n        \"Canada East\",\r\n        \"Canada Central\"\r\n      ],\r\n      \"apiVersions\": [\r\n        \"2014-04-01\"\r\n      ]\r\n    },\r\n    {\r\n      \"resourceType\": \"storageAccounts/services/metricDefinitions\",\r\n      \"locations\": [\r\n        \"East US\",\r\n        \"West US\",\r\n        \"West Europe\",\r\n        \"North Europe\",\r\n        \"East Asia\",\r\n        \"Southeast Asia\",\r\n        \"Japan East\",\r\n        \"Japan West\",\r\n        \"North Central US\",\r\n        \"South Central US\",\r\n        \"East US 2\",\r\n        \"Central US\",\r\n        \"Brazil South\",\r\n        \"Canada East\",\r\n        \"Canada Central\"\r\n      ],\r\n      \"apiVersions\": [\r\n        \"2014-04-01\"\r\n      ]\r\n    }\r\n  ],\r\n  \"registrationState\": \"Registered\"\r\n}",
      "ResponseHeaders": {
        "Content-Type": [
          "application/json; charset=utf-8"
        ],
        "Expires": [
          "-1"
        ],
        "Cache-Control": [
          "no-cache"
        ],
        "Date": [
<<<<<<< HEAD
          "Fri, 01 Jul 2016 17:57:04 GMT"
=======
          "Thu, 04 Aug 2016 18:02:10 GMT"
>>>>>>> d696af1d
        ],
        "Pragma": [
          "no-cache"
        ],
        "Vary": [
          "Accept-Encoding"
        ],
        "x-ms-ratelimit-remaining-subscription-reads": [
          "14998"
        ],
        "x-ms-request-id": [
<<<<<<< HEAD
          "a906a4af-1f67-4e21-b274-089c59896082"
        ],
        "x-ms-correlation-request-id": [
          "a906a4af-1f67-4e21-b274-089c59896082"
        ],
        "x-ms-routing-request-id": [
          "CENTRALUS:20160701T175704Z:a906a4af-1f67-4e21-b274-089c59896082"
=======
          "f965ff45-9ef4-49ef-9b75-32e63ae9558a"
        ],
        "x-ms-correlation-request-id": [
          "f965ff45-9ef4-49ef-9b75-32e63ae9558a"
        ],
        "x-ms-routing-request-id": [
          "WESTUS2:20160804T180211Z:f965ff45-9ef4-49ef-9b75-32e63ae9558a"
>>>>>>> d696af1d
        ],
        "Strict-Transport-Security": [
          "max-age=31536000; includeSubDomains"
        ]
      },
      "StatusCode": 200
    },
    {
<<<<<<< HEAD
      "RequestUri": "/subscriptions/53d9063d-87ae-4ea8-be90-3686c3b8669f/resourcegroups/datalakerg19101?api-version=2015-11-01",
      "EncodedRequestUri": "L3N1YnNjcmlwdGlvbnMvNTNkOTA2M2QtODdhZS00ZWE4LWJlOTAtMzY4NmMzYjg2NjlmL3Jlc291cmNlZ3JvdXBzL2RhdGFsYWtlcmcxOTEwMT9hcGktdmVyc2lvbj0yMDE1LTExLTAx",
=======
      "RequestUri": "/subscriptions/53d9063d-87ae-4ea8-be90-3686c3b8669f/resourcegroups/datalakerg17940?api-version=2015-11-01",
      "EncodedRequestUri": "L3N1YnNjcmlwdGlvbnMvNTNkOTA2M2QtODdhZS00ZWE4LWJlOTAtMzY4NmMzYjg2NjlmL3Jlc291cmNlZ3JvdXBzL2RhdGFsYWtlcmcxNzk0MD9hcGktdmVyc2lvbj0yMDE1LTExLTAx",
>>>>>>> d696af1d
      "RequestMethod": "GET",
      "RequestBody": "",
      "RequestHeaders": {
        "x-ms-client-request-id": [
<<<<<<< HEAD
          "1a150741-4d64-4829-88e8-69c3141e0866"
=======
          "2ea2ea43-d8fb-4dcf-92a9-6019d042a64e"
>>>>>>> d696af1d
        ],
        "accept-language": [
          "en-US"
        ],
        "User-Agent": [
          "Microsoft.Azure.Management.Resources.ResourceManagementClient/1.0.0-preview"
        ]
      },
<<<<<<< HEAD
      "ResponseBody": "{\r\n  \"error\": {\r\n    \"code\": \"ResourceGroupNotFound\",\r\n    \"message\": \"Resource group 'datalakerg19101' could not be found.\"\r\n  }\r\n}",
=======
      "ResponseBody": "{\r\n  \"error\": {\r\n    \"code\": \"ResourceGroupNotFound\",\r\n    \"message\": \"Resource group 'datalakerg17940' could not be found.\"\r\n  }\r\n}",
>>>>>>> d696af1d
      "ResponseHeaders": {
        "Content-Length": [
          "107"
        ],
        "Content-Type": [
          "application/json; charset=utf-8"
        ],
        "Expires": [
          "-1"
        ],
        "Cache-Control": [
          "no-cache"
        ],
        "Date": [
<<<<<<< HEAD
          "Fri, 01 Jul 2016 17:57:04 GMT"
=======
          "Thu, 04 Aug 2016 18:02:10 GMT"
>>>>>>> d696af1d
        ],
        "Pragma": [
          "no-cache"
        ],
        "x-ms-failure-cause": [
          "gateway"
        ],
        "x-ms-ratelimit-remaining-subscription-reads": [
          "14997"
        ],
        "x-ms-request-id": [
<<<<<<< HEAD
          "1f5c0fb4-e46a-4dbe-b2a2-648cf0dea951"
        ],
        "x-ms-correlation-request-id": [
          "1f5c0fb4-e46a-4dbe-b2a2-648cf0dea951"
        ],
        "x-ms-routing-request-id": [
          "CENTRALUS:20160701T175704Z:1f5c0fb4-e46a-4dbe-b2a2-648cf0dea951"
=======
          "5b45f0b9-2f23-4d98-83bd-20b89c35123a"
        ],
        "x-ms-correlation-request-id": [
          "5b45f0b9-2f23-4d98-83bd-20b89c35123a"
        ],
        "x-ms-routing-request-id": [
          "WESTUS2:20160804T180211Z:5b45f0b9-2f23-4d98-83bd-20b89c35123a"
>>>>>>> d696af1d
        ],
        "Strict-Transport-Security": [
          "max-age=31536000; includeSubDomains"
        ]
      },
      "StatusCode": 404
    },
    {
<<<<<<< HEAD
      "RequestUri": "/subscriptions/53d9063d-87ae-4ea8-be90-3686c3b8669f/resourcegroups/datalakerg19101?api-version=2015-11-01",
      "EncodedRequestUri": "L3N1YnNjcmlwdGlvbnMvNTNkOTA2M2QtODdhZS00ZWE4LWJlOTAtMzY4NmMzYjg2NjlmL3Jlc291cmNlZ3JvdXBzL2RhdGFsYWtlcmcxOTEwMT9hcGktdmVyc2lvbj0yMDE1LTExLTAx",
=======
      "RequestUri": "/subscriptions/53d9063d-87ae-4ea8-be90-3686c3b8669f/resourcegroups/datalakerg17940?api-version=2015-11-01",
      "EncodedRequestUri": "L3N1YnNjcmlwdGlvbnMvNTNkOTA2M2QtODdhZS00ZWE4LWJlOTAtMzY4NmMzYjg2NjlmL3Jlc291cmNlZ3JvdXBzL2RhdGFsYWtlcmcxNzk0MD9hcGktdmVyc2lvbj0yMDE1LTExLTAx",
>>>>>>> d696af1d
      "RequestMethod": "GET",
      "RequestBody": "",
      "RequestHeaders": {
        "x-ms-client-request-id": [
<<<<<<< HEAD
          "022d6f4c-1443-4ff2-b55d-8c45e7624a45"
=======
          "b9b9dfa0-8632-4da9-a178-1d66cb60e6d0"
>>>>>>> d696af1d
        ],
        "accept-language": [
          "en-US"
        ],
        "User-Agent": [
          "Microsoft.Azure.Management.Resources.ResourceManagementClient/1.0.0-preview"
        ]
      },
<<<<<<< HEAD
      "ResponseBody": "{\r\n  \"id\": \"/subscriptions/53d9063d-87ae-4ea8-be90-3686c3b8669f/resourceGroups/datalakerg19101\",\r\n  \"name\": \"datalakerg19101\",\r\n  \"location\": \"eastus2\",\r\n  \"properties\": {\r\n    \"provisioningState\": \"Succeeded\"\r\n  }\r\n}",
=======
      "ResponseBody": "{\r\n  \"id\": \"/subscriptions/53d9063d-87ae-4ea8-be90-3686c3b8669f/resourceGroups/datalakerg17940\",\r\n  \"name\": \"datalakerg17940\",\r\n  \"location\": \"eastus2\",\r\n  \"properties\": {\r\n    \"provisioningState\": \"Succeeded\"\r\n  }\r\n}",
>>>>>>> d696af1d
      "ResponseHeaders": {
        "Content-Type": [
          "application/json; charset=utf-8"
        ],
        "Expires": [
          "-1"
        ],
        "Cache-Control": [
          "no-cache"
        ],
        "Date": [
<<<<<<< HEAD
          "Fri, 01 Jul 2016 17:57:05 GMT"
=======
          "Thu, 04 Aug 2016 18:02:11 GMT"
>>>>>>> d696af1d
        ],
        "Pragma": [
          "no-cache"
        ],
        "Vary": [
          "Accept-Encoding"
        ],
        "x-ms-ratelimit-remaining-subscription-reads": [
          "14996"
        ],
        "x-ms-request-id": [
<<<<<<< HEAD
          "1e583a37-bf9c-41d4-8c99-18a8adb98a91"
        ],
        "x-ms-correlation-request-id": [
          "1e583a37-bf9c-41d4-8c99-18a8adb98a91"
        ],
        "x-ms-routing-request-id": [
          "CENTRALUS:20160701T175705Z:1e583a37-bf9c-41d4-8c99-18a8adb98a91"
=======
          "71ed4e55-3628-4bbe-979b-30e094f5c68b"
        ],
        "x-ms-correlation-request-id": [
          "71ed4e55-3628-4bbe-979b-30e094f5c68b"
        ],
        "x-ms-routing-request-id": [
          "WESTUS2:20160804T180212Z:71ed4e55-3628-4bbe-979b-30e094f5c68b"
>>>>>>> d696af1d
        ],
        "Strict-Transport-Security": [
          "max-age=31536000; includeSubDomains"
        ]
      },
      "StatusCode": 200
    },
    {
<<<<<<< HEAD
      "RequestUri": "/subscriptions/53d9063d-87ae-4ea8-be90-3686c3b8669f/resourcegroups/datalakerg19101?api-version=2015-11-01",
      "EncodedRequestUri": "L3N1YnNjcmlwdGlvbnMvNTNkOTA2M2QtODdhZS00ZWE4LWJlOTAtMzY4NmMzYjg2NjlmL3Jlc291cmNlZ3JvdXBzL2RhdGFsYWtlcmcxOTEwMT9hcGktdmVyc2lvbj0yMDE1LTExLTAx",
=======
      "RequestUri": "/subscriptions/53d9063d-87ae-4ea8-be90-3686c3b8669f/resourcegroups/datalakerg17940?api-version=2015-11-01",
      "EncodedRequestUri": "L3N1YnNjcmlwdGlvbnMvNTNkOTA2M2QtODdhZS00ZWE4LWJlOTAtMzY4NmMzYjg2NjlmL3Jlc291cmNlZ3JvdXBzL2RhdGFsYWtlcmcxNzk0MD9hcGktdmVyc2lvbj0yMDE1LTExLTAx",
>>>>>>> d696af1d
      "RequestMethod": "PUT",
      "RequestBody": "{\r\n  \"location\": \"East US 2\"\r\n}",
      "RequestHeaders": {
        "Content-Type": [
          "application/json; charset=utf-8"
        ],
        "Content-Length": [
          "31"
        ],
        "x-ms-client-request-id": [
<<<<<<< HEAD
          "ef6794ee-1684-43ac-a6c4-5033456995ed"
=======
          "c61684fc-4c3f-491a-a61c-f77abbb4b826"
>>>>>>> d696af1d
        ],
        "accept-language": [
          "en-US"
        ],
        "User-Agent": [
          "Microsoft.Azure.Management.Resources.ResourceManagementClient/1.0.0-preview"
        ]
      },
<<<<<<< HEAD
      "ResponseBody": "{\r\n  \"id\": \"/subscriptions/53d9063d-87ae-4ea8-be90-3686c3b8669f/resourceGroups/datalakerg19101\",\r\n  \"name\": \"datalakerg19101\",\r\n  \"location\": \"eastus2\",\r\n  \"properties\": {\r\n    \"provisioningState\": \"Succeeded\"\r\n  }\r\n}",
=======
      "ResponseBody": "{\r\n  \"id\": \"/subscriptions/53d9063d-87ae-4ea8-be90-3686c3b8669f/resourceGroups/datalakerg17940\",\r\n  \"name\": \"datalakerg17940\",\r\n  \"location\": \"eastus2\",\r\n  \"properties\": {\r\n    \"provisioningState\": \"Succeeded\"\r\n  }\r\n}",
>>>>>>> d696af1d
      "ResponseHeaders": {
        "Content-Length": [
          "184"
        ],
        "Content-Type": [
          "application/json; charset=utf-8"
        ],
        "Expires": [
          "-1"
        ],
        "Cache-Control": [
          "no-cache"
        ],
        "Date": [
<<<<<<< HEAD
          "Fri, 01 Jul 2016 17:57:05 GMT"
=======
          "Thu, 04 Aug 2016 18:02:11 GMT"
>>>>>>> d696af1d
        ],
        "Pragma": [
          "no-cache"
        ],
        "x-ms-ratelimit-remaining-subscription-writes": [
<<<<<<< HEAD
          "1197"
        ],
        "x-ms-request-id": [
          "34463bfb-994a-415c-929c-0a5cd28a8540"
        ],
        "x-ms-correlation-request-id": [
          "34463bfb-994a-415c-929c-0a5cd28a8540"
        ],
        "x-ms-routing-request-id": [
          "CENTRALUS:20160701T175705Z:34463bfb-994a-415c-929c-0a5cd28a8540"
=======
          "1196"
        ],
        "x-ms-request-id": [
          "41e29c14-55e0-407e-85b2-cc07c44191a8"
        ],
        "x-ms-correlation-request-id": [
          "41e29c14-55e0-407e-85b2-cc07c44191a8"
        ],
        "x-ms-routing-request-id": [
          "WESTUS2:20160804T180211Z:41e29c14-55e0-407e-85b2-cc07c44191a8"
>>>>>>> d696af1d
        ],
        "Strict-Transport-Security": [
          "max-age=31536000; includeSubDomains"
        ]
      },
      "StatusCode": 201
    },
    {
<<<<<<< HEAD
      "RequestUri": "/subscriptions/53d9063d-87ae-4ea8-be90-3686c3b8669f/resourceGroups/datalakerg19101/providers/Microsoft.DataLakeStore/accounts/testadlfs11240?api-version=2015-10-01-preview",
      "EncodedRequestUri": "L3N1YnNjcmlwdGlvbnMvNTNkOTA2M2QtODdhZS00ZWE4LWJlOTAtMzY4NmMzYjg2NjlmL3Jlc291cmNlR3JvdXBzL2RhdGFsYWtlcmcxOTEwMS9wcm92aWRlcnMvTWljcm9zb2Z0LkRhdGFMYWtlU3RvcmUvYWNjb3VudHMvdGVzdGFkbGZzMTEyNDA/YXBpLXZlcnNpb249MjAxNS0xMC0wMS1wcmV2aWV3",
=======
      "RequestUri": "/subscriptions/53d9063d-87ae-4ea8-be90-3686c3b8669f/resourceGroups/datalakerg17940/providers/Microsoft.DataLakeStore/accounts/testadlfs15276?api-version=2015-10-01-preview",
      "EncodedRequestUri": "L3N1YnNjcmlwdGlvbnMvNTNkOTA2M2QtODdhZS00ZWE4LWJlOTAtMzY4NmMzYjg2NjlmL3Jlc291cmNlR3JvdXBzL2RhdGFsYWtlcmcxNzk0MC9wcm92aWRlcnMvTWljcm9zb2Z0LkRhdGFMYWtlU3RvcmUvYWNjb3VudHMvdGVzdGFkbGZzMTUyNzY/YXBpLXZlcnNpb249MjAxNS0xMC0wMS1wcmV2aWV3",
>>>>>>> d696af1d
      "RequestMethod": "GET",
      "RequestBody": "",
      "RequestHeaders": {
        "x-ms-client-request-id": [
<<<<<<< HEAD
          "d8427392-fb59-4e50-87a7-56cee0bcd806"
=======
          "bce0157e-7bbd-4488-95d0-7e741c7eaa93"
>>>>>>> d696af1d
        ],
        "accept-language": [
          "en-US"
        ],
        "User-Agent": [
          "Microsoft.Azure.Management.DataLake.Store.DataLakeStoreAccountManagementClient/0.12.4-preview"
        ]
      },
<<<<<<< HEAD
      "ResponseBody": "{\r\n  \"error\": {\r\n    \"code\": \"ResourceNotFound\",\r\n    \"message\": \"The Resource 'Microsoft.DataLakeStore/accounts/testadlfs11240' under resource group 'datalakerg19101' was not found.\"\r\n  }\r\n}",
=======
      "ResponseBody": "{\r\n  \"error\": {\r\n    \"code\": \"ResourceNotFound\",\r\n    \"message\": \"The Resource 'Microsoft.DataLakeStore/accounts/testadlfs15276' under resource group 'datalakerg17940' was not found.\"\r\n  }\r\n}",
>>>>>>> d696af1d
      "ResponseHeaders": {
        "Content-Length": [
          "166"
        ],
        "Content-Type": [
          "application/json; charset=utf-8"
        ],
        "Expires": [
          "-1"
        ],
        "Cache-Control": [
          "no-cache"
        ],
        "Date": [
<<<<<<< HEAD
          "Fri, 01 Jul 2016 17:57:06 GMT"
=======
          "Thu, 04 Aug 2016 18:02:12 GMT"
>>>>>>> d696af1d
        ],
        "Pragma": [
          "no-cache"
        ],
        "x-ms-failure-cause": [
          "gateway"
        ],
        "x-ms-request-id": [
<<<<<<< HEAD
          "937d5b4f-efcf-484e-bde0-7ed4023f56e8"
        ],
        "x-ms-correlation-request-id": [
          "937d5b4f-efcf-484e-bde0-7ed4023f56e8"
        ],
        "x-ms-routing-request-id": [
          "CENTRALUS:20160701T175706Z:937d5b4f-efcf-484e-bde0-7ed4023f56e8"
=======
          "ed7ab56a-0338-4ae5-82c0-803aed23bcdc"
        ],
        "x-ms-correlation-request-id": [
          "ed7ab56a-0338-4ae5-82c0-803aed23bcdc"
        ],
        "x-ms-routing-request-id": [
          "WESTUS2:20160804T180212Z:ed7ab56a-0338-4ae5-82c0-803aed23bcdc"
>>>>>>> d696af1d
        ],
        "Strict-Transport-Security": [
          "max-age=31536000; includeSubDomains"
        ]
      },
      "StatusCode": 404
    },
    {
<<<<<<< HEAD
      "RequestUri": "/subscriptions/53d9063d-87ae-4ea8-be90-3686c3b8669f/resourceGroups/datalakerg19101/providers/Microsoft.DataLakeStore/accounts/testadlfs11240?api-version=2015-10-01-preview",
      "EncodedRequestUri": "L3N1YnNjcmlwdGlvbnMvNTNkOTA2M2QtODdhZS00ZWE4LWJlOTAtMzY4NmMzYjg2NjlmL3Jlc291cmNlR3JvdXBzL2RhdGFsYWtlcmcxOTEwMS9wcm92aWRlcnMvTWljcm9zb2Z0LkRhdGFMYWtlU3RvcmUvYWNjb3VudHMvdGVzdGFkbGZzMTEyNDA/YXBpLXZlcnNpb249MjAxNS0xMC0wMS1wcmV2aWV3",
      "RequestMethod": "GET",
      "RequestBody": "",
      "RequestHeaders": {
        "User-Agent": [
          "Microsoft.Azure.Management.DataLake.Store.DataLakeStoreAccountManagementClient/0.12.4-preview"
        ]
      },
      "ResponseBody": "{\r\n  \"properties\": {\r\n    \"firewallState\": \"Disabled\",\r\n    \"firewallRules\": [],\r\n    \"trustedIdProviderState\": \"Disabled\",\r\n    \"trustedIdProviders\": [],\r\n    \"provisioningState\": \"Succeeded\",\r\n    \"state\": \"Active\",\r\n    \"endpoint\": \"testadlfs11240.azuredatalakestore.net\",\r\n    \"accountId\": \"4d64874f-6c7c-4034-aac3-46a83b917597\",\r\n    \"creationTime\": \"2016-07-01T17:57:24.3448004Z\",\r\n    \"lastModifiedTime\": \"2016-07-01T17:57:24.3448004Z\"\r\n  },\r\n  \"location\": \"East US 2\",\r\n  \"tags\": null,\r\n  \"id\": \"/subscriptions/53d9063d-87ae-4ea8-be90-3686c3b8669f/resourceGroups/datalakerg19101/providers/Microsoft.DataLakeStore/accounts/testadlfs11240\",\r\n  \"name\": \"testadlfs11240\",\r\n  \"type\": \"Microsoft.DataLakeStore/accounts\"\r\n}",
      "ResponseHeaders": {
        "Content-Type": [
          "application/json"
        ],
        "Expires": [
          "-1"
        ],
        "Cache-Control": [
          "no-cache"
        ],
        "Connection": [
          "close"
        ],
        "Date": [
          "Fri, 01 Jul 2016 17:57:37 GMT"
        ],
        "Pragma": [
          "no-cache"
        ],
        "Server": [
          "Microsoft-IIS/8.5"
        ],
        "Vary": [
          "Accept-Encoding"
        ],
        "x-ms-request-id": [
          "6b91df5d-a30c-4e38-8d56-6f6c1f98c5b8"
        ],
        "X-AspNet-Version": [
          "4.0.30319"
        ],
        "X-Powered-By": [
          "ASP.NET"
        ],
        "x-ms-ratelimit-remaining-subscription-reads": [
          "14995"
        ],
        "x-ms-correlation-request-id": [
          "eb063bd4-55d5-4ba1-a833-dfa58b66d9bd"
        ],
        "x-ms-routing-request-id": [
          "CENTRALUS:20160701T175738Z:eb063bd4-55d5-4ba1-a833-dfa58b66d9bd"
        ],
        "Strict-Transport-Security": [
          "max-age=31536000; includeSubDomains"
        ]
      },
      "StatusCode": 200
    },
    {
      "RequestUri": "/subscriptions/53d9063d-87ae-4ea8-be90-3686c3b8669f/resourceGroups/datalakerg19101/providers/Microsoft.DataLakeStore/accounts/testadlfs11240?api-version=2015-10-01-preview",
      "EncodedRequestUri": "L3N1YnNjcmlwdGlvbnMvNTNkOTA2M2QtODdhZS00ZWE4LWJlOTAtMzY4NmMzYjg2NjlmL3Jlc291cmNlR3JvdXBzL2RhdGFsYWtlcmcxOTEwMS9wcm92aWRlcnMvTWljcm9zb2Z0LkRhdGFMYWtlU3RvcmUvYWNjb3VudHMvdGVzdGFkbGZzMTEyNDA/YXBpLXZlcnNpb249MjAxNS0xMC0wMS1wcmV2aWV3",
      "RequestMethod": "GET",
      "RequestBody": "",
      "RequestHeaders": {
        "x-ms-client-request-id": [
          "2df939b9-f7a3-4cbb-93de-e52a2e751886"
        ],
        "accept-language": [
          "en-US"
        ],
        "User-Agent": [
          "Microsoft.Azure.Management.DataLake.Store.DataLakeStoreAccountManagementClient/0.12.4-preview"
        ]
      },
      "ResponseBody": "{\r\n  \"properties\": {\r\n    \"firewallState\": \"Disabled\",\r\n    \"firewallRules\": [],\r\n    \"trustedIdProviderState\": \"Disabled\",\r\n    \"trustedIdProviders\": [],\r\n    \"provisioningState\": \"Succeeded\",\r\n    \"state\": \"Active\",\r\n    \"endpoint\": \"testadlfs11240.azuredatalakestore.net\",\r\n    \"accountId\": \"4d64874f-6c7c-4034-aac3-46a83b917597\",\r\n    \"creationTime\": \"2016-07-01T17:57:24.3448004Z\",\r\n    \"lastModifiedTime\": \"2016-07-01T17:57:24.3448004Z\"\r\n  },\r\n  \"location\": \"East US 2\",\r\n  \"tags\": null,\r\n  \"id\": \"/subscriptions/53d9063d-87ae-4ea8-be90-3686c3b8669f/resourceGroups/datalakerg19101/providers/Microsoft.DataLakeStore/accounts/testadlfs11240\",\r\n  \"name\": \"testadlfs11240\",\r\n  \"type\": \"Microsoft.DataLakeStore/accounts\"\r\n}",
      "ResponseHeaders": {
        "Content-Type": [
          "application/json"
        ],
        "Expires": [
          "-1"
        ],
        "Cache-Control": [
          "no-cache"
        ],
        "Connection": [
          "close"
        ],
        "Date": [
          "Fri, 01 Jul 2016 17:57:37 GMT"
        ],
        "Pragma": [
          "no-cache"
        ],
        "Server": [
          "Microsoft-IIS/8.5"
        ],
        "Vary": [
          "Accept-Encoding"
        ],
        "x-ms-request-id": [
          "8312b1bb-562b-41e8-ac38-60fdc4bfda99"
        ],
        "X-AspNet-Version": [
          "4.0.30319"
        ],
        "X-Powered-By": [
          "ASP.NET"
        ],
        "x-ms-ratelimit-remaining-subscription-reads": [
          "14997"
        ],
        "x-ms-correlation-request-id": [
          "505aa6fd-83df-4048-bc5c-98287aa80a84"
        ],
        "x-ms-routing-request-id": [
          "CENTRALUS:20160701T175738Z:505aa6fd-83df-4048-bc5c-98287aa80a84"
        ],
        "Strict-Transport-Security": [
          "max-age=31536000; includeSubDomains"
        ]
      },
      "StatusCode": 200
    },
    {
      "RequestUri": "/subscriptions/53d9063d-87ae-4ea8-be90-3686c3b8669f/resourceGroups/datalakerg19101/providers/Microsoft.DataLakeStore/accounts/testadlfs11240?api-version=2015-10-01-preview",
      "EncodedRequestUri": "L3N1YnNjcmlwdGlvbnMvNTNkOTA2M2QtODdhZS00ZWE4LWJlOTAtMzY4NmMzYjg2NjlmL3Jlc291cmNlR3JvdXBzL2RhdGFsYWtlcmcxOTEwMS9wcm92aWRlcnMvTWljcm9zb2Z0LkRhdGFMYWtlU3RvcmUvYWNjb3VudHMvdGVzdGFkbGZzMTEyNDA/YXBpLXZlcnNpb249MjAxNS0xMC0wMS1wcmV2aWV3",
      "RequestMethod": "PUT",
      "RequestBody": "{\r\n  \"location\": \"East US 2\",\r\n  \"name\": \"testadlfs11240\"\r\n}",
=======
      "RequestUri": "/subscriptions/53d9063d-87ae-4ea8-be90-3686c3b8669f/resourceGroups/datalakerg17940/providers/Microsoft.DataLakeStore/accounts/testadlfs15276?api-version=2015-10-01-preview",
      "EncodedRequestUri": "L3N1YnNjcmlwdGlvbnMvNTNkOTA2M2QtODdhZS00ZWE4LWJlOTAtMzY4NmMzYjg2NjlmL3Jlc291cmNlR3JvdXBzL2RhdGFsYWtlcmcxNzk0MC9wcm92aWRlcnMvTWljcm9zb2Z0LkRhdGFMYWtlU3RvcmUvYWNjb3VudHMvdGVzdGFkbGZzMTUyNzY/YXBpLXZlcnNpb249MjAxNS0xMC0wMS1wcmV2aWV3",
      "RequestMethod": "PUT",
      "RequestBody": "{\r\n  \"location\": \"East US 2\",\r\n  \"name\": \"testadlfs15276\"\r\n}",
>>>>>>> d696af1d
      "RequestHeaders": {
        "Content-Type": [
          "application/json; charset=utf-8"
        ],
        "Content-Length": [
          "60"
        ],
        "x-ms-client-request-id": [
<<<<<<< HEAD
          "f569fbca-94b7-4bda-9c29-5cf3b91f8d50"
=======
          "b95735f6-e4a1-4793-8a5a-d08781284f4b"
>>>>>>> d696af1d
        ],
        "accept-language": [
          "en-US"
        ],
        "User-Agent": [
          "Microsoft.Azure.Management.DataLake.Store.DataLakeStoreAccountManagementClient/0.12.4-preview"
        ]
      },
<<<<<<< HEAD
      "ResponseBody": "{\r\n  \"properties\": {\r\n    \"provisioningState\": \"Creating\",\r\n    \"state\": null,\r\n    \"endpoint\": null,\r\n    \"accountId\": \"4d64874f-6c7c-4034-aac3-46a83b917597\",\r\n    \"creationTime\": null,\r\n    \"lastModifiedTime\": null\r\n  },\r\n  \"location\": \"East US 2\",\r\n  \"tags\": null,\r\n  \"id\": \"/subscriptions/53d9063d-87ae-4ea8-be90-3686c3b8669f/resourceGroups/datalakerg19101/providers/Microsoft.DataLakeStore/accounts/testadlfs11240\",\r\n  \"name\": \"testadlfs11240\",\r\n  \"type\": \"Microsoft.DataLakeStore/accounts\"\r\n}",
=======
      "ResponseBody": "{\r\n  \"error\": {\r\n    \"code\": \"ExceededMaxAccountCount\",\r\n    \"message\": \"The subscription has exceeded the maximum number of allowed resources.\"\r\n  }\r\n}",
>>>>>>> d696af1d
      "ResponseHeaders": {
        "Content-Length": [
          "127"
        ],
        "Content-Type": [
          "application/json"
        ],
        "Expires": [
          "-1"
        ],
        "Cache-Control": [
          "no-cache"
        ],
        "Connection": [
          "close"
        ],
        "Date": [
<<<<<<< HEAD
          "Fri, 01 Jul 2016 17:57:07 GMT"
=======
          "Thu, 04 Aug 2016 18:02:13 GMT"
>>>>>>> d696af1d
        ],
        "Pragma": [
          "no-cache"
        ],
<<<<<<< HEAD
        "Location": [
          "https://management.azure.com/subscriptions/53d9063d-87ae-4ea8-be90-3686c3b8669f/resourcegroups/datalakerg19101/providers/Microsoft.DataLakeStore/accounts/testadlfs11240/operationresults/0?api-version=2015-10-01-preview"
        ],
        "Retry-After": [
          "10"
        ],
        "Server": [
          "Microsoft-IIS/8.5"
        ],
        "Azure-AsyncOperation": [
          "https://management.azure.com/subscriptions/53d9063d-87ae-4ea8-be90-3686c3b8669f/providers/Microsoft.DataLakeStore/locations/EastUS2/operationResults/4d64874f-6c7c-4034-aac3-46a83b9175970?api-version=2015-10-01-preview&expanded=true"
        ],
        "x-ms-request-id": [
          "4235616d-3f70-45cc-931a-2745433ac706"
=======
        "Server": [
          "Microsoft-IIS/8.5"
        ],
        "x-ms-request-id": [
          "f2845cc0-7922-40e7-8b21-46a7a51b7e16"
>>>>>>> d696af1d
        ],
        "X-AspNet-Version": [
          "4.0.30319"
        ],
        "X-Powered-By": [
          "ASP.NET"
        ],
        "x-ms-ratelimit-remaining-subscription-writes": [
<<<<<<< HEAD
          "1199"
        ],
        "x-ms-correlation-request-id": [
          "643eb502-0ce7-427c-8b82-7d35d71aaeb7"
        ],
        "x-ms-routing-request-id": [
          "CENTRALUS:20160701T175707Z:643eb502-0ce7-427c-8b82-7d35d71aaeb7"
        ],
        "Strict-Transport-Security": [
          "max-age=31536000; includeSubDomains"
        ]
      },
      "StatusCode": 201
    },
    {
      "RequestUri": "/subscriptions/53d9063d-87ae-4ea8-be90-3686c3b8669f/providers/Microsoft.DataLakeStore/locations/EastUS2/operationResults/4d64874f-6c7c-4034-aac3-46a83b9175970?api-version=2015-10-01-preview&expanded=true",
      "EncodedRequestUri": "L3N1YnNjcmlwdGlvbnMvNTNkOTA2M2QtODdhZS00ZWE4LWJlOTAtMzY4NmMzYjg2NjlmL3Byb3ZpZGVycy9NaWNyb3NvZnQuRGF0YUxha2VTdG9yZS9sb2NhdGlvbnMvRWFzdFVTMi9vcGVyYXRpb25SZXN1bHRzLzRkNjQ4NzRmLTZjN2MtNDAzNC1hYWMzLTQ2YTgzYjkxNzU5NzA/YXBpLXZlcnNpb249MjAxNS0xMC0wMS1wcmV2aWV3JmV4cGFuZGVkPXRydWU=",
      "RequestMethod": "GET",
      "RequestBody": "",
      "RequestHeaders": {
        "User-Agent": [
          "Microsoft.Azure.Management.DataLake.Store.DataLakeStoreAccountManagementClient/0.12.4-preview"
        ]
      },
      "ResponseBody": "{\r\n  \"status\": \"Succeeded\"\r\n}",
      "ResponseHeaders": {
        "Content-Type": [
          "application/json"
        ],
        "Expires": [
          "-1"
        ],
        "Cache-Control": [
          "no-cache"
        ],
        "Connection": [
          "close"
        ],
        "Date": [
          "Fri, 01 Jul 2016 17:57:36 GMT"
        ],
        "Pragma": [
          "no-cache"
        ],
        "Server": [
          "Microsoft-IIS/8.5"
        ],
        "Vary": [
          "Accept-Encoding"
        ],
        "x-ms-request-id": [
          "fdb67de2-2c97-444a-8d5a-428446dddc75"
        ],
        "X-AspNet-Version": [
          "4.0.30319"
        ],
        "X-Powered-By": [
          "ASP.NET"
        ],
        "x-ms-ratelimit-remaining-subscription-reads": [
          "14999"
        ],
        "x-ms-correlation-request-id": [
          "354990a9-3dee-4154-8e16-d86a32fcf8b1"
        ],
        "x-ms-routing-request-id": [
          "CENTRALUS:20160701T175737Z:354990a9-3dee-4154-8e16-d86a32fcf8b1"
=======
          "1195"
        ],
        "x-ms-correlation-request-id": [
          "6ea40b65-c5e4-4c9a-aa7f-5c0676958ad7"
        ],
        "x-ms-routing-request-id": [
          "WESTUS2:20160804T180213Z:6ea40b65-c5e4-4c9a-aa7f-5c0676958ad7"
>>>>>>> d696af1d
        ],
        "Strict-Transport-Security": [
          "max-age=31536000; includeSubDomains"
        ]
      },
<<<<<<< HEAD
      "StatusCode": 200
    },
    {
      "RequestUri": "/webhdfs/v1/%2F?op=GETACLSTATUS&api-version=2015-10-01-preview",
      "EncodedRequestUri": "L3dlYmhkZnMvdjEvJTJGP29wPUdFVEFDTFNUQVRVUyZhcGktdmVyc2lvbj0yMDE1LTEwLTAxLXByZXZpZXc=",
      "RequestMethod": "GET",
      "RequestBody": "",
      "RequestHeaders": {
        "x-ms-client-request-id": [
          "a9c62945-aea6-4a00-8f24-9ecefd810c87"
        ],
        "accept-language": [
          "en-US"
        ],
        "User-Agent": [
          "Microsoft.Azure.Management.DataLake.Store.DataLakeStoreFileSystemManagementClient/0.12.4-preview"
        ]
      },
      "ResponseBody": "{\r\n  \"AclStatus\": {\r\n    \"entries\": [\r\n      \"user::rwx\",\r\n      \"group::rwx\",\r\n      \"other::---\",\r\n      \"mask::rwx\",\r\n      \"default:user::rwx\",\r\n      \"default:group::rwx\",\r\n      \"default:other::---\",\r\n      \"default:mask::rwx\"\r\n    ],\r\n    \"owner\": \"2e6c02d2-a364-4530-9137-d17403996cbf\",\r\n    \"group\": \"2e6c02d2-a364-4530-9137-d17403996cbf\",\r\n    \"stickyBit\": false\r\n  }\r\n}",
      "ResponseHeaders": {
        "Content-Length": [
          "271"
        ],
        "Content-Type": [
          "application/json; charset=utf-8"
        ],
        "Expires": [
          "-1"
        ],
        "Cache-Control": [
          "no-cache"
        ],
        "Date": [
          "Fri, 01 Jul 2016 17:57:39 GMT"
        ],
        "Pragma": [
          "no-cache"
        ],
        "Set-Cookie": [
          "UserPrincipalSession=7dd1d1e3-7dab-43d9-b7be-41e67e86fab9; path=/; secure; HttpOnly"
        ],
        "x-ms-request-id": [
          "b48d203d-992c-4d01-944b-1553446a3679"
        ],
        "Server-Perf": [
          "[b48d203d-992c-4d01-944b-1553446a3679][ AuthTime::1567.0756717062::PostAuthTime::514.089780947285 ][S-HdfsGetAclStatus :: 00:00:133 ms]%0a[GETACLSTATUS :: 00:00:134 ms]%0a"
        ],
        "x-ms-webhdfs-version": [
          "16.05.18.00"
        ],
        "Status": [
          "0x0"
        ],
        "X-Content-Type-Options": [
          "nosniff"
        ],
        "Strict-Transport-Security": [
          "max-age=15724800; includeSubDomains"
        ]
      },
      "StatusCode": 200
=======
      "StatusCode": 409
>>>>>>> d696af1d
    }
  ],
  "Names": {
    ".ctor": [
<<<<<<< HEAD
      "datalakerg19101",
      "testdatalake1659",
      "testadlfs11240"
=======
      "datalakerg17940",
      "testdatalake19487",
      "testadlfs15276"
>>>>>>> d696af1d
    ]
  },
  "Variables": {
    "SubscriptionId": "53d9063d-87ae-4ea8-be90-3686c3b8669f"
  }
}<|MERGE_RESOLUTION|>--- conflicted
+++ resolved
@@ -7,11 +7,7 @@
       "RequestBody": "",
       "RequestHeaders": {
         "x-ms-client-request-id": [
-<<<<<<< HEAD
-          "4c2d6182-36aa-456a-afff-6adcac50092e"
-=======
           "e18c5df0-8369-4859-8852-de1157d26d33"
->>>>>>> d696af1d
         ],
         "accept-language": [
           "en-US"
@@ -32,11 +28,7 @@
           "no-cache"
         ],
         "Date": [
-<<<<<<< HEAD
-          "Fri, 01 Jul 2016 17:57:03 GMT"
-=======
           "Thu, 04 Aug 2016 18:02:10 GMT"
->>>>>>> d696af1d
         ],
         "Pragma": [
           "no-cache"
@@ -45,18 +37,6 @@
           "Accept-Encoding"
         ],
         "x-ms-ratelimit-remaining-subscription-writes": [
-<<<<<<< HEAD
-          "1199"
-        ],
-        "x-ms-request-id": [
-          "17168490-8749-4cf1-b643-3d9ecca7fc23"
-        ],
-        "x-ms-correlation-request-id": [
-          "17168490-8749-4cf1-b643-3d9ecca7fc23"
-        ],
-        "x-ms-routing-request-id": [
-          "CENTRALUS:20160701T175703Z:17168490-8749-4cf1-b643-3d9ecca7fc23"
-=======
           "1198"
         ],
         "x-ms-request-id": [
@@ -67,7 +47,6 @@
         ],
         "x-ms-routing-request-id": [
           "WESTUS2:20160804T180210Z:ca4eb0f6-d8e9-4805-9963-f6566e11b271"
->>>>>>> d696af1d
         ],
         "Strict-Transport-Security": [
           "max-age=31536000; includeSubDomains"
@@ -82,11 +61,7 @@
       "RequestBody": "",
       "RequestHeaders": {
         "x-ms-client-request-id": [
-<<<<<<< HEAD
-          "9b5654d7-581d-4d13-9dc4-1ce6ee2f489c"
-=======
           "d3ee72dc-6559-4a75-bace-52a043514d06"
->>>>>>> d696af1d
         ],
         "accept-language": [
           "en-US"
@@ -107,11 +82,7 @@
           "no-cache"
         ],
         "Date": [
-<<<<<<< HEAD
-          "Fri, 01 Jul 2016 17:57:03 GMT"
-=======
           "Thu, 04 Aug 2016 18:02:10 GMT"
->>>>>>> d696af1d
         ],
         "Pragma": [
           "no-cache"
@@ -123,15 +94,6 @@
           "14999"
         ],
         "x-ms-request-id": [
-<<<<<<< HEAD
-          "f3883a7b-cb49-4542-94ba-d93dd92f023d"
-        ],
-        "x-ms-correlation-request-id": [
-          "f3883a7b-cb49-4542-94ba-d93dd92f023d"
-        ],
-        "x-ms-routing-request-id": [
-          "CENTRALUS:20160701T175703Z:f3883a7b-cb49-4542-94ba-d93dd92f023d"
-=======
           "50f86d5d-9c1c-4dd9-9fd1-88c0306f9aed"
         ],
         "x-ms-correlation-request-id": [
@@ -139,7 +101,6 @@
         ],
         "x-ms-routing-request-id": [
           "WESTUS2:20160804T180210Z:50f86d5d-9c1c-4dd9-9fd1-88c0306f9aed"
->>>>>>> d696af1d
         ],
         "Strict-Transport-Security": [
           "max-age=31536000; includeSubDomains"
@@ -154,36 +115,28 @@
       "RequestBody": "",
       "RequestHeaders": {
         "x-ms-client-request-id": [
-<<<<<<< HEAD
-          "5cbb87fe-1379-47f7-9baf-c56316732de4"
-=======
           "d50decf3-1268-4156-9053-5a9a04f32fc3"
->>>>>>> d696af1d
-        ],
-        "accept-language": [
-          "en-US"
-        ],
-        "User-Agent": [
-          "Microsoft.Azure.Management.Resources.ResourceManagementClient/1.0.0-preview"
-        ]
-      },
-      "ResponseBody": "{\r\n  \"id\": \"/subscriptions/53d9063d-87ae-4ea8-be90-3686c3b8669f/providers/Microsoft.Storage\",\r\n  \"namespace\": \"Microsoft.Storage\",\r\n  \"resourceTypes\": [\r\n    {\r\n      \"resourceType\": \"storageAccounts\",\r\n      \"locations\": [\r\n        \"East US\",\r\n        \"East US 2\",\r\n        \"West US\",\r\n        \"West Europe\",\r\n        \"East Asia\",\r\n        \"Southeast Asia\",\r\n        \"Japan East\",\r\n        \"Japan West\",\r\n        \"North Central US\",\r\n        \"South Central US\",\r\n        \"Central US\",\r\n        \"North Europe\",\r\n        \"Brazil South\",\r\n        \"Canada East\",\r\n        \"Canada Central\"\r\n      ],\r\n      \"apiVersions\": [\r\n        \"2016-01-01\",\r\n        \"2015-06-15\",\r\n        \"2015-05-01-preview\"\r\n      ],\r\n      \"capabilities\": \"CrossResourceGroupResourceMove, CrossSubscriptionResourceMove\"\r\n    },\r\n    {\r\n      \"resourceType\": \"operations\",\r\n      \"locations\": [],\r\n      \"apiVersions\": [\r\n        \"2016-01-01\",\r\n        \"2015-06-15\",\r\n        \"2015-05-01-preview\"\r\n      ]\r\n    },\r\n    {\r\n      \"resourceType\": \"usages\",\r\n      \"locations\": [],\r\n      \"apiVersions\": [\r\n        \"2016-01-01\",\r\n        \"2015-06-15\",\r\n        \"2015-05-01-preview\"\r\n      ]\r\n    },\r\n    {\r\n      \"resourceType\": \"checkNameAvailability\",\r\n      \"locations\": [],\r\n      \"apiVersions\": [\r\n        \"2016-01-01\",\r\n        \"2015-06-15\",\r\n        \"2015-05-01-preview\"\r\n      ]\r\n    },\r\n    {\r\n      \"resourceType\": \"storageAccounts/services\",\r\n      \"locations\": [\r\n        \"East US\",\r\n        \"West US\",\r\n        \"West Europe\",\r\n        \"North Europe\",\r\n        \"East Asia\",\r\n        \"Southeast Asia\",\r\n        \"Japan East\",\r\n        \"Japan West\",\r\n        \"North Central US\",\r\n        \"South Central US\",\r\n        \"East US 2\",\r\n        \"Central US\",\r\n        \"Brazil South\",\r\n        \"Canada East\",\r\n        \"Canada Central\"\r\n      ],\r\n      \"apiVersions\": [\r\n        \"2014-04-01\"\r\n      ]\r\n    },\r\n    {\r\n      \"resourceType\": \"storageAccounts/services/metricDefinitions\",\r\n      \"locations\": [\r\n        \"East US\",\r\n        \"West US\",\r\n        \"West Europe\",\r\n        \"North Europe\",\r\n        \"East Asia\",\r\n        \"Southeast Asia\",\r\n        \"Japan East\",\r\n        \"Japan West\",\r\n        \"North Central US\",\r\n        \"South Central US\",\r\n        \"East US 2\",\r\n        \"Central US\",\r\n        \"Brazil South\",\r\n        \"Canada East\",\r\n        \"Canada Central\"\r\n      ],\r\n      \"apiVersions\": [\r\n        \"2014-04-01\"\r\n      ]\r\n    }\r\n  ],\r\n  \"registrationState\": \"Registered\"\r\n}",
-      "ResponseHeaders": {
-        "Content-Type": [
-          "application/json; charset=utf-8"
-        ],
-        "Expires": [
-          "-1"
-        ],
-        "Cache-Control": [
-          "no-cache"
-        ],
-        "Date": [
-<<<<<<< HEAD
-          "Fri, 01 Jul 2016 17:57:03 GMT"
-=======
+        ],
+        "accept-language": [
+          "en-US"
+        ],
+        "User-Agent": [
+          "Microsoft.Azure.Management.Resources.ResourceManagementClient/1.0.0-preview"
+        ]
+      },
+      "ResponseBody": "{\r\n  \"id\": \"/subscriptions/53d9063d-87ae-4ea8-be90-3686c3b8669f/providers/Microsoft.Storage\",\r\n  \"namespace\": \"Microsoft.Storage\",\r\n  \"resourceTypes\": [\r\n    {\r\n      \"resourceType\": \"storageAccounts\",\r\n      \"locations\": [\r\n        \"East US\",\r\n        \"East US 2\",\r\n        \"West US\",\r\n        \"West Europe\",\r\n        \"East Asia\",\r\n        \"Southeast Asia\",\r\n        \"Japan East\",\r\n        \"Japan West\",\r\n        \"North Central US\",\r\n        \"South Central US\",\r\n        \"Central US\",\r\n        \"North Europe\",\r\n        \"Brazil South\",\r\n        \"Canada East\",\r\n        \"Canada Central\",\r\n        \"West US 2\",\r\n        \"West Central US\"\r\n      ],\r\n      \"apiVersions\": [\r\n        \"2016-01-01\",\r\n        \"2015-06-15\",\r\n        \"2015-05-01-preview\"\r\n      ],\r\n      \"capabilities\": \"CrossResourceGroupResourceMove, CrossSubscriptionResourceMove\"\r\n    },\r\n    {\r\n      \"resourceType\": \"operations\",\r\n      \"locations\": [],\r\n      \"apiVersions\": [\r\n        \"2016-01-01\",\r\n        \"2015-06-15\",\r\n        \"2015-05-01-preview\"\r\n      ]\r\n    },\r\n    {\r\n      \"resourceType\": \"usages\",\r\n      \"locations\": [],\r\n      \"apiVersions\": [\r\n        \"2016-01-01\",\r\n        \"2015-06-15\",\r\n        \"2015-05-01-preview\"\r\n      ]\r\n    },\r\n    {\r\n      \"resourceType\": \"checkNameAvailability\",\r\n      \"locations\": [],\r\n      \"apiVersions\": [\r\n        \"2016-01-01\",\r\n        \"2015-06-15\",\r\n        \"2015-05-01-preview\"\r\n      ]\r\n    },\r\n    {\r\n      \"resourceType\": \"storageAccounts/services\",\r\n      \"locations\": [\r\n        \"East US\",\r\n        \"West US\",\r\n        \"West Europe\",\r\n        \"North Europe\",\r\n        \"East Asia\",\r\n        \"Southeast Asia\",\r\n        \"Japan East\",\r\n        \"Japan West\",\r\n        \"North Central US\",\r\n        \"South Central US\",\r\n        \"East US 2\",\r\n        \"Central US\",\r\n        \"Brazil South\",\r\n        \"Canada East\",\r\n        \"Canada Central\",\r\n        \"West US 2\",\r\n        \"West Central US\"\r\n      ],\r\n      \"apiVersions\": [\r\n        \"2014-04-01\"\r\n      ]\r\n    },\r\n    {\r\n      \"resourceType\": \"storageAccounts/services/metricDefinitions\",\r\n      \"locations\": [\r\n        \"East US\",\r\n        \"West US\",\r\n        \"West Europe\",\r\n        \"North Europe\",\r\n        \"East Asia\",\r\n        \"Southeast Asia\",\r\n        \"Japan East\",\r\n        \"Japan West\",\r\n        \"North Central US\",\r\n        \"South Central US\",\r\n        \"East US 2\",\r\n        \"Central US\",\r\n        \"Brazil South\",\r\n        \"Canada East\",\r\n        \"Canada Central\",\r\n        \"West US 2\",\r\n        \"West Central US\"\r\n      ],\r\n      \"apiVersions\": [\r\n        \"2014-04-01\"\r\n      ]\r\n    }\r\n  ],\r\n  \"registrationState\": \"Registered\"\r\n}",
+      "ResponseHeaders": {
+        "Content-Type": [
+          "application/json; charset=utf-8"
+        ],
+        "Expires": [
+          "-1"
+        ],
+        "Cache-Control": [
+          "no-cache"
+        ],
+        "Date": [
           "Thu, 04 Aug 2016 18:02:10 GMT"
->>>>>>> d696af1d
         ],
         "Pragma": [
           "no-cache"
@@ -192,18 +145,6 @@
           "Accept-Encoding"
         ],
         "x-ms-ratelimit-remaining-subscription-writes": [
-<<<<<<< HEAD
-          "1198"
-        ],
-        "x-ms-request-id": [
-          "080f1cb3-b727-47ca-bfcb-d9e99983e957"
-        ],
-        "x-ms-correlation-request-id": [
-          "080f1cb3-b727-47ca-bfcb-d9e99983e957"
-        ],
-        "x-ms-routing-request-id": [
-          "CENTRALUS:20160701T175704Z:080f1cb3-b727-47ca-bfcb-d9e99983e957"
-=======
           "1197"
         ],
         "x-ms-request-id": [
@@ -214,7 +155,6 @@
         ],
         "x-ms-routing-request-id": [
           "WESTUS2:20160804T180211Z:91c6560e-8ff3-400b-b465-1f84a6945116"
->>>>>>> d696af1d
         ],
         "Strict-Transport-Security": [
           "max-age=31536000; includeSubDomains"
@@ -229,36 +169,28 @@
       "RequestBody": "",
       "RequestHeaders": {
         "x-ms-client-request-id": [
-<<<<<<< HEAD
-          "830d0fbe-718a-4322-b939-aff6d6ffdd4d"
-=======
           "45bf2801-0531-48b9-895c-01ec8704418c"
->>>>>>> d696af1d
-        ],
-        "accept-language": [
-          "en-US"
-        ],
-        "User-Agent": [
-          "Microsoft.Azure.Management.Resources.ResourceManagementClient/1.0.0-preview"
-        ]
-      },
-      "ResponseBody": "{\r\n  \"id\": \"/subscriptions/53d9063d-87ae-4ea8-be90-3686c3b8669f/providers/Microsoft.Storage\",\r\n  \"namespace\": \"Microsoft.Storage\",\r\n  \"resourceTypes\": [\r\n    {\r\n      \"resourceType\": \"storageAccounts\",\r\n      \"locations\": [\r\n        \"East US\",\r\n        \"East US 2\",\r\n        \"West US\",\r\n        \"West Europe\",\r\n        \"East Asia\",\r\n        \"Southeast Asia\",\r\n        \"Japan East\",\r\n        \"Japan West\",\r\n        \"North Central US\",\r\n        \"South Central US\",\r\n        \"Central US\",\r\n        \"North Europe\",\r\n        \"Brazil South\",\r\n        \"Canada East\",\r\n        \"Canada Central\"\r\n      ],\r\n      \"apiVersions\": [\r\n        \"2016-01-01\",\r\n        \"2015-06-15\",\r\n        \"2015-05-01-preview\"\r\n      ],\r\n      \"capabilities\": \"CrossResourceGroupResourceMove, CrossSubscriptionResourceMove\"\r\n    },\r\n    {\r\n      \"resourceType\": \"operations\",\r\n      \"locations\": [],\r\n      \"apiVersions\": [\r\n        \"2016-01-01\",\r\n        \"2015-06-15\",\r\n        \"2015-05-01-preview\"\r\n      ]\r\n    },\r\n    {\r\n      \"resourceType\": \"usages\",\r\n      \"locations\": [],\r\n      \"apiVersions\": [\r\n        \"2016-01-01\",\r\n        \"2015-06-15\",\r\n        \"2015-05-01-preview\"\r\n      ]\r\n    },\r\n    {\r\n      \"resourceType\": \"checkNameAvailability\",\r\n      \"locations\": [],\r\n      \"apiVersions\": [\r\n        \"2016-01-01\",\r\n        \"2015-06-15\",\r\n        \"2015-05-01-preview\"\r\n      ]\r\n    },\r\n    {\r\n      \"resourceType\": \"storageAccounts/services\",\r\n      \"locations\": [\r\n        \"East US\",\r\n        \"West US\",\r\n        \"West Europe\",\r\n        \"North Europe\",\r\n        \"East Asia\",\r\n        \"Southeast Asia\",\r\n        \"Japan East\",\r\n        \"Japan West\",\r\n        \"North Central US\",\r\n        \"South Central US\",\r\n        \"East US 2\",\r\n        \"Central US\",\r\n        \"Brazil South\",\r\n        \"Canada East\",\r\n        \"Canada Central\"\r\n      ],\r\n      \"apiVersions\": [\r\n        \"2014-04-01\"\r\n      ]\r\n    },\r\n    {\r\n      \"resourceType\": \"storageAccounts/services/metricDefinitions\",\r\n      \"locations\": [\r\n        \"East US\",\r\n        \"West US\",\r\n        \"West Europe\",\r\n        \"North Europe\",\r\n        \"East Asia\",\r\n        \"Southeast Asia\",\r\n        \"Japan East\",\r\n        \"Japan West\",\r\n        \"North Central US\",\r\n        \"South Central US\",\r\n        \"East US 2\",\r\n        \"Central US\",\r\n        \"Brazil South\",\r\n        \"Canada East\",\r\n        \"Canada Central\"\r\n      ],\r\n      \"apiVersions\": [\r\n        \"2014-04-01\"\r\n      ]\r\n    }\r\n  ],\r\n  \"registrationState\": \"Registered\"\r\n}",
-      "ResponseHeaders": {
-        "Content-Type": [
-          "application/json; charset=utf-8"
-        ],
-        "Expires": [
-          "-1"
-        ],
-        "Cache-Control": [
-          "no-cache"
-        ],
-        "Date": [
-<<<<<<< HEAD
-          "Fri, 01 Jul 2016 17:57:04 GMT"
-=======
+        ],
+        "accept-language": [
+          "en-US"
+        ],
+        "User-Agent": [
+          "Microsoft.Azure.Management.Resources.ResourceManagementClient/1.0.0-preview"
+        ]
+      },
+      "ResponseBody": "{\r\n  \"id\": \"/subscriptions/53d9063d-87ae-4ea8-be90-3686c3b8669f/providers/Microsoft.Storage\",\r\n  \"namespace\": \"Microsoft.Storage\",\r\n  \"resourceTypes\": [\r\n    {\r\n      \"resourceType\": \"storageAccounts\",\r\n      \"locations\": [\r\n        \"East US\",\r\n        \"East US 2\",\r\n        \"West US\",\r\n        \"West Europe\",\r\n        \"East Asia\",\r\n        \"Southeast Asia\",\r\n        \"Japan East\",\r\n        \"Japan West\",\r\n        \"North Central US\",\r\n        \"South Central US\",\r\n        \"Central US\",\r\n        \"North Europe\",\r\n        \"Brazil South\",\r\n        \"Canada East\",\r\n        \"Canada Central\",\r\n        \"West US 2\",\r\n        \"West Central US\"\r\n      ],\r\n      \"apiVersions\": [\r\n        \"2016-01-01\",\r\n        \"2015-06-15\",\r\n        \"2015-05-01-preview\"\r\n      ],\r\n      \"capabilities\": \"CrossResourceGroupResourceMove, CrossSubscriptionResourceMove\"\r\n    },\r\n    {\r\n      \"resourceType\": \"operations\",\r\n      \"locations\": [],\r\n      \"apiVersions\": [\r\n        \"2016-01-01\",\r\n        \"2015-06-15\",\r\n        \"2015-05-01-preview\"\r\n      ]\r\n    },\r\n    {\r\n      \"resourceType\": \"usages\",\r\n      \"locations\": [],\r\n      \"apiVersions\": [\r\n        \"2016-01-01\",\r\n        \"2015-06-15\",\r\n        \"2015-05-01-preview\"\r\n      ]\r\n    },\r\n    {\r\n      \"resourceType\": \"checkNameAvailability\",\r\n      \"locations\": [],\r\n      \"apiVersions\": [\r\n        \"2016-01-01\",\r\n        \"2015-06-15\",\r\n        \"2015-05-01-preview\"\r\n      ]\r\n    },\r\n    {\r\n      \"resourceType\": \"storageAccounts/services\",\r\n      \"locations\": [\r\n        \"East US\",\r\n        \"West US\",\r\n        \"West Europe\",\r\n        \"North Europe\",\r\n        \"East Asia\",\r\n        \"Southeast Asia\",\r\n        \"Japan East\",\r\n        \"Japan West\",\r\n        \"North Central US\",\r\n        \"South Central US\",\r\n        \"East US 2\",\r\n        \"Central US\",\r\n        \"Brazil South\",\r\n        \"Canada East\",\r\n        \"Canada Central\",\r\n        \"West US 2\",\r\n        \"West Central US\"\r\n      ],\r\n      \"apiVersions\": [\r\n        \"2014-04-01\"\r\n      ]\r\n    },\r\n    {\r\n      \"resourceType\": \"storageAccounts/services/metricDefinitions\",\r\n      \"locations\": [\r\n        \"East US\",\r\n        \"West US\",\r\n        \"West Europe\",\r\n        \"North Europe\",\r\n        \"East Asia\",\r\n        \"Southeast Asia\",\r\n        \"Japan East\",\r\n        \"Japan West\",\r\n        \"North Central US\",\r\n        \"South Central US\",\r\n        \"East US 2\",\r\n        \"Central US\",\r\n        \"Brazil South\",\r\n        \"Canada East\",\r\n        \"Canada Central\",\r\n        \"West US 2\",\r\n        \"West Central US\"\r\n      ],\r\n      \"apiVersions\": [\r\n        \"2014-04-01\"\r\n      ]\r\n    }\r\n  ],\r\n  \"registrationState\": \"Registered\"\r\n}",
+      "ResponseHeaders": {
+        "Content-Type": [
+          "application/json; charset=utf-8"
+        ],
+        "Expires": [
+          "-1"
+        ],
+        "Cache-Control": [
+          "no-cache"
+        ],
+        "Date": [
           "Thu, 04 Aug 2016 18:02:10 GMT"
->>>>>>> d696af1d
         ],
         "Pragma": [
           "no-cache"
@@ -270,15 +202,6 @@
           "14998"
         ],
         "x-ms-request-id": [
-<<<<<<< HEAD
-          "a906a4af-1f67-4e21-b274-089c59896082"
-        ],
-        "x-ms-correlation-request-id": [
-          "a906a4af-1f67-4e21-b274-089c59896082"
-        ],
-        "x-ms-routing-request-id": [
-          "CENTRALUS:20160701T175704Z:a906a4af-1f67-4e21-b274-089c59896082"
-=======
           "f965ff45-9ef4-49ef-9b75-32e63ae9558a"
         ],
         "x-ms-correlation-request-id": [
@@ -286,7 +209,6 @@
         ],
         "x-ms-routing-request-id": [
           "WESTUS2:20160804T180211Z:f965ff45-9ef4-49ef-9b75-32e63ae9558a"
->>>>>>> d696af1d
         ],
         "Strict-Transport-Security": [
           "max-age=31536000; includeSubDomains"
@@ -295,35 +217,22 @@
       "StatusCode": 200
     },
     {
-<<<<<<< HEAD
-      "RequestUri": "/subscriptions/53d9063d-87ae-4ea8-be90-3686c3b8669f/resourcegroups/datalakerg19101?api-version=2015-11-01",
-      "EncodedRequestUri": "L3N1YnNjcmlwdGlvbnMvNTNkOTA2M2QtODdhZS00ZWE4LWJlOTAtMzY4NmMzYjg2NjlmL3Jlc291cmNlZ3JvdXBzL2RhdGFsYWtlcmcxOTEwMT9hcGktdmVyc2lvbj0yMDE1LTExLTAx",
-=======
       "RequestUri": "/subscriptions/53d9063d-87ae-4ea8-be90-3686c3b8669f/resourcegroups/datalakerg17940?api-version=2015-11-01",
       "EncodedRequestUri": "L3N1YnNjcmlwdGlvbnMvNTNkOTA2M2QtODdhZS00ZWE4LWJlOTAtMzY4NmMzYjg2NjlmL3Jlc291cmNlZ3JvdXBzL2RhdGFsYWtlcmcxNzk0MD9hcGktdmVyc2lvbj0yMDE1LTExLTAx",
->>>>>>> d696af1d
       "RequestMethod": "GET",
       "RequestBody": "",
       "RequestHeaders": {
         "x-ms-client-request-id": [
-<<<<<<< HEAD
-          "1a150741-4d64-4829-88e8-69c3141e0866"
-=======
           "2ea2ea43-d8fb-4dcf-92a9-6019d042a64e"
->>>>>>> d696af1d
-        ],
-        "accept-language": [
-          "en-US"
-        ],
-        "User-Agent": [
-          "Microsoft.Azure.Management.Resources.ResourceManagementClient/1.0.0-preview"
-        ]
-      },
-<<<<<<< HEAD
-      "ResponseBody": "{\r\n  \"error\": {\r\n    \"code\": \"ResourceGroupNotFound\",\r\n    \"message\": \"Resource group 'datalakerg19101' could not be found.\"\r\n  }\r\n}",
-=======
+        ],
+        "accept-language": [
+          "en-US"
+        ],
+        "User-Agent": [
+          "Microsoft.Azure.Management.Resources.ResourceManagementClient/1.0.0-preview"
+        ]
+      },
       "ResponseBody": "{\r\n  \"error\": {\r\n    \"code\": \"ResourceGroupNotFound\",\r\n    \"message\": \"Resource group 'datalakerg17940' could not be found.\"\r\n  }\r\n}",
->>>>>>> d696af1d
       "ResponseHeaders": {
         "Content-Length": [
           "107"
@@ -338,11 +247,7 @@
           "no-cache"
         ],
         "Date": [
-<<<<<<< HEAD
-          "Fri, 01 Jul 2016 17:57:04 GMT"
-=======
           "Thu, 04 Aug 2016 18:02:10 GMT"
->>>>>>> d696af1d
         ],
         "Pragma": [
           "no-cache"
@@ -354,15 +259,6 @@
           "14997"
         ],
         "x-ms-request-id": [
-<<<<<<< HEAD
-          "1f5c0fb4-e46a-4dbe-b2a2-648cf0dea951"
-        ],
-        "x-ms-correlation-request-id": [
-          "1f5c0fb4-e46a-4dbe-b2a2-648cf0dea951"
-        ],
-        "x-ms-routing-request-id": [
-          "CENTRALUS:20160701T175704Z:1f5c0fb4-e46a-4dbe-b2a2-648cf0dea951"
-=======
           "5b45f0b9-2f23-4d98-83bd-20b89c35123a"
         ],
         "x-ms-correlation-request-id": [
@@ -370,7 +266,6 @@
         ],
         "x-ms-routing-request-id": [
           "WESTUS2:20160804T180211Z:5b45f0b9-2f23-4d98-83bd-20b89c35123a"
->>>>>>> d696af1d
         ],
         "Strict-Transport-Security": [
           "max-age=31536000; includeSubDomains"
@@ -379,51 +274,34 @@
       "StatusCode": 404
     },
     {
-<<<<<<< HEAD
-      "RequestUri": "/subscriptions/53d9063d-87ae-4ea8-be90-3686c3b8669f/resourcegroups/datalakerg19101?api-version=2015-11-01",
-      "EncodedRequestUri": "L3N1YnNjcmlwdGlvbnMvNTNkOTA2M2QtODdhZS00ZWE4LWJlOTAtMzY4NmMzYjg2NjlmL3Jlc291cmNlZ3JvdXBzL2RhdGFsYWtlcmcxOTEwMT9hcGktdmVyc2lvbj0yMDE1LTExLTAx",
-=======
       "RequestUri": "/subscriptions/53d9063d-87ae-4ea8-be90-3686c3b8669f/resourcegroups/datalakerg17940?api-version=2015-11-01",
       "EncodedRequestUri": "L3N1YnNjcmlwdGlvbnMvNTNkOTA2M2QtODdhZS00ZWE4LWJlOTAtMzY4NmMzYjg2NjlmL3Jlc291cmNlZ3JvdXBzL2RhdGFsYWtlcmcxNzk0MD9hcGktdmVyc2lvbj0yMDE1LTExLTAx",
->>>>>>> d696af1d
       "RequestMethod": "GET",
       "RequestBody": "",
       "RequestHeaders": {
         "x-ms-client-request-id": [
-<<<<<<< HEAD
-          "022d6f4c-1443-4ff2-b55d-8c45e7624a45"
-=======
           "b9b9dfa0-8632-4da9-a178-1d66cb60e6d0"
->>>>>>> d696af1d
-        ],
-        "accept-language": [
-          "en-US"
-        ],
-        "User-Agent": [
-          "Microsoft.Azure.Management.Resources.ResourceManagementClient/1.0.0-preview"
-        ]
-      },
-<<<<<<< HEAD
-      "ResponseBody": "{\r\n  \"id\": \"/subscriptions/53d9063d-87ae-4ea8-be90-3686c3b8669f/resourceGroups/datalakerg19101\",\r\n  \"name\": \"datalakerg19101\",\r\n  \"location\": \"eastus2\",\r\n  \"properties\": {\r\n    \"provisioningState\": \"Succeeded\"\r\n  }\r\n}",
-=======
+        ],
+        "accept-language": [
+          "en-US"
+        ],
+        "User-Agent": [
+          "Microsoft.Azure.Management.Resources.ResourceManagementClient/1.0.0-preview"
+        ]
+      },
       "ResponseBody": "{\r\n  \"id\": \"/subscriptions/53d9063d-87ae-4ea8-be90-3686c3b8669f/resourceGroups/datalakerg17940\",\r\n  \"name\": \"datalakerg17940\",\r\n  \"location\": \"eastus2\",\r\n  \"properties\": {\r\n    \"provisioningState\": \"Succeeded\"\r\n  }\r\n}",
->>>>>>> d696af1d
-      "ResponseHeaders": {
-        "Content-Type": [
-          "application/json; charset=utf-8"
-        ],
-        "Expires": [
-          "-1"
-        ],
-        "Cache-Control": [
-          "no-cache"
-        ],
-        "Date": [
-<<<<<<< HEAD
-          "Fri, 01 Jul 2016 17:57:05 GMT"
-=======
+      "ResponseHeaders": {
+        "Content-Type": [
+          "application/json; charset=utf-8"
+        ],
+        "Expires": [
+          "-1"
+        ],
+        "Cache-Control": [
+          "no-cache"
+        ],
+        "Date": [
           "Thu, 04 Aug 2016 18:02:11 GMT"
->>>>>>> d696af1d
         ],
         "Pragma": [
           "no-cache"
@@ -435,15 +313,6 @@
           "14996"
         ],
         "x-ms-request-id": [
-<<<<<<< HEAD
-          "1e583a37-bf9c-41d4-8c99-18a8adb98a91"
-        ],
-        "x-ms-correlation-request-id": [
-          "1e583a37-bf9c-41d4-8c99-18a8adb98a91"
-        ],
-        "x-ms-routing-request-id": [
-          "CENTRALUS:20160701T175705Z:1e583a37-bf9c-41d4-8c99-18a8adb98a91"
-=======
           "71ed4e55-3628-4bbe-979b-30e094f5c68b"
         ],
         "x-ms-correlation-request-id": [
@@ -451,7 +320,6 @@
         ],
         "x-ms-routing-request-id": [
           "WESTUS2:20160804T180212Z:71ed4e55-3628-4bbe-979b-30e094f5c68b"
->>>>>>> d696af1d
         ],
         "Strict-Transport-Security": [
           "max-age=31536000; includeSubDomains"
@@ -460,13 +328,8 @@
       "StatusCode": 200
     },
     {
-<<<<<<< HEAD
-      "RequestUri": "/subscriptions/53d9063d-87ae-4ea8-be90-3686c3b8669f/resourcegroups/datalakerg19101?api-version=2015-11-01",
-      "EncodedRequestUri": "L3N1YnNjcmlwdGlvbnMvNTNkOTA2M2QtODdhZS00ZWE4LWJlOTAtMzY4NmMzYjg2NjlmL3Jlc291cmNlZ3JvdXBzL2RhdGFsYWtlcmcxOTEwMT9hcGktdmVyc2lvbj0yMDE1LTExLTAx",
-=======
       "RequestUri": "/subscriptions/53d9063d-87ae-4ea8-be90-3686c3b8669f/resourcegroups/datalakerg17940?api-version=2015-11-01",
       "EncodedRequestUri": "L3N1YnNjcmlwdGlvbnMvNTNkOTA2M2QtODdhZS00ZWE4LWJlOTAtMzY4NmMzYjg2NjlmL3Jlc291cmNlZ3JvdXBzL2RhdGFsYWtlcmcxNzk0MD9hcGktdmVyc2lvbj0yMDE1LTExLTAx",
->>>>>>> d696af1d
       "RequestMethod": "PUT",
       "RequestBody": "{\r\n  \"location\": \"East US 2\"\r\n}",
       "RequestHeaders": {
@@ -477,24 +340,16 @@
           "31"
         ],
         "x-ms-client-request-id": [
-<<<<<<< HEAD
-          "ef6794ee-1684-43ac-a6c4-5033456995ed"
-=======
           "c61684fc-4c3f-491a-a61c-f77abbb4b826"
->>>>>>> d696af1d
-        ],
-        "accept-language": [
-          "en-US"
-        ],
-        "User-Agent": [
-          "Microsoft.Azure.Management.Resources.ResourceManagementClient/1.0.0-preview"
-        ]
-      },
-<<<<<<< HEAD
-      "ResponseBody": "{\r\n  \"id\": \"/subscriptions/53d9063d-87ae-4ea8-be90-3686c3b8669f/resourceGroups/datalakerg19101\",\r\n  \"name\": \"datalakerg19101\",\r\n  \"location\": \"eastus2\",\r\n  \"properties\": {\r\n    \"provisioningState\": \"Succeeded\"\r\n  }\r\n}",
-=======
+        ],
+        "accept-language": [
+          "en-US"
+        ],
+        "User-Agent": [
+          "Microsoft.Azure.Management.Resources.ResourceManagementClient/1.0.0-preview"
+        ]
+      },
       "ResponseBody": "{\r\n  \"id\": \"/subscriptions/53d9063d-87ae-4ea8-be90-3686c3b8669f/resourceGroups/datalakerg17940\",\r\n  \"name\": \"datalakerg17940\",\r\n  \"location\": \"eastus2\",\r\n  \"properties\": {\r\n    \"provisioningState\": \"Succeeded\"\r\n  }\r\n}",
->>>>>>> d696af1d
       "ResponseHeaders": {
         "Content-Length": [
           "184"
@@ -509,28 +364,12 @@
           "no-cache"
         ],
         "Date": [
-<<<<<<< HEAD
-          "Fri, 01 Jul 2016 17:57:05 GMT"
-=======
           "Thu, 04 Aug 2016 18:02:11 GMT"
->>>>>>> d696af1d
         ],
         "Pragma": [
           "no-cache"
         ],
         "x-ms-ratelimit-remaining-subscription-writes": [
-<<<<<<< HEAD
-          "1197"
-        ],
-        "x-ms-request-id": [
-          "34463bfb-994a-415c-929c-0a5cd28a8540"
-        ],
-        "x-ms-correlation-request-id": [
-          "34463bfb-994a-415c-929c-0a5cd28a8540"
-        ],
-        "x-ms-routing-request-id": [
-          "CENTRALUS:20160701T175705Z:34463bfb-994a-415c-929c-0a5cd28a8540"
-=======
           "1196"
         ],
         "x-ms-request-id": [
@@ -541,7 +380,6 @@
         ],
         "x-ms-routing-request-id": [
           "WESTUS2:20160804T180211Z:41e29c14-55e0-407e-85b2-cc07c44191a8"
->>>>>>> d696af1d
         ],
         "Strict-Transport-Security": [
           "max-age=31536000; includeSubDomains"
@@ -550,35 +388,22 @@
       "StatusCode": 201
     },
     {
-<<<<<<< HEAD
-      "RequestUri": "/subscriptions/53d9063d-87ae-4ea8-be90-3686c3b8669f/resourceGroups/datalakerg19101/providers/Microsoft.DataLakeStore/accounts/testadlfs11240?api-version=2015-10-01-preview",
-      "EncodedRequestUri": "L3N1YnNjcmlwdGlvbnMvNTNkOTA2M2QtODdhZS00ZWE4LWJlOTAtMzY4NmMzYjg2NjlmL3Jlc291cmNlR3JvdXBzL2RhdGFsYWtlcmcxOTEwMS9wcm92aWRlcnMvTWljcm9zb2Z0LkRhdGFMYWtlU3RvcmUvYWNjb3VudHMvdGVzdGFkbGZzMTEyNDA/YXBpLXZlcnNpb249MjAxNS0xMC0wMS1wcmV2aWV3",
-=======
       "RequestUri": "/subscriptions/53d9063d-87ae-4ea8-be90-3686c3b8669f/resourceGroups/datalakerg17940/providers/Microsoft.DataLakeStore/accounts/testadlfs15276?api-version=2015-10-01-preview",
       "EncodedRequestUri": "L3N1YnNjcmlwdGlvbnMvNTNkOTA2M2QtODdhZS00ZWE4LWJlOTAtMzY4NmMzYjg2NjlmL3Jlc291cmNlR3JvdXBzL2RhdGFsYWtlcmcxNzk0MC9wcm92aWRlcnMvTWljcm9zb2Z0LkRhdGFMYWtlU3RvcmUvYWNjb3VudHMvdGVzdGFkbGZzMTUyNzY/YXBpLXZlcnNpb249MjAxNS0xMC0wMS1wcmV2aWV3",
->>>>>>> d696af1d
       "RequestMethod": "GET",
       "RequestBody": "",
       "RequestHeaders": {
         "x-ms-client-request-id": [
-<<<<<<< HEAD
-          "d8427392-fb59-4e50-87a7-56cee0bcd806"
-=======
           "bce0157e-7bbd-4488-95d0-7e741c7eaa93"
->>>>>>> d696af1d
-        ],
-        "accept-language": [
-          "en-US"
-        ],
-        "User-Agent": [
-          "Microsoft.Azure.Management.DataLake.Store.DataLakeStoreAccountManagementClient/0.12.4-preview"
-        ]
-      },
-<<<<<<< HEAD
-      "ResponseBody": "{\r\n  \"error\": {\r\n    \"code\": \"ResourceNotFound\",\r\n    \"message\": \"The Resource 'Microsoft.DataLakeStore/accounts/testadlfs11240' under resource group 'datalakerg19101' was not found.\"\r\n  }\r\n}",
-=======
+        ],
+        "accept-language": [
+          "en-US"
+        ],
+        "User-Agent": [
+          "Microsoft.Azure.Management.DataLake.Store.DataLakeStoreAccountManagementClient/0.12.5-preview"
+        ]
+      },
       "ResponseBody": "{\r\n  \"error\": {\r\n    \"code\": \"ResourceNotFound\",\r\n    \"message\": \"The Resource 'Microsoft.DataLakeStore/accounts/testadlfs15276' under resource group 'datalakerg17940' was not found.\"\r\n  }\r\n}",
->>>>>>> d696af1d
       "ResponseHeaders": {
         "Content-Length": [
           "166"
@@ -593,11 +418,7 @@
           "no-cache"
         ],
         "Date": [
-<<<<<<< HEAD
-          "Fri, 01 Jul 2016 17:57:06 GMT"
-=======
           "Thu, 04 Aug 2016 18:02:12 GMT"
->>>>>>> d696af1d
         ],
         "Pragma": [
           "no-cache"
@@ -606,15 +427,6 @@
           "gateway"
         ],
         "x-ms-request-id": [
-<<<<<<< HEAD
-          "937d5b4f-efcf-484e-bde0-7ed4023f56e8"
-        ],
-        "x-ms-correlation-request-id": [
-          "937d5b4f-efcf-484e-bde0-7ed4023f56e8"
-        ],
-        "x-ms-routing-request-id": [
-          "CENTRALUS:20160701T175706Z:937d5b4f-efcf-484e-bde0-7ed4023f56e8"
-=======
           "ed7ab56a-0338-4ae5-82c0-803aed23bcdc"
         ],
         "x-ms-correlation-request-id": [
@@ -622,7 +434,6 @@
         ],
         "x-ms-routing-request-id": [
           "WESTUS2:20160804T180212Z:ed7ab56a-0338-4ae5-82c0-803aed23bcdc"
->>>>>>> d696af1d
         ],
         "Strict-Transport-Security": [
           "max-age=31536000; includeSubDomains"
@@ -631,143 +442,10 @@
       "StatusCode": 404
     },
     {
-<<<<<<< HEAD
-      "RequestUri": "/subscriptions/53d9063d-87ae-4ea8-be90-3686c3b8669f/resourceGroups/datalakerg19101/providers/Microsoft.DataLakeStore/accounts/testadlfs11240?api-version=2015-10-01-preview",
-      "EncodedRequestUri": "L3N1YnNjcmlwdGlvbnMvNTNkOTA2M2QtODdhZS00ZWE4LWJlOTAtMzY4NmMzYjg2NjlmL3Jlc291cmNlR3JvdXBzL2RhdGFsYWtlcmcxOTEwMS9wcm92aWRlcnMvTWljcm9zb2Z0LkRhdGFMYWtlU3RvcmUvYWNjb3VudHMvdGVzdGFkbGZzMTEyNDA/YXBpLXZlcnNpb249MjAxNS0xMC0wMS1wcmV2aWV3",
-      "RequestMethod": "GET",
-      "RequestBody": "",
-      "RequestHeaders": {
-        "User-Agent": [
-          "Microsoft.Azure.Management.DataLake.Store.DataLakeStoreAccountManagementClient/0.12.4-preview"
-        ]
-      },
-      "ResponseBody": "{\r\n  \"properties\": {\r\n    \"firewallState\": \"Disabled\",\r\n    \"firewallRules\": [],\r\n    \"trustedIdProviderState\": \"Disabled\",\r\n    \"trustedIdProviders\": [],\r\n    \"provisioningState\": \"Succeeded\",\r\n    \"state\": \"Active\",\r\n    \"endpoint\": \"testadlfs11240.azuredatalakestore.net\",\r\n    \"accountId\": \"4d64874f-6c7c-4034-aac3-46a83b917597\",\r\n    \"creationTime\": \"2016-07-01T17:57:24.3448004Z\",\r\n    \"lastModifiedTime\": \"2016-07-01T17:57:24.3448004Z\"\r\n  },\r\n  \"location\": \"East US 2\",\r\n  \"tags\": null,\r\n  \"id\": \"/subscriptions/53d9063d-87ae-4ea8-be90-3686c3b8669f/resourceGroups/datalakerg19101/providers/Microsoft.DataLakeStore/accounts/testadlfs11240\",\r\n  \"name\": \"testadlfs11240\",\r\n  \"type\": \"Microsoft.DataLakeStore/accounts\"\r\n}",
-      "ResponseHeaders": {
-        "Content-Type": [
-          "application/json"
-        ],
-        "Expires": [
-          "-1"
-        ],
-        "Cache-Control": [
-          "no-cache"
-        ],
-        "Connection": [
-          "close"
-        ],
-        "Date": [
-          "Fri, 01 Jul 2016 17:57:37 GMT"
-        ],
-        "Pragma": [
-          "no-cache"
-        ],
-        "Server": [
-          "Microsoft-IIS/8.5"
-        ],
-        "Vary": [
-          "Accept-Encoding"
-        ],
-        "x-ms-request-id": [
-          "6b91df5d-a30c-4e38-8d56-6f6c1f98c5b8"
-        ],
-        "X-AspNet-Version": [
-          "4.0.30319"
-        ],
-        "X-Powered-By": [
-          "ASP.NET"
-        ],
-        "x-ms-ratelimit-remaining-subscription-reads": [
-          "14995"
-        ],
-        "x-ms-correlation-request-id": [
-          "eb063bd4-55d5-4ba1-a833-dfa58b66d9bd"
-        ],
-        "x-ms-routing-request-id": [
-          "CENTRALUS:20160701T175738Z:eb063bd4-55d5-4ba1-a833-dfa58b66d9bd"
-        ],
-        "Strict-Transport-Security": [
-          "max-age=31536000; includeSubDomains"
-        ]
-      },
-      "StatusCode": 200
-    },
-    {
-      "RequestUri": "/subscriptions/53d9063d-87ae-4ea8-be90-3686c3b8669f/resourceGroups/datalakerg19101/providers/Microsoft.DataLakeStore/accounts/testadlfs11240?api-version=2015-10-01-preview",
-      "EncodedRequestUri": "L3N1YnNjcmlwdGlvbnMvNTNkOTA2M2QtODdhZS00ZWE4LWJlOTAtMzY4NmMzYjg2NjlmL3Jlc291cmNlR3JvdXBzL2RhdGFsYWtlcmcxOTEwMS9wcm92aWRlcnMvTWljcm9zb2Z0LkRhdGFMYWtlU3RvcmUvYWNjb3VudHMvdGVzdGFkbGZzMTEyNDA/YXBpLXZlcnNpb249MjAxNS0xMC0wMS1wcmV2aWV3",
-      "RequestMethod": "GET",
-      "RequestBody": "",
-      "RequestHeaders": {
-        "x-ms-client-request-id": [
-          "2df939b9-f7a3-4cbb-93de-e52a2e751886"
-        ],
-        "accept-language": [
-          "en-US"
-        ],
-        "User-Agent": [
-          "Microsoft.Azure.Management.DataLake.Store.DataLakeStoreAccountManagementClient/0.12.4-preview"
-        ]
-      },
-      "ResponseBody": "{\r\n  \"properties\": {\r\n    \"firewallState\": \"Disabled\",\r\n    \"firewallRules\": [],\r\n    \"trustedIdProviderState\": \"Disabled\",\r\n    \"trustedIdProviders\": [],\r\n    \"provisioningState\": \"Succeeded\",\r\n    \"state\": \"Active\",\r\n    \"endpoint\": \"testadlfs11240.azuredatalakestore.net\",\r\n    \"accountId\": \"4d64874f-6c7c-4034-aac3-46a83b917597\",\r\n    \"creationTime\": \"2016-07-01T17:57:24.3448004Z\",\r\n    \"lastModifiedTime\": \"2016-07-01T17:57:24.3448004Z\"\r\n  },\r\n  \"location\": \"East US 2\",\r\n  \"tags\": null,\r\n  \"id\": \"/subscriptions/53d9063d-87ae-4ea8-be90-3686c3b8669f/resourceGroups/datalakerg19101/providers/Microsoft.DataLakeStore/accounts/testadlfs11240\",\r\n  \"name\": \"testadlfs11240\",\r\n  \"type\": \"Microsoft.DataLakeStore/accounts\"\r\n}",
-      "ResponseHeaders": {
-        "Content-Type": [
-          "application/json"
-        ],
-        "Expires": [
-          "-1"
-        ],
-        "Cache-Control": [
-          "no-cache"
-        ],
-        "Connection": [
-          "close"
-        ],
-        "Date": [
-          "Fri, 01 Jul 2016 17:57:37 GMT"
-        ],
-        "Pragma": [
-          "no-cache"
-        ],
-        "Server": [
-          "Microsoft-IIS/8.5"
-        ],
-        "Vary": [
-          "Accept-Encoding"
-        ],
-        "x-ms-request-id": [
-          "8312b1bb-562b-41e8-ac38-60fdc4bfda99"
-        ],
-        "X-AspNet-Version": [
-          "4.0.30319"
-        ],
-        "X-Powered-By": [
-          "ASP.NET"
-        ],
-        "x-ms-ratelimit-remaining-subscription-reads": [
-          "14997"
-        ],
-        "x-ms-correlation-request-id": [
-          "505aa6fd-83df-4048-bc5c-98287aa80a84"
-        ],
-        "x-ms-routing-request-id": [
-          "CENTRALUS:20160701T175738Z:505aa6fd-83df-4048-bc5c-98287aa80a84"
-        ],
-        "Strict-Transport-Security": [
-          "max-age=31536000; includeSubDomains"
-        ]
-      },
-      "StatusCode": 200
-    },
-    {
-      "RequestUri": "/subscriptions/53d9063d-87ae-4ea8-be90-3686c3b8669f/resourceGroups/datalakerg19101/providers/Microsoft.DataLakeStore/accounts/testadlfs11240?api-version=2015-10-01-preview",
-      "EncodedRequestUri": "L3N1YnNjcmlwdGlvbnMvNTNkOTA2M2QtODdhZS00ZWE4LWJlOTAtMzY4NmMzYjg2NjlmL3Jlc291cmNlR3JvdXBzL2RhdGFsYWtlcmcxOTEwMS9wcm92aWRlcnMvTWljcm9zb2Z0LkRhdGFMYWtlU3RvcmUvYWNjb3VudHMvdGVzdGFkbGZzMTEyNDA/YXBpLXZlcnNpb249MjAxNS0xMC0wMS1wcmV2aWV3",
-      "RequestMethod": "PUT",
-      "RequestBody": "{\r\n  \"location\": \"East US 2\",\r\n  \"name\": \"testadlfs11240\"\r\n}",
-=======
       "RequestUri": "/subscriptions/53d9063d-87ae-4ea8-be90-3686c3b8669f/resourceGroups/datalakerg17940/providers/Microsoft.DataLakeStore/accounts/testadlfs15276?api-version=2015-10-01-preview",
       "EncodedRequestUri": "L3N1YnNjcmlwdGlvbnMvNTNkOTA2M2QtODdhZS00ZWE4LWJlOTAtMzY4NmMzYjg2NjlmL3Jlc291cmNlR3JvdXBzL2RhdGFsYWtlcmcxNzk0MC9wcm92aWRlcnMvTWljcm9zb2Z0LkRhdGFMYWtlU3RvcmUvYWNjb3VudHMvdGVzdGFkbGZzMTUyNzY/YXBpLXZlcnNpb249MjAxNS0xMC0wMS1wcmV2aWV3",
       "RequestMethod": "PUT",
       "RequestBody": "{\r\n  \"location\": \"East US 2\",\r\n  \"name\": \"testadlfs15276\"\r\n}",
->>>>>>> d696af1d
       "RequestHeaders": {
         "Content-Type": [
           "application/json; charset=utf-8"
@@ -776,24 +454,16 @@
           "60"
         ],
         "x-ms-client-request-id": [
-<<<<<<< HEAD
-          "f569fbca-94b7-4bda-9c29-5cf3b91f8d50"
-=======
           "b95735f6-e4a1-4793-8a5a-d08781284f4b"
->>>>>>> d696af1d
-        ],
-        "accept-language": [
-          "en-US"
-        ],
-        "User-Agent": [
-          "Microsoft.Azure.Management.DataLake.Store.DataLakeStoreAccountManagementClient/0.12.4-preview"
-        ]
-      },
-<<<<<<< HEAD
-      "ResponseBody": "{\r\n  \"properties\": {\r\n    \"provisioningState\": \"Creating\",\r\n    \"state\": null,\r\n    \"endpoint\": null,\r\n    \"accountId\": \"4d64874f-6c7c-4034-aac3-46a83b917597\",\r\n    \"creationTime\": null,\r\n    \"lastModifiedTime\": null\r\n  },\r\n  \"location\": \"East US 2\",\r\n  \"tags\": null,\r\n  \"id\": \"/subscriptions/53d9063d-87ae-4ea8-be90-3686c3b8669f/resourceGroups/datalakerg19101/providers/Microsoft.DataLakeStore/accounts/testadlfs11240\",\r\n  \"name\": \"testadlfs11240\",\r\n  \"type\": \"Microsoft.DataLakeStore/accounts\"\r\n}",
-=======
+        ],
+        "accept-language": [
+          "en-US"
+        ],
+        "User-Agent": [
+          "Microsoft.Azure.Management.DataLake.Store.DataLakeStoreAccountManagementClient/0.12.5-preview"
+        ]
+      },
       "ResponseBody": "{\r\n  \"error\": {\r\n    \"code\": \"ExceededMaxAccountCount\",\r\n    \"message\": \"The subscription has exceeded the maximum number of allowed resources.\"\r\n  }\r\n}",
->>>>>>> d696af1d
       "ResponseHeaders": {
         "Content-Length": [
           "127"
@@ -811,37 +481,16 @@
           "close"
         ],
         "Date": [
-<<<<<<< HEAD
-          "Fri, 01 Jul 2016 17:57:07 GMT"
-=======
           "Thu, 04 Aug 2016 18:02:13 GMT"
->>>>>>> d696af1d
-        ],
-        "Pragma": [
-          "no-cache"
-        ],
-<<<<<<< HEAD
-        "Location": [
-          "https://management.azure.com/subscriptions/53d9063d-87ae-4ea8-be90-3686c3b8669f/resourcegroups/datalakerg19101/providers/Microsoft.DataLakeStore/accounts/testadlfs11240/operationresults/0?api-version=2015-10-01-preview"
-        ],
-        "Retry-After": [
-          "10"
+        ],
+        "Pragma": [
+          "no-cache"
         ],
         "Server": [
           "Microsoft-IIS/8.5"
         ],
-        "Azure-AsyncOperation": [
-          "https://management.azure.com/subscriptions/53d9063d-87ae-4ea8-be90-3686c3b8669f/providers/Microsoft.DataLakeStore/locations/EastUS2/operationResults/4d64874f-6c7c-4034-aac3-46a83b9175970?api-version=2015-10-01-preview&expanded=true"
-        ],
-        "x-ms-request-id": [
-          "4235616d-3f70-45cc-931a-2745433ac706"
-=======
-        "Server": [
-          "Microsoft-IIS/8.5"
-        ],
         "x-ms-request-id": [
           "f2845cc0-7922-40e7-8b21-46a7a51b7e16"
->>>>>>> d696af1d
         ],
         "X-AspNet-Version": [
           "4.0.30319"
@@ -850,75 +499,6 @@
           "ASP.NET"
         ],
         "x-ms-ratelimit-remaining-subscription-writes": [
-<<<<<<< HEAD
-          "1199"
-        ],
-        "x-ms-correlation-request-id": [
-          "643eb502-0ce7-427c-8b82-7d35d71aaeb7"
-        ],
-        "x-ms-routing-request-id": [
-          "CENTRALUS:20160701T175707Z:643eb502-0ce7-427c-8b82-7d35d71aaeb7"
-        ],
-        "Strict-Transport-Security": [
-          "max-age=31536000; includeSubDomains"
-        ]
-      },
-      "StatusCode": 201
-    },
-    {
-      "RequestUri": "/subscriptions/53d9063d-87ae-4ea8-be90-3686c3b8669f/providers/Microsoft.DataLakeStore/locations/EastUS2/operationResults/4d64874f-6c7c-4034-aac3-46a83b9175970?api-version=2015-10-01-preview&expanded=true",
-      "EncodedRequestUri": "L3N1YnNjcmlwdGlvbnMvNTNkOTA2M2QtODdhZS00ZWE4LWJlOTAtMzY4NmMzYjg2NjlmL3Byb3ZpZGVycy9NaWNyb3NvZnQuRGF0YUxha2VTdG9yZS9sb2NhdGlvbnMvRWFzdFVTMi9vcGVyYXRpb25SZXN1bHRzLzRkNjQ4NzRmLTZjN2MtNDAzNC1hYWMzLTQ2YTgzYjkxNzU5NzA/YXBpLXZlcnNpb249MjAxNS0xMC0wMS1wcmV2aWV3JmV4cGFuZGVkPXRydWU=",
-      "RequestMethod": "GET",
-      "RequestBody": "",
-      "RequestHeaders": {
-        "User-Agent": [
-          "Microsoft.Azure.Management.DataLake.Store.DataLakeStoreAccountManagementClient/0.12.4-preview"
-        ]
-      },
-      "ResponseBody": "{\r\n  \"status\": \"Succeeded\"\r\n}",
-      "ResponseHeaders": {
-        "Content-Type": [
-          "application/json"
-        ],
-        "Expires": [
-          "-1"
-        ],
-        "Cache-Control": [
-          "no-cache"
-        ],
-        "Connection": [
-          "close"
-        ],
-        "Date": [
-          "Fri, 01 Jul 2016 17:57:36 GMT"
-        ],
-        "Pragma": [
-          "no-cache"
-        ],
-        "Server": [
-          "Microsoft-IIS/8.5"
-        ],
-        "Vary": [
-          "Accept-Encoding"
-        ],
-        "x-ms-request-id": [
-          "fdb67de2-2c97-444a-8d5a-428446dddc75"
-        ],
-        "X-AspNet-Version": [
-          "4.0.30319"
-        ],
-        "X-Powered-By": [
-          "ASP.NET"
-        ],
-        "x-ms-ratelimit-remaining-subscription-reads": [
-          "14999"
-        ],
-        "x-ms-correlation-request-id": [
-          "354990a9-3dee-4154-8e16-d86a32fcf8b1"
-        ],
-        "x-ms-routing-request-id": [
-          "CENTRALUS:20160701T175737Z:354990a9-3dee-4154-8e16-d86a32fcf8b1"
-=======
           "1195"
         ],
         "x-ms-correlation-request-id": [
@@ -926,90 +506,19 @@
         ],
         "x-ms-routing-request-id": [
           "WESTUS2:20160804T180213Z:6ea40b65-c5e4-4c9a-aa7f-5c0676958ad7"
->>>>>>> d696af1d
-        ],
-        "Strict-Transport-Security": [
-          "max-age=31536000; includeSubDomains"
-        ]
-      },
-<<<<<<< HEAD
-      "StatusCode": 200
-    },
-    {
-      "RequestUri": "/webhdfs/v1/%2F?op=GETACLSTATUS&api-version=2015-10-01-preview",
-      "EncodedRequestUri": "L3dlYmhkZnMvdjEvJTJGP29wPUdFVEFDTFNUQVRVUyZhcGktdmVyc2lvbj0yMDE1LTEwLTAxLXByZXZpZXc=",
-      "RequestMethod": "GET",
-      "RequestBody": "",
-      "RequestHeaders": {
-        "x-ms-client-request-id": [
-          "a9c62945-aea6-4a00-8f24-9ecefd810c87"
-        ],
-        "accept-language": [
-          "en-US"
-        ],
-        "User-Agent": [
-          "Microsoft.Azure.Management.DataLake.Store.DataLakeStoreFileSystemManagementClient/0.12.4-preview"
-        ]
-      },
-      "ResponseBody": "{\r\n  \"AclStatus\": {\r\n    \"entries\": [\r\n      \"user::rwx\",\r\n      \"group::rwx\",\r\n      \"other::---\",\r\n      \"mask::rwx\",\r\n      \"default:user::rwx\",\r\n      \"default:group::rwx\",\r\n      \"default:other::---\",\r\n      \"default:mask::rwx\"\r\n    ],\r\n    \"owner\": \"2e6c02d2-a364-4530-9137-d17403996cbf\",\r\n    \"group\": \"2e6c02d2-a364-4530-9137-d17403996cbf\",\r\n    \"stickyBit\": false\r\n  }\r\n}",
-      "ResponseHeaders": {
-        "Content-Length": [
-          "271"
-        ],
-        "Content-Type": [
-          "application/json; charset=utf-8"
-        ],
-        "Expires": [
-          "-1"
-        ],
-        "Cache-Control": [
-          "no-cache"
-        ],
-        "Date": [
-          "Fri, 01 Jul 2016 17:57:39 GMT"
-        ],
-        "Pragma": [
-          "no-cache"
-        ],
-        "Set-Cookie": [
-          "UserPrincipalSession=7dd1d1e3-7dab-43d9-b7be-41e67e86fab9; path=/; secure; HttpOnly"
-        ],
-        "x-ms-request-id": [
-          "b48d203d-992c-4d01-944b-1553446a3679"
-        ],
-        "Server-Perf": [
-          "[b48d203d-992c-4d01-944b-1553446a3679][ AuthTime::1567.0756717062::PostAuthTime::514.089780947285 ][S-HdfsGetAclStatus :: 00:00:133 ms]%0a[GETACLSTATUS :: 00:00:134 ms]%0a"
-        ],
-        "x-ms-webhdfs-version": [
-          "16.05.18.00"
-        ],
-        "Status": [
-          "0x0"
-        ],
-        "X-Content-Type-Options": [
-          "nosniff"
-        ],
-        "Strict-Transport-Security": [
-          "max-age=15724800; includeSubDomains"
-        ]
-      },
-      "StatusCode": 200
-=======
+        ],
+        "Strict-Transport-Security": [
+          "max-age=31536000; includeSubDomains"
+        ]
+      },
       "StatusCode": 409
->>>>>>> d696af1d
     }
   ],
   "Names": {
     ".ctor": [
-<<<<<<< HEAD
-      "datalakerg19101",
-      "testdatalake1659",
-      "testadlfs11240"
-=======
       "datalakerg17940",
       "testdatalake19487",
       "testadlfs15276"
->>>>>>> d696af1d
     ]
   },
   "Variables": {
