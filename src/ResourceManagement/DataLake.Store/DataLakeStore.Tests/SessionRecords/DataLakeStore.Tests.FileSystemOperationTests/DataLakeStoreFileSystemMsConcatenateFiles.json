--- conflicted
+++ resolved
@@ -7,11 +7,7 @@
       "RequestBody": "",
       "RequestHeaders": {
         "x-ms-client-request-id": [
-<<<<<<< HEAD
-          "5141efda-1789-4d3a-937a-80148daa0752"
-=======
           "512f4cfd-d980-44c7-ad17-f8195cea2d67"
->>>>>>> bbd08862
         ],
         "accept-language": [
           "en-US"
@@ -20,27 +16,19 @@
           "Microsoft.Azure.Management.Resources.ResourceManagementClient/1.0.0-preview"
         ]
       },
-<<<<<<< HEAD
-      "ResponseBody": "{\r\n  \"id\": \"/subscriptions/53d9063d-87ae-4ea8-be90-3686c3b8669f/providers/Microsoft.DataLakeStore\",\r\n  \"namespace\": \"Microsoft.DataLakeStore\",\r\n  \"resourceTypes\": [\r\n    {\r\n      \"resourceType\": \"operations\",\r\n      \"locations\": [],\r\n      \"apiVersions\": [\r\n        \"2015-10-01-preview\"\r\n      ]\r\n    },\r\n    {\r\n      \"resourceType\": \"accounts\",\r\n      \"locations\": [\r\n        \"East US 2\"\r\n      ],\r\n      \"apiVersions\": [\r\n        \"2015-10-01-preview\"\r\n      ],\r\n      \"capabilities\": \"CrossResourceGroupResourceMove, CrossSubscriptionResourceMove, SystemAssignedResourceIdentity\"\r\n    },\r\n    {\r\n      \"resourceType\": \"accounts/firewallRules\",\r\n      \"locations\": [\r\n        \"East US 2\"\r\n      ],\r\n      \"apiVersions\": [\r\n        \"2015-10-01-preview\"\r\n      ]\r\n    },\r\n    {\r\n      \"resourceType\": \"locations\",\r\n      \"locations\": [],\r\n      \"apiVersions\": [\r\n        \"2015-10-01-preview\"\r\n      ]\r\n    },\r\n    {\r\n      \"resourceType\": \"locations/operationresults\",\r\n      \"locations\": [],\r\n      \"apiVersions\": [\r\n        \"2015-10-01-preview\"\r\n      ]\r\n    },\r\n    {\r\n      \"resourceType\": \"locations/checkNameAvailability\",\r\n      \"locations\": [],\r\n      \"apiVersions\": [\r\n        \"2015-10-01-preview\"\r\n      ]\r\n    },\r\n    {\r\n      \"resourceType\": \"locations/capability\",\r\n      \"locations\": [],\r\n      \"apiVersions\": [\r\n        \"2015-10-01-preview\"\r\n      ]\r\n    }\r\n  ],\r\n  \"registrationState\": \"Registered\"\r\n}",
-=======
       "ResponseBody": "{\r\n  \"id\": \"/subscriptions/90585f39-ab85-4921-bb37-0468f7efd1dd/providers/Microsoft.DataLakeStore\",\r\n  \"namespace\": \"Microsoft.DataLakeStore\",\r\n  \"authorization\": {\r\n    \"applicationId\": \"e9f49c6b-5ce5-44c8-925d-015017e9f7ad\",\r\n    \"roleDefinitionId\": \"41c47f4b-8b45-4522-a73a-d20b16f0f1ec\"\r\n  },\r\n  \"resourceTypes\": [\r\n    {\r\n      \"resourceType\": \"accounts\",\r\n      \"locations\": [\r\n        \"Brazil South\",\r\n        \"East US 2\",\r\n        \"East US\",\r\n        \"West US\",\r\n        \"North Central US\",\r\n        \"South Central US\",\r\n        \"Central US\",\r\n        \"Japan East\",\r\n        \"Japan West\",\r\n        \"North Europe\",\r\n        \"West Europe\",\r\n        \"East Asia\",\r\n        \"Southeast Asia\"\r\n      ],\r\n      \"apiVersions\": [\r\n        \"2015-10-01-preview\"\r\n      ],\r\n      \"capabilities\": \"CrossResourceGroupResourceMove, CrossSubscriptionResourceMove, SystemAssignedResourceIdentity\"\r\n    },\r\n    {\r\n      \"resourceType\": \"accounts/firewallRules\",\r\n      \"locations\": [\r\n        \"Brazil South\",\r\n        \"East US 2\",\r\n        \"East US\",\r\n        \"West US\",\r\n        \"North Central US\",\r\n        \"South Central US\",\r\n        \"Central US\",\r\n        \"Japan East\",\r\n        \"Japan West\",\r\n        \"North Europe\",\r\n        \"West Europe\",\r\n        \"East Asia\",\r\n        \"Southeast Asia\"\r\n      ],\r\n      \"apiVersions\": [\r\n        \"2015-10-01-preview\"\r\n      ]\r\n    },\r\n    {\r\n      \"resourceType\": \"locations\",\r\n      \"locations\": [],\r\n      \"apiVersions\": [\r\n        \"2015-10-01-preview\"\r\n      ]\r\n    },\r\n    {\r\n      \"resourceType\": \"locations/operationresults\",\r\n      \"locations\": [],\r\n      \"apiVersions\": [\r\n        \"2015-10-01-preview\"\r\n      ]\r\n    },\r\n    {\r\n      \"resourceType\": \"locations/checkNameAvailability\",\r\n      \"locations\": [],\r\n      \"apiVersions\": [\r\n        \"2015-10-01-preview\"\r\n      ]\r\n    },\r\n    {\r\n      \"resourceType\": \"locations/capability\",\r\n      \"locations\": [],\r\n      \"apiVersions\": [\r\n        \"2015-10-01-preview\"\r\n      ]\r\n    },\r\n    {\r\n      \"resourceType\": \"operations\",\r\n      \"locations\": [],\r\n      \"apiVersions\": [\r\n        \"2015-10-01-preview\"\r\n      ]\r\n    }\r\n  ],\r\n  \"registrationState\": \"Registered\"\r\n}",
->>>>>>> bbd08862
-      "ResponseHeaders": {
-        "Content-Type": [
-          "application/json; charset=utf-8"
-        ],
-        "Expires": [
-          "-1"
-        ],
-        "Cache-Control": [
-          "no-cache"
-        ],
-        "Date": [
-<<<<<<< HEAD
-          "Thu, 04 Aug 2016 18:03:39 GMT"
-=======
+      "ResponseHeaders": {
+        "Content-Type": [
+          "application/json; charset=utf-8"
+        ],
+        "Expires": [
+          "-1"
+        ],
+        "Cache-Control": [
+          "no-cache"
+        ],
+        "Date": [
           "Thu, 01 Sep 2016 17:06:28 GMT"
->>>>>>> bbd08862
         ],
         "Pragma": [
           "no-cache"
@@ -49,18 +37,6 @@
           "Accept-Encoding"
         ],
         "x-ms-ratelimit-remaining-subscription-writes": [
-<<<<<<< HEAD
-          "1194"
-        ],
-        "x-ms-request-id": [
-          "54cdf93e-7885-4bdf-a3c1-c03f2e5c6e96"
-        ],
-        "x-ms-correlation-request-id": [
-          "54cdf93e-7885-4bdf-a3c1-c03f2e5c6e96"
-        ],
-        "x-ms-routing-request-id": [
-          "WESTUS2:20160804T180340Z:54cdf93e-7885-4bdf-a3c1-c03f2e5c6e96"
-=======
           "1094"
         ],
         "x-ms-request-id": [
@@ -71,7 +47,6 @@
         ],
         "x-ms-routing-request-id": [
           "CENTRALUS:20160901T170629Z:1f39466f-f2d5-46b5-a90e-13e6e0f0f710"
->>>>>>> bbd08862
         ],
         "Strict-Transport-Security": [
           "max-age=31536000; includeSubDomains"
@@ -86,11 +61,7 @@
       "RequestBody": "",
       "RequestHeaders": {
         "x-ms-client-request-id": [
-<<<<<<< HEAD
-          "b6b12ec0-4542-4b4a-9040-53949d892afa"
-=======
           "49e153c9-7cc3-4c24-a329-8f6aaa325111"
->>>>>>> bbd08862
         ],
         "accept-language": [
           "en-US"
@@ -99,27 +70,19 @@
           "Microsoft.Azure.Management.Resources.ResourceManagementClient/1.0.0-preview"
         ]
       },
-<<<<<<< HEAD
-      "ResponseBody": "{\r\n  \"id\": \"/subscriptions/53d9063d-87ae-4ea8-be90-3686c3b8669f/providers/Microsoft.DataLakeStore\",\r\n  \"namespace\": \"Microsoft.DataLakeStore\",\r\n  \"resourceTypes\": [\r\n    {\r\n      \"resourceType\": \"operations\",\r\n      \"locations\": [],\r\n      \"apiVersions\": [\r\n        \"2015-10-01-preview\"\r\n      ]\r\n    },\r\n    {\r\n      \"resourceType\": \"accounts\",\r\n      \"locations\": [\r\n        \"East US 2\"\r\n      ],\r\n      \"apiVersions\": [\r\n        \"2015-10-01-preview\"\r\n      ],\r\n      \"capabilities\": \"CrossResourceGroupResourceMove, CrossSubscriptionResourceMove, SystemAssignedResourceIdentity\"\r\n    },\r\n    {\r\n      \"resourceType\": \"accounts/firewallRules\",\r\n      \"locations\": [\r\n        \"East US 2\"\r\n      ],\r\n      \"apiVersions\": [\r\n        \"2015-10-01-preview\"\r\n      ]\r\n    },\r\n    {\r\n      \"resourceType\": \"locations\",\r\n      \"locations\": [],\r\n      \"apiVersions\": [\r\n        \"2015-10-01-preview\"\r\n      ]\r\n    },\r\n    {\r\n      \"resourceType\": \"locations/operationresults\",\r\n      \"locations\": [],\r\n      \"apiVersions\": [\r\n        \"2015-10-01-preview\"\r\n      ]\r\n    },\r\n    {\r\n      \"resourceType\": \"locations/checkNameAvailability\",\r\n      \"locations\": [],\r\n      \"apiVersions\": [\r\n        \"2015-10-01-preview\"\r\n      ]\r\n    },\r\n    {\r\n      \"resourceType\": \"locations/capability\",\r\n      \"locations\": [],\r\n      \"apiVersions\": [\r\n        \"2015-10-01-preview\"\r\n      ]\r\n    }\r\n  ],\r\n  \"registrationState\": \"Registered\"\r\n}",
-=======
       "ResponseBody": "{\r\n  \"id\": \"/subscriptions/90585f39-ab85-4921-bb37-0468f7efd1dd/providers/Microsoft.DataLakeStore\",\r\n  \"namespace\": \"Microsoft.DataLakeStore\",\r\n  \"authorization\": {\r\n    \"applicationId\": \"e9f49c6b-5ce5-44c8-925d-015017e9f7ad\",\r\n    \"roleDefinitionId\": \"41c47f4b-8b45-4522-a73a-d20b16f0f1ec\"\r\n  },\r\n  \"resourceTypes\": [\r\n    {\r\n      \"resourceType\": \"accounts\",\r\n      \"locations\": [\r\n        \"Brazil South\",\r\n        \"East US 2\",\r\n        \"East US\",\r\n        \"West US\",\r\n        \"North Central US\",\r\n        \"South Central US\",\r\n        \"Central US\",\r\n        \"Japan East\",\r\n        \"Japan West\",\r\n        \"North Europe\",\r\n        \"West Europe\",\r\n        \"East Asia\",\r\n        \"Southeast Asia\"\r\n      ],\r\n      \"apiVersions\": [\r\n        \"2015-10-01-preview\"\r\n      ],\r\n      \"capabilities\": \"CrossResourceGroupResourceMove, CrossSubscriptionResourceMove, SystemAssignedResourceIdentity\"\r\n    },\r\n    {\r\n      \"resourceType\": \"accounts/firewallRules\",\r\n      \"locations\": [\r\n        \"Brazil South\",\r\n        \"East US 2\",\r\n        \"East US\",\r\n        \"West US\",\r\n        \"North Central US\",\r\n        \"South Central US\",\r\n        \"Central US\",\r\n        \"Japan East\",\r\n        \"Japan West\",\r\n        \"North Europe\",\r\n        \"West Europe\",\r\n        \"East Asia\",\r\n        \"Southeast Asia\"\r\n      ],\r\n      \"apiVersions\": [\r\n        \"2015-10-01-preview\"\r\n      ]\r\n    },\r\n    {\r\n      \"resourceType\": \"locations\",\r\n      \"locations\": [],\r\n      \"apiVersions\": [\r\n        \"2015-10-01-preview\"\r\n      ]\r\n    },\r\n    {\r\n      \"resourceType\": \"locations/operationresults\",\r\n      \"locations\": [],\r\n      \"apiVersions\": [\r\n        \"2015-10-01-preview\"\r\n      ]\r\n    },\r\n    {\r\n      \"resourceType\": \"locations/checkNameAvailability\",\r\n      \"locations\": [],\r\n      \"apiVersions\": [\r\n        \"2015-10-01-preview\"\r\n      ]\r\n    },\r\n    {\r\n      \"resourceType\": \"locations/capability\",\r\n      \"locations\": [],\r\n      \"apiVersions\": [\r\n        \"2015-10-01-preview\"\r\n      ]\r\n    },\r\n    {\r\n      \"resourceType\": \"operations\",\r\n      \"locations\": [],\r\n      \"apiVersions\": [\r\n        \"2015-10-01-preview\"\r\n      ]\r\n    }\r\n  ],\r\n  \"registrationState\": \"Registered\"\r\n}",
->>>>>>> bbd08862
-      "ResponseHeaders": {
-        "Content-Type": [
-          "application/json; charset=utf-8"
-        ],
-        "Expires": [
-          "-1"
-        ],
-        "Cache-Control": [
-          "no-cache"
-        ],
-        "Date": [
-<<<<<<< HEAD
-          "Thu, 04 Aug 2016 18:03:39 GMT"
-=======
+      "ResponseHeaders": {
+        "Content-Type": [
+          "application/json; charset=utf-8"
+        ],
+        "Expires": [
+          "-1"
+        ],
+        "Cache-Control": [
+          "no-cache"
+        ],
+        "Date": [
           "Thu, 01 Sep 2016 17:06:28 GMT"
->>>>>>> bbd08862
         ],
         "Pragma": [
           "no-cache"
@@ -128,18 +91,6 @@
           "Accept-Encoding"
         ],
         "x-ms-ratelimit-remaining-subscription-reads": [
-<<<<<<< HEAD
-          "14994"
-        ],
-        "x-ms-request-id": [
-          "5d2ed887-5d07-461a-96c4-af1dd1a70d8d"
-        ],
-        "x-ms-correlation-request-id": [
-          "5d2ed887-5d07-461a-96c4-af1dd1a70d8d"
-        ],
-        "x-ms-routing-request-id": [
-          "WESTUS2:20160804T180340Z:5d2ed887-5d07-461a-96c4-af1dd1a70d8d"
-=======
           "14880"
         ],
         "x-ms-request-id": [
@@ -150,7 +101,6 @@
         ],
         "x-ms-routing-request-id": [
           "CENTRALUS:20160901T170629Z:288ae713-43a0-48a8-94b6-6a84736eb24b"
->>>>>>> bbd08862
         ],
         "Strict-Transport-Security": [
           "max-age=31536000; includeSubDomains"
@@ -165,11 +115,7 @@
       "RequestBody": "",
       "RequestHeaders": {
         "x-ms-client-request-id": [
-<<<<<<< HEAD
-          "dcb28d3b-80fd-4ee4-9802-72856e022ed5"
-=======
           "7aecda87-bdc0-477f-b649-afa0f9458a80"
->>>>>>> bbd08862
         ],
         "accept-language": [
           "en-US"
@@ -190,11 +136,7 @@
           "no-cache"
         ],
         "Date": [
-<<<<<<< HEAD
-          "Thu, 04 Aug 2016 18:03:40 GMT"
-=======
           "Thu, 01 Sep 2016 17:06:29 GMT"
->>>>>>> bbd08862
         ],
         "Pragma": [
           "no-cache"
@@ -203,18 +145,6 @@
           "Accept-Encoding"
         ],
         "x-ms-ratelimit-remaining-subscription-writes": [
-<<<<<<< HEAD
-          "1193"
-        ],
-        "x-ms-request-id": [
-          "b77e16ac-8d40-4c16-97e9-2fc81aed75ff"
-        ],
-        "x-ms-correlation-request-id": [
-          "b77e16ac-8d40-4c16-97e9-2fc81aed75ff"
-        ],
-        "x-ms-routing-request-id": [
-          "WESTUS2:20160804T180341Z:b77e16ac-8d40-4c16-97e9-2fc81aed75ff"
-=======
           "1093"
         ],
         "x-ms-request-id": [
@@ -225,7 +155,6 @@
         ],
         "x-ms-routing-request-id": [
           "CENTRALUS:20160901T170629Z:70ad61fd-74f9-4572-bcf2-652bddc2bc87"
->>>>>>> bbd08862
         ],
         "Strict-Transport-Security": [
           "max-age=31536000; includeSubDomains"
@@ -240,11 +169,7 @@
       "RequestBody": "",
       "RequestHeaders": {
         "x-ms-client-request-id": [
-<<<<<<< HEAD
-          "eaabe42a-9899-4a47-92e4-3062becc47c9"
-=======
           "713bcd77-d392-427c-8550-1c922b82ee43"
->>>>>>> bbd08862
         ],
         "accept-language": [
           "en-US"
@@ -265,11 +190,7 @@
           "no-cache"
         ],
         "Date": [
-<<<<<<< HEAD
-          "Thu, 04 Aug 2016 18:03:40 GMT"
-=======
           "Thu, 01 Sep 2016 17:06:29 GMT"
->>>>>>> bbd08862
         ],
         "Pragma": [
           "no-cache"
@@ -278,18 +199,6 @@
           "Accept-Encoding"
         ],
         "x-ms-ratelimit-remaining-subscription-reads": [
-<<<<<<< HEAD
-          "14993"
-        ],
-        "x-ms-request-id": [
-          "fda47681-963a-42fc-b139-ba9bc7868842"
-        ],
-        "x-ms-correlation-request-id": [
-          "fda47681-963a-42fc-b139-ba9bc7868842"
-        ],
-        "x-ms-routing-request-id": [
-          "WESTUS2:20160804T180341Z:fda47681-963a-42fc-b139-ba9bc7868842"
-=======
           "14879"
         ],
         "x-ms-request-id": [
@@ -300,7 +209,6 @@
         ],
         "x-ms-routing-request-id": [
           "CENTRALUS:20160901T170629Z:6ca70674-40a1-439b-8133-5cac43cbaed8"
->>>>>>> bbd08862
         ],
         "Strict-Transport-Security": [
           "max-age=31536000; includeSubDomains"
@@ -309,22 +217,13 @@
       "StatusCode": 200
     },
     {
-<<<<<<< HEAD
-      "RequestUri": "/subscriptions/53d9063d-87ae-4ea8-be90-3686c3b8669f/resourcegroups/datalakerg12238?api-version=2015-11-01",
-      "EncodedRequestUri": "L3N1YnNjcmlwdGlvbnMvNTNkOTA2M2QtODdhZS00ZWE4LWJlOTAtMzY4NmMzYjg2NjlmL3Jlc291cmNlZ3JvdXBzL2RhdGFsYWtlcmcxMjIzOD9hcGktdmVyc2lvbj0yMDE1LTExLTAx",
-=======
       "RequestUri": "/subscriptions/90585f39-ab85-4921-bb37-0468f7efd1dd/resourcegroups/datalakerg19132?api-version=2015-11-01",
       "EncodedRequestUri": "L3N1YnNjcmlwdGlvbnMvOTA1ODVmMzktYWI4NS00OTIxLWJiMzctMDQ2OGY3ZWZkMWRkL3Jlc291cmNlZ3JvdXBzL2RhdGFsYWtlcmcxOTEzMj9hcGktdmVyc2lvbj0yMDE1LTExLTAx",
->>>>>>> bbd08862
       "RequestMethod": "GET",
       "RequestBody": "",
       "RequestHeaders": {
         "x-ms-client-request-id": [
-<<<<<<< HEAD
-          "12fb3c76-1add-491b-8680-ea75e5e7b418"
-=======
           "b848bbf8-7f88-42fb-bb7f-df83bafc2ba3"
->>>>>>> bbd08862
         ],
         "accept-language": [
           "en-US"
@@ -333,11 +232,7 @@
           "Microsoft.Azure.Management.Resources.ResourceManagementClient/1.0.0-preview"
         ]
       },
-<<<<<<< HEAD
-      "ResponseBody": "{\r\n  \"error\": {\r\n    \"code\": \"ResourceGroupNotFound\",\r\n    \"message\": \"Resource group 'datalakerg12238' could not be found.\"\r\n  }\r\n}",
-=======
       "ResponseBody": "{\r\n  \"error\": {\r\n    \"code\": \"ResourceGroupNotFound\",\r\n    \"message\": \"Resource group 'datalakerg19132' could not be found.\"\r\n  }\r\n}",
->>>>>>> bbd08862
       "ResponseHeaders": {
         "Content-Length": [
           "107"
@@ -352,11 +247,7 @@
           "no-cache"
         ],
         "Date": [
-<<<<<<< HEAD
-          "Thu, 04 Aug 2016 18:03:40 GMT"
-=======
           "Thu, 01 Sep 2016 17:06:29 GMT"
->>>>>>> bbd08862
         ],
         "Pragma": [
           "no-cache"
@@ -365,18 +256,6 @@
           "gateway"
         ],
         "x-ms-ratelimit-remaining-subscription-reads": [
-<<<<<<< HEAD
-          "14992"
-        ],
-        "x-ms-request-id": [
-          "7e12f2ae-5fe9-4fd4-ab87-726a59be5713"
-        ],
-        "x-ms-correlation-request-id": [
-          "7e12f2ae-5fe9-4fd4-ab87-726a59be5713"
-        ],
-        "x-ms-routing-request-id": [
-          "WESTUS2:20160804T180341Z:7e12f2ae-5fe9-4fd4-ab87-726a59be5713"
-=======
           "14878"
         ],
         "x-ms-request-id": [
@@ -387,7 +266,6 @@
         ],
         "x-ms-routing-request-id": [
           "CENTRALUS:20160901T170629Z:d2e2dbf0-47e0-4fad-bfca-8cc32c2a9139"
->>>>>>> bbd08862
         ],
         "Strict-Transport-Security": [
           "max-age=31536000; includeSubDomains"
@@ -396,22 +274,13 @@
       "StatusCode": 404
     },
     {
-<<<<<<< HEAD
-      "RequestUri": "/subscriptions/53d9063d-87ae-4ea8-be90-3686c3b8669f/resourcegroups/datalakerg12238?api-version=2015-11-01",
-      "EncodedRequestUri": "L3N1YnNjcmlwdGlvbnMvNTNkOTA2M2QtODdhZS00ZWE4LWJlOTAtMzY4NmMzYjg2NjlmL3Jlc291cmNlZ3JvdXBzL2RhdGFsYWtlcmcxMjIzOD9hcGktdmVyc2lvbj0yMDE1LTExLTAx",
-=======
       "RequestUri": "/subscriptions/90585f39-ab85-4921-bb37-0468f7efd1dd/resourcegroups/datalakerg19132?api-version=2015-11-01",
       "EncodedRequestUri": "L3N1YnNjcmlwdGlvbnMvOTA1ODVmMzktYWI4NS00OTIxLWJiMzctMDQ2OGY3ZWZkMWRkL3Jlc291cmNlZ3JvdXBzL2RhdGFsYWtlcmcxOTEzMj9hcGktdmVyc2lvbj0yMDE1LTExLTAx",
->>>>>>> bbd08862
       "RequestMethod": "GET",
       "RequestBody": "",
       "RequestHeaders": {
         "x-ms-client-request-id": [
-<<<<<<< HEAD
-          "76c10a9c-e23c-4f88-a35f-b96e953fdadd"
-=======
           "5999cb6a-d40c-45dd-9401-f362102a4d39"
->>>>>>> bbd08862
         ],
         "accept-language": [
           "en-US"
@@ -420,27 +289,19 @@
           "Microsoft.Azure.Management.Resources.ResourceManagementClient/1.0.0-preview"
         ]
       },
-<<<<<<< HEAD
-      "ResponseBody": "{\r\n  \"id\": \"/subscriptions/53d9063d-87ae-4ea8-be90-3686c3b8669f/resourceGroups/datalakerg12238\",\r\n  \"name\": \"datalakerg12238\",\r\n  \"location\": \"eastus2\",\r\n  \"properties\": {\r\n    \"provisioningState\": \"Succeeded\"\r\n  }\r\n}",
-=======
       "ResponseBody": "{\r\n  \"id\": \"/subscriptions/90585f39-ab85-4921-bb37-0468f7efd1dd/resourceGroups/datalakerg19132\",\r\n  \"name\": \"datalakerg19132\",\r\n  \"location\": \"eastus2\",\r\n  \"properties\": {\r\n    \"provisioningState\": \"Succeeded\"\r\n  }\r\n}",
->>>>>>> bbd08862
-      "ResponseHeaders": {
-        "Content-Type": [
-          "application/json; charset=utf-8"
-        ],
-        "Expires": [
-          "-1"
-        ],
-        "Cache-Control": [
-          "no-cache"
-        ],
-        "Date": [
-<<<<<<< HEAD
-          "Thu, 04 Aug 2016 18:03:41 GMT"
-=======
+      "ResponseHeaders": {
+        "Content-Type": [
+          "application/json; charset=utf-8"
+        ],
+        "Expires": [
+          "-1"
+        ],
+        "Cache-Control": [
+          "no-cache"
+        ],
+        "Date": [
           "Thu, 01 Sep 2016 17:06:29 GMT"
->>>>>>> bbd08862
         ],
         "Pragma": [
           "no-cache"
@@ -449,18 +310,6 @@
           "Accept-Encoding"
         ],
         "x-ms-ratelimit-remaining-subscription-reads": [
-<<<<<<< HEAD
-          "14991"
-        ],
-        "x-ms-request-id": [
-          "58ea875e-d407-41d7-9ae3-65db5f92a497"
-        ],
-        "x-ms-correlation-request-id": [
-          "58ea875e-d407-41d7-9ae3-65db5f92a497"
-        ],
-        "x-ms-routing-request-id": [
-          "WESTUS2:20160804T180342Z:58ea875e-d407-41d7-9ae3-65db5f92a497"
-=======
           "14877"
         ],
         "x-ms-request-id": [
@@ -471,7 +320,6 @@
         ],
         "x-ms-routing-request-id": [
           "CENTRALUS:20160901T170629Z:6e366ba0-dd90-414f-af0e-a64d9b151cfe"
->>>>>>> bbd08862
         ],
         "Strict-Transport-Security": [
           "max-age=31536000; includeSubDomains"
@@ -480,13 +328,8 @@
       "StatusCode": 200
     },
     {
-<<<<<<< HEAD
-      "RequestUri": "/subscriptions/53d9063d-87ae-4ea8-be90-3686c3b8669f/resourcegroups/datalakerg12238?api-version=2015-11-01",
-      "EncodedRequestUri": "L3N1YnNjcmlwdGlvbnMvNTNkOTA2M2QtODdhZS00ZWE4LWJlOTAtMzY4NmMzYjg2NjlmL3Jlc291cmNlZ3JvdXBzL2RhdGFsYWtlcmcxMjIzOD9hcGktdmVyc2lvbj0yMDE1LTExLTAx",
-=======
       "RequestUri": "/subscriptions/90585f39-ab85-4921-bb37-0468f7efd1dd/resourcegroups/datalakerg19132?api-version=2015-11-01",
       "EncodedRequestUri": "L3N1YnNjcmlwdGlvbnMvOTA1ODVmMzktYWI4NS00OTIxLWJiMzctMDQ2OGY3ZWZkMWRkL3Jlc291cmNlZ3JvdXBzL2RhdGFsYWtlcmcxOTEzMj9hcGktdmVyc2lvbj0yMDE1LTExLTAx",
->>>>>>> bbd08862
       "RequestMethod": "PUT",
       "RequestBody": "{\r\n  \"location\": \"East US 2\"\r\n}",
       "RequestHeaders": {
@@ -497,11 +340,7 @@
           "31"
         ],
         "x-ms-client-request-id": [
-<<<<<<< HEAD
-          "b6d3e75c-595c-49ef-a184-3a66f6e6802c"
-=======
           "cb04e2c6-d074-4619-9be7-0b13d018d591"
->>>>>>> bbd08862
         ],
         "accept-language": [
           "en-US"
@@ -510,11 +349,7 @@
           "Microsoft.Azure.Management.Resources.ResourceManagementClient/1.0.0-preview"
         ]
       },
-<<<<<<< HEAD
-      "ResponseBody": "{\r\n  \"id\": \"/subscriptions/53d9063d-87ae-4ea8-be90-3686c3b8669f/resourceGroups/datalakerg12238\",\r\n  \"name\": \"datalakerg12238\",\r\n  \"location\": \"eastus2\",\r\n  \"properties\": {\r\n    \"provisioningState\": \"Succeeded\"\r\n  }\r\n}",
-=======
       "ResponseBody": "{\r\n  \"id\": \"/subscriptions/90585f39-ab85-4921-bb37-0468f7efd1dd/resourceGroups/datalakerg19132\",\r\n  \"name\": \"datalakerg19132\",\r\n  \"location\": \"eastus2\",\r\n  \"properties\": {\r\n    \"provisioningState\": \"Succeeded\"\r\n  }\r\n}",
->>>>>>> bbd08862
       "ResponseHeaders": {
         "Content-Length": [
           "184"
@@ -529,28 +364,12 @@
           "no-cache"
         ],
         "Date": [
-<<<<<<< HEAD
-          "Thu, 04 Aug 2016 18:03:41 GMT"
-=======
           "Thu, 01 Sep 2016 17:06:29 GMT"
->>>>>>> bbd08862
         ],
         "Pragma": [
           "no-cache"
         ],
         "x-ms-ratelimit-remaining-subscription-writes": [
-<<<<<<< HEAD
-          "1192"
-        ],
-        "x-ms-request-id": [
-          "ee6f911b-9f52-4f9a-84f0-265870ee1f19"
-        ],
-        "x-ms-correlation-request-id": [
-          "ee6f911b-9f52-4f9a-84f0-265870ee1f19"
-        ],
-        "x-ms-routing-request-id": [
-          "WESTUS2:20160804T180342Z:ee6f911b-9f52-4f9a-84f0-265870ee1f19"
-=======
           "1092"
         ],
         "x-ms-request-id": [
@@ -561,7 +380,6 @@
         ],
         "x-ms-routing-request-id": [
           "CENTRALUS:20160901T170629Z:072536b2-8a1f-4730-b09d-ed94754639e3"
->>>>>>> bbd08862
         ],
         "Strict-Transport-Security": [
           "max-age=31536000; includeSubDomains"
@@ -570,22 +388,13 @@
       "StatusCode": 201
     },
     {
-<<<<<<< HEAD
-      "RequestUri": "/subscriptions/53d9063d-87ae-4ea8-be90-3686c3b8669f/resourceGroups/datalakerg12238/providers/Microsoft.DataLakeStore/accounts/testadlfs1912?api-version=2015-10-01-preview",
-      "EncodedRequestUri": "L3N1YnNjcmlwdGlvbnMvNTNkOTA2M2QtODdhZS00ZWE4LWJlOTAtMzY4NmMzYjg2NjlmL3Jlc291cmNlR3JvdXBzL2RhdGFsYWtlcmcxMjIzOC9wcm92aWRlcnMvTWljcm9zb2Z0LkRhdGFMYWtlU3RvcmUvYWNjb3VudHMvdGVzdGFkbGZzMTkxMj9hcGktdmVyc2lvbj0yMDE1LTEwLTAxLXByZXZpZXc=",
-=======
       "RequestUri": "/subscriptions/90585f39-ab85-4921-bb37-0468f7efd1dd/resourceGroups/datalakerg19132/providers/Microsoft.DataLakeStore/accounts/testadlfs17734?api-version=2015-10-01-preview",
       "EncodedRequestUri": "L3N1YnNjcmlwdGlvbnMvOTA1ODVmMzktYWI4NS00OTIxLWJiMzctMDQ2OGY3ZWZkMWRkL3Jlc291cmNlR3JvdXBzL2RhdGFsYWtlcmcxOTEzMi9wcm92aWRlcnMvTWljcm9zb2Z0LkRhdGFMYWtlU3RvcmUvYWNjb3VudHMvdGVzdGFkbGZzMTc3MzQ/YXBpLXZlcnNpb249MjAxNS0xMC0wMS1wcmV2aWV3",
->>>>>>> bbd08862
       "RequestMethod": "GET",
       "RequestBody": "",
       "RequestHeaders": {
         "x-ms-client-request-id": [
-<<<<<<< HEAD
-          "ff918e10-4917-43da-8055-dd32b0005edc"
-=======
           "cf6147dd-c310-4b90-ac0a-1cfa95e912e8"
->>>>>>> bbd08862
         ],
         "accept-language": [
           "en-US"
@@ -594,11 +403,7 @@
           "Microsoft.Azure.Management.DataLake.Store.DataLakeStoreAccountManagementClient/0.12.5-preview"
         ]
       },
-<<<<<<< HEAD
-      "ResponseBody": "{\r\n  \"error\": {\r\n    \"code\": \"ResourceNotFound\",\r\n    \"message\": \"The Resource 'Microsoft.DataLakeStore/accounts/testadlfs1912' under resource group 'datalakerg12238' was not found.\"\r\n  }\r\n}",
-=======
       "ResponseBody": "{\r\n  \"error\": {\r\n    \"code\": \"ResourceNotFound\",\r\n    \"message\": \"The Resource 'Microsoft.DataLakeStore/accounts/testadlfs17734' under resource group 'datalakerg19132' was not found.\"\r\n  }\r\n}",
->>>>>>> bbd08862
       "ResponseHeaders": {
         "Content-Length": [
           "166"
@@ -613,11 +418,7 @@
           "no-cache"
         ],
         "Date": [
-<<<<<<< HEAD
-          "Thu, 04 Aug 2016 18:03:41 GMT"
-=======
           "Thu, 01 Sep 2016 17:06:29 GMT"
->>>>>>> bbd08862
         ],
         "Pragma": [
           "no-cache"
@@ -626,15 +427,6 @@
           "gateway"
         ],
         "x-ms-request-id": [
-<<<<<<< HEAD
-          "5ba72e83-8b3b-4c52-ab50-fd5720fe10ae"
-        ],
-        "x-ms-correlation-request-id": [
-          "5ba72e83-8b3b-4c52-ab50-fd5720fe10ae"
-        ],
-        "x-ms-routing-request-id": [
-          "WESTUS2:20160804T180342Z:5ba72e83-8b3b-4c52-ab50-fd5720fe10ae"
-=======
           "4e78b91a-4fa8-4fc1-8986-3bf58d620ea9"
         ],
         "x-ms-correlation-request-id": [
@@ -642,7 +434,6 @@
         ],
         "x-ms-routing-request-id": [
           "CENTRALUS:20160901T170630Z:4e78b91a-4fa8-4fc1-8986-3bf58d620ea9"
->>>>>>> bbd08862
         ],
         "Strict-Transport-Security": [
           "max-age=31536000; includeSubDomains"
@@ -651,12 +442,6 @@
       "StatusCode": 404
     },
     {
-<<<<<<< HEAD
-      "RequestUri": "/subscriptions/53d9063d-87ae-4ea8-be90-3686c3b8669f/resourceGroups/datalakerg12238/providers/Microsoft.DataLakeStore/accounts/testadlfs1912?api-version=2015-10-01-preview",
-      "EncodedRequestUri": "L3N1YnNjcmlwdGlvbnMvNTNkOTA2M2QtODdhZS00ZWE4LWJlOTAtMzY4NmMzYjg2NjlmL3Jlc291cmNlR3JvdXBzL2RhdGFsYWtlcmcxMjIzOC9wcm92aWRlcnMvTWljcm9zb2Z0LkRhdGFMYWtlU3RvcmUvYWNjb3VudHMvdGVzdGFkbGZzMTkxMj9hcGktdmVyc2lvbj0yMDE1LTEwLTAxLXByZXZpZXc=",
-      "RequestMethod": "PUT",
-      "RequestBody": "{\r\n  \"location\": \"East US 2\",\r\n  \"name\": \"testadlfs1912\"\r\n}",
-=======
       "RequestUri": "/subscriptions/90585f39-ab85-4921-bb37-0468f7efd1dd/resourceGroups/datalakerg19132/providers/Microsoft.DataLakeStore/accounts/testadlfs17734?api-version=2015-10-01-preview",
       "EncodedRequestUri": "L3N1YnNjcmlwdGlvbnMvOTA1ODVmMzktYWI4NS00OTIxLWJiMzctMDQ2OGY3ZWZkMWRkL3Jlc291cmNlR3JvdXBzL2RhdGFsYWtlcmcxOTEzMi9wcm92aWRlcnMvTWljcm9zb2Z0LkRhdGFMYWtlU3RvcmUvYWNjb3VudHMvdGVzdGFkbGZzMTc3MzQ/YXBpLXZlcnNpb249MjAxNS0xMC0wMS1wcmV2aWV3",
       "RequestMethod": "GET",
@@ -787,7 +572,6 @@
       "EncodedRequestUri": "L3N1YnNjcmlwdGlvbnMvOTA1ODVmMzktYWI4NS00OTIxLWJiMzctMDQ2OGY3ZWZkMWRkL3Jlc291cmNlR3JvdXBzL2RhdGFsYWtlcmcxOTEzMi9wcm92aWRlcnMvTWljcm9zb2Z0LkRhdGFMYWtlU3RvcmUvYWNjb3VudHMvdGVzdGFkbGZzMTc3MzQ/YXBpLXZlcnNpb249MjAxNS0xMC0wMS1wcmV2aWV3",
       "RequestMethod": "PUT",
       "RequestBody": "{\r\n  \"location\": \"East US 2\",\r\n  \"name\": \"testadlfs17734\"\r\n}",
->>>>>>> bbd08862
       "RequestHeaders": {
         "Content-Type": [
           "application/json; charset=utf-8"
@@ -796,11 +580,7 @@
           "60"
         ],
         "x-ms-client-request-id": [
-<<<<<<< HEAD
-          "bbf573e5-56b1-4128-9045-7daa52c87d4e"
-=======
           "2784a96f-b6c6-4ad0-85f7-d2deac144d57"
->>>>>>> bbd08862
         ],
         "accept-language": [
           "en-US"
@@ -809,17 +589,10 @@
           "Microsoft.Azure.Management.DataLake.Store.DataLakeStoreAccountManagementClient/0.12.5-preview"
         ]
       },
-<<<<<<< HEAD
-      "ResponseBody": "{\r\n  \"error\": {\r\n    \"code\": \"ExceededMaxAccountCount\",\r\n    \"message\": \"The subscription has exceeded the maximum number of allowed resources.\"\r\n  }\r\n}",
-      "ResponseHeaders": {
-        "Content-Length": [
-          "127"
-=======
       "ResponseBody": "{\r\n  \"properties\": {\r\n    \"provisioningState\": \"Creating\",\r\n    \"state\": null,\r\n    \"endpoint\": null,\r\n    \"accountId\": \"1bf8ca30-3efe-4859-8c91-f4cb9aa35308\",\r\n    \"creationTime\": null,\r\n    \"lastModifiedTime\": null\r\n  },\r\n  \"location\": \"East US 2\",\r\n  \"tags\": null,\r\n  \"id\": \"/subscriptions/90585f39-ab85-4921-bb37-0468f7efd1dd/resourceGroups/datalakerg19132/providers/Microsoft.DataLakeStore/accounts/testadlfs17734\",\r\n  \"name\": \"testadlfs17734\",\r\n  \"type\": \"Microsoft.DataLakeStore/accounts\"\r\n}",
       "ResponseHeaders": {
         "Content-Length": [
           "420"
->>>>>>> bbd08862
         ],
         "Content-Type": [
           "application/json"
@@ -834,37 +607,25 @@
           "close"
         ],
         "Date": [
-<<<<<<< HEAD
-          "Thu, 04 Aug 2016 18:03:44 GMT"
-=======
           "Thu, 01 Sep 2016 17:06:29 GMT"
->>>>>>> bbd08862
-        ],
-        "Pragma": [
-          "no-cache"
-        ],
-<<<<<<< HEAD
+        ],
+        "Pragma": [
+          "no-cache"
+        ],
+        "Location": [
+          "https://api-dogfood.resources.windows-int.net/subscriptions/90585f39-ab85-4921-bb37-0468f7efd1dd/resourcegroups/datalakerg19132/providers/Microsoft.DataLakeStore/accounts/testadlfs17734/operationresults/0?api-version=2015-10-01-preview"
+        ],
+        "Retry-After": [
+          "10"
+        ],
         "Server": [
           "Microsoft-IIS/8.5"
         ],
-        "x-ms-request-id": [
-          "8b2305ee-33ee-4b5f-ac18-5467370298c1"
-=======
-        "Location": [
-          "https://api-dogfood.resources.windows-int.net/subscriptions/90585f39-ab85-4921-bb37-0468f7efd1dd/resourcegroups/datalakerg19132/providers/Microsoft.DataLakeStore/accounts/testadlfs17734/operationresults/0?api-version=2015-10-01-preview"
-        ],
-        "Retry-After": [
-          "10"
-        ],
-        "Server": [
-          "Microsoft-IIS/8.5"
-        ],
         "Azure-AsyncOperation": [
           "https://api-dogfood.resources.windows-int.net/subscriptions/90585f39-ab85-4921-bb37-0468f7efd1dd/providers/Microsoft.DataLakeStore/locations/EastUS2/operationResults/1bf8ca30-3efe-4859-8c91-f4cb9aa353080?api-version=2015-10-01-preview&expanded=true"
         ],
         "x-ms-request-id": [
           "c1b8e63c-4c91-4eee-8217-f3a58f8a111d"
->>>>>>> bbd08862
         ],
         "X-AspNet-Version": [
           "4.0.30319"
@@ -873,15 +634,6 @@
           "ASP.NET"
         ],
         "x-ms-ratelimit-remaining-subscription-writes": [
-<<<<<<< HEAD
-          "1197"
-        ],
-        "x-ms-correlation-request-id": [
-          "ef153b40-d26c-4e05-9041-014b5e61d11f"
-        ],
-        "x-ms-routing-request-id": [
-          "WESTUS2:20160804T180344Z:ef153b40-d26c-4e05-9041-014b5e61d11f"
-=======
           "1121"
         ],
         "x-ms-correlation-request-id": [
@@ -949,15 +701,11 @@
         ],
         "x-ms-routing-request-id": [
           "CENTRALUS:20160901T170700Z:6817a4c7-63c3-400a-9efb-867d2898f8b4"
->>>>>>> bbd08862
         ],
         "Strict-Transport-Security": [
           "max-age=31536000; includeSubDomains"
         ]
       },
-<<<<<<< HEAD
-      "StatusCode": 409
-=======
       "StatusCode": 200
     },
     {
@@ -1493,16 +1241,10 @@
         ]
       },
       "StatusCode": 200
->>>>>>> bbd08862
     }
   ],
   "Names": {
     ".ctor": [
-<<<<<<< HEAD
-      "datalakerg12238",
-      "testdatalake18256",
-      "testadlfs1912"
-=======
       "datalakerg19132",
       "testdatalake12141",
       "testadlfs17734"
@@ -1513,7 +1255,6 @@
     ],
     "CreateFolder": [
       "SDKTestFolder012794"
->>>>>>> bbd08862
     ]
   },
   "Variables": {
