{
  "Entries": [
    {
      "RequestUri": "/subscriptions/90585f39-ab85-4921-bb37-0468f7efd1dd/providers/Microsoft.DataLakeStore/register?api-version=2015-11-01",
      "EncodedRequestUri": "L3N1YnNjcmlwdGlvbnMvOTA1ODVmMzktYWI4NS00OTIxLWJiMzctMDQ2OGY3ZWZkMWRkL3Byb3ZpZGVycy9NaWNyb3NvZnQuRGF0YUxha2VTdG9yZS9yZWdpc3Rlcj9hcGktdmVyc2lvbj0yMDE1LTExLTAx",
      "RequestMethod": "POST",
      "RequestBody": "",
      "RequestHeaders": {
        "x-ms-client-request-id": [
<<<<<<< HEAD
          "80d3131f-f3e2-44a9-aeda-0601c10184db"
=======
          "22a8e79e-a252-4209-9969-29f3b04ae25e"
>>>>>>> bbd08862
        ],
        "accept-language": [
          "en-US"
        ],
        "User-Agent": [
          "Microsoft.Azure.Management.Resources.ResourceManagementClient/1.0.0-preview"
        ]
      },
<<<<<<< HEAD
      "ResponseBody": "{\r\n  \"id\": \"/subscriptions/53d9063d-87ae-4ea8-be90-3686c3b8669f/providers/Microsoft.DataLakeStore\",\r\n  \"namespace\": \"Microsoft.DataLakeStore\",\r\n  \"resourceTypes\": [\r\n    {\r\n      \"resourceType\": \"operations\",\r\n      \"locations\": [],\r\n      \"apiVersions\": [\r\n        \"2015-10-01-preview\"\r\n      ]\r\n    },\r\n    {\r\n      \"resourceType\": \"accounts\",\r\n      \"locations\": [\r\n        \"East US 2\"\r\n      ],\r\n      \"apiVersions\": [\r\n        \"2015-10-01-preview\"\r\n      ],\r\n      \"capabilities\": \"CrossResourceGroupResourceMove, CrossSubscriptionResourceMove, SystemAssignedResourceIdentity\"\r\n    },\r\n    {\r\n      \"resourceType\": \"accounts/firewallRules\",\r\n      \"locations\": [\r\n        \"East US 2\"\r\n      ],\r\n      \"apiVersions\": [\r\n        \"2015-10-01-preview\"\r\n      ]\r\n    },\r\n    {\r\n      \"resourceType\": \"locations\",\r\n      \"locations\": [],\r\n      \"apiVersions\": [\r\n        \"2015-10-01-preview\"\r\n      ]\r\n    },\r\n    {\r\n      \"resourceType\": \"locations/operationresults\",\r\n      \"locations\": [],\r\n      \"apiVersions\": [\r\n        \"2015-10-01-preview\"\r\n      ]\r\n    },\r\n    {\r\n      \"resourceType\": \"locations/checkNameAvailability\",\r\n      \"locations\": [],\r\n      \"apiVersions\": [\r\n        \"2015-10-01-preview\"\r\n      ]\r\n    },\r\n    {\r\n      \"resourceType\": \"locations/capability\",\r\n      \"locations\": [],\r\n      \"apiVersions\": [\r\n        \"2015-10-01-preview\"\r\n      ]\r\n    }\r\n  ],\r\n  \"registrationState\": \"Registered\"\r\n}",
=======
      "ResponseBody": "{\r\n  \"id\": \"/subscriptions/90585f39-ab85-4921-bb37-0468f7efd1dd/providers/Microsoft.DataLakeStore\",\r\n  \"namespace\": \"Microsoft.DataLakeStore\",\r\n  \"authorization\": {\r\n    \"applicationId\": \"e9f49c6b-5ce5-44c8-925d-015017e9f7ad\",\r\n    \"roleDefinitionId\": \"41c47f4b-8b45-4522-a73a-d20b16f0f1ec\"\r\n  },\r\n  \"resourceTypes\": [\r\n    {\r\n      \"resourceType\": \"accounts\",\r\n      \"locations\": [\r\n        \"Brazil South\",\r\n        \"East US 2\",\r\n        \"East US\",\r\n        \"West US\",\r\n        \"North Central US\",\r\n        \"South Central US\",\r\n        \"Central US\",\r\n        \"Japan East\",\r\n        \"Japan West\",\r\n        \"North Europe\",\r\n        \"West Europe\",\r\n        \"East Asia\",\r\n        \"Southeast Asia\"\r\n      ],\r\n      \"apiVersions\": [\r\n        \"2015-10-01-preview\"\r\n      ],\r\n      \"capabilities\": \"CrossResourceGroupResourceMove, CrossSubscriptionResourceMove, SystemAssignedResourceIdentity\"\r\n    },\r\n    {\r\n      \"resourceType\": \"accounts/firewallRules\",\r\n      \"locations\": [\r\n        \"Brazil South\",\r\n        \"East US 2\",\r\n        \"East US\",\r\n        \"West US\",\r\n        \"North Central US\",\r\n        \"South Central US\",\r\n        \"Central US\",\r\n        \"Japan East\",\r\n        \"Japan West\",\r\n        \"North Europe\",\r\n        \"West Europe\",\r\n        \"East Asia\",\r\n        \"Southeast Asia\"\r\n      ],\r\n      \"apiVersions\": [\r\n        \"2015-10-01-preview\"\r\n      ]\r\n    },\r\n    {\r\n      \"resourceType\": \"locations\",\r\n      \"locations\": [],\r\n      \"apiVersions\": [\r\n        \"2015-10-01-preview\"\r\n      ]\r\n    },\r\n    {\r\n      \"resourceType\": \"locations/operationresults\",\r\n      \"locations\": [],\r\n      \"apiVersions\": [\r\n        \"2015-10-01-preview\"\r\n      ]\r\n    },\r\n    {\r\n      \"resourceType\": \"locations/checkNameAvailability\",\r\n      \"locations\": [],\r\n      \"apiVersions\": [\r\n        \"2015-10-01-preview\"\r\n      ]\r\n    },\r\n    {\r\n      \"resourceType\": \"locations/capability\",\r\n      \"locations\": [],\r\n      \"apiVersions\": [\r\n        \"2015-10-01-preview\"\r\n      ]\r\n    },\r\n    {\r\n      \"resourceType\": \"operations\",\r\n      \"locations\": [],\r\n      \"apiVersions\": [\r\n        \"2015-10-01-preview\"\r\n      ]\r\n    }\r\n  ],\r\n  \"registrationState\": \"Registered\"\r\n}",
>>>>>>> bbd08862
      "ResponseHeaders": {
        "Content-Type": [
          "application/json; charset=utf-8"
        ],
        "Expires": [
          "-1"
        ],
        "Cache-Control": [
          "no-cache"
        ],
        "Date": [
<<<<<<< HEAD
          "Thu, 04 Aug 2016 18:01:49 GMT"
=======
          "Thu, 01 Sep 2016 16:56:53 GMT"
>>>>>>> bbd08862
        ],
        "Pragma": [
          "no-cache"
        ],
        "Vary": [
          "Accept-Encoding"
        ],
        "x-ms-ratelimit-remaining-subscription-writes": [
<<<<<<< HEAD
          "1195"
        ],
        "x-ms-request-id": [
          "7ec850ef-3eb8-4476-8269-a7cff237ec05"
        ],
        "x-ms-correlation-request-id": [
          "7ec850ef-3eb8-4476-8269-a7cff237ec05"
        ],
        "x-ms-routing-request-id": [
          "WESTUS2:20160804T180150Z:7ec850ef-3eb8-4476-8269-a7cff237ec05"
=======
          "1130"
        ],
        "x-ms-request-id": [
          "4760f4bf-7219-49c2-bfb4-3f72ddf32e3f"
        ],
        "x-ms-correlation-request-id": [
          "4760f4bf-7219-49c2-bfb4-3f72ddf32e3f"
        ],
        "x-ms-routing-request-id": [
          "CENTRALUS:20160901T165654Z:4760f4bf-7219-49c2-bfb4-3f72ddf32e3f"
>>>>>>> bbd08862
        ],
        "Strict-Transport-Security": [
          "max-age=31536000; includeSubDomains"
        ]
      },
      "StatusCode": 200
    },
    {
      "RequestUri": "/subscriptions/90585f39-ab85-4921-bb37-0468f7efd1dd/providers/Microsoft.DataLakeStore?api-version=2015-11-01",
      "EncodedRequestUri": "L3N1YnNjcmlwdGlvbnMvOTA1ODVmMzktYWI4NS00OTIxLWJiMzctMDQ2OGY3ZWZkMWRkL3Byb3ZpZGVycy9NaWNyb3NvZnQuRGF0YUxha2VTdG9yZT9hcGktdmVyc2lvbj0yMDE1LTExLTAx",
      "RequestMethod": "GET",
      "RequestBody": "",
      "RequestHeaders": {
        "x-ms-client-request-id": [
<<<<<<< HEAD
          "7e9dc76e-0a1d-4cf2-9613-080b916fa433"
=======
          "661c51c1-ea0b-498e-8ac8-42342e80b306"
>>>>>>> bbd08862
        ],
        "accept-language": [
          "en-US"
        ],
        "User-Agent": [
          "Microsoft.Azure.Management.Resources.ResourceManagementClient/1.0.0-preview"
        ]
      },
<<<<<<< HEAD
      "ResponseBody": "{\r\n  \"id\": \"/subscriptions/53d9063d-87ae-4ea8-be90-3686c3b8669f/providers/Microsoft.DataLakeStore\",\r\n  \"namespace\": \"Microsoft.DataLakeStore\",\r\n  \"resourceTypes\": [\r\n    {\r\n      \"resourceType\": \"operations\",\r\n      \"locations\": [],\r\n      \"apiVersions\": [\r\n        \"2015-10-01-preview\"\r\n      ]\r\n    },\r\n    {\r\n      \"resourceType\": \"accounts\",\r\n      \"locations\": [\r\n        \"East US 2\"\r\n      ],\r\n      \"apiVersions\": [\r\n        \"2015-10-01-preview\"\r\n      ],\r\n      \"capabilities\": \"CrossResourceGroupResourceMove, CrossSubscriptionResourceMove, SystemAssignedResourceIdentity\"\r\n    },\r\n    {\r\n      \"resourceType\": \"accounts/firewallRules\",\r\n      \"locations\": [\r\n        \"East US 2\"\r\n      ],\r\n      \"apiVersions\": [\r\n        \"2015-10-01-preview\"\r\n      ]\r\n    },\r\n    {\r\n      \"resourceType\": \"locations\",\r\n      \"locations\": [],\r\n      \"apiVersions\": [\r\n        \"2015-10-01-preview\"\r\n      ]\r\n    },\r\n    {\r\n      \"resourceType\": \"locations/operationresults\",\r\n      \"locations\": [],\r\n      \"apiVersions\": [\r\n        \"2015-10-01-preview\"\r\n      ]\r\n    },\r\n    {\r\n      \"resourceType\": \"locations/checkNameAvailability\",\r\n      \"locations\": [],\r\n      \"apiVersions\": [\r\n        \"2015-10-01-preview\"\r\n      ]\r\n    },\r\n    {\r\n      \"resourceType\": \"locations/capability\",\r\n      \"locations\": [],\r\n      \"apiVersions\": [\r\n        \"2015-10-01-preview\"\r\n      ]\r\n    }\r\n  ],\r\n  \"registrationState\": \"Registered\"\r\n}",
=======
      "ResponseBody": "{\r\n  \"id\": \"/subscriptions/90585f39-ab85-4921-bb37-0468f7efd1dd/providers/Microsoft.DataLakeStore\",\r\n  \"namespace\": \"Microsoft.DataLakeStore\",\r\n  \"authorization\": {\r\n    \"applicationId\": \"e9f49c6b-5ce5-44c8-925d-015017e9f7ad\",\r\n    \"roleDefinitionId\": \"41c47f4b-8b45-4522-a73a-d20b16f0f1ec\"\r\n  },\r\n  \"resourceTypes\": [\r\n    {\r\n      \"resourceType\": \"accounts\",\r\n      \"locations\": [\r\n        \"Brazil South\",\r\n        \"East US 2\",\r\n        \"East US\",\r\n        \"West US\",\r\n        \"North Central US\",\r\n        \"South Central US\",\r\n        \"Central US\",\r\n        \"Japan East\",\r\n        \"Japan West\",\r\n        \"North Europe\",\r\n        \"West Europe\",\r\n        \"East Asia\",\r\n        \"Southeast Asia\"\r\n      ],\r\n      \"apiVersions\": [\r\n        \"2015-10-01-preview\"\r\n      ],\r\n      \"capabilities\": \"CrossResourceGroupResourceMove, CrossSubscriptionResourceMove, SystemAssignedResourceIdentity\"\r\n    },\r\n    {\r\n      \"resourceType\": \"accounts/firewallRules\",\r\n      \"locations\": [\r\n        \"Brazil South\",\r\n        \"East US 2\",\r\n        \"East US\",\r\n        \"West US\",\r\n        \"North Central US\",\r\n        \"South Central US\",\r\n        \"Central US\",\r\n        \"Japan East\",\r\n        \"Japan West\",\r\n        \"North Europe\",\r\n        \"West Europe\",\r\n        \"East Asia\",\r\n        \"Southeast Asia\"\r\n      ],\r\n      \"apiVersions\": [\r\n        \"2015-10-01-preview\"\r\n      ]\r\n    },\r\n    {\r\n      \"resourceType\": \"locations\",\r\n      \"locations\": [],\r\n      \"apiVersions\": [\r\n        \"2015-10-01-preview\"\r\n      ]\r\n    },\r\n    {\r\n      \"resourceType\": \"locations/operationresults\",\r\n      \"locations\": [],\r\n      \"apiVersions\": [\r\n        \"2015-10-01-preview\"\r\n      ]\r\n    },\r\n    {\r\n      \"resourceType\": \"locations/checkNameAvailability\",\r\n      \"locations\": [],\r\n      \"apiVersions\": [\r\n        \"2015-10-01-preview\"\r\n      ]\r\n    },\r\n    {\r\n      \"resourceType\": \"locations/capability\",\r\n      \"locations\": [],\r\n      \"apiVersions\": [\r\n        \"2015-10-01-preview\"\r\n      ]\r\n    },\r\n    {\r\n      \"resourceType\": \"operations\",\r\n      \"locations\": [],\r\n      \"apiVersions\": [\r\n        \"2015-10-01-preview\"\r\n      ]\r\n    }\r\n  ],\r\n  \"registrationState\": \"Registered\"\r\n}",
>>>>>>> bbd08862
      "ResponseHeaders": {
        "Content-Type": [
          "application/json; charset=utf-8"
        ],
        "Expires": [
          "-1"
        ],
        "Cache-Control": [
          "no-cache"
        ],
        "Date": [
<<<<<<< HEAD
          "Thu, 04 Aug 2016 18:01:49 GMT"
=======
          "Thu, 01 Sep 2016 16:56:53 GMT"
>>>>>>> bbd08862
        ],
        "Pragma": [
          "no-cache"
        ],
        "Vary": [
          "Accept-Encoding"
        ],
        "x-ms-ratelimit-remaining-subscription-reads": [
<<<<<<< HEAD
          "14992"
        ],
        "x-ms-request-id": [
          "995dca8c-5aa7-45db-87f9-118b7f4ececf"
        ],
        "x-ms-correlation-request-id": [
          "995dca8c-5aa7-45db-87f9-118b7f4ececf"
        ],
        "x-ms-routing-request-id": [
          "WESTUS2:20160804T180150Z:995dca8c-5aa7-45db-87f9-118b7f4ececf"
=======
          "14874"
        ],
        "x-ms-request-id": [
          "50691ba3-f4f3-46de-942b-11f8d9ca031d"
        ],
        "x-ms-correlation-request-id": [
          "50691ba3-f4f3-46de-942b-11f8d9ca031d"
        ],
        "x-ms-routing-request-id": [
          "CENTRALUS:20160901T165654Z:50691ba3-f4f3-46de-942b-11f8d9ca031d"
>>>>>>> bbd08862
        ],
        "Strict-Transport-Security": [
          "max-age=31536000; includeSubDomains"
        ]
      },
      "StatusCode": 200
    },
    {
      "RequestUri": "/subscriptions/90585f39-ab85-4921-bb37-0468f7efd1dd/providers/Microsoft.Storage/register?api-version=2015-11-01",
      "EncodedRequestUri": "L3N1YnNjcmlwdGlvbnMvOTA1ODVmMzktYWI4NS00OTIxLWJiMzctMDQ2OGY3ZWZkMWRkL3Byb3ZpZGVycy9NaWNyb3NvZnQuU3RvcmFnZS9yZWdpc3Rlcj9hcGktdmVyc2lvbj0yMDE1LTExLTAx",
      "RequestMethod": "POST",
      "RequestBody": "",
      "RequestHeaders": {
        "x-ms-client-request-id": [
<<<<<<< HEAD
          "fe17f6d3-65e4-4f58-bf7a-c7e14288c83f"
=======
          "46d46aff-a80e-4707-ba42-87d11cb9f0ae"
>>>>>>> bbd08862
        ],
        "accept-language": [
          "en-US"
        ],
        "User-Agent": [
          "Microsoft.Azure.Management.Resources.ResourceManagementClient/1.0.0-preview"
        ]
      },
      "ResponseBody": "{\r\n  \"id\": \"/subscriptions/90585f39-ab85-4921-bb37-0468f7efd1dd/providers/Microsoft.Storage\",\r\n  \"namespace\": \"Microsoft.Storage\",\r\n  \"authorization\": {\r\n    \"applicationId\": \"a6aa9161-5291-40bb-8c5c-923b567bee3b\",\r\n    \"roleDefinitionId\": \"cd0cad5c-ac96-4c4c-99cd-cfafc285ba36\"\r\n  },\r\n  \"resourceTypes\": [\r\n    {\r\n      \"resourceType\": \"storageAccounts\",\r\n      \"locations\": [\r\n        \"West US\",\r\n        \"North Central US\",\r\n        \"South Central US\",\r\n        \"East US\"\r\n      ],\r\n      \"apiVersions\": [\r\n        \"2016-05-01\",\r\n        \"2016-01-01\",\r\n        \"2015-10-01\",\r\n        \"2015-06-15\",\r\n        \"2015-05-01-preview\"\r\n      ],\r\n      \"capabilities\": \"CrossResourceGroupResourceMove, CrossSubscriptionResourceMove\"\r\n    },\r\n    {\r\n      \"resourceType\": \"operations\",\r\n      \"locations\": [],\r\n      \"apiVersions\": [\r\n        \"2016-05-01\",\r\n        \"2016-01-01\",\r\n        \"2015-10-01\",\r\n        \"2015-06-15\",\r\n        \"2015-05-01-preview\"\r\n      ]\r\n    },\r\n    {\r\n      \"resourceType\": \"storageAccounts/customKeys\",\r\n      \"locations\": [],\r\n      \"apiVersions\": [\r\n        \"2016-05-01\",\r\n        \"2016-01-01\",\r\n        \"2015-10-01\"\r\n      ]\r\n    },\r\n    {\r\n      \"resourceType\": \"storageAccounts/listReadOnlyKeys\",\r\n      \"locations\": [],\r\n      \"apiVersions\": [\r\n        \"2016-05-01\",\r\n        \"2016-01-01\",\r\n        \"2015-10-01\"\r\n      ]\r\n    },\r\n    {\r\n      \"resourceType\": \"storageAccounts/generateSasCredentials\",\r\n      \"locations\": [],\r\n      \"apiVersions\": [\r\n        \"2016-05-01\"\r\n      ]\r\n    },\r\n    {\r\n      \"resourceType\": \"storageAccounts/listAccountSas\",\r\n      \"locations\": [],\r\n      \"apiVersions\": [\r\n        \"2016-05-01\"\r\n      ]\r\n    },\r\n    {\r\n      \"resourceType\": \"usages\",\r\n      \"locations\": [],\r\n      \"apiVersions\": [\r\n        \"2016-05-01\",\r\n        \"2016-01-01\",\r\n        \"2015-06-15\",\r\n        \"2015-05-01-preview\"\r\n      ]\r\n    },\r\n    {\r\n      \"resourceType\": \"checkNameAvailability\",\r\n      \"locations\": [],\r\n      \"apiVersions\": [\r\n        \"2016-05-01\",\r\n        \"2016-01-01\",\r\n        \"2015-06-15\",\r\n        \"2015-05-01-preview\"\r\n      ]\r\n    }\r\n  ],\r\n  \"registrationState\": \"Registered\"\r\n}",
      "ResponseHeaders": {
        "Content-Type": [
          "application/json; charset=utf-8"
        ],
        "Expires": [
          "-1"
        ],
        "Cache-Control": [
          "no-cache"
        ],
        "Date": [
<<<<<<< HEAD
          "Thu, 04 Aug 2016 18:01:50 GMT"
=======
          "Thu, 01 Sep 2016 16:56:53 GMT"
>>>>>>> bbd08862
        ],
        "Pragma": [
          "no-cache"
        ],
        "Vary": [
          "Accept-Encoding"
        ],
        "x-ms-ratelimit-remaining-subscription-writes": [
<<<<<<< HEAD
          "1194"
        ],
        "x-ms-request-id": [
          "399de04f-f3a7-49c5-837a-22382c38eb00"
        ],
        "x-ms-correlation-request-id": [
          "399de04f-f3a7-49c5-837a-22382c38eb00"
        ],
        "x-ms-routing-request-id": [
          "WESTUS2:20160804T180150Z:399de04f-f3a7-49c5-837a-22382c38eb00"
=======
          "1129"
        ],
        "x-ms-request-id": [
          "31c98136-ae0e-4192-844c-714f4fda0c1e"
        ],
        "x-ms-correlation-request-id": [
          "31c98136-ae0e-4192-844c-714f4fda0c1e"
        ],
        "x-ms-routing-request-id": [
          "CENTRALUS:20160901T165654Z:31c98136-ae0e-4192-844c-714f4fda0c1e"
>>>>>>> bbd08862
        ],
        "Strict-Transport-Security": [
          "max-age=31536000; includeSubDomains"
        ]
      },
      "StatusCode": 200
    },
    {
      "RequestUri": "/subscriptions/90585f39-ab85-4921-bb37-0468f7efd1dd/providers/Microsoft.Storage?api-version=2015-11-01",
      "EncodedRequestUri": "L3N1YnNjcmlwdGlvbnMvOTA1ODVmMzktYWI4NS00OTIxLWJiMzctMDQ2OGY3ZWZkMWRkL3Byb3ZpZGVycy9NaWNyb3NvZnQuU3RvcmFnZT9hcGktdmVyc2lvbj0yMDE1LTExLTAx",
      "RequestMethod": "GET",
      "RequestBody": "",
      "RequestHeaders": {
        "x-ms-client-request-id": [
<<<<<<< HEAD
          "524c4a1c-e6da-4bf9-9d2e-285d40a96d2a"
=======
          "a745695c-00a3-4dca-8f46-9088846bb6eb"
>>>>>>> bbd08862
        ],
        "accept-language": [
          "en-US"
        ],
        "User-Agent": [
          "Microsoft.Azure.Management.Resources.ResourceManagementClient/1.0.0-preview"
        ]
      },
      "ResponseBody": "{\r\n  \"id\": \"/subscriptions/90585f39-ab85-4921-bb37-0468f7efd1dd/providers/Microsoft.Storage\",\r\n  \"namespace\": \"Microsoft.Storage\",\r\n  \"authorization\": {\r\n    \"applicationId\": \"a6aa9161-5291-40bb-8c5c-923b567bee3b\",\r\n    \"roleDefinitionId\": \"cd0cad5c-ac96-4c4c-99cd-cfafc285ba36\"\r\n  },\r\n  \"resourceTypes\": [\r\n    {\r\n      \"resourceType\": \"storageAccounts\",\r\n      \"locations\": [\r\n        \"West US\",\r\n        \"North Central US\",\r\n        \"South Central US\",\r\n        \"East US\"\r\n      ],\r\n      \"apiVersions\": [\r\n        \"2016-05-01\",\r\n        \"2016-01-01\",\r\n        \"2015-10-01\",\r\n        \"2015-06-15\",\r\n        \"2015-05-01-preview\"\r\n      ],\r\n      \"capabilities\": \"CrossResourceGroupResourceMove, CrossSubscriptionResourceMove\"\r\n    },\r\n    {\r\n      \"resourceType\": \"operations\",\r\n      \"locations\": [],\r\n      \"apiVersions\": [\r\n        \"2016-05-01\",\r\n        \"2016-01-01\",\r\n        \"2015-10-01\",\r\n        \"2015-06-15\",\r\n        \"2015-05-01-preview\"\r\n      ]\r\n    },\r\n    {\r\n      \"resourceType\": \"storageAccounts/customKeys\",\r\n      \"locations\": [],\r\n      \"apiVersions\": [\r\n        \"2016-05-01\",\r\n        \"2016-01-01\",\r\n        \"2015-10-01\"\r\n      ]\r\n    },\r\n    {\r\n      \"resourceType\": \"storageAccounts/listReadOnlyKeys\",\r\n      \"locations\": [],\r\n      \"apiVersions\": [\r\n        \"2016-05-01\",\r\n        \"2016-01-01\",\r\n        \"2015-10-01\"\r\n      ]\r\n    },\r\n    {\r\n      \"resourceType\": \"storageAccounts/generateSasCredentials\",\r\n      \"locations\": [],\r\n      \"apiVersions\": [\r\n        \"2016-05-01\"\r\n      ]\r\n    },\r\n    {\r\n      \"resourceType\": \"storageAccounts/listAccountSas\",\r\n      \"locations\": [],\r\n      \"apiVersions\": [\r\n        \"2016-05-01\"\r\n      ]\r\n    },\r\n    {\r\n      \"resourceType\": \"usages\",\r\n      \"locations\": [],\r\n      \"apiVersions\": [\r\n        \"2016-05-01\",\r\n        \"2016-01-01\",\r\n        \"2015-06-15\",\r\n        \"2015-05-01-preview\"\r\n      ]\r\n    },\r\n    {\r\n      \"resourceType\": \"checkNameAvailability\",\r\n      \"locations\": [],\r\n      \"apiVersions\": [\r\n        \"2016-05-01\",\r\n        \"2016-01-01\",\r\n        \"2015-06-15\",\r\n        \"2015-05-01-preview\"\r\n      ]\r\n    }\r\n  ],\r\n  \"registrationState\": \"Registered\"\r\n}",
      "ResponseHeaders": {
        "Content-Type": [
          "application/json; charset=utf-8"
        ],
        "Expires": [
          "-1"
        ],
        "Cache-Control": [
          "no-cache"
        ],
        "Date": [
<<<<<<< HEAD
          "Thu, 04 Aug 2016 18:01:50 GMT"
=======
          "Thu, 01 Sep 2016 16:56:53 GMT"
>>>>>>> bbd08862
        ],
        "Pragma": [
          "no-cache"
        ],
        "Vary": [
          "Accept-Encoding"
        ],
        "x-ms-ratelimit-remaining-subscription-reads": [
<<<<<<< HEAD
          "14991"
        ],
        "x-ms-request-id": [
          "50e76be9-fc2a-495a-b79b-ab7c6d5fd00f"
        ],
        "x-ms-correlation-request-id": [
          "50e76be9-fc2a-495a-b79b-ab7c6d5fd00f"
        ],
        "x-ms-routing-request-id": [
          "WESTUS2:20160804T180151Z:50e76be9-fc2a-495a-b79b-ab7c6d5fd00f"
=======
          "14873"
        ],
        "x-ms-request-id": [
          "32299b47-a871-4ace-8ff8-979dec4bbf94"
        ],
        "x-ms-correlation-request-id": [
          "32299b47-a871-4ace-8ff8-979dec4bbf94"
        ],
        "x-ms-routing-request-id": [
          "CENTRALUS:20160901T165654Z:32299b47-a871-4ace-8ff8-979dec4bbf94"
>>>>>>> bbd08862
        ],
        "Strict-Transport-Security": [
          "max-age=31536000; includeSubDomains"
        ]
      },
      "StatusCode": 200
    },
    {
<<<<<<< HEAD
      "RequestUri": "/subscriptions/53d9063d-87ae-4ea8-be90-3686c3b8669f/resourcegroups/datalakerg11991?api-version=2015-11-01",
      "EncodedRequestUri": "L3N1YnNjcmlwdGlvbnMvNTNkOTA2M2QtODdhZS00ZWE4LWJlOTAtMzY4NmMzYjg2NjlmL3Jlc291cmNlZ3JvdXBzL2RhdGFsYWtlcmcxMTk5MT9hcGktdmVyc2lvbj0yMDE1LTExLTAx",
=======
      "RequestUri": "/subscriptions/90585f39-ab85-4921-bb37-0468f7efd1dd/resourcegroups/datalakerg14870?api-version=2015-11-01",
      "EncodedRequestUri": "L3N1YnNjcmlwdGlvbnMvOTA1ODVmMzktYWI4NS00OTIxLWJiMzctMDQ2OGY3ZWZkMWRkL3Jlc291cmNlZ3JvdXBzL2RhdGFsYWtlcmcxNDg3MD9hcGktdmVyc2lvbj0yMDE1LTExLTAx",
>>>>>>> bbd08862
      "RequestMethod": "GET",
      "RequestBody": "",
      "RequestHeaders": {
        "x-ms-client-request-id": [
<<<<<<< HEAD
          "2ca05bcc-48dc-4b90-ba55-b99bde1c2648"
=======
          "04c2deb7-da31-413a-acc1-4987cd953bc7"
>>>>>>> bbd08862
        ],
        "accept-language": [
          "en-US"
        ],
        "User-Agent": [
          "Microsoft.Azure.Management.Resources.ResourceManagementClient/1.0.0-preview"
        ]
      },
<<<<<<< HEAD
      "ResponseBody": "{\r\n  \"error\": {\r\n    \"code\": \"ResourceGroupNotFound\",\r\n    \"message\": \"Resource group 'datalakerg11991' could not be found.\"\r\n  }\r\n}",
=======
      "ResponseBody": "{\r\n  \"error\": {\r\n    \"code\": \"ResourceGroupNotFound\",\r\n    \"message\": \"Resource group 'datalakerg14870' could not be found.\"\r\n  }\r\n}",
>>>>>>> bbd08862
      "ResponseHeaders": {
        "Content-Length": [
          "107"
        ],
        "Content-Type": [
          "application/json; charset=utf-8"
        ],
        "Expires": [
          "-1"
        ],
        "Cache-Control": [
          "no-cache"
        ],
        "Date": [
<<<<<<< HEAD
          "Thu, 04 Aug 2016 18:01:50 GMT"
=======
          "Thu, 01 Sep 2016 16:56:53 GMT"
>>>>>>> bbd08862
        ],
        "Pragma": [
          "no-cache"
        ],
        "x-ms-failure-cause": [
          "gateway"
        ],
        "x-ms-ratelimit-remaining-subscription-reads": [
<<<<<<< HEAD
          "14990"
        ],
        "x-ms-request-id": [
          "f82f4007-ee3a-4387-8600-6b57ed092e8a"
        ],
        "x-ms-correlation-request-id": [
          "f82f4007-ee3a-4387-8600-6b57ed092e8a"
        ],
        "x-ms-routing-request-id": [
          "WESTUS2:20160804T180151Z:f82f4007-ee3a-4387-8600-6b57ed092e8a"
=======
          "14872"
        ],
        "x-ms-request-id": [
          "fa955f1d-8136-4ec8-a0c0-7cd60f982a4f"
        ],
        "x-ms-correlation-request-id": [
          "fa955f1d-8136-4ec8-a0c0-7cd60f982a4f"
        ],
        "x-ms-routing-request-id": [
          "CENTRALUS:20160901T165654Z:fa955f1d-8136-4ec8-a0c0-7cd60f982a4f"
>>>>>>> bbd08862
        ],
        "Strict-Transport-Security": [
          "max-age=31536000; includeSubDomains"
        ]
      },
      "StatusCode": 404
    },
    {
<<<<<<< HEAD
      "RequestUri": "/subscriptions/53d9063d-87ae-4ea8-be90-3686c3b8669f/resourcegroups/datalakerg11991?api-version=2015-11-01",
      "EncodedRequestUri": "L3N1YnNjcmlwdGlvbnMvNTNkOTA2M2QtODdhZS00ZWE4LWJlOTAtMzY4NmMzYjg2NjlmL3Jlc291cmNlZ3JvdXBzL2RhdGFsYWtlcmcxMTk5MT9hcGktdmVyc2lvbj0yMDE1LTExLTAx",
=======
      "RequestUri": "/subscriptions/90585f39-ab85-4921-bb37-0468f7efd1dd/resourcegroups/datalakerg14870?api-version=2015-11-01",
      "EncodedRequestUri": "L3N1YnNjcmlwdGlvbnMvOTA1ODVmMzktYWI4NS00OTIxLWJiMzctMDQ2OGY3ZWZkMWRkL3Jlc291cmNlZ3JvdXBzL2RhdGFsYWtlcmcxNDg3MD9hcGktdmVyc2lvbj0yMDE1LTExLTAx",
>>>>>>> bbd08862
      "RequestMethod": "GET",
      "RequestBody": "",
      "RequestHeaders": {
        "x-ms-client-request-id": [
<<<<<<< HEAD
          "29e00566-d233-4810-a676-520b0e2851f9"
=======
          "b871ef6f-0a14-4fea-957e-b4e540e97a83"
>>>>>>> bbd08862
        ],
        "accept-language": [
          "en-US"
        ],
        "User-Agent": [
          "Microsoft.Azure.Management.Resources.ResourceManagementClient/1.0.0-preview"
        ]
      },
<<<<<<< HEAD
      "ResponseBody": "{\r\n  \"id\": \"/subscriptions/53d9063d-87ae-4ea8-be90-3686c3b8669f/resourceGroups/datalakerg11991\",\r\n  \"name\": \"datalakerg11991\",\r\n  \"location\": \"eastus2\",\r\n  \"properties\": {\r\n    \"provisioningState\": \"Succeeded\"\r\n  }\r\n}",
=======
      "ResponseBody": "{\r\n  \"id\": \"/subscriptions/90585f39-ab85-4921-bb37-0468f7efd1dd/resourceGroups/datalakerg14870\",\r\n  \"name\": \"datalakerg14870\",\r\n  \"location\": \"eastus2\",\r\n  \"properties\": {\r\n    \"provisioningState\": \"Succeeded\"\r\n  }\r\n}",
>>>>>>> bbd08862
      "ResponseHeaders": {
        "Content-Type": [
          "application/json; charset=utf-8"
        ],
        "Expires": [
          "-1"
        ],
        "Cache-Control": [
          "no-cache"
        ],
        "Date": [
<<<<<<< HEAD
          "Thu, 04 Aug 2016 18:01:51 GMT"
=======
          "Thu, 01 Sep 2016 16:56:54 GMT"
>>>>>>> bbd08862
        ],
        "Pragma": [
          "no-cache"
        ],
        "Vary": [
          "Accept-Encoding"
        ],
        "x-ms-ratelimit-remaining-subscription-reads": [
<<<<<<< HEAD
          "14989"
        ],
        "x-ms-request-id": [
          "48029f2c-9373-4e1f-9a56-bd5fec86235a"
        ],
        "x-ms-correlation-request-id": [
          "48029f2c-9373-4e1f-9a56-bd5fec86235a"
        ],
        "x-ms-routing-request-id": [
          "WESTUS2:20160804T180151Z:48029f2c-9373-4e1f-9a56-bd5fec86235a"
=======
          "14871"
        ],
        "x-ms-request-id": [
          "92047205-d830-4130-b8ad-4c83c8c7027e"
        ],
        "x-ms-correlation-request-id": [
          "92047205-d830-4130-b8ad-4c83c8c7027e"
        ],
        "x-ms-routing-request-id": [
          "CENTRALUS:20160901T165655Z:92047205-d830-4130-b8ad-4c83c8c7027e"
>>>>>>> bbd08862
        ],
        "Strict-Transport-Security": [
          "max-age=31536000; includeSubDomains"
        ]
      },
      "StatusCode": 200
    },
    {
<<<<<<< HEAD
      "RequestUri": "/subscriptions/53d9063d-87ae-4ea8-be90-3686c3b8669f/resourcegroups/datalakerg11991?api-version=2015-11-01",
      "EncodedRequestUri": "L3N1YnNjcmlwdGlvbnMvNTNkOTA2M2QtODdhZS00ZWE4LWJlOTAtMzY4NmMzYjg2NjlmL3Jlc291cmNlZ3JvdXBzL2RhdGFsYWtlcmcxMTk5MT9hcGktdmVyc2lvbj0yMDE1LTExLTAx",
=======
      "RequestUri": "/subscriptions/90585f39-ab85-4921-bb37-0468f7efd1dd/resourcegroups/datalakerg14870?api-version=2015-11-01",
      "EncodedRequestUri": "L3N1YnNjcmlwdGlvbnMvOTA1ODVmMzktYWI4NS00OTIxLWJiMzctMDQ2OGY3ZWZkMWRkL3Jlc291cmNlZ3JvdXBzL2RhdGFsYWtlcmcxNDg3MD9hcGktdmVyc2lvbj0yMDE1LTExLTAx",
>>>>>>> bbd08862
      "RequestMethod": "PUT",
      "RequestBody": "{\r\n  \"location\": \"East US 2\"\r\n}",
      "RequestHeaders": {
        "Content-Type": [
          "application/json; charset=utf-8"
        ],
        "Content-Length": [
          "31"
        ],
        "x-ms-client-request-id": [
<<<<<<< HEAD
          "1c4d8a46-2aa6-41a6-a752-f28d9e35cae1"
=======
          "ee39270a-b53b-4391-80d6-a9ac504f4bc7"
>>>>>>> bbd08862
        ],
        "accept-language": [
          "en-US"
        ],
        "User-Agent": [
          "Microsoft.Azure.Management.Resources.ResourceManagementClient/1.0.0-preview"
        ]
      },
<<<<<<< HEAD
      "ResponseBody": "{\r\n  \"id\": \"/subscriptions/53d9063d-87ae-4ea8-be90-3686c3b8669f/resourceGroups/datalakerg11991\",\r\n  \"name\": \"datalakerg11991\",\r\n  \"location\": \"eastus2\",\r\n  \"properties\": {\r\n    \"provisioningState\": \"Succeeded\"\r\n  }\r\n}",
=======
      "ResponseBody": "{\r\n  \"id\": \"/subscriptions/90585f39-ab85-4921-bb37-0468f7efd1dd/resourceGroups/datalakerg14870\",\r\n  \"name\": \"datalakerg14870\",\r\n  \"location\": \"eastus2\",\r\n  \"properties\": {\r\n    \"provisioningState\": \"Succeeded\"\r\n  }\r\n}",
>>>>>>> bbd08862
      "ResponseHeaders": {
        "Content-Length": [
          "184"
        ],
        "Content-Type": [
          "application/json; charset=utf-8"
        ],
        "Expires": [
          "-1"
        ],
        "Cache-Control": [
          "no-cache"
        ],
        "Date": [
<<<<<<< HEAD
          "Thu, 04 Aug 2016 18:01:51 GMT"
=======
          "Thu, 01 Sep 2016 16:56:54 GMT"
>>>>>>> bbd08862
        ],
        "Pragma": [
          "no-cache"
        ],
        "x-ms-ratelimit-remaining-subscription-writes": [
<<<<<<< HEAD
          "1193"
        ],
        "x-ms-request-id": [
          "136e397e-4e54-484f-b382-5fdc09a88056"
        ],
        "x-ms-correlation-request-id": [
          "136e397e-4e54-484f-b382-5fdc09a88056"
        ],
        "x-ms-routing-request-id": [
          "WESTUS2:20160804T180151Z:136e397e-4e54-484f-b382-5fdc09a88056"
=======
          "1128"
        ],
        "x-ms-request-id": [
          "a17e2df9-8a65-4610-b07b-6628e740818f"
        ],
        "x-ms-correlation-request-id": [
          "a17e2df9-8a65-4610-b07b-6628e740818f"
        ],
        "x-ms-routing-request-id": [
          "CENTRALUS:20160901T165655Z:a17e2df9-8a65-4610-b07b-6628e740818f"
>>>>>>> bbd08862
        ],
        "Strict-Transport-Security": [
          "max-age=31536000; includeSubDomains"
        ]
      },
      "StatusCode": 201
    },
    {
<<<<<<< HEAD
      "RequestUri": "/subscriptions/53d9063d-87ae-4ea8-be90-3686c3b8669f/resourceGroups/datalakerg11991/providers/Microsoft.DataLakeStore/accounts/testadlfs12571?api-version=2015-10-01-preview",
      "EncodedRequestUri": "L3N1YnNjcmlwdGlvbnMvNTNkOTA2M2QtODdhZS00ZWE4LWJlOTAtMzY4NmMzYjg2NjlmL3Jlc291cmNlR3JvdXBzL2RhdGFsYWtlcmcxMTk5MS9wcm92aWRlcnMvTWljcm9zb2Z0LkRhdGFMYWtlU3RvcmUvYWNjb3VudHMvdGVzdGFkbGZzMTI1NzE/YXBpLXZlcnNpb249MjAxNS0xMC0wMS1wcmV2aWV3",
=======
      "RequestUri": "/subscriptions/90585f39-ab85-4921-bb37-0468f7efd1dd/resourceGroups/datalakerg14870/providers/Microsoft.DataLakeStore/accounts/testadlfs1522?api-version=2015-10-01-preview",
      "EncodedRequestUri": "L3N1YnNjcmlwdGlvbnMvOTA1ODVmMzktYWI4NS00OTIxLWJiMzctMDQ2OGY3ZWZkMWRkL3Jlc291cmNlR3JvdXBzL2RhdGFsYWtlcmcxNDg3MC9wcm92aWRlcnMvTWljcm9zb2Z0LkRhdGFMYWtlU3RvcmUvYWNjb3VudHMvdGVzdGFkbGZzMTUyMj9hcGktdmVyc2lvbj0yMDE1LTEwLTAxLXByZXZpZXc=",
>>>>>>> bbd08862
      "RequestMethod": "GET",
      "RequestBody": "",
      "RequestHeaders": {
        "x-ms-client-request-id": [
<<<<<<< HEAD
          "2f2f48d5-4095-46d1-8102-7b7ab8d58e92"
=======
          "635106f6-be6b-4681-a166-8e6c4e28a94b"
>>>>>>> bbd08862
        ],
        "accept-language": [
          "en-US"
        ],
        "User-Agent": [
          "Microsoft.Azure.Management.DataLake.Store.DataLakeStoreAccountManagementClient/0.12.5-preview"
        ]
      },
<<<<<<< HEAD
      "ResponseBody": "{\r\n  \"error\": {\r\n    \"code\": \"ResourceNotFound\",\r\n    \"message\": \"The Resource 'Microsoft.DataLakeStore/accounts/testadlfs12571' under resource group 'datalakerg11991' was not found.\"\r\n  }\r\n}",
=======
      "ResponseBody": "{\r\n  \"error\": {\r\n    \"code\": \"ResourceNotFound\",\r\n    \"message\": \"The Resource 'Microsoft.DataLakeStore/accounts/testadlfs1522' under resource group 'datalakerg14870' was not found.\"\r\n  }\r\n}",
>>>>>>> bbd08862
      "ResponseHeaders": {
        "Content-Length": [
          "165"
        ],
        "Content-Type": [
          "application/json; charset=utf-8"
        ],
        "Expires": [
          "-1"
        ],
        "Cache-Control": [
          "no-cache"
        ],
        "Date": [
<<<<<<< HEAD
          "Thu, 04 Aug 2016 18:01:51 GMT"
=======
          "Thu, 01 Sep 2016 16:56:54 GMT"
>>>>>>> bbd08862
        ],
        "Pragma": [
          "no-cache"
        ],
        "x-ms-failure-cause": [
          "gateway"
        ],
        "x-ms-request-id": [
<<<<<<< HEAD
          "3bfa8c54-8659-4bdf-8960-d9082f390b9d"
        ],
        "x-ms-correlation-request-id": [
          "3bfa8c54-8659-4bdf-8960-d9082f390b9d"
        ],
        "x-ms-routing-request-id": [
          "WESTUS2:20160804T180152Z:3bfa8c54-8659-4bdf-8960-d9082f390b9d"
=======
          "09a488ad-f4c7-4e7d-90ed-3c94fef1d1c9"
        ],
        "x-ms-correlation-request-id": [
          "09a488ad-f4c7-4e7d-90ed-3c94fef1d1c9"
        ],
        "x-ms-routing-request-id": [
          "CENTRALUS:20160901T165655Z:09a488ad-f4c7-4e7d-90ed-3c94fef1d1c9"
>>>>>>> bbd08862
        ],
        "Strict-Transport-Security": [
          "max-age=31536000; includeSubDomains"
        ]
      },
      "StatusCode": 404
    },
    {
<<<<<<< HEAD
      "RequestUri": "/subscriptions/53d9063d-87ae-4ea8-be90-3686c3b8669f/resourceGroups/datalakerg11991/providers/Microsoft.DataLakeStore/accounts/testadlfs12571?api-version=2015-10-01-preview",
      "EncodedRequestUri": "L3N1YnNjcmlwdGlvbnMvNTNkOTA2M2QtODdhZS00ZWE4LWJlOTAtMzY4NmMzYjg2NjlmL3Jlc291cmNlR3JvdXBzL2RhdGFsYWtlcmcxMTk5MS9wcm92aWRlcnMvTWljcm9zb2Z0LkRhdGFMYWtlU3RvcmUvYWNjb3VudHMvdGVzdGFkbGZzMTI1NzE/YXBpLXZlcnNpb249MjAxNS0xMC0wMS1wcmV2aWV3",
      "RequestMethod": "PUT",
      "RequestBody": "{\r\n  \"location\": \"East US 2\",\r\n  \"name\": \"testadlfs12571\"\r\n}",
=======
      "RequestUri": "/subscriptions/90585f39-ab85-4921-bb37-0468f7efd1dd/resourceGroups/datalakerg14870/providers/Microsoft.DataLakeStore/accounts/testadlfs1522?api-version=2015-10-01-preview",
      "EncodedRequestUri": "L3N1YnNjcmlwdGlvbnMvOTA1ODVmMzktYWI4NS00OTIxLWJiMzctMDQ2OGY3ZWZkMWRkL3Jlc291cmNlR3JvdXBzL2RhdGFsYWtlcmcxNDg3MC9wcm92aWRlcnMvTWljcm9zb2Z0LkRhdGFMYWtlU3RvcmUvYWNjb3VudHMvdGVzdGFkbGZzMTUyMj9hcGktdmVyc2lvbj0yMDE1LTEwLTAxLXByZXZpZXc=",
      "RequestMethod": "GET",
      "RequestBody": "",
      "RequestHeaders": {
        "User-Agent": [
          "Microsoft.Azure.Management.DataLake.Store.DataLakeStoreAccountManagementClient/0.12.5-preview"
        ]
      },
      "ResponseBody": "{\r\n  \"properties\": {\r\n    \"firewallState\": \"Disabled\",\r\n    \"firewallRules\": [],\r\n    \"trustedIdProviderState\": \"Disabled\",\r\n    \"trustedIdProviders\": [],\r\n    \"encryptionConfig\": {},\r\n    \"provisioningState\": \"Succeeded\",\r\n    \"state\": \"Active\",\r\n    \"endpoint\": \"testadlfs1522.caboaccountdogfood.net\",\r\n    \"accountId\": \"24deb0f1-35e0-4573-8daa-1fcf5bf8c726\",\r\n    \"creationTime\": \"2016-09-01T16:56:57.2764696Z\",\r\n    \"lastModifiedTime\": \"2016-09-01T16:56:57.2764696Z\"\r\n  },\r\n  \"location\": \"East US 2\",\r\n  \"tags\": null,\r\n  \"id\": \"/subscriptions/90585f39-ab85-4921-bb37-0468f7efd1dd/resourceGroups/datalakerg14870/providers/Microsoft.DataLakeStore/accounts/testadlfs1522\",\r\n  \"name\": \"testadlfs1522\",\r\n  \"type\": \"Microsoft.DataLakeStore/accounts\"\r\n}",
      "ResponseHeaders": {
        "Content-Type": [
          "application/json"
        ],
        "Expires": [
          "-1"
        ],
        "Cache-Control": [
          "no-cache"
        ],
        "Connection": [
          "close"
        ],
        "Date": [
          "Thu, 01 Sep 2016 16:57:26 GMT"
        ],
        "Pragma": [
          "no-cache"
        ],
        "Server": [
          "Microsoft-IIS/8.5"
        ],
        "Vary": [
          "Accept-Encoding"
        ],
        "x-ms-request-id": [
          "66f1baa8-b2fc-4930-9785-dc152e0e0856"
        ],
        "X-AspNet-Version": [
          "4.0.30319"
        ],
        "X-Powered-By": [
          "ASP.NET"
        ],
        "x-ms-ratelimit-remaining-subscription-reads": [
          "14870"
        ],
        "x-ms-correlation-request-id": [
          "e5538c16-8701-414f-9d3c-9a579acb482e"
        ],
        "x-ms-routing-request-id": [
          "CENTRALUS:20160901T165726Z:e5538c16-8701-414f-9d3c-9a579acb482e"
        ],
        "Strict-Transport-Security": [
          "max-age=31536000; includeSubDomains"
        ]
      },
      "StatusCode": 200
    },
    {
      "RequestUri": "/subscriptions/90585f39-ab85-4921-bb37-0468f7efd1dd/resourceGroups/datalakerg14870/providers/Microsoft.DataLakeStore/accounts/testadlfs1522?api-version=2015-10-01-preview",
      "EncodedRequestUri": "L3N1YnNjcmlwdGlvbnMvOTA1ODVmMzktYWI4NS00OTIxLWJiMzctMDQ2OGY3ZWZkMWRkL3Jlc291cmNlR3JvdXBzL2RhdGFsYWtlcmcxNDg3MC9wcm92aWRlcnMvTWljcm9zb2Z0LkRhdGFMYWtlU3RvcmUvYWNjb3VudHMvdGVzdGFkbGZzMTUyMj9hcGktdmVyc2lvbj0yMDE1LTEwLTAxLXByZXZpZXc=",
      "RequestMethod": "GET",
      "RequestBody": "",
      "RequestHeaders": {
        "x-ms-client-request-id": [
          "4cb55469-8b95-44c4-af1a-6dd8c4b54d08"
        ],
        "accept-language": [
          "en-US"
        ],
        "User-Agent": [
          "Microsoft.Azure.Management.DataLake.Store.DataLakeStoreAccountManagementClient/0.12.5-preview"
        ]
      },
      "ResponseBody": "{\r\n  \"properties\": {\r\n    \"firewallState\": \"Disabled\",\r\n    \"firewallRules\": [],\r\n    \"trustedIdProviderState\": \"Disabled\",\r\n    \"trustedIdProviders\": [],\r\n    \"encryptionConfig\": {},\r\n    \"provisioningState\": \"Succeeded\",\r\n    \"state\": \"Active\",\r\n    \"endpoint\": \"testadlfs1522.caboaccountdogfood.net\",\r\n    \"accountId\": \"24deb0f1-35e0-4573-8daa-1fcf5bf8c726\",\r\n    \"creationTime\": \"2016-09-01T16:56:57.2764696Z\",\r\n    \"lastModifiedTime\": \"2016-09-01T16:56:57.2764696Z\"\r\n  },\r\n  \"location\": \"East US 2\",\r\n  \"tags\": null,\r\n  \"id\": \"/subscriptions/90585f39-ab85-4921-bb37-0468f7efd1dd/resourceGroups/datalakerg14870/providers/Microsoft.DataLakeStore/accounts/testadlfs1522\",\r\n  \"name\": \"testadlfs1522\",\r\n  \"type\": \"Microsoft.DataLakeStore/accounts\"\r\n}",
      "ResponseHeaders": {
        "Content-Type": [
          "application/json"
        ],
        "Expires": [
          "-1"
        ],
        "Cache-Control": [
          "no-cache"
        ],
        "Connection": [
          "close"
        ],
        "Date": [
          "Thu, 01 Sep 2016 16:57:26 GMT"
        ],
        "Pragma": [
          "no-cache"
        ],
        "Server": [
          "Microsoft-IIS/8.5"
        ],
        "Vary": [
          "Accept-Encoding"
        ],
        "x-ms-request-id": [
          "3c88c873-991d-4f2e-8da8-c639af5af1a1"
        ],
        "X-AspNet-Version": [
          "4.0.30319"
        ],
        "X-Powered-By": [
          "ASP.NET"
        ],
        "x-ms-ratelimit-remaining-subscription-reads": [
          "14875"
        ],
        "x-ms-correlation-request-id": [
          "745a8aed-5718-418c-9913-0e346e554f6c"
        ],
        "x-ms-routing-request-id": [
          "CENTRALUS:20160901T165726Z:745a8aed-5718-418c-9913-0e346e554f6c"
        ],
        "Strict-Transport-Security": [
          "max-age=31536000; includeSubDomains"
        ]
      },
      "StatusCode": 200
    },
    {
      "RequestUri": "/subscriptions/90585f39-ab85-4921-bb37-0468f7efd1dd/resourceGroups/datalakerg14870/providers/Microsoft.DataLakeStore/accounts/testadlfs1522?api-version=2015-10-01-preview",
      "EncodedRequestUri": "L3N1YnNjcmlwdGlvbnMvOTA1ODVmMzktYWI4NS00OTIxLWJiMzctMDQ2OGY3ZWZkMWRkL3Jlc291cmNlR3JvdXBzL2RhdGFsYWtlcmcxNDg3MC9wcm92aWRlcnMvTWljcm9zb2Z0LkRhdGFMYWtlU3RvcmUvYWNjb3VudHMvdGVzdGFkbGZzMTUyMj9hcGktdmVyc2lvbj0yMDE1LTEwLTAxLXByZXZpZXc=",
      "RequestMethod": "PUT",
      "RequestBody": "{\r\n  \"location\": \"East US 2\",\r\n  \"name\": \"testadlfs1522\"\r\n}",
>>>>>>> bbd08862
      "RequestHeaders": {
        "Content-Type": [
          "application/json; charset=utf-8"
        ],
        "Content-Length": [
          "59"
        ],
        "x-ms-client-request-id": [
<<<<<<< HEAD
          "9c683ec0-9de5-4723-b515-650cb6fbaf07"
=======
          "076dd203-a868-4b51-9d3a-0586fe2ec493"
>>>>>>> bbd08862
        ],
        "accept-language": [
          "en-US"
        ],
        "User-Agent": [
          "Microsoft.Azure.Management.DataLake.Store.DataLakeStoreAccountManagementClient/0.12.5-preview"
        ]
      },
<<<<<<< HEAD
      "ResponseBody": "{\r\n  \"error\": {\r\n    \"code\": \"ExceededMaxAccountCount\",\r\n    \"message\": \"The subscription has exceeded the maximum number of allowed resources.\"\r\n  }\r\n}",
      "ResponseHeaders": {
        "Content-Length": [
          "127"
=======
      "ResponseBody": "{\r\n  \"properties\": {\r\n    \"provisioningState\": \"Creating\",\r\n    \"state\": null,\r\n    \"endpoint\": null,\r\n    \"accountId\": \"24deb0f1-35e0-4573-8daa-1fcf5bf8c726\",\r\n    \"creationTime\": null,\r\n    \"lastModifiedTime\": null\r\n  },\r\n  \"location\": \"East US 2\",\r\n  \"tags\": null,\r\n  \"id\": \"/subscriptions/90585f39-ab85-4921-bb37-0468f7efd1dd/resourceGroups/datalakerg14870/providers/Microsoft.DataLakeStore/accounts/testadlfs1522\",\r\n  \"name\": \"testadlfs1522\",\r\n  \"type\": \"Microsoft.DataLakeStore/accounts\"\r\n}",
      "ResponseHeaders": {
        "Content-Length": [
          "418"
>>>>>>> bbd08862
        ],
        "Content-Type": [
          "application/json"
        ],
        "Expires": [
          "-1"
        ],
        "Cache-Control": [
          "no-cache"
        ],
        "Connection": [
          "close"
        ],
        "Date": [
<<<<<<< HEAD
          "Thu, 04 Aug 2016 18:01:52 GMT"
=======
          "Thu, 01 Sep 2016 16:56:54 GMT"
>>>>>>> bbd08862
        ],
        "Pragma": [
          "no-cache"
        ],
<<<<<<< HEAD
        "Server": [
          "Microsoft-IIS/8.5"
        ],
        "x-ms-request-id": [
          "24ac59aa-88bd-41fa-b8a7-6cc69ded64bc"
=======
        "Location": [
          "https://api-dogfood.resources.windows-int.net/subscriptions/90585f39-ab85-4921-bb37-0468f7efd1dd/resourcegroups/datalakerg14870/providers/Microsoft.DataLakeStore/accounts/testadlfs1522/operationresults/0?api-version=2015-10-01-preview"
        ],
        "Retry-After": [
          "10"
        ],
        "Server": [
          "Microsoft-IIS/8.5"
        ],
        "Azure-AsyncOperation": [
          "https://api-dogfood.resources.windows-int.net/subscriptions/90585f39-ab85-4921-bb37-0468f7efd1dd/providers/Microsoft.DataLakeStore/locations/EastUS2/operationResults/24deb0f1-35e0-4573-8daa-1fcf5bf8c7260?api-version=2015-10-01-preview&expanded=true"
        ],
        "x-ms-request-id": [
          "258779bc-b713-41f6-8e62-4c52d7cfb895"
>>>>>>> bbd08862
        ],
        "X-AspNet-Version": [
          "4.0.30319"
        ],
        "X-Powered-By": [
          "ASP.NET"
        ],
        "x-ms-ratelimit-remaining-subscription-writes": [
<<<<<<< HEAD
          "1196"
        ],
        "x-ms-correlation-request-id": [
          "f4a941dd-737d-4b90-a05a-7b6ea11bcd9c"
        ],
        "x-ms-routing-request-id": [
          "WESTUS2:20160804T180153Z:f4a941dd-737d-4b90-a05a-7b6ea11bcd9c"
=======
          "1137"
        ],
        "x-ms-correlation-request-id": [
          "6cbbe909-5ead-4b96-aa0e-c69effd4ff9f"
        ],
        "x-ms-routing-request-id": [
          "CENTRALUS:20160901T165655Z:6cbbe909-5ead-4b96-aa0e-c69effd4ff9f"
>>>>>>> bbd08862
        ],
        "Strict-Transport-Security": [
          "max-age=31536000; includeSubDomains"
        ]
      },
<<<<<<< HEAD
      "StatusCode": 409
=======
      "StatusCode": 201
    },
    {
      "RequestUri": "/subscriptions/90585f39-ab85-4921-bb37-0468f7efd1dd/providers/Microsoft.DataLakeStore/locations/EastUS2/operationResults/24deb0f1-35e0-4573-8daa-1fcf5bf8c7260?api-version=2015-10-01-preview&expanded=true",
      "EncodedRequestUri": "L3N1YnNjcmlwdGlvbnMvOTA1ODVmMzktYWI4NS00OTIxLWJiMzctMDQ2OGY3ZWZkMWRkL3Byb3ZpZGVycy9NaWNyb3NvZnQuRGF0YUxha2VTdG9yZS9sb2NhdGlvbnMvRWFzdFVTMi9vcGVyYXRpb25SZXN1bHRzLzI0ZGViMGYxLTM1ZTAtNDU3My04ZGFhLTFmY2Y1YmY4YzcyNjA/YXBpLXZlcnNpb249MjAxNS0xMC0wMS1wcmV2aWV3JmV4cGFuZGVkPXRydWU=",
      "RequestMethod": "GET",
      "RequestBody": "",
      "RequestHeaders": {
        "User-Agent": [
          "Microsoft.Azure.Management.DataLake.Store.DataLakeStoreAccountManagementClient/0.12.5-preview"
        ]
      },
      "ResponseBody": "{\r\n  \"status\": \"Succeeded\"\r\n}",
      "ResponseHeaders": {
        "Content-Type": [
          "application/json"
        ],
        "Expires": [
          "-1"
        ],
        "Cache-Control": [
          "no-cache"
        ],
        "Connection": [
          "close"
        ],
        "Date": [
          "Thu, 01 Sep 2016 16:57:25 GMT"
        ],
        "Pragma": [
          "no-cache"
        ],
        "Server": [
          "Microsoft-IIS/8.5"
        ],
        "Vary": [
          "Accept-Encoding"
        ],
        "x-ms-request-id": [
          "bc91cdf2-d071-471e-a7df-4e9180610606"
        ],
        "X-AspNet-Version": [
          "4.0.30319"
        ],
        "X-Powered-By": [
          "ASP.NET"
        ],
        "x-ms-ratelimit-remaining-subscription-reads": [
          "14898"
        ],
        "x-ms-correlation-request-id": [
          "12cadb36-0e30-4ff2-9317-09922c1d4f52"
        ],
        "x-ms-routing-request-id": [
          "CENTRALUS:20160901T165725Z:12cadb36-0e30-4ff2-9317-09922c1d4f52"
        ],
        "Strict-Transport-Security": [
          "max-age=31536000; includeSubDomains"
        ]
      },
      "StatusCode": 200
    },
    {
      "RequestUri": "/webhdfs/v1/SDKTestFolder01%2FSDKTestFile01.txt6226?op=CREATE&write=true&api-version=2015-10-01-preview",
      "EncodedRequestUri": "L3dlYmhkZnMvdjEvU0RLVGVzdEZvbGRlcjAxJTJGU0RLVGVzdEZpbGUwMS50eHQ2MjI2P29wPUNSRUFURSZ3cml0ZT10cnVlJmFwaS12ZXJzaW9uPTIwMTUtMTAtMDEtcHJldmlldw==",
      "RequestMethod": "PUT",
      "RequestBody": "These are some random test contents 1234!@",
      "RequestHeaders": {
        "Content-Type": [
          "application/octet-stream"
        ],
        "x-ms-client-request-id": [
          "b630b94e-1fa5-4d60-b548-4e65e324a35f"
        ],
        "Transfer-Encoding": [
          "chunked"
        ],
        "accept-language": [
          "en-US"
        ],
        "User-Agent": [
          "Microsoft.Azure.Management.DataLake.Store.DataLakeStoreFileSystemManagementClient/0.12.5-preview"
        ]
      },
      "ResponseBody": "",
      "ResponseHeaders": {
        "Content-Length": [
          "0"
        ],
        "Expires": [
          "-1"
        ],
        "Cache-Control": [
          "no-cache"
        ],
        "Date": [
          "Thu, 01 Sep 2016 16:57:27 GMT"
        ],
        "Pragma": [
          "no-cache"
        ],
        "Location": [
          "https://testadlfs1522.caboaccountdogfood.net/webhdfs/v1/SDKTestFolder01/SDKTestFile01.txt6226?op=CREATE&write=true&api-version=2015-10-01-preview"
        ],
        "x-ms-request-id": [
          "7481cef2-d427-46b8-981f-54984944b779"
        ],
        "ContentLength": [
          "0"
        ],
        "Server-Perf": [
          "[7481cef2-d427-46b8-981f-54984944b779][ AuthTime::1333.12233760457::PostAuthTime::373.376901100029 ][S-HdfsGetFileStatusV2 :: 00:00:153 ms]%0a[S-FsOpenStream :: 00:00:154 ms]%0a[S-FsAppendStream :: 00:00:164 ms]%0a[BufferingTime :: 00:00:001 ms]%0a[WriteTime :: 00:00:165 ms]%0a[S-FsAppendStream :: 00:00:033 ms]%0a[S-FsCloseHandle :: 00:00:001 ms]%0a[CREATE :: 00:00:511 ms]%0a"
        ],
        "x-ms-webhdfs-version": [
          "16.07.18.01"
        ],
        "Status": [
          "0x0"
        ],
        "X-Content-Type-Options": [
          "nosniff"
        ],
        "Strict-Transport-Security": [
          "max-age=15724800; includeSubDomains"
        ]
      },
      "StatusCode": 201
    },
    {
      "RequestUri": "/webhdfs/v1/SDKTestFolder01%2FSDKTestFile01.txt6226?op=MSGETFILESTATUS&api-version=2015-10-01-preview",
      "EncodedRequestUri": "L3dlYmhkZnMvdjEvU0RLVGVzdEZvbGRlcjAxJTJGU0RLVGVzdEZpbGUwMS50eHQ2MjI2P29wPU1TR0VURklMRVNUQVRVUyZhcGktdmVyc2lvbj0yMDE1LTEwLTAxLXByZXZpZXc=",
      "RequestMethod": "GET",
      "RequestBody": "",
      "RequestHeaders": {
        "x-ms-client-request-id": [
          "b9852c32-3cf0-4e16-a5f3-81b7ea3374f1"
        ],
        "accept-language": [
          "en-US"
        ],
        "User-Agent": [
          "Microsoft.Azure.Management.DataLake.Store.DataLakeStoreFileSystemManagementClient/0.12.5-preview"
        ]
      },
      "ResponseBody": "{\r\n  \"FileStatus\": {\r\n    \"length\": 42,\r\n    \"pathSuffix\": \"\",\r\n    \"type\": \"FILE\",\r\n    \"blockSize\": 268435456,\r\n    \"accessTime\": 1472749048404,\r\n    \"modificationTime\": 1472749048695,\r\n    \"replication\": 1,\r\n    \"permission\": \"770\",\r\n    \"owner\": \"6c239a52-63a0-4219-bcdc-c1ce354f95d4\",\r\n    \"group\": \"6c239a52-63a0-4219-bcdc-c1ce354f95d4\",\r\n    \"expirationTime\": 0\r\n  }\r\n}",
      "ResponseHeaders": {
        "Content-Length": [
          "288"
        ],
        "Content-Type": [
          "application/json; charset=utf-8"
        ],
        "Expires": [
          "-1"
        ],
        "Cache-Control": [
          "no-cache"
        ],
        "Date": [
          "Thu, 01 Sep 2016 16:57:28 GMT"
        ],
        "Pragma": [
          "no-cache"
        ],
        "x-ms-request-id": [
          "1d634ed4-765e-46f3-9b1d-de047f1c9b92"
        ],
        "Server-Perf": [
          "[1d634ed4-765e-46f3-9b1d-de047f1c9b92][ AuthTime::0::PostAuthTime::0 ][S-HdfsGetFileStatusV2 :: 00:00:019 ms]%0a[MSGETFILESTATUS :: 00:00:026 ms]%0a"
        ],
        "x-ms-webhdfs-version": [
          "16.07.18.01"
        ],
        "Status": [
          "0x0"
        ],
        "X-Content-Type-Options": [
          "nosniff"
        ],
        "Strict-Transport-Security": [
          "max-age=15724800; includeSubDomains"
        ]
      },
      "StatusCode": 200
    },
    {
      "RequestUri": "/webhdfs/v1/SDKTestFolder01%2FSDKTestFile01.txt6226?op=MSGETFILESTATUS&api-version=2015-10-01-preview",
      "EncodedRequestUri": "L3dlYmhkZnMvdjEvU0RLVGVzdEZvbGRlcjAxJTJGU0RLVGVzdEZpbGUwMS50eHQ2MjI2P29wPU1TR0VURklMRVNUQVRVUyZhcGktdmVyc2lvbj0yMDE1LTEwLTAxLXByZXZpZXc=",
      "RequestMethod": "GET",
      "RequestBody": "",
      "RequestHeaders": {
        "x-ms-client-request-id": [
          "ba9e05f4-ec74-494f-b01e-79b17ae17f99"
        ],
        "accept-language": [
          "en-US"
        ],
        "User-Agent": [
          "Microsoft.Azure.Management.DataLake.Store.DataLakeStoreFileSystemManagementClient/0.12.5-preview"
        ]
      },
      "ResponseBody": "{\r\n  \"FileStatus\": {\r\n    \"length\": 84,\r\n    \"pathSuffix\": \"\",\r\n    \"type\": \"FILE\",\r\n    \"blockSize\": 268435456,\r\n    \"accessTime\": 1472749048404,\r\n    \"modificationTime\": 1472749049007,\r\n    \"replication\": 1,\r\n    \"permission\": \"770\",\r\n    \"owner\": \"6c239a52-63a0-4219-bcdc-c1ce354f95d4\",\r\n    \"group\": \"6c239a52-63a0-4219-bcdc-c1ce354f95d4\",\r\n    \"expirationTime\": 0\r\n  }\r\n}",
      "ResponseHeaders": {
        "Content-Length": [
          "288"
        ],
        "Content-Type": [
          "application/json; charset=utf-8"
        ],
        "Expires": [
          "-1"
        ],
        "Cache-Control": [
          "no-cache"
        ],
        "Date": [
          "Thu, 01 Sep 2016 16:57:28 GMT"
        ],
        "Pragma": [
          "no-cache"
        ],
        "x-ms-request-id": [
          "f3e80a93-7962-4c6a-892d-85fcbbfc2ce7"
        ],
        "Server-Perf": [
          "[f3e80a93-7962-4c6a-892d-85fcbbfc2ce7][ AuthTime::0::PostAuthTime::0 ][S-HdfsGetFileStatusV2 :: 00:00:019 ms]%0a[MSGETFILESTATUS :: 00:00:020 ms]%0a"
        ],
        "x-ms-webhdfs-version": [
          "16.07.18.01"
        ],
        "Status": [
          "0x0"
        ],
        "X-Content-Type-Options": [
          "nosniff"
        ],
        "Strict-Transport-Security": [
          "max-age=15724800; includeSubDomains"
        ]
      },
      "StatusCode": 200
    },
    {
      "RequestUri": "/webhdfs/v1/SDKTestFolder01%2FSDKTestFile01.txt6226?offset=42&op=APPEND&append=true&api-version=2015-10-01-preview",
      "EncodedRequestUri": "L3dlYmhkZnMvdjEvU0RLVGVzdEZvbGRlcjAxJTJGU0RLVGVzdEZpbGUwMS50eHQ2MjI2P29mZnNldD00MiZvcD1BUFBFTkQmYXBwZW5kPXRydWUmYXBpLXZlcnNpb249MjAxNS0xMC0wMS1wcmV2aWV3",
      "RequestMethod": "POST",
      "RequestBody": "These are some random test contents 1234!@",
      "RequestHeaders": {
        "Content-Type": [
          "application/octet-stream"
        ],
        "x-ms-client-request-id": [
          "069b94ca-0123-4fc7-a5b9-11d3e15d0447"
        ],
        "Transfer-Encoding": [
          "chunked"
        ],
        "accept-language": [
          "en-US"
        ],
        "User-Agent": [
          "Microsoft.Azure.Management.DataLake.Store.DataLakeStoreFileSystemManagementClient/0.12.5-preview"
        ]
      },
      "ResponseBody": "",
      "ResponseHeaders": {
        "Content-Length": [
          "0"
        ],
        "Expires": [
          "-1"
        ],
        "Cache-Control": [
          "no-cache"
        ],
        "Date": [
          "Thu, 01 Sep 2016 16:57:28 GMT"
        ],
        "Pragma": [
          "no-cache"
        ],
        "x-ms-request-id": [
          "cc3fb445-27a9-43bb-b923-1ec99f9cf8ef"
        ],
        "Server-Perf": [
          "[cc3fb445-27a9-43bb-b923-1ec99f9cf8ef][ AuthTime::0::PostAuthTime::0 ][S-FsOpenStream :: 00:00:019 ms]%0a[S-FsAppendStream :: 00:00:069 ms]%0a[BufferingTime :: 00:00:001 ms]%0a[WriteTime :: 00:00:069 ms]%0a[S-FsAppendStream :: 00:00:034 ms]%0a[S-FsCloseHandle :: 00:00:001 ms]%0a[APPEND :: 00:00:140 ms]%0a"
        ],
        "x-ms-webhdfs-version": [
          "16.07.18.01"
        ],
        "Status": [
          "0x0"
        ],
        "X-Content-Type-Options": [
          "nosniff"
        ],
        "Strict-Transport-Security": [
          "max-age=15724800; includeSubDomains"
        ]
      },
      "StatusCode": 200
>>>>>>> bbd08862
    }
  ],
  "Names": {
    ".ctor": [
<<<<<<< HEAD
      "datalakerg11991",
      "testdatalake19498",
      "testadlfs12571"
=======
      "datalakerg14870",
      "testdatalake15380",
      "testadlfs1522"
    ],
    "CreateFile": [
      "SDKTestFolder01/SDKTestFile01.txt6226"
>>>>>>> bbd08862
    ]
  },
  "Variables": {
    "SubscriptionId": "90585f39-ab85-4921-bb37-0468f7efd1dd"
  }
}<|MERGE_RESOLUTION|>--- conflicted
+++ resolved
@@ -7,11 +7,7 @@
       "RequestBody": "",
       "RequestHeaders": {
         "x-ms-client-request-id": [
-<<<<<<< HEAD
-          "80d3131f-f3e2-44a9-aeda-0601c10184db"
-=======
           "22a8e79e-a252-4209-9969-29f3b04ae25e"
->>>>>>> bbd08862
         ],
         "accept-language": [
           "en-US"
@@ -20,27 +16,19 @@
           "Microsoft.Azure.Management.Resources.ResourceManagementClient/1.0.0-preview"
         ]
       },
-<<<<<<< HEAD
-      "ResponseBody": "{\r\n  \"id\": \"/subscriptions/53d9063d-87ae-4ea8-be90-3686c3b8669f/providers/Microsoft.DataLakeStore\",\r\n  \"namespace\": \"Microsoft.DataLakeStore\",\r\n  \"resourceTypes\": [\r\n    {\r\n      \"resourceType\": \"operations\",\r\n      \"locations\": [],\r\n      \"apiVersions\": [\r\n        \"2015-10-01-preview\"\r\n      ]\r\n    },\r\n    {\r\n      \"resourceType\": \"accounts\",\r\n      \"locations\": [\r\n        \"East US 2\"\r\n      ],\r\n      \"apiVersions\": [\r\n        \"2015-10-01-preview\"\r\n      ],\r\n      \"capabilities\": \"CrossResourceGroupResourceMove, CrossSubscriptionResourceMove, SystemAssignedResourceIdentity\"\r\n    },\r\n    {\r\n      \"resourceType\": \"accounts/firewallRules\",\r\n      \"locations\": [\r\n        \"East US 2\"\r\n      ],\r\n      \"apiVersions\": [\r\n        \"2015-10-01-preview\"\r\n      ]\r\n    },\r\n    {\r\n      \"resourceType\": \"locations\",\r\n      \"locations\": [],\r\n      \"apiVersions\": [\r\n        \"2015-10-01-preview\"\r\n      ]\r\n    },\r\n    {\r\n      \"resourceType\": \"locations/operationresults\",\r\n      \"locations\": [],\r\n      \"apiVersions\": [\r\n        \"2015-10-01-preview\"\r\n      ]\r\n    },\r\n    {\r\n      \"resourceType\": \"locations/checkNameAvailability\",\r\n      \"locations\": [],\r\n      \"apiVersions\": [\r\n        \"2015-10-01-preview\"\r\n      ]\r\n    },\r\n    {\r\n      \"resourceType\": \"locations/capability\",\r\n      \"locations\": [],\r\n      \"apiVersions\": [\r\n        \"2015-10-01-preview\"\r\n      ]\r\n    }\r\n  ],\r\n  \"registrationState\": \"Registered\"\r\n}",
-=======
       "ResponseBody": "{\r\n  \"id\": \"/subscriptions/90585f39-ab85-4921-bb37-0468f7efd1dd/providers/Microsoft.DataLakeStore\",\r\n  \"namespace\": \"Microsoft.DataLakeStore\",\r\n  \"authorization\": {\r\n    \"applicationId\": \"e9f49c6b-5ce5-44c8-925d-015017e9f7ad\",\r\n    \"roleDefinitionId\": \"41c47f4b-8b45-4522-a73a-d20b16f0f1ec\"\r\n  },\r\n  \"resourceTypes\": [\r\n    {\r\n      \"resourceType\": \"accounts\",\r\n      \"locations\": [\r\n        \"Brazil South\",\r\n        \"East US 2\",\r\n        \"East US\",\r\n        \"West US\",\r\n        \"North Central US\",\r\n        \"South Central US\",\r\n        \"Central US\",\r\n        \"Japan East\",\r\n        \"Japan West\",\r\n        \"North Europe\",\r\n        \"West Europe\",\r\n        \"East Asia\",\r\n        \"Southeast Asia\"\r\n      ],\r\n      \"apiVersions\": [\r\n        \"2015-10-01-preview\"\r\n      ],\r\n      \"capabilities\": \"CrossResourceGroupResourceMove, CrossSubscriptionResourceMove, SystemAssignedResourceIdentity\"\r\n    },\r\n    {\r\n      \"resourceType\": \"accounts/firewallRules\",\r\n      \"locations\": [\r\n        \"Brazil South\",\r\n        \"East US 2\",\r\n        \"East US\",\r\n        \"West US\",\r\n        \"North Central US\",\r\n        \"South Central US\",\r\n        \"Central US\",\r\n        \"Japan East\",\r\n        \"Japan West\",\r\n        \"North Europe\",\r\n        \"West Europe\",\r\n        \"East Asia\",\r\n        \"Southeast Asia\"\r\n      ],\r\n      \"apiVersions\": [\r\n        \"2015-10-01-preview\"\r\n      ]\r\n    },\r\n    {\r\n      \"resourceType\": \"locations\",\r\n      \"locations\": [],\r\n      \"apiVersions\": [\r\n        \"2015-10-01-preview\"\r\n      ]\r\n    },\r\n    {\r\n      \"resourceType\": \"locations/operationresults\",\r\n      \"locations\": [],\r\n      \"apiVersions\": [\r\n        \"2015-10-01-preview\"\r\n      ]\r\n    },\r\n    {\r\n      \"resourceType\": \"locations/checkNameAvailability\",\r\n      \"locations\": [],\r\n      \"apiVersions\": [\r\n        \"2015-10-01-preview\"\r\n      ]\r\n    },\r\n    {\r\n      \"resourceType\": \"locations/capability\",\r\n      \"locations\": [],\r\n      \"apiVersions\": [\r\n        \"2015-10-01-preview\"\r\n      ]\r\n    },\r\n    {\r\n      \"resourceType\": \"operations\",\r\n      \"locations\": [],\r\n      \"apiVersions\": [\r\n        \"2015-10-01-preview\"\r\n      ]\r\n    }\r\n  ],\r\n  \"registrationState\": \"Registered\"\r\n}",
->>>>>>> bbd08862
-      "ResponseHeaders": {
-        "Content-Type": [
-          "application/json; charset=utf-8"
-        ],
-        "Expires": [
-          "-1"
-        ],
-        "Cache-Control": [
-          "no-cache"
-        ],
-        "Date": [
-<<<<<<< HEAD
-          "Thu, 04 Aug 2016 18:01:49 GMT"
-=======
+      "ResponseHeaders": {
+        "Content-Type": [
+          "application/json; charset=utf-8"
+        ],
+        "Expires": [
+          "-1"
+        ],
+        "Cache-Control": [
+          "no-cache"
+        ],
+        "Date": [
           "Thu, 01 Sep 2016 16:56:53 GMT"
->>>>>>> bbd08862
         ],
         "Pragma": [
           "no-cache"
@@ -49,18 +37,6 @@
           "Accept-Encoding"
         ],
         "x-ms-ratelimit-remaining-subscription-writes": [
-<<<<<<< HEAD
-          "1195"
-        ],
-        "x-ms-request-id": [
-          "7ec850ef-3eb8-4476-8269-a7cff237ec05"
-        ],
-        "x-ms-correlation-request-id": [
-          "7ec850ef-3eb8-4476-8269-a7cff237ec05"
-        ],
-        "x-ms-routing-request-id": [
-          "WESTUS2:20160804T180150Z:7ec850ef-3eb8-4476-8269-a7cff237ec05"
-=======
           "1130"
         ],
         "x-ms-request-id": [
@@ -71,7 +47,6 @@
         ],
         "x-ms-routing-request-id": [
           "CENTRALUS:20160901T165654Z:4760f4bf-7219-49c2-bfb4-3f72ddf32e3f"
->>>>>>> bbd08862
         ],
         "Strict-Transport-Security": [
           "max-age=31536000; includeSubDomains"
@@ -86,11 +61,7 @@
       "RequestBody": "",
       "RequestHeaders": {
         "x-ms-client-request-id": [
-<<<<<<< HEAD
-          "7e9dc76e-0a1d-4cf2-9613-080b916fa433"
-=======
           "661c51c1-ea0b-498e-8ac8-42342e80b306"
->>>>>>> bbd08862
         ],
         "accept-language": [
           "en-US"
@@ -99,27 +70,19 @@
           "Microsoft.Azure.Management.Resources.ResourceManagementClient/1.0.0-preview"
         ]
       },
-<<<<<<< HEAD
-      "ResponseBody": "{\r\n  \"id\": \"/subscriptions/53d9063d-87ae-4ea8-be90-3686c3b8669f/providers/Microsoft.DataLakeStore\",\r\n  \"namespace\": \"Microsoft.DataLakeStore\",\r\n  \"resourceTypes\": [\r\n    {\r\n      \"resourceType\": \"operations\",\r\n      \"locations\": [],\r\n      \"apiVersions\": [\r\n        \"2015-10-01-preview\"\r\n      ]\r\n    },\r\n    {\r\n      \"resourceType\": \"accounts\",\r\n      \"locations\": [\r\n        \"East US 2\"\r\n      ],\r\n      \"apiVersions\": [\r\n        \"2015-10-01-preview\"\r\n      ],\r\n      \"capabilities\": \"CrossResourceGroupResourceMove, CrossSubscriptionResourceMove, SystemAssignedResourceIdentity\"\r\n    },\r\n    {\r\n      \"resourceType\": \"accounts/firewallRules\",\r\n      \"locations\": [\r\n        \"East US 2\"\r\n      ],\r\n      \"apiVersions\": [\r\n        \"2015-10-01-preview\"\r\n      ]\r\n    },\r\n    {\r\n      \"resourceType\": \"locations\",\r\n      \"locations\": [],\r\n      \"apiVersions\": [\r\n        \"2015-10-01-preview\"\r\n      ]\r\n    },\r\n    {\r\n      \"resourceType\": \"locations/operationresults\",\r\n      \"locations\": [],\r\n      \"apiVersions\": [\r\n        \"2015-10-01-preview\"\r\n      ]\r\n    },\r\n    {\r\n      \"resourceType\": \"locations/checkNameAvailability\",\r\n      \"locations\": [],\r\n      \"apiVersions\": [\r\n        \"2015-10-01-preview\"\r\n      ]\r\n    },\r\n    {\r\n      \"resourceType\": \"locations/capability\",\r\n      \"locations\": [],\r\n      \"apiVersions\": [\r\n        \"2015-10-01-preview\"\r\n      ]\r\n    }\r\n  ],\r\n  \"registrationState\": \"Registered\"\r\n}",
-=======
       "ResponseBody": "{\r\n  \"id\": \"/subscriptions/90585f39-ab85-4921-bb37-0468f7efd1dd/providers/Microsoft.DataLakeStore\",\r\n  \"namespace\": \"Microsoft.DataLakeStore\",\r\n  \"authorization\": {\r\n    \"applicationId\": \"e9f49c6b-5ce5-44c8-925d-015017e9f7ad\",\r\n    \"roleDefinitionId\": \"41c47f4b-8b45-4522-a73a-d20b16f0f1ec\"\r\n  },\r\n  \"resourceTypes\": [\r\n    {\r\n      \"resourceType\": \"accounts\",\r\n      \"locations\": [\r\n        \"Brazil South\",\r\n        \"East US 2\",\r\n        \"East US\",\r\n        \"West US\",\r\n        \"North Central US\",\r\n        \"South Central US\",\r\n        \"Central US\",\r\n        \"Japan East\",\r\n        \"Japan West\",\r\n        \"North Europe\",\r\n        \"West Europe\",\r\n        \"East Asia\",\r\n        \"Southeast Asia\"\r\n      ],\r\n      \"apiVersions\": [\r\n        \"2015-10-01-preview\"\r\n      ],\r\n      \"capabilities\": \"CrossResourceGroupResourceMove, CrossSubscriptionResourceMove, SystemAssignedResourceIdentity\"\r\n    },\r\n    {\r\n      \"resourceType\": \"accounts/firewallRules\",\r\n      \"locations\": [\r\n        \"Brazil South\",\r\n        \"East US 2\",\r\n        \"East US\",\r\n        \"West US\",\r\n        \"North Central US\",\r\n        \"South Central US\",\r\n        \"Central US\",\r\n        \"Japan East\",\r\n        \"Japan West\",\r\n        \"North Europe\",\r\n        \"West Europe\",\r\n        \"East Asia\",\r\n        \"Southeast Asia\"\r\n      ],\r\n      \"apiVersions\": [\r\n        \"2015-10-01-preview\"\r\n      ]\r\n    },\r\n    {\r\n      \"resourceType\": \"locations\",\r\n      \"locations\": [],\r\n      \"apiVersions\": [\r\n        \"2015-10-01-preview\"\r\n      ]\r\n    },\r\n    {\r\n      \"resourceType\": \"locations/operationresults\",\r\n      \"locations\": [],\r\n      \"apiVersions\": [\r\n        \"2015-10-01-preview\"\r\n      ]\r\n    },\r\n    {\r\n      \"resourceType\": \"locations/checkNameAvailability\",\r\n      \"locations\": [],\r\n      \"apiVersions\": [\r\n        \"2015-10-01-preview\"\r\n      ]\r\n    },\r\n    {\r\n      \"resourceType\": \"locations/capability\",\r\n      \"locations\": [],\r\n      \"apiVersions\": [\r\n        \"2015-10-01-preview\"\r\n      ]\r\n    },\r\n    {\r\n      \"resourceType\": \"operations\",\r\n      \"locations\": [],\r\n      \"apiVersions\": [\r\n        \"2015-10-01-preview\"\r\n      ]\r\n    }\r\n  ],\r\n  \"registrationState\": \"Registered\"\r\n}",
->>>>>>> bbd08862
-      "ResponseHeaders": {
-        "Content-Type": [
-          "application/json; charset=utf-8"
-        ],
-        "Expires": [
-          "-1"
-        ],
-        "Cache-Control": [
-          "no-cache"
-        ],
-        "Date": [
-<<<<<<< HEAD
-          "Thu, 04 Aug 2016 18:01:49 GMT"
-=======
+      "ResponseHeaders": {
+        "Content-Type": [
+          "application/json; charset=utf-8"
+        ],
+        "Expires": [
+          "-1"
+        ],
+        "Cache-Control": [
+          "no-cache"
+        ],
+        "Date": [
           "Thu, 01 Sep 2016 16:56:53 GMT"
->>>>>>> bbd08862
         ],
         "Pragma": [
           "no-cache"
@@ -128,18 +91,6 @@
           "Accept-Encoding"
         ],
         "x-ms-ratelimit-remaining-subscription-reads": [
-<<<<<<< HEAD
-          "14992"
-        ],
-        "x-ms-request-id": [
-          "995dca8c-5aa7-45db-87f9-118b7f4ececf"
-        ],
-        "x-ms-correlation-request-id": [
-          "995dca8c-5aa7-45db-87f9-118b7f4ececf"
-        ],
-        "x-ms-routing-request-id": [
-          "WESTUS2:20160804T180150Z:995dca8c-5aa7-45db-87f9-118b7f4ececf"
-=======
           "14874"
         ],
         "x-ms-request-id": [
@@ -150,7 +101,6 @@
         ],
         "x-ms-routing-request-id": [
           "CENTRALUS:20160901T165654Z:50691ba3-f4f3-46de-942b-11f8d9ca031d"
->>>>>>> bbd08862
         ],
         "Strict-Transport-Security": [
           "max-age=31536000; includeSubDomains"
@@ -165,11 +115,7 @@
       "RequestBody": "",
       "RequestHeaders": {
         "x-ms-client-request-id": [
-<<<<<<< HEAD
-          "fe17f6d3-65e4-4f58-bf7a-c7e14288c83f"
-=======
           "46d46aff-a80e-4707-ba42-87d11cb9f0ae"
->>>>>>> bbd08862
         ],
         "accept-language": [
           "en-US"
@@ -190,11 +136,7 @@
           "no-cache"
         ],
         "Date": [
-<<<<<<< HEAD
-          "Thu, 04 Aug 2016 18:01:50 GMT"
-=======
           "Thu, 01 Sep 2016 16:56:53 GMT"
->>>>>>> bbd08862
         ],
         "Pragma": [
           "no-cache"
@@ -203,18 +145,6 @@
           "Accept-Encoding"
         ],
         "x-ms-ratelimit-remaining-subscription-writes": [
-<<<<<<< HEAD
-          "1194"
-        ],
-        "x-ms-request-id": [
-          "399de04f-f3a7-49c5-837a-22382c38eb00"
-        ],
-        "x-ms-correlation-request-id": [
-          "399de04f-f3a7-49c5-837a-22382c38eb00"
-        ],
-        "x-ms-routing-request-id": [
-          "WESTUS2:20160804T180150Z:399de04f-f3a7-49c5-837a-22382c38eb00"
-=======
           "1129"
         ],
         "x-ms-request-id": [
@@ -225,7 +155,6 @@
         ],
         "x-ms-routing-request-id": [
           "CENTRALUS:20160901T165654Z:31c98136-ae0e-4192-844c-714f4fda0c1e"
->>>>>>> bbd08862
         ],
         "Strict-Transport-Security": [
           "max-age=31536000; includeSubDomains"
@@ -240,11 +169,7 @@
       "RequestBody": "",
       "RequestHeaders": {
         "x-ms-client-request-id": [
-<<<<<<< HEAD
-          "524c4a1c-e6da-4bf9-9d2e-285d40a96d2a"
-=======
           "a745695c-00a3-4dca-8f46-9088846bb6eb"
->>>>>>> bbd08862
         ],
         "accept-language": [
           "en-US"
@@ -265,11 +190,7 @@
           "no-cache"
         ],
         "Date": [
-<<<<<<< HEAD
-          "Thu, 04 Aug 2016 18:01:50 GMT"
-=======
           "Thu, 01 Sep 2016 16:56:53 GMT"
->>>>>>> bbd08862
         ],
         "Pragma": [
           "no-cache"
@@ -278,18 +199,6 @@
           "Accept-Encoding"
         ],
         "x-ms-ratelimit-remaining-subscription-reads": [
-<<<<<<< HEAD
-          "14991"
-        ],
-        "x-ms-request-id": [
-          "50e76be9-fc2a-495a-b79b-ab7c6d5fd00f"
-        ],
-        "x-ms-correlation-request-id": [
-          "50e76be9-fc2a-495a-b79b-ab7c6d5fd00f"
-        ],
-        "x-ms-routing-request-id": [
-          "WESTUS2:20160804T180151Z:50e76be9-fc2a-495a-b79b-ab7c6d5fd00f"
-=======
           "14873"
         ],
         "x-ms-request-id": [
@@ -300,31 +209,21 @@
         ],
         "x-ms-routing-request-id": [
           "CENTRALUS:20160901T165654Z:32299b47-a871-4ace-8ff8-979dec4bbf94"
->>>>>>> bbd08862
-        ],
-        "Strict-Transport-Security": [
-          "max-age=31536000; includeSubDomains"
-        ]
-      },
-      "StatusCode": 200
-    },
-    {
-<<<<<<< HEAD
-      "RequestUri": "/subscriptions/53d9063d-87ae-4ea8-be90-3686c3b8669f/resourcegroups/datalakerg11991?api-version=2015-11-01",
-      "EncodedRequestUri": "L3N1YnNjcmlwdGlvbnMvNTNkOTA2M2QtODdhZS00ZWE4LWJlOTAtMzY4NmMzYjg2NjlmL3Jlc291cmNlZ3JvdXBzL2RhdGFsYWtlcmcxMTk5MT9hcGktdmVyc2lvbj0yMDE1LTExLTAx",
-=======
+        ],
+        "Strict-Transport-Security": [
+          "max-age=31536000; includeSubDomains"
+        ]
+      },
+      "StatusCode": 200
+    },
+    {
       "RequestUri": "/subscriptions/90585f39-ab85-4921-bb37-0468f7efd1dd/resourcegroups/datalakerg14870?api-version=2015-11-01",
       "EncodedRequestUri": "L3N1YnNjcmlwdGlvbnMvOTA1ODVmMzktYWI4NS00OTIxLWJiMzctMDQ2OGY3ZWZkMWRkL3Jlc291cmNlZ3JvdXBzL2RhdGFsYWtlcmcxNDg3MD9hcGktdmVyc2lvbj0yMDE1LTExLTAx",
->>>>>>> bbd08862
       "RequestMethod": "GET",
       "RequestBody": "",
       "RequestHeaders": {
         "x-ms-client-request-id": [
-<<<<<<< HEAD
-          "2ca05bcc-48dc-4b90-ba55-b99bde1c2648"
-=======
           "04c2deb7-da31-413a-acc1-4987cd953bc7"
->>>>>>> bbd08862
         ],
         "accept-language": [
           "en-US"
@@ -333,11 +232,7 @@
           "Microsoft.Azure.Management.Resources.ResourceManagementClient/1.0.0-preview"
         ]
       },
-<<<<<<< HEAD
-      "ResponseBody": "{\r\n  \"error\": {\r\n    \"code\": \"ResourceGroupNotFound\",\r\n    \"message\": \"Resource group 'datalakerg11991' could not be found.\"\r\n  }\r\n}",
-=======
       "ResponseBody": "{\r\n  \"error\": {\r\n    \"code\": \"ResourceGroupNotFound\",\r\n    \"message\": \"Resource group 'datalakerg14870' could not be found.\"\r\n  }\r\n}",
->>>>>>> bbd08862
       "ResponseHeaders": {
         "Content-Length": [
           "107"
@@ -352,11 +247,7 @@
           "no-cache"
         ],
         "Date": [
-<<<<<<< HEAD
-          "Thu, 04 Aug 2016 18:01:50 GMT"
-=======
           "Thu, 01 Sep 2016 16:56:53 GMT"
->>>>>>> bbd08862
         ],
         "Pragma": [
           "no-cache"
@@ -365,18 +256,6 @@
           "gateway"
         ],
         "x-ms-ratelimit-remaining-subscription-reads": [
-<<<<<<< HEAD
-          "14990"
-        ],
-        "x-ms-request-id": [
-          "f82f4007-ee3a-4387-8600-6b57ed092e8a"
-        ],
-        "x-ms-correlation-request-id": [
-          "f82f4007-ee3a-4387-8600-6b57ed092e8a"
-        ],
-        "x-ms-routing-request-id": [
-          "WESTUS2:20160804T180151Z:f82f4007-ee3a-4387-8600-6b57ed092e8a"
-=======
           "14872"
         ],
         "x-ms-request-id": [
@@ -387,7 +266,6 @@
         ],
         "x-ms-routing-request-id": [
           "CENTRALUS:20160901T165654Z:fa955f1d-8136-4ec8-a0c0-7cd60f982a4f"
->>>>>>> bbd08862
         ],
         "Strict-Transport-Security": [
           "max-age=31536000; includeSubDomains"
@@ -396,22 +274,13 @@
       "StatusCode": 404
     },
     {
-<<<<<<< HEAD
-      "RequestUri": "/subscriptions/53d9063d-87ae-4ea8-be90-3686c3b8669f/resourcegroups/datalakerg11991?api-version=2015-11-01",
-      "EncodedRequestUri": "L3N1YnNjcmlwdGlvbnMvNTNkOTA2M2QtODdhZS00ZWE4LWJlOTAtMzY4NmMzYjg2NjlmL3Jlc291cmNlZ3JvdXBzL2RhdGFsYWtlcmcxMTk5MT9hcGktdmVyc2lvbj0yMDE1LTExLTAx",
-=======
       "RequestUri": "/subscriptions/90585f39-ab85-4921-bb37-0468f7efd1dd/resourcegroups/datalakerg14870?api-version=2015-11-01",
       "EncodedRequestUri": "L3N1YnNjcmlwdGlvbnMvOTA1ODVmMzktYWI4NS00OTIxLWJiMzctMDQ2OGY3ZWZkMWRkL3Jlc291cmNlZ3JvdXBzL2RhdGFsYWtlcmcxNDg3MD9hcGktdmVyc2lvbj0yMDE1LTExLTAx",
->>>>>>> bbd08862
       "RequestMethod": "GET",
       "RequestBody": "",
       "RequestHeaders": {
         "x-ms-client-request-id": [
-<<<<<<< HEAD
-          "29e00566-d233-4810-a676-520b0e2851f9"
-=======
           "b871ef6f-0a14-4fea-957e-b4e540e97a83"
->>>>>>> bbd08862
         ],
         "accept-language": [
           "en-US"
@@ -420,27 +289,19 @@
           "Microsoft.Azure.Management.Resources.ResourceManagementClient/1.0.0-preview"
         ]
       },
-<<<<<<< HEAD
-      "ResponseBody": "{\r\n  \"id\": \"/subscriptions/53d9063d-87ae-4ea8-be90-3686c3b8669f/resourceGroups/datalakerg11991\",\r\n  \"name\": \"datalakerg11991\",\r\n  \"location\": \"eastus2\",\r\n  \"properties\": {\r\n    \"provisioningState\": \"Succeeded\"\r\n  }\r\n}",
-=======
       "ResponseBody": "{\r\n  \"id\": \"/subscriptions/90585f39-ab85-4921-bb37-0468f7efd1dd/resourceGroups/datalakerg14870\",\r\n  \"name\": \"datalakerg14870\",\r\n  \"location\": \"eastus2\",\r\n  \"properties\": {\r\n    \"provisioningState\": \"Succeeded\"\r\n  }\r\n}",
->>>>>>> bbd08862
-      "ResponseHeaders": {
-        "Content-Type": [
-          "application/json; charset=utf-8"
-        ],
-        "Expires": [
-          "-1"
-        ],
-        "Cache-Control": [
-          "no-cache"
-        ],
-        "Date": [
-<<<<<<< HEAD
-          "Thu, 04 Aug 2016 18:01:51 GMT"
-=======
+      "ResponseHeaders": {
+        "Content-Type": [
+          "application/json; charset=utf-8"
+        ],
+        "Expires": [
+          "-1"
+        ],
+        "Cache-Control": [
+          "no-cache"
+        ],
+        "Date": [
           "Thu, 01 Sep 2016 16:56:54 GMT"
->>>>>>> bbd08862
         ],
         "Pragma": [
           "no-cache"
@@ -449,18 +310,6 @@
           "Accept-Encoding"
         ],
         "x-ms-ratelimit-remaining-subscription-reads": [
-<<<<<<< HEAD
-          "14989"
-        ],
-        "x-ms-request-id": [
-          "48029f2c-9373-4e1f-9a56-bd5fec86235a"
-        ],
-        "x-ms-correlation-request-id": [
-          "48029f2c-9373-4e1f-9a56-bd5fec86235a"
-        ],
-        "x-ms-routing-request-id": [
-          "WESTUS2:20160804T180151Z:48029f2c-9373-4e1f-9a56-bd5fec86235a"
-=======
           "14871"
         ],
         "x-ms-request-id": [
@@ -471,22 +320,16 @@
         ],
         "x-ms-routing-request-id": [
           "CENTRALUS:20160901T165655Z:92047205-d830-4130-b8ad-4c83c8c7027e"
->>>>>>> bbd08862
-        ],
-        "Strict-Transport-Security": [
-          "max-age=31536000; includeSubDomains"
-        ]
-      },
-      "StatusCode": 200
-    },
-    {
-<<<<<<< HEAD
-      "RequestUri": "/subscriptions/53d9063d-87ae-4ea8-be90-3686c3b8669f/resourcegroups/datalakerg11991?api-version=2015-11-01",
-      "EncodedRequestUri": "L3N1YnNjcmlwdGlvbnMvNTNkOTA2M2QtODdhZS00ZWE4LWJlOTAtMzY4NmMzYjg2NjlmL3Jlc291cmNlZ3JvdXBzL2RhdGFsYWtlcmcxMTk5MT9hcGktdmVyc2lvbj0yMDE1LTExLTAx",
-=======
+        ],
+        "Strict-Transport-Security": [
+          "max-age=31536000; includeSubDomains"
+        ]
+      },
+      "StatusCode": 200
+    },
+    {
       "RequestUri": "/subscriptions/90585f39-ab85-4921-bb37-0468f7efd1dd/resourcegroups/datalakerg14870?api-version=2015-11-01",
       "EncodedRequestUri": "L3N1YnNjcmlwdGlvbnMvOTA1ODVmMzktYWI4NS00OTIxLWJiMzctMDQ2OGY3ZWZkMWRkL3Jlc291cmNlZ3JvdXBzL2RhdGFsYWtlcmcxNDg3MD9hcGktdmVyc2lvbj0yMDE1LTExLTAx",
->>>>>>> bbd08862
       "RequestMethod": "PUT",
       "RequestBody": "{\r\n  \"location\": \"East US 2\"\r\n}",
       "RequestHeaders": {
@@ -497,11 +340,7 @@
           "31"
         ],
         "x-ms-client-request-id": [
-<<<<<<< HEAD
-          "1c4d8a46-2aa6-41a6-a752-f28d9e35cae1"
-=======
           "ee39270a-b53b-4391-80d6-a9ac504f4bc7"
->>>>>>> bbd08862
         ],
         "accept-language": [
           "en-US"
@@ -510,11 +349,7 @@
           "Microsoft.Azure.Management.Resources.ResourceManagementClient/1.0.0-preview"
         ]
       },
-<<<<<<< HEAD
-      "ResponseBody": "{\r\n  \"id\": \"/subscriptions/53d9063d-87ae-4ea8-be90-3686c3b8669f/resourceGroups/datalakerg11991\",\r\n  \"name\": \"datalakerg11991\",\r\n  \"location\": \"eastus2\",\r\n  \"properties\": {\r\n    \"provisioningState\": \"Succeeded\"\r\n  }\r\n}",
-=======
       "ResponseBody": "{\r\n  \"id\": \"/subscriptions/90585f39-ab85-4921-bb37-0468f7efd1dd/resourceGroups/datalakerg14870\",\r\n  \"name\": \"datalakerg14870\",\r\n  \"location\": \"eastus2\",\r\n  \"properties\": {\r\n    \"provisioningState\": \"Succeeded\"\r\n  }\r\n}",
->>>>>>> bbd08862
       "ResponseHeaders": {
         "Content-Length": [
           "184"
@@ -529,28 +364,12 @@
           "no-cache"
         ],
         "Date": [
-<<<<<<< HEAD
-          "Thu, 04 Aug 2016 18:01:51 GMT"
-=======
           "Thu, 01 Sep 2016 16:56:54 GMT"
->>>>>>> bbd08862
         ],
         "Pragma": [
           "no-cache"
         ],
         "x-ms-ratelimit-remaining-subscription-writes": [
-<<<<<<< HEAD
-          "1193"
-        ],
-        "x-ms-request-id": [
-          "136e397e-4e54-484f-b382-5fdc09a88056"
-        ],
-        "x-ms-correlation-request-id": [
-          "136e397e-4e54-484f-b382-5fdc09a88056"
-        ],
-        "x-ms-routing-request-id": [
-          "WESTUS2:20160804T180151Z:136e397e-4e54-484f-b382-5fdc09a88056"
-=======
           "1128"
         ],
         "x-ms-request-id": [
@@ -561,7 +380,6 @@
         ],
         "x-ms-routing-request-id": [
           "CENTRALUS:20160901T165655Z:a17e2df9-8a65-4610-b07b-6628e740818f"
->>>>>>> bbd08862
         ],
         "Strict-Transport-Security": [
           "max-age=31536000; includeSubDomains"
@@ -570,22 +388,13 @@
       "StatusCode": 201
     },
     {
-<<<<<<< HEAD
-      "RequestUri": "/subscriptions/53d9063d-87ae-4ea8-be90-3686c3b8669f/resourceGroups/datalakerg11991/providers/Microsoft.DataLakeStore/accounts/testadlfs12571?api-version=2015-10-01-preview",
-      "EncodedRequestUri": "L3N1YnNjcmlwdGlvbnMvNTNkOTA2M2QtODdhZS00ZWE4LWJlOTAtMzY4NmMzYjg2NjlmL3Jlc291cmNlR3JvdXBzL2RhdGFsYWtlcmcxMTk5MS9wcm92aWRlcnMvTWljcm9zb2Z0LkRhdGFMYWtlU3RvcmUvYWNjb3VudHMvdGVzdGFkbGZzMTI1NzE/YXBpLXZlcnNpb249MjAxNS0xMC0wMS1wcmV2aWV3",
-=======
       "RequestUri": "/subscriptions/90585f39-ab85-4921-bb37-0468f7efd1dd/resourceGroups/datalakerg14870/providers/Microsoft.DataLakeStore/accounts/testadlfs1522?api-version=2015-10-01-preview",
       "EncodedRequestUri": "L3N1YnNjcmlwdGlvbnMvOTA1ODVmMzktYWI4NS00OTIxLWJiMzctMDQ2OGY3ZWZkMWRkL3Jlc291cmNlR3JvdXBzL2RhdGFsYWtlcmcxNDg3MC9wcm92aWRlcnMvTWljcm9zb2Z0LkRhdGFMYWtlU3RvcmUvYWNjb3VudHMvdGVzdGFkbGZzMTUyMj9hcGktdmVyc2lvbj0yMDE1LTEwLTAxLXByZXZpZXc=",
->>>>>>> bbd08862
       "RequestMethod": "GET",
       "RequestBody": "",
       "RequestHeaders": {
         "x-ms-client-request-id": [
-<<<<<<< HEAD
-          "2f2f48d5-4095-46d1-8102-7b7ab8d58e92"
-=======
           "635106f6-be6b-4681-a166-8e6c4e28a94b"
->>>>>>> bbd08862
         ],
         "accept-language": [
           "en-US"
@@ -594,11 +403,7 @@
           "Microsoft.Azure.Management.DataLake.Store.DataLakeStoreAccountManagementClient/0.12.5-preview"
         ]
       },
-<<<<<<< HEAD
-      "ResponseBody": "{\r\n  \"error\": {\r\n    \"code\": \"ResourceNotFound\",\r\n    \"message\": \"The Resource 'Microsoft.DataLakeStore/accounts/testadlfs12571' under resource group 'datalakerg11991' was not found.\"\r\n  }\r\n}",
-=======
       "ResponseBody": "{\r\n  \"error\": {\r\n    \"code\": \"ResourceNotFound\",\r\n    \"message\": \"The Resource 'Microsoft.DataLakeStore/accounts/testadlfs1522' under resource group 'datalakerg14870' was not found.\"\r\n  }\r\n}",
->>>>>>> bbd08862
       "ResponseHeaders": {
         "Content-Length": [
           "165"
@@ -613,11 +418,7 @@
           "no-cache"
         ],
         "Date": [
-<<<<<<< HEAD
-          "Thu, 04 Aug 2016 18:01:51 GMT"
-=======
           "Thu, 01 Sep 2016 16:56:54 GMT"
->>>>>>> bbd08862
         ],
         "Pragma": [
           "no-cache"
@@ -626,15 +427,6 @@
           "gateway"
         ],
         "x-ms-request-id": [
-<<<<<<< HEAD
-          "3bfa8c54-8659-4bdf-8960-d9082f390b9d"
-        ],
-        "x-ms-correlation-request-id": [
-          "3bfa8c54-8659-4bdf-8960-d9082f390b9d"
-        ],
-        "x-ms-routing-request-id": [
-          "WESTUS2:20160804T180152Z:3bfa8c54-8659-4bdf-8960-d9082f390b9d"
-=======
           "09a488ad-f4c7-4e7d-90ed-3c94fef1d1c9"
         ],
         "x-ms-correlation-request-id": [
@@ -642,7 +434,6 @@
         ],
         "x-ms-routing-request-id": [
           "CENTRALUS:20160901T165655Z:09a488ad-f4c7-4e7d-90ed-3c94fef1d1c9"
->>>>>>> bbd08862
         ],
         "Strict-Transport-Security": [
           "max-age=31536000; includeSubDomains"
@@ -651,12 +442,6 @@
       "StatusCode": 404
     },
     {
-<<<<<<< HEAD
-      "RequestUri": "/subscriptions/53d9063d-87ae-4ea8-be90-3686c3b8669f/resourceGroups/datalakerg11991/providers/Microsoft.DataLakeStore/accounts/testadlfs12571?api-version=2015-10-01-preview",
-      "EncodedRequestUri": "L3N1YnNjcmlwdGlvbnMvNTNkOTA2M2QtODdhZS00ZWE4LWJlOTAtMzY4NmMzYjg2NjlmL3Jlc291cmNlR3JvdXBzL2RhdGFsYWtlcmcxMTk5MS9wcm92aWRlcnMvTWljcm9zb2Z0LkRhdGFMYWtlU3RvcmUvYWNjb3VudHMvdGVzdGFkbGZzMTI1NzE/YXBpLXZlcnNpb249MjAxNS0xMC0wMS1wcmV2aWV3",
-      "RequestMethod": "PUT",
-      "RequestBody": "{\r\n  \"location\": \"East US 2\",\r\n  \"name\": \"testadlfs12571\"\r\n}",
-=======
       "RequestUri": "/subscriptions/90585f39-ab85-4921-bb37-0468f7efd1dd/resourceGroups/datalakerg14870/providers/Microsoft.DataLakeStore/accounts/testadlfs1522?api-version=2015-10-01-preview",
       "EncodedRequestUri": "L3N1YnNjcmlwdGlvbnMvOTA1ODVmMzktYWI4NS00OTIxLWJiMzctMDQ2OGY3ZWZkMWRkL3Jlc291cmNlR3JvdXBzL2RhdGFsYWtlcmcxNDg3MC9wcm92aWRlcnMvTWljcm9zb2Z0LkRhdGFMYWtlU3RvcmUvYWNjb3VudHMvdGVzdGFkbGZzMTUyMj9hcGktdmVyc2lvbj0yMDE1LTEwLTAxLXByZXZpZXc=",
       "RequestMethod": "GET",
@@ -787,7 +572,6 @@
       "EncodedRequestUri": "L3N1YnNjcmlwdGlvbnMvOTA1ODVmMzktYWI4NS00OTIxLWJiMzctMDQ2OGY3ZWZkMWRkL3Jlc291cmNlR3JvdXBzL2RhdGFsYWtlcmcxNDg3MC9wcm92aWRlcnMvTWljcm9zb2Z0LkRhdGFMYWtlU3RvcmUvYWNjb3VudHMvdGVzdGFkbGZzMTUyMj9hcGktdmVyc2lvbj0yMDE1LTEwLTAxLXByZXZpZXc=",
       "RequestMethod": "PUT",
       "RequestBody": "{\r\n  \"location\": \"East US 2\",\r\n  \"name\": \"testadlfs1522\"\r\n}",
->>>>>>> bbd08862
       "RequestHeaders": {
         "Content-Type": [
           "application/json; charset=utf-8"
@@ -796,11 +580,7 @@
           "59"
         ],
         "x-ms-client-request-id": [
-<<<<<<< HEAD
-          "9c683ec0-9de5-4723-b515-650cb6fbaf07"
-=======
           "076dd203-a868-4b51-9d3a-0586fe2ec493"
->>>>>>> bbd08862
         ],
         "accept-language": [
           "en-US"
@@ -809,17 +589,10 @@
           "Microsoft.Azure.Management.DataLake.Store.DataLakeStoreAccountManagementClient/0.12.5-preview"
         ]
       },
-<<<<<<< HEAD
-      "ResponseBody": "{\r\n  \"error\": {\r\n    \"code\": \"ExceededMaxAccountCount\",\r\n    \"message\": \"The subscription has exceeded the maximum number of allowed resources.\"\r\n  }\r\n}",
-      "ResponseHeaders": {
-        "Content-Length": [
-          "127"
-=======
       "ResponseBody": "{\r\n  \"properties\": {\r\n    \"provisioningState\": \"Creating\",\r\n    \"state\": null,\r\n    \"endpoint\": null,\r\n    \"accountId\": \"24deb0f1-35e0-4573-8daa-1fcf5bf8c726\",\r\n    \"creationTime\": null,\r\n    \"lastModifiedTime\": null\r\n  },\r\n  \"location\": \"East US 2\",\r\n  \"tags\": null,\r\n  \"id\": \"/subscriptions/90585f39-ab85-4921-bb37-0468f7efd1dd/resourceGroups/datalakerg14870/providers/Microsoft.DataLakeStore/accounts/testadlfs1522\",\r\n  \"name\": \"testadlfs1522\",\r\n  \"type\": \"Microsoft.DataLakeStore/accounts\"\r\n}",
       "ResponseHeaders": {
         "Content-Length": [
           "418"
->>>>>>> bbd08862
         ],
         "Content-Type": [
           "application/json"
@@ -834,37 +607,25 @@
           "close"
         ],
         "Date": [
-<<<<<<< HEAD
-          "Thu, 04 Aug 2016 18:01:52 GMT"
-=======
           "Thu, 01 Sep 2016 16:56:54 GMT"
->>>>>>> bbd08862
-        ],
-        "Pragma": [
-          "no-cache"
-        ],
-<<<<<<< HEAD
+        ],
+        "Pragma": [
+          "no-cache"
+        ],
+        "Location": [
+          "https://api-dogfood.resources.windows-int.net/subscriptions/90585f39-ab85-4921-bb37-0468f7efd1dd/resourcegroups/datalakerg14870/providers/Microsoft.DataLakeStore/accounts/testadlfs1522/operationresults/0?api-version=2015-10-01-preview"
+        ],
+        "Retry-After": [
+          "10"
+        ],
         "Server": [
           "Microsoft-IIS/8.5"
         ],
-        "x-ms-request-id": [
-          "24ac59aa-88bd-41fa-b8a7-6cc69ded64bc"
-=======
-        "Location": [
-          "https://api-dogfood.resources.windows-int.net/subscriptions/90585f39-ab85-4921-bb37-0468f7efd1dd/resourcegroups/datalakerg14870/providers/Microsoft.DataLakeStore/accounts/testadlfs1522/operationresults/0?api-version=2015-10-01-preview"
-        ],
-        "Retry-After": [
-          "10"
-        ],
-        "Server": [
-          "Microsoft-IIS/8.5"
-        ],
         "Azure-AsyncOperation": [
           "https://api-dogfood.resources.windows-int.net/subscriptions/90585f39-ab85-4921-bb37-0468f7efd1dd/providers/Microsoft.DataLakeStore/locations/EastUS2/operationResults/24deb0f1-35e0-4573-8daa-1fcf5bf8c7260?api-version=2015-10-01-preview&expanded=true"
         ],
         "x-ms-request-id": [
           "258779bc-b713-41f6-8e62-4c52d7cfb895"
->>>>>>> bbd08862
         ],
         "X-AspNet-Version": [
           "4.0.30319"
@@ -873,15 +634,6 @@
           "ASP.NET"
         ],
         "x-ms-ratelimit-remaining-subscription-writes": [
-<<<<<<< HEAD
-          "1196"
-        ],
-        "x-ms-correlation-request-id": [
-          "f4a941dd-737d-4b90-a05a-7b6ea11bcd9c"
-        ],
-        "x-ms-routing-request-id": [
-          "WESTUS2:20160804T180153Z:f4a941dd-737d-4b90-a05a-7b6ea11bcd9c"
-=======
           "1137"
         ],
         "x-ms-correlation-request-id": [
@@ -889,15 +641,11 @@
         ],
         "x-ms-routing-request-id": [
           "CENTRALUS:20160901T165655Z:6cbbe909-5ead-4b96-aa0e-c69effd4ff9f"
->>>>>>> bbd08862
-        ],
-        "Strict-Transport-Security": [
-          "max-age=31536000; includeSubDomains"
-        ]
-      },
-<<<<<<< HEAD
-      "StatusCode": 409
-=======
+        ],
+        "Strict-Transport-Security": [
+          "max-age=31536000; includeSubDomains"
+        ]
+      },
       "StatusCode": 201
     },
     {
@@ -1199,23 +947,16 @@
         ]
       },
       "StatusCode": 200
->>>>>>> bbd08862
     }
   ],
   "Names": {
     ".ctor": [
-<<<<<<< HEAD
-      "datalakerg11991",
-      "testdatalake19498",
-      "testadlfs12571"
-=======
       "datalakerg14870",
       "testdatalake15380",
       "testadlfs1522"
     ],
     "CreateFile": [
       "SDKTestFolder01/SDKTestFile01.txt6226"
->>>>>>> bbd08862
     ]
   },
   "Variables": {
