--- conflicted
+++ resolved
@@ -7,11 +7,7 @@
       "RequestBody": "",
       "RequestHeaders": {
         "x-ms-client-request-id": [
-<<<<<<< HEAD
-          "8eab9ab5-8219-497d-8b99-5e860e86698e"
-=======
           "80d3131f-f3e2-44a9-aeda-0601c10184db"
->>>>>>> d696af1d
         ],
         "accept-language": [
           "en-US"
@@ -32,11 +28,7 @@
           "no-cache"
         ],
         "Date": [
-<<<<<<< HEAD
-          "Fri, 01 Jul 2016 17:55:02 GMT"
-=======
           "Thu, 04 Aug 2016 18:01:49 GMT"
->>>>>>> d696af1d
         ],
         "Pragma": [
           "no-cache"
@@ -48,15 +40,6 @@
           "1195"
         ],
         "x-ms-request-id": [
-<<<<<<< HEAD
-          "1302198f-1cc1-4403-9f70-a2a09497c857"
-        ],
-        "x-ms-correlation-request-id": [
-          "1302198f-1cc1-4403-9f70-a2a09497c857"
-        ],
-        "x-ms-routing-request-id": [
-          "WESTUS:20160701T175502Z:1302198f-1cc1-4403-9f70-a2a09497c857"
-=======
           "7ec850ef-3eb8-4476-8269-a7cff237ec05"
         ],
         "x-ms-correlation-request-id": [
@@ -64,7 +47,6 @@
         ],
         "x-ms-routing-request-id": [
           "WESTUS2:20160804T180150Z:7ec850ef-3eb8-4476-8269-a7cff237ec05"
->>>>>>> d696af1d
         ],
         "Strict-Transport-Security": [
           "max-age=31536000; includeSubDomains"
@@ -79,11 +61,7 @@
       "RequestBody": "",
       "RequestHeaders": {
         "x-ms-client-request-id": [
-<<<<<<< HEAD
-          "bdb5fc32-3774-4cd4-bd74-e3598e41b784"
-=======
           "7e9dc76e-0a1d-4cf2-9613-080b916fa433"
->>>>>>> d696af1d
         ],
         "accept-language": [
           "en-US"
@@ -104,11 +82,7 @@
           "no-cache"
         ],
         "Date": [
-<<<<<<< HEAD
-          "Fri, 01 Jul 2016 17:55:02 GMT"
-=======
           "Thu, 04 Aug 2016 18:01:49 GMT"
->>>>>>> d696af1d
         ],
         "Pragma": [
           "no-cache"
@@ -117,18 +91,6 @@
           "Accept-Encoding"
         ],
         "x-ms-ratelimit-remaining-subscription-reads": [
-<<<<<<< HEAD
-          "14993"
-        ],
-        "x-ms-request-id": [
-          "1801edfb-9190-42b5-8281-ba5175854016"
-        ],
-        "x-ms-correlation-request-id": [
-          "1801edfb-9190-42b5-8281-ba5175854016"
-        ],
-        "x-ms-routing-request-id": [
-          "WESTUS:20160701T175502Z:1801edfb-9190-42b5-8281-ba5175854016"
-=======
           "14992"
         ],
         "x-ms-request-id": [
@@ -139,7 +101,6 @@
         ],
         "x-ms-routing-request-id": [
           "WESTUS2:20160804T180150Z:995dca8c-5aa7-45db-87f9-118b7f4ececf"
->>>>>>> d696af1d
         ],
         "Strict-Transport-Security": [
           "max-age=31536000; includeSubDomains"
@@ -154,36 +115,28 @@
       "RequestBody": "",
       "RequestHeaders": {
         "x-ms-client-request-id": [
-<<<<<<< HEAD
-          "9b6f32f1-b657-427b-b2e1-627b0ae132ed"
-=======
           "fe17f6d3-65e4-4f58-bf7a-c7e14288c83f"
->>>>>>> d696af1d
-        ],
-        "accept-language": [
-          "en-US"
-        ],
-        "User-Agent": [
-          "Microsoft.Azure.Management.Resources.ResourceManagementClient/1.0.0-preview"
-        ]
-      },
-      "ResponseBody": "{\r\n  \"id\": \"/subscriptions/53d9063d-87ae-4ea8-be90-3686c3b8669f/providers/Microsoft.Storage\",\r\n  \"namespace\": \"Microsoft.Storage\",\r\n  \"resourceTypes\": [\r\n    {\r\n      \"resourceType\": \"storageAccounts\",\r\n      \"locations\": [\r\n        \"East US\",\r\n        \"East US 2\",\r\n        \"West US\",\r\n        \"West Europe\",\r\n        \"East Asia\",\r\n        \"Southeast Asia\",\r\n        \"Japan East\",\r\n        \"Japan West\",\r\n        \"North Central US\",\r\n        \"South Central US\",\r\n        \"Central US\",\r\n        \"North Europe\",\r\n        \"Brazil South\",\r\n        \"Canada East\",\r\n        \"Canada Central\"\r\n      ],\r\n      \"apiVersions\": [\r\n        \"2016-01-01\",\r\n        \"2015-06-15\",\r\n        \"2015-05-01-preview\"\r\n      ],\r\n      \"capabilities\": \"CrossResourceGroupResourceMove, CrossSubscriptionResourceMove\"\r\n    },\r\n    {\r\n      \"resourceType\": \"operations\",\r\n      \"locations\": [],\r\n      \"apiVersions\": [\r\n        \"2016-01-01\",\r\n        \"2015-06-15\",\r\n        \"2015-05-01-preview\"\r\n      ]\r\n    },\r\n    {\r\n      \"resourceType\": \"usages\",\r\n      \"locations\": [],\r\n      \"apiVersions\": [\r\n        \"2016-01-01\",\r\n        \"2015-06-15\",\r\n        \"2015-05-01-preview\"\r\n      ]\r\n    },\r\n    {\r\n      \"resourceType\": \"checkNameAvailability\",\r\n      \"locations\": [],\r\n      \"apiVersions\": [\r\n        \"2016-01-01\",\r\n        \"2015-06-15\",\r\n        \"2015-05-01-preview\"\r\n      ]\r\n    },\r\n    {\r\n      \"resourceType\": \"storageAccounts/services\",\r\n      \"locations\": [\r\n        \"East US\",\r\n        \"West US\",\r\n        \"West Europe\",\r\n        \"North Europe\",\r\n        \"East Asia\",\r\n        \"Southeast Asia\",\r\n        \"Japan East\",\r\n        \"Japan West\",\r\n        \"North Central US\",\r\n        \"South Central US\",\r\n        \"East US 2\",\r\n        \"Central US\",\r\n        \"Brazil South\",\r\n        \"Canada East\",\r\n        \"Canada Central\"\r\n      ],\r\n      \"apiVersions\": [\r\n        \"2014-04-01\"\r\n      ]\r\n    },\r\n    {\r\n      \"resourceType\": \"storageAccounts/services/metricDefinitions\",\r\n      \"locations\": [\r\n        \"East US\",\r\n        \"West US\",\r\n        \"West Europe\",\r\n        \"North Europe\",\r\n        \"East Asia\",\r\n        \"Southeast Asia\",\r\n        \"Japan East\",\r\n        \"Japan West\",\r\n        \"North Central US\",\r\n        \"South Central US\",\r\n        \"East US 2\",\r\n        \"Central US\",\r\n        \"Brazil South\",\r\n        \"Canada East\",\r\n        \"Canada Central\"\r\n      ],\r\n      \"apiVersions\": [\r\n        \"2014-04-01\"\r\n      ]\r\n    }\r\n  ],\r\n  \"registrationState\": \"Registered\"\r\n}",
-      "ResponseHeaders": {
-        "Content-Type": [
-          "application/json; charset=utf-8"
-        ],
-        "Expires": [
-          "-1"
-        ],
-        "Cache-Control": [
-          "no-cache"
-        ],
-        "Date": [
-<<<<<<< HEAD
-          "Fri, 01 Jul 2016 17:55:02 GMT"
-=======
+        ],
+        "accept-language": [
+          "en-US"
+        ],
+        "User-Agent": [
+          "Microsoft.Azure.Management.Resources.ResourceManagementClient/1.0.0-preview"
+        ]
+      },
+      "ResponseBody": "{\r\n  \"id\": \"/subscriptions/53d9063d-87ae-4ea8-be90-3686c3b8669f/providers/Microsoft.Storage\",\r\n  \"namespace\": \"Microsoft.Storage\",\r\n  \"resourceTypes\": [\r\n    {\r\n      \"resourceType\": \"storageAccounts\",\r\n      \"locations\": [\r\n        \"East US\",\r\n        \"East US 2\",\r\n        \"West US\",\r\n        \"West Europe\",\r\n        \"East Asia\",\r\n        \"Southeast Asia\",\r\n        \"Japan East\",\r\n        \"Japan West\",\r\n        \"North Central US\",\r\n        \"South Central US\",\r\n        \"Central US\",\r\n        \"North Europe\",\r\n        \"Brazil South\",\r\n        \"Canada East\",\r\n        \"Canada Central\",\r\n        \"West US 2\",\r\n        \"West Central US\"\r\n      ],\r\n      \"apiVersions\": [\r\n        \"2016-01-01\",\r\n        \"2015-06-15\",\r\n        \"2015-05-01-preview\"\r\n      ],\r\n      \"capabilities\": \"CrossResourceGroupResourceMove, CrossSubscriptionResourceMove\"\r\n    },\r\n    {\r\n      \"resourceType\": \"operations\",\r\n      \"locations\": [],\r\n      \"apiVersions\": [\r\n        \"2016-01-01\",\r\n        \"2015-06-15\",\r\n        \"2015-05-01-preview\"\r\n      ]\r\n    },\r\n    {\r\n      \"resourceType\": \"usages\",\r\n      \"locations\": [],\r\n      \"apiVersions\": [\r\n        \"2016-01-01\",\r\n        \"2015-06-15\",\r\n        \"2015-05-01-preview\"\r\n      ]\r\n    },\r\n    {\r\n      \"resourceType\": \"checkNameAvailability\",\r\n      \"locations\": [],\r\n      \"apiVersions\": [\r\n        \"2016-01-01\",\r\n        \"2015-06-15\",\r\n        \"2015-05-01-preview\"\r\n      ]\r\n    },\r\n    {\r\n      \"resourceType\": \"storageAccounts/services\",\r\n      \"locations\": [\r\n        \"East US\",\r\n        \"West US\",\r\n        \"West Europe\",\r\n        \"North Europe\",\r\n        \"East Asia\",\r\n        \"Southeast Asia\",\r\n        \"Japan East\",\r\n        \"Japan West\",\r\n        \"North Central US\",\r\n        \"South Central US\",\r\n        \"East US 2\",\r\n        \"Central US\",\r\n        \"Brazil South\",\r\n        \"Canada East\",\r\n        \"Canada Central\",\r\n        \"West US 2\",\r\n        \"West Central US\"\r\n      ],\r\n      \"apiVersions\": [\r\n        \"2014-04-01\"\r\n      ]\r\n    },\r\n    {\r\n      \"resourceType\": \"storageAccounts/services/metricDefinitions\",\r\n      \"locations\": [\r\n        \"East US\",\r\n        \"West US\",\r\n        \"West Europe\",\r\n        \"North Europe\",\r\n        \"East Asia\",\r\n        \"Southeast Asia\",\r\n        \"Japan East\",\r\n        \"Japan West\",\r\n        \"North Central US\",\r\n        \"South Central US\",\r\n        \"East US 2\",\r\n        \"Central US\",\r\n        \"Brazil South\",\r\n        \"Canada East\",\r\n        \"Canada Central\",\r\n        \"West US 2\",\r\n        \"West Central US\"\r\n      ],\r\n      \"apiVersions\": [\r\n        \"2014-04-01\"\r\n      ]\r\n    }\r\n  ],\r\n  \"registrationState\": \"Registered\"\r\n}",
+      "ResponseHeaders": {
+        "Content-Type": [
+          "application/json; charset=utf-8"
+        ],
+        "Expires": [
+          "-1"
+        ],
+        "Cache-Control": [
+          "no-cache"
+        ],
+        "Date": [
           "Thu, 04 Aug 2016 18:01:50 GMT"
->>>>>>> d696af1d
         ],
         "Pragma": [
           "no-cache"
@@ -195,15 +148,6 @@
           "1194"
         ],
         "x-ms-request-id": [
-<<<<<<< HEAD
-          "a0be70df-1122-4ec2-aa26-0454ed19774a"
-        ],
-        "x-ms-correlation-request-id": [
-          "a0be70df-1122-4ec2-aa26-0454ed19774a"
-        ],
-        "x-ms-routing-request-id": [
-          "WESTUS:20160701T175502Z:a0be70df-1122-4ec2-aa26-0454ed19774a"
-=======
           "399de04f-f3a7-49c5-837a-22382c38eb00"
         ],
         "x-ms-correlation-request-id": [
@@ -211,7 +155,6 @@
         ],
         "x-ms-routing-request-id": [
           "WESTUS2:20160804T180150Z:399de04f-f3a7-49c5-837a-22382c38eb00"
->>>>>>> d696af1d
         ],
         "Strict-Transport-Security": [
           "max-age=31536000; includeSubDomains"
@@ -226,36 +169,28 @@
       "RequestBody": "",
       "RequestHeaders": {
         "x-ms-client-request-id": [
-<<<<<<< HEAD
-          "8ffe3c0d-3b15-459c-8a51-c96886864a13"
-=======
           "524c4a1c-e6da-4bf9-9d2e-285d40a96d2a"
->>>>>>> d696af1d
-        ],
-        "accept-language": [
-          "en-US"
-        ],
-        "User-Agent": [
-          "Microsoft.Azure.Management.Resources.ResourceManagementClient/1.0.0-preview"
-        ]
-      },
-      "ResponseBody": "{\r\n  \"id\": \"/subscriptions/53d9063d-87ae-4ea8-be90-3686c3b8669f/providers/Microsoft.Storage\",\r\n  \"namespace\": \"Microsoft.Storage\",\r\n  \"resourceTypes\": [\r\n    {\r\n      \"resourceType\": \"storageAccounts\",\r\n      \"locations\": [\r\n        \"East US\",\r\n        \"East US 2\",\r\n        \"West US\",\r\n        \"West Europe\",\r\n        \"East Asia\",\r\n        \"Southeast Asia\",\r\n        \"Japan East\",\r\n        \"Japan West\",\r\n        \"North Central US\",\r\n        \"South Central US\",\r\n        \"Central US\",\r\n        \"North Europe\",\r\n        \"Brazil South\",\r\n        \"Canada East\",\r\n        \"Canada Central\"\r\n      ],\r\n      \"apiVersions\": [\r\n        \"2016-01-01\",\r\n        \"2015-06-15\",\r\n        \"2015-05-01-preview\"\r\n      ],\r\n      \"capabilities\": \"CrossResourceGroupResourceMove, CrossSubscriptionResourceMove\"\r\n    },\r\n    {\r\n      \"resourceType\": \"operations\",\r\n      \"locations\": [],\r\n      \"apiVersions\": [\r\n        \"2016-01-01\",\r\n        \"2015-06-15\",\r\n        \"2015-05-01-preview\"\r\n      ]\r\n    },\r\n    {\r\n      \"resourceType\": \"usages\",\r\n      \"locations\": [],\r\n      \"apiVersions\": [\r\n        \"2016-01-01\",\r\n        \"2015-06-15\",\r\n        \"2015-05-01-preview\"\r\n      ]\r\n    },\r\n    {\r\n      \"resourceType\": \"checkNameAvailability\",\r\n      \"locations\": [],\r\n      \"apiVersions\": [\r\n        \"2016-01-01\",\r\n        \"2015-06-15\",\r\n        \"2015-05-01-preview\"\r\n      ]\r\n    },\r\n    {\r\n      \"resourceType\": \"storageAccounts/services\",\r\n      \"locations\": [\r\n        \"East US\",\r\n        \"West US\",\r\n        \"West Europe\",\r\n        \"North Europe\",\r\n        \"East Asia\",\r\n        \"Southeast Asia\",\r\n        \"Japan East\",\r\n        \"Japan West\",\r\n        \"North Central US\",\r\n        \"South Central US\",\r\n        \"East US 2\",\r\n        \"Central US\",\r\n        \"Brazil South\",\r\n        \"Canada East\",\r\n        \"Canada Central\"\r\n      ],\r\n      \"apiVersions\": [\r\n        \"2014-04-01\"\r\n      ]\r\n    },\r\n    {\r\n      \"resourceType\": \"storageAccounts/services/metricDefinitions\",\r\n      \"locations\": [\r\n        \"East US\",\r\n        \"West US\",\r\n        \"West Europe\",\r\n        \"North Europe\",\r\n        \"East Asia\",\r\n        \"Southeast Asia\",\r\n        \"Japan East\",\r\n        \"Japan West\",\r\n        \"North Central US\",\r\n        \"South Central US\",\r\n        \"East US 2\",\r\n        \"Central US\",\r\n        \"Brazil South\",\r\n        \"Canada East\",\r\n        \"Canada Central\"\r\n      ],\r\n      \"apiVersions\": [\r\n        \"2014-04-01\"\r\n      ]\r\n    }\r\n  ],\r\n  \"registrationState\": \"Registered\"\r\n}",
-      "ResponseHeaders": {
-        "Content-Type": [
-          "application/json; charset=utf-8"
-        ],
-        "Expires": [
-          "-1"
-        ],
-        "Cache-Control": [
-          "no-cache"
-        ],
-        "Date": [
-<<<<<<< HEAD
-          "Fri, 01 Jul 2016 17:55:02 GMT"
-=======
+        ],
+        "accept-language": [
+          "en-US"
+        ],
+        "User-Agent": [
+          "Microsoft.Azure.Management.Resources.ResourceManagementClient/1.0.0-preview"
+        ]
+      },
+      "ResponseBody": "{\r\n  \"id\": \"/subscriptions/53d9063d-87ae-4ea8-be90-3686c3b8669f/providers/Microsoft.Storage\",\r\n  \"namespace\": \"Microsoft.Storage\",\r\n  \"resourceTypes\": [\r\n    {\r\n      \"resourceType\": \"storageAccounts\",\r\n      \"locations\": [\r\n        \"East US\",\r\n        \"East US 2\",\r\n        \"West US\",\r\n        \"West Europe\",\r\n        \"East Asia\",\r\n        \"Southeast Asia\",\r\n        \"Japan East\",\r\n        \"Japan West\",\r\n        \"North Central US\",\r\n        \"South Central US\",\r\n        \"Central US\",\r\n        \"North Europe\",\r\n        \"Brazil South\",\r\n        \"Canada East\",\r\n        \"Canada Central\",\r\n        \"West US 2\",\r\n        \"West Central US\"\r\n      ],\r\n      \"apiVersions\": [\r\n        \"2016-01-01\",\r\n        \"2015-06-15\",\r\n        \"2015-05-01-preview\"\r\n      ],\r\n      \"capabilities\": \"CrossResourceGroupResourceMove, CrossSubscriptionResourceMove\"\r\n    },\r\n    {\r\n      \"resourceType\": \"operations\",\r\n      \"locations\": [],\r\n      \"apiVersions\": [\r\n        \"2016-01-01\",\r\n        \"2015-06-15\",\r\n        \"2015-05-01-preview\"\r\n      ]\r\n    },\r\n    {\r\n      \"resourceType\": \"usages\",\r\n      \"locations\": [],\r\n      \"apiVersions\": [\r\n        \"2016-01-01\",\r\n        \"2015-06-15\",\r\n        \"2015-05-01-preview\"\r\n      ]\r\n    },\r\n    {\r\n      \"resourceType\": \"checkNameAvailability\",\r\n      \"locations\": [],\r\n      \"apiVersions\": [\r\n        \"2016-01-01\",\r\n        \"2015-06-15\",\r\n        \"2015-05-01-preview\"\r\n      ]\r\n    },\r\n    {\r\n      \"resourceType\": \"storageAccounts/services\",\r\n      \"locations\": [\r\n        \"East US\",\r\n        \"West US\",\r\n        \"West Europe\",\r\n        \"North Europe\",\r\n        \"East Asia\",\r\n        \"Southeast Asia\",\r\n        \"Japan East\",\r\n        \"Japan West\",\r\n        \"North Central US\",\r\n        \"South Central US\",\r\n        \"East US 2\",\r\n        \"Central US\",\r\n        \"Brazil South\",\r\n        \"Canada East\",\r\n        \"Canada Central\",\r\n        \"West US 2\",\r\n        \"West Central US\"\r\n      ],\r\n      \"apiVersions\": [\r\n        \"2014-04-01\"\r\n      ]\r\n    },\r\n    {\r\n      \"resourceType\": \"storageAccounts/services/metricDefinitions\",\r\n      \"locations\": [\r\n        \"East US\",\r\n        \"West US\",\r\n        \"West Europe\",\r\n        \"North Europe\",\r\n        \"East Asia\",\r\n        \"Southeast Asia\",\r\n        \"Japan East\",\r\n        \"Japan West\",\r\n        \"North Central US\",\r\n        \"South Central US\",\r\n        \"East US 2\",\r\n        \"Central US\",\r\n        \"Brazil South\",\r\n        \"Canada East\",\r\n        \"Canada Central\",\r\n        \"West US 2\",\r\n        \"West Central US\"\r\n      ],\r\n      \"apiVersions\": [\r\n        \"2014-04-01\"\r\n      ]\r\n    }\r\n  ],\r\n  \"registrationState\": \"Registered\"\r\n}",
+      "ResponseHeaders": {
+        "Content-Type": [
+          "application/json; charset=utf-8"
+        ],
+        "Expires": [
+          "-1"
+        ],
+        "Cache-Control": [
+          "no-cache"
+        ],
+        "Date": [
           "Thu, 04 Aug 2016 18:01:50 GMT"
->>>>>>> d696af1d
         ],
         "Pragma": [
           "no-cache"
@@ -264,18 +199,6 @@
           "Accept-Encoding"
         ],
         "x-ms-ratelimit-remaining-subscription-reads": [
-<<<<<<< HEAD
-          "14992"
-        ],
-        "x-ms-request-id": [
-          "d0491789-12e1-44d5-9400-64688c937c3a"
-        ],
-        "x-ms-correlation-request-id": [
-          "d0491789-12e1-44d5-9400-64688c937c3a"
-        ],
-        "x-ms-routing-request-id": [
-          "WESTUS:20160701T175502Z:d0491789-12e1-44d5-9400-64688c937c3a"
-=======
           "14991"
         ],
         "x-ms-request-id": [
@@ -286,7 +209,6 @@
         ],
         "x-ms-routing-request-id": [
           "WESTUS2:20160804T180151Z:50e76be9-fc2a-495a-b79b-ab7c6d5fd00f"
->>>>>>> d696af1d
         ],
         "Strict-Transport-Security": [
           "max-age=31536000; includeSubDomains"
@@ -295,35 +217,22 @@
       "StatusCode": 200
     },
     {
-<<<<<<< HEAD
-      "RequestUri": "/subscriptions/53d9063d-87ae-4ea8-be90-3686c3b8669f/resourcegroups/datalakerg11735?api-version=2015-11-01",
-      "EncodedRequestUri": "L3N1YnNjcmlwdGlvbnMvNTNkOTA2M2QtODdhZS00ZWE4LWJlOTAtMzY4NmMzYjg2NjlmL3Jlc291cmNlZ3JvdXBzL2RhdGFsYWtlcmcxMTczNT9hcGktdmVyc2lvbj0yMDE1LTExLTAx",
-=======
       "RequestUri": "/subscriptions/53d9063d-87ae-4ea8-be90-3686c3b8669f/resourcegroups/datalakerg11991?api-version=2015-11-01",
       "EncodedRequestUri": "L3N1YnNjcmlwdGlvbnMvNTNkOTA2M2QtODdhZS00ZWE4LWJlOTAtMzY4NmMzYjg2NjlmL3Jlc291cmNlZ3JvdXBzL2RhdGFsYWtlcmcxMTk5MT9hcGktdmVyc2lvbj0yMDE1LTExLTAx",
->>>>>>> d696af1d
       "RequestMethod": "GET",
       "RequestBody": "",
       "RequestHeaders": {
         "x-ms-client-request-id": [
-<<<<<<< HEAD
-          "1b76ab50-ff2d-476a-9447-07905d903799"
-=======
           "2ca05bcc-48dc-4b90-ba55-b99bde1c2648"
->>>>>>> d696af1d
-        ],
-        "accept-language": [
-          "en-US"
-        ],
-        "User-Agent": [
-          "Microsoft.Azure.Management.Resources.ResourceManagementClient/1.0.0-preview"
-        ]
-      },
-<<<<<<< HEAD
-      "ResponseBody": "{\r\n  \"error\": {\r\n    \"code\": \"ResourceGroupNotFound\",\r\n    \"message\": \"Resource group 'datalakerg11735' could not be found.\"\r\n  }\r\n}",
-=======
+        ],
+        "accept-language": [
+          "en-US"
+        ],
+        "User-Agent": [
+          "Microsoft.Azure.Management.Resources.ResourceManagementClient/1.0.0-preview"
+        ]
+      },
       "ResponseBody": "{\r\n  \"error\": {\r\n    \"code\": \"ResourceGroupNotFound\",\r\n    \"message\": \"Resource group 'datalakerg11991' could not be found.\"\r\n  }\r\n}",
->>>>>>> d696af1d
       "ResponseHeaders": {
         "Content-Length": [
           "107"
@@ -338,11 +247,7 @@
           "no-cache"
         ],
         "Date": [
-<<<<<<< HEAD
-          "Fri, 01 Jul 2016 17:55:02 GMT"
-=======
           "Thu, 04 Aug 2016 18:01:50 GMT"
->>>>>>> d696af1d
         ],
         "Pragma": [
           "no-cache"
@@ -351,18 +256,6 @@
           "gateway"
         ],
         "x-ms-ratelimit-remaining-subscription-reads": [
-<<<<<<< HEAD
-          "14991"
-        ],
-        "x-ms-request-id": [
-          "16076255-1322-4479-831a-bc1d57db87a4"
-        ],
-        "x-ms-correlation-request-id": [
-          "16076255-1322-4479-831a-bc1d57db87a4"
-        ],
-        "x-ms-routing-request-id": [
-          "WESTUS:20160701T175502Z:16076255-1322-4479-831a-bc1d57db87a4"
-=======
           "14990"
         ],
         "x-ms-request-id": [
@@ -373,7 +266,6 @@
         ],
         "x-ms-routing-request-id": [
           "WESTUS2:20160804T180151Z:f82f4007-ee3a-4387-8600-6b57ed092e8a"
->>>>>>> d696af1d
         ],
         "Strict-Transport-Security": [
           "max-age=31536000; includeSubDomains"
@@ -382,51 +274,34 @@
       "StatusCode": 404
     },
     {
-<<<<<<< HEAD
-      "RequestUri": "/subscriptions/53d9063d-87ae-4ea8-be90-3686c3b8669f/resourcegroups/datalakerg11735?api-version=2015-11-01",
-      "EncodedRequestUri": "L3N1YnNjcmlwdGlvbnMvNTNkOTA2M2QtODdhZS00ZWE4LWJlOTAtMzY4NmMzYjg2NjlmL3Jlc291cmNlZ3JvdXBzL2RhdGFsYWtlcmcxMTczNT9hcGktdmVyc2lvbj0yMDE1LTExLTAx",
-=======
       "RequestUri": "/subscriptions/53d9063d-87ae-4ea8-be90-3686c3b8669f/resourcegroups/datalakerg11991?api-version=2015-11-01",
       "EncodedRequestUri": "L3N1YnNjcmlwdGlvbnMvNTNkOTA2M2QtODdhZS00ZWE4LWJlOTAtMzY4NmMzYjg2NjlmL3Jlc291cmNlZ3JvdXBzL2RhdGFsYWtlcmcxMTk5MT9hcGktdmVyc2lvbj0yMDE1LTExLTAx",
->>>>>>> d696af1d
       "RequestMethod": "GET",
       "RequestBody": "",
       "RequestHeaders": {
         "x-ms-client-request-id": [
-<<<<<<< HEAD
-          "ed6f1570-8710-48ac-a662-8d4e0306698b"
-=======
           "29e00566-d233-4810-a676-520b0e2851f9"
->>>>>>> d696af1d
-        ],
-        "accept-language": [
-          "en-US"
-        ],
-        "User-Agent": [
-          "Microsoft.Azure.Management.Resources.ResourceManagementClient/1.0.0-preview"
-        ]
-      },
-<<<<<<< HEAD
-      "ResponseBody": "{\r\n  \"id\": \"/subscriptions/53d9063d-87ae-4ea8-be90-3686c3b8669f/resourceGroups/datalakerg11735\",\r\n  \"name\": \"datalakerg11735\",\r\n  \"location\": \"eastus2\",\r\n  \"properties\": {\r\n    \"provisioningState\": \"Succeeded\"\r\n  }\r\n}",
-=======
+        ],
+        "accept-language": [
+          "en-US"
+        ],
+        "User-Agent": [
+          "Microsoft.Azure.Management.Resources.ResourceManagementClient/1.0.0-preview"
+        ]
+      },
       "ResponseBody": "{\r\n  \"id\": \"/subscriptions/53d9063d-87ae-4ea8-be90-3686c3b8669f/resourceGroups/datalakerg11991\",\r\n  \"name\": \"datalakerg11991\",\r\n  \"location\": \"eastus2\",\r\n  \"properties\": {\r\n    \"provisioningState\": \"Succeeded\"\r\n  }\r\n}",
->>>>>>> d696af1d
-      "ResponseHeaders": {
-        "Content-Type": [
-          "application/json; charset=utf-8"
-        ],
-        "Expires": [
-          "-1"
-        ],
-        "Cache-Control": [
-          "no-cache"
-        ],
-        "Date": [
-<<<<<<< HEAD
-          "Fri, 01 Jul 2016 17:55:04 GMT"
-=======
+      "ResponseHeaders": {
+        "Content-Type": [
+          "application/json; charset=utf-8"
+        ],
+        "Expires": [
+          "-1"
+        ],
+        "Cache-Control": [
+          "no-cache"
+        ],
+        "Date": [
           "Thu, 04 Aug 2016 18:01:51 GMT"
->>>>>>> d696af1d
         ],
         "Pragma": [
           "no-cache"
@@ -435,18 +310,6 @@
           "Accept-Encoding"
         ],
         "x-ms-ratelimit-remaining-subscription-reads": [
-<<<<<<< HEAD
-          "14990"
-        ],
-        "x-ms-request-id": [
-          "ecdea2a0-af4f-4606-a6a3-ccc95b9b3b16"
-        ],
-        "x-ms-correlation-request-id": [
-          "ecdea2a0-af4f-4606-a6a3-ccc95b9b3b16"
-        ],
-        "x-ms-routing-request-id": [
-          "WESTUS:20160701T175504Z:ecdea2a0-af4f-4606-a6a3-ccc95b9b3b16"
-=======
           "14989"
         ],
         "x-ms-request-id": [
@@ -457,7 +320,6 @@
         ],
         "x-ms-routing-request-id": [
           "WESTUS2:20160804T180151Z:48029f2c-9373-4e1f-9a56-bd5fec86235a"
->>>>>>> d696af1d
         ],
         "Strict-Transport-Security": [
           "max-age=31536000; includeSubDomains"
@@ -466,13 +328,8 @@
       "StatusCode": 200
     },
     {
-<<<<<<< HEAD
-      "RequestUri": "/subscriptions/53d9063d-87ae-4ea8-be90-3686c3b8669f/resourcegroups/datalakerg11735?api-version=2015-11-01",
-      "EncodedRequestUri": "L3N1YnNjcmlwdGlvbnMvNTNkOTA2M2QtODdhZS00ZWE4LWJlOTAtMzY4NmMzYjg2NjlmL3Jlc291cmNlZ3JvdXBzL2RhdGFsYWtlcmcxMTczNT9hcGktdmVyc2lvbj0yMDE1LTExLTAx",
-=======
       "RequestUri": "/subscriptions/53d9063d-87ae-4ea8-be90-3686c3b8669f/resourcegroups/datalakerg11991?api-version=2015-11-01",
       "EncodedRequestUri": "L3N1YnNjcmlwdGlvbnMvNTNkOTA2M2QtODdhZS00ZWE4LWJlOTAtMzY4NmMzYjg2NjlmL3Jlc291cmNlZ3JvdXBzL2RhdGFsYWtlcmcxMTk5MT9hcGktdmVyc2lvbj0yMDE1LTExLTAx",
->>>>>>> d696af1d
       "RequestMethod": "PUT",
       "RequestBody": "{\r\n  \"location\": \"East US 2\"\r\n}",
       "RequestHeaders": {
@@ -483,24 +340,16 @@
           "31"
         ],
         "x-ms-client-request-id": [
-<<<<<<< HEAD
-          "b0f9e5ec-b6a2-4d06-b58e-0c3ae20aaef9"
-=======
           "1c4d8a46-2aa6-41a6-a752-f28d9e35cae1"
->>>>>>> d696af1d
-        ],
-        "accept-language": [
-          "en-US"
-        ],
-        "User-Agent": [
-          "Microsoft.Azure.Management.Resources.ResourceManagementClient/1.0.0-preview"
-        ]
-      },
-<<<<<<< HEAD
-      "ResponseBody": "{\r\n  \"id\": \"/subscriptions/53d9063d-87ae-4ea8-be90-3686c3b8669f/resourceGroups/datalakerg11735\",\r\n  \"name\": \"datalakerg11735\",\r\n  \"location\": \"eastus2\",\r\n  \"properties\": {\r\n    \"provisioningState\": \"Succeeded\"\r\n  }\r\n}",
-=======
+        ],
+        "accept-language": [
+          "en-US"
+        ],
+        "User-Agent": [
+          "Microsoft.Azure.Management.Resources.ResourceManagementClient/1.0.0-preview"
+        ]
+      },
       "ResponseBody": "{\r\n  \"id\": \"/subscriptions/53d9063d-87ae-4ea8-be90-3686c3b8669f/resourceGroups/datalakerg11991\",\r\n  \"name\": \"datalakerg11991\",\r\n  \"location\": \"eastus2\",\r\n  \"properties\": {\r\n    \"provisioningState\": \"Succeeded\"\r\n  }\r\n}",
->>>>>>> d696af1d
       "ResponseHeaders": {
         "Content-Length": [
           "184"
@@ -515,11 +364,7 @@
           "no-cache"
         ],
         "Date": [
-<<<<<<< HEAD
-          "Fri, 01 Jul 2016 17:55:03 GMT"
-=======
           "Thu, 04 Aug 2016 18:01:51 GMT"
->>>>>>> d696af1d
         ],
         "Pragma": [
           "no-cache"
@@ -528,15 +373,6 @@
           "1193"
         ],
         "x-ms-request-id": [
-<<<<<<< HEAD
-          "06a90034-dd81-4e85-9d8a-f87e5765a279"
-        ],
-        "x-ms-correlation-request-id": [
-          "06a90034-dd81-4e85-9d8a-f87e5765a279"
-        ],
-        "x-ms-routing-request-id": [
-          "WESTUS:20160701T175503Z:06a90034-dd81-4e85-9d8a-f87e5765a279"
-=======
           "136e397e-4e54-484f-b382-5fdc09a88056"
         ],
         "x-ms-correlation-request-id": [
@@ -544,7 +380,6 @@
         ],
         "x-ms-routing-request-id": [
           "WESTUS2:20160804T180151Z:136e397e-4e54-484f-b382-5fdc09a88056"
->>>>>>> d696af1d
         ],
         "Strict-Transport-Security": [
           "max-age=31536000; includeSubDomains"
@@ -553,35 +388,22 @@
       "StatusCode": 201
     },
     {
-<<<<<<< HEAD
-      "RequestUri": "/subscriptions/53d9063d-87ae-4ea8-be90-3686c3b8669f/resourceGroups/datalakerg11735/providers/Microsoft.DataLakeStore/accounts/testadlfs19517?api-version=2015-10-01-preview",
-      "EncodedRequestUri": "L3N1YnNjcmlwdGlvbnMvNTNkOTA2M2QtODdhZS00ZWE4LWJlOTAtMzY4NmMzYjg2NjlmL3Jlc291cmNlR3JvdXBzL2RhdGFsYWtlcmcxMTczNS9wcm92aWRlcnMvTWljcm9zb2Z0LkRhdGFMYWtlU3RvcmUvYWNjb3VudHMvdGVzdGFkbGZzMTk1MTc/YXBpLXZlcnNpb249MjAxNS0xMC0wMS1wcmV2aWV3",
-=======
       "RequestUri": "/subscriptions/53d9063d-87ae-4ea8-be90-3686c3b8669f/resourceGroups/datalakerg11991/providers/Microsoft.DataLakeStore/accounts/testadlfs12571?api-version=2015-10-01-preview",
       "EncodedRequestUri": "L3N1YnNjcmlwdGlvbnMvNTNkOTA2M2QtODdhZS00ZWE4LWJlOTAtMzY4NmMzYjg2NjlmL3Jlc291cmNlR3JvdXBzL2RhdGFsYWtlcmcxMTk5MS9wcm92aWRlcnMvTWljcm9zb2Z0LkRhdGFMYWtlU3RvcmUvYWNjb3VudHMvdGVzdGFkbGZzMTI1NzE/YXBpLXZlcnNpb249MjAxNS0xMC0wMS1wcmV2aWV3",
->>>>>>> d696af1d
       "RequestMethod": "GET",
       "RequestBody": "",
       "RequestHeaders": {
         "x-ms-client-request-id": [
-<<<<<<< HEAD
-          "4345f764-a047-4d70-b313-7e44e9fc1c15"
-=======
           "2f2f48d5-4095-46d1-8102-7b7ab8d58e92"
->>>>>>> d696af1d
-        ],
-        "accept-language": [
-          "en-US"
-        ],
-        "User-Agent": [
-          "Microsoft.Azure.Management.DataLake.Store.DataLakeStoreAccountManagementClient/0.12.4-preview"
-        ]
-      },
-<<<<<<< HEAD
-      "ResponseBody": "{\r\n  \"error\": {\r\n    \"code\": \"ResourceNotFound\",\r\n    \"message\": \"The Resource 'Microsoft.DataLakeStore/accounts/testadlfs19517' under resource group 'datalakerg11735' was not found.\"\r\n  }\r\n}",
-=======
+        ],
+        "accept-language": [
+          "en-US"
+        ],
+        "User-Agent": [
+          "Microsoft.Azure.Management.DataLake.Store.DataLakeStoreAccountManagementClient/0.12.5-preview"
+        ]
+      },
       "ResponseBody": "{\r\n  \"error\": {\r\n    \"code\": \"ResourceNotFound\",\r\n    \"message\": \"The Resource 'Microsoft.DataLakeStore/accounts/testadlfs12571' under resource group 'datalakerg11991' was not found.\"\r\n  }\r\n}",
->>>>>>> d696af1d
       "ResponseHeaders": {
         "Content-Length": [
           "166"
@@ -596,11 +418,7 @@
           "no-cache"
         ],
         "Date": [
-<<<<<<< HEAD
-          "Fri, 01 Jul 2016 17:55:03 GMT"
-=======
           "Thu, 04 Aug 2016 18:01:51 GMT"
->>>>>>> d696af1d
         ],
         "Pragma": [
           "no-cache"
@@ -609,15 +427,6 @@
           "gateway"
         ],
         "x-ms-request-id": [
-<<<<<<< HEAD
-          "214584f6-f5af-48a7-977e-4832de7ed6e7"
-        ],
-        "x-ms-correlation-request-id": [
-          "214584f6-f5af-48a7-977e-4832de7ed6e7"
-        ],
-        "x-ms-routing-request-id": [
-          "WESTUS:20160701T175504Z:214584f6-f5af-48a7-977e-4832de7ed6e7"
-=======
           "3bfa8c54-8659-4bdf-8960-d9082f390b9d"
         ],
         "x-ms-correlation-request-id": [
@@ -625,7 +434,6 @@
         ],
         "x-ms-routing-request-id": [
           "WESTUS2:20160804T180152Z:3bfa8c54-8659-4bdf-8960-d9082f390b9d"
->>>>>>> d696af1d
         ],
         "Strict-Transport-Security": [
           "max-age=31536000; includeSubDomains"
@@ -634,143 +442,10 @@
       "StatusCode": 404
     },
     {
-<<<<<<< HEAD
-      "RequestUri": "/subscriptions/53d9063d-87ae-4ea8-be90-3686c3b8669f/resourceGroups/datalakerg11735/providers/Microsoft.DataLakeStore/accounts/testadlfs19517?api-version=2015-10-01-preview",
-      "EncodedRequestUri": "L3N1YnNjcmlwdGlvbnMvNTNkOTA2M2QtODdhZS00ZWE4LWJlOTAtMzY4NmMzYjg2NjlmL3Jlc291cmNlR3JvdXBzL2RhdGFsYWtlcmcxMTczNS9wcm92aWRlcnMvTWljcm9zb2Z0LkRhdGFMYWtlU3RvcmUvYWNjb3VudHMvdGVzdGFkbGZzMTk1MTc/YXBpLXZlcnNpb249MjAxNS0xMC0wMS1wcmV2aWV3",
-      "RequestMethod": "GET",
-      "RequestBody": "",
-      "RequestHeaders": {
-        "User-Agent": [
-          "Microsoft.Azure.Management.DataLake.Store.DataLakeStoreAccountManagementClient/0.12.4-preview"
-        ]
-      },
-      "ResponseBody": "{\r\n  \"properties\": {\r\n    \"firewallState\": \"Disabled\",\r\n    \"firewallRules\": [],\r\n    \"trustedIdProviderState\": \"Disabled\",\r\n    \"trustedIdProviders\": [],\r\n    \"provisioningState\": \"Succeeded\",\r\n    \"state\": \"Active\",\r\n    \"endpoint\": \"testadlfs19517.azuredatalakestore.net\",\r\n    \"accountId\": \"f4cac9df-9e08-4b20-8628-085c51bdeb5f\",\r\n    \"creationTime\": \"2016-07-01T17:55:08.3248579Z\",\r\n    \"lastModifiedTime\": \"2016-07-01T17:55:08.3248579Z\"\r\n  },\r\n  \"location\": \"East US 2\",\r\n  \"tags\": null,\r\n  \"id\": \"/subscriptions/53d9063d-87ae-4ea8-be90-3686c3b8669f/resourceGroups/datalakerg11735/providers/Microsoft.DataLakeStore/accounts/testadlfs19517\",\r\n  \"name\": \"testadlfs19517\",\r\n  \"type\": \"Microsoft.DataLakeStore/accounts\"\r\n}",
-      "ResponseHeaders": {
-        "Content-Type": [
-          "application/json"
-        ],
-        "Expires": [
-          "-1"
-        ],
-        "Cache-Control": [
-          "no-cache"
-        ],
-        "Connection": [
-          "close"
-        ],
-        "Date": [
-          "Fri, 01 Jul 2016 17:55:36 GMT"
-        ],
-        "Pragma": [
-          "no-cache"
-        ],
-        "Server": [
-          "Microsoft-IIS/8.5"
-        ],
-        "Vary": [
-          "Accept-Encoding"
-        ],
-        "x-ms-request-id": [
-          "0fd8002a-5950-4cf1-a7f2-bd61e52d02eb"
-        ],
-        "X-AspNet-Version": [
-          "4.0.30319"
-        ],
-        "X-Powered-By": [
-          "ASP.NET"
-        ],
-        "x-ms-ratelimit-remaining-subscription-reads": [
-          "14982"
-        ],
-        "x-ms-correlation-request-id": [
-          "df659471-7ece-4845-a038-082d5f18ba2c"
-        ],
-        "x-ms-routing-request-id": [
-          "WESTUS:20160701T175536Z:df659471-7ece-4845-a038-082d5f18ba2c"
-        ],
-        "Strict-Transport-Security": [
-          "max-age=31536000; includeSubDomains"
-        ]
-      },
-      "StatusCode": 200
-    },
-    {
-      "RequestUri": "/subscriptions/53d9063d-87ae-4ea8-be90-3686c3b8669f/resourceGroups/datalakerg11735/providers/Microsoft.DataLakeStore/accounts/testadlfs19517?api-version=2015-10-01-preview",
-      "EncodedRequestUri": "L3N1YnNjcmlwdGlvbnMvNTNkOTA2M2QtODdhZS00ZWE4LWJlOTAtMzY4NmMzYjg2NjlmL3Jlc291cmNlR3JvdXBzL2RhdGFsYWtlcmcxMTczNS9wcm92aWRlcnMvTWljcm9zb2Z0LkRhdGFMYWtlU3RvcmUvYWNjb3VudHMvdGVzdGFkbGZzMTk1MTc/YXBpLXZlcnNpb249MjAxNS0xMC0wMS1wcmV2aWV3",
-      "RequestMethod": "GET",
-      "RequestBody": "",
-      "RequestHeaders": {
-        "x-ms-client-request-id": [
-          "6772ff04-90c5-4e41-833c-264754bba19a"
-        ],
-        "accept-language": [
-          "en-US"
-        ],
-        "User-Agent": [
-          "Microsoft.Azure.Management.DataLake.Store.DataLakeStoreAccountManagementClient/0.12.4-preview"
-        ]
-      },
-      "ResponseBody": "{\r\n  \"properties\": {\r\n    \"firewallState\": \"Disabled\",\r\n    \"firewallRules\": [],\r\n    \"trustedIdProviderState\": \"Disabled\",\r\n    \"trustedIdProviders\": [],\r\n    \"provisioningState\": \"Succeeded\",\r\n    \"state\": \"Active\",\r\n    \"endpoint\": \"testadlfs19517.azuredatalakestore.net\",\r\n    \"accountId\": \"f4cac9df-9e08-4b20-8628-085c51bdeb5f\",\r\n    \"creationTime\": \"2016-07-01T17:55:08.3248579Z\",\r\n    \"lastModifiedTime\": \"2016-07-01T17:55:08.3248579Z\"\r\n  },\r\n  \"location\": \"East US 2\",\r\n  \"tags\": null,\r\n  \"id\": \"/subscriptions/53d9063d-87ae-4ea8-be90-3686c3b8669f/resourceGroups/datalakerg11735/providers/Microsoft.DataLakeStore/accounts/testadlfs19517\",\r\n  \"name\": \"testadlfs19517\",\r\n  \"type\": \"Microsoft.DataLakeStore/accounts\"\r\n}",
-      "ResponseHeaders": {
-        "Content-Type": [
-          "application/json"
-        ],
-        "Expires": [
-          "-1"
-        ],
-        "Cache-Control": [
-          "no-cache"
-        ],
-        "Connection": [
-          "close"
-        ],
-        "Date": [
-          "Fri, 01 Jul 2016 17:55:37 GMT"
-        ],
-        "Pragma": [
-          "no-cache"
-        ],
-        "Server": [
-          "Microsoft-IIS/8.5"
-        ],
-        "Vary": [
-          "Accept-Encoding"
-        ],
-        "x-ms-request-id": [
-          "25141c3a-b7a4-4b5e-9a85-5f7a08f67f68"
-        ],
-        "X-AspNet-Version": [
-          "4.0.30319"
-        ],
-        "X-Powered-By": [
-          "ASP.NET"
-        ],
-        "x-ms-ratelimit-remaining-subscription-reads": [
-          "14989"
-        ],
-        "x-ms-correlation-request-id": [
-          "e88c98ee-6823-4516-9d5c-5b1dca2ec431"
-        ],
-        "x-ms-routing-request-id": [
-          "WESTUS:20160701T175537Z:e88c98ee-6823-4516-9d5c-5b1dca2ec431"
-        ],
-        "Strict-Transport-Security": [
-          "max-age=31536000; includeSubDomains"
-        ]
-      },
-      "StatusCode": 200
-    },
-    {
-      "RequestUri": "/subscriptions/53d9063d-87ae-4ea8-be90-3686c3b8669f/resourceGroups/datalakerg11735/providers/Microsoft.DataLakeStore/accounts/testadlfs19517?api-version=2015-10-01-preview",
-      "EncodedRequestUri": "L3N1YnNjcmlwdGlvbnMvNTNkOTA2M2QtODdhZS00ZWE4LWJlOTAtMzY4NmMzYjg2NjlmL3Jlc291cmNlR3JvdXBzL2RhdGFsYWtlcmcxMTczNS9wcm92aWRlcnMvTWljcm9zb2Z0LkRhdGFMYWtlU3RvcmUvYWNjb3VudHMvdGVzdGFkbGZzMTk1MTc/YXBpLXZlcnNpb249MjAxNS0xMC0wMS1wcmV2aWV3",
-      "RequestMethod": "PUT",
-      "RequestBody": "{\r\n  \"location\": \"East US 2\",\r\n  \"name\": \"testadlfs19517\"\r\n}",
-=======
       "RequestUri": "/subscriptions/53d9063d-87ae-4ea8-be90-3686c3b8669f/resourceGroups/datalakerg11991/providers/Microsoft.DataLakeStore/accounts/testadlfs12571?api-version=2015-10-01-preview",
       "EncodedRequestUri": "L3N1YnNjcmlwdGlvbnMvNTNkOTA2M2QtODdhZS00ZWE4LWJlOTAtMzY4NmMzYjg2NjlmL3Jlc291cmNlR3JvdXBzL2RhdGFsYWtlcmcxMTk5MS9wcm92aWRlcnMvTWljcm9zb2Z0LkRhdGFMYWtlU3RvcmUvYWNjb3VudHMvdGVzdGFkbGZzMTI1NzE/YXBpLXZlcnNpb249MjAxNS0xMC0wMS1wcmV2aWV3",
       "RequestMethod": "PUT",
       "RequestBody": "{\r\n  \"location\": \"East US 2\",\r\n  \"name\": \"testadlfs12571\"\r\n}",
->>>>>>> d696af1d
       "RequestHeaders": {
         "Content-Type": [
           "application/json; charset=utf-8"
@@ -779,24 +454,16 @@
           "60"
         ],
         "x-ms-client-request-id": [
-<<<<<<< HEAD
-          "a5b5d33b-0395-4ec9-9d68-30d5783a6bfc"
-=======
           "9c683ec0-9de5-4723-b515-650cb6fbaf07"
->>>>>>> d696af1d
-        ],
-        "accept-language": [
-          "en-US"
-        ],
-        "User-Agent": [
-          "Microsoft.Azure.Management.DataLake.Store.DataLakeStoreAccountManagementClient/0.12.4-preview"
-        ]
-      },
-<<<<<<< HEAD
-      "ResponseBody": "{\r\n  \"properties\": {\r\n    \"provisioningState\": \"Creating\",\r\n    \"state\": null,\r\n    \"endpoint\": null,\r\n    \"accountId\": \"f4cac9df-9e08-4b20-8628-085c51bdeb5f\",\r\n    \"creationTime\": null,\r\n    \"lastModifiedTime\": null\r\n  },\r\n  \"location\": \"East US 2\",\r\n  \"tags\": null,\r\n  \"id\": \"/subscriptions/53d9063d-87ae-4ea8-be90-3686c3b8669f/resourceGroups/datalakerg11735/providers/Microsoft.DataLakeStore/accounts/testadlfs19517\",\r\n  \"name\": \"testadlfs19517\",\r\n  \"type\": \"Microsoft.DataLakeStore/accounts\"\r\n}",
-=======
+        ],
+        "accept-language": [
+          "en-US"
+        ],
+        "User-Agent": [
+          "Microsoft.Azure.Management.DataLake.Store.DataLakeStoreAccountManagementClient/0.12.5-preview"
+        ]
+      },
       "ResponseBody": "{\r\n  \"error\": {\r\n    \"code\": \"ExceededMaxAccountCount\",\r\n    \"message\": \"The subscription has exceeded the maximum number of allowed resources.\"\r\n  }\r\n}",
->>>>>>> d696af1d
       "ResponseHeaders": {
         "Content-Length": [
           "127"
@@ -814,37 +481,16 @@
           "close"
         ],
         "Date": [
-<<<<<<< HEAD
-          "Fri, 01 Jul 2016 17:55:04 GMT"
-=======
           "Thu, 04 Aug 2016 18:01:52 GMT"
->>>>>>> d696af1d
-        ],
-        "Pragma": [
-          "no-cache"
-        ],
-<<<<<<< HEAD
-        "Location": [
-          "https://management.azure.com/subscriptions/53d9063d-87ae-4ea8-be90-3686c3b8669f/resourcegroups/datalakerg11735/providers/Microsoft.DataLakeStore/accounts/testadlfs19517/operationresults/0?api-version=2015-10-01-preview"
-        ],
-        "Retry-After": [
-          "10"
+        ],
+        "Pragma": [
+          "no-cache"
         ],
         "Server": [
           "Microsoft-IIS/8.5"
         ],
-        "Azure-AsyncOperation": [
-          "https://management.azure.com/subscriptions/53d9063d-87ae-4ea8-be90-3686c3b8669f/providers/Microsoft.DataLakeStore/locations/EastUS2/operationResults/f4cac9df-9e08-4b20-8628-085c51bdeb5f0?api-version=2015-10-01-preview&expanded=true"
-        ],
-        "x-ms-request-id": [
-          "6a1e992e-a8d2-4e6a-b86b-c8994ee3d919"
-=======
-        "Server": [
-          "Microsoft-IIS/8.5"
-        ],
         "x-ms-request-id": [
           "24ac59aa-88bd-41fa-b8a7-6cc69ded64bc"
->>>>>>> d696af1d
         ],
         "X-AspNet-Version": [
           "4.0.30319"
@@ -853,15 +499,6 @@
           "ASP.NET"
         ],
         "x-ms-ratelimit-remaining-subscription-writes": [
-<<<<<<< HEAD
-          "1194"
-        ],
-        "x-ms-correlation-request-id": [
-          "b77dc1d7-2277-44a5-b9e7-4eeed07807ce"
-        ],
-        "x-ms-routing-request-id": [
-          "WESTUS:20160701T175505Z:b77dc1d7-2277-44a5-b9e7-4eeed07807ce"
-=======
           "1196"
         ],
         "x-ms-correlation-request-id": [
@@ -869,336 +506,19 @@
         ],
         "x-ms-routing-request-id": [
           "WESTUS2:20160804T180153Z:f4a941dd-737d-4b90-a05a-7b6ea11bcd9c"
->>>>>>> d696af1d
-        ],
-        "Strict-Transport-Security": [
-          "max-age=31536000; includeSubDomains"
-        ]
-      },
-<<<<<<< HEAD
-      "StatusCode": 201
-    },
-    {
-      "RequestUri": "/subscriptions/53d9063d-87ae-4ea8-be90-3686c3b8669f/providers/Microsoft.DataLakeStore/locations/EastUS2/operationResults/f4cac9df-9e08-4b20-8628-085c51bdeb5f0?api-version=2015-10-01-preview&expanded=true",
-      "EncodedRequestUri": "L3N1YnNjcmlwdGlvbnMvNTNkOTA2M2QtODdhZS00ZWE4LWJlOTAtMzY4NmMzYjg2NjlmL3Byb3ZpZGVycy9NaWNyb3NvZnQuRGF0YUxha2VTdG9yZS9sb2NhdGlvbnMvRWFzdFVTMi9vcGVyYXRpb25SZXN1bHRzL2Y0Y2FjOWRmLTllMDgtNGIyMC04NjI4LTA4NWM1MWJkZWI1ZjA/YXBpLXZlcnNpb249MjAxNS0xMC0wMS1wcmV2aWV3JmV4cGFuZGVkPXRydWU=",
-      "RequestMethod": "GET",
-      "RequestBody": "",
-      "RequestHeaders": {
-        "User-Agent": [
-          "Microsoft.Azure.Management.DataLake.Store.DataLakeStoreAccountManagementClient/0.12.4-preview"
-        ]
-      },
-      "ResponseBody": "{\r\n  \"status\": \"Succeeded\"\r\n}",
-      "ResponseHeaders": {
-        "Content-Type": [
-          "application/json"
-        ],
-        "Expires": [
-          "-1"
-        ],
-        "Cache-Control": [
-          "no-cache"
-        ],
-        "Connection": [
-          "close"
-        ],
-        "Date": [
-          "Fri, 01 Jul 2016 17:55:35 GMT"
-        ],
-        "Pragma": [
-          "no-cache"
-        ],
-        "Server": [
-          "Microsoft-IIS/8.5"
-        ],
-        "Vary": [
-          "Accept-Encoding"
-        ],
-        "x-ms-request-id": [
-          "e9affb56-9431-435e-96f9-bf3502dae9b2"
-        ],
-        "X-AspNet-Version": [
-          "4.0.30319"
-        ],
-        "X-Powered-By": [
-          "ASP.NET"
-        ],
-        "x-ms-ratelimit-remaining-subscription-reads": [
-          "14995"
-        ],
-        "x-ms-correlation-request-id": [
-          "8effdada-5a95-43b2-b9cc-2bffc2dc8749"
-        ],
-        "x-ms-routing-request-id": [
-          "WESTUS:20160701T175536Z:8effdada-5a95-43b2-b9cc-2bffc2dc8749"
-        ],
-        "Strict-Transport-Security": [
-          "max-age=31536000; includeSubDomains"
-        ]
-      },
-      "StatusCode": 200
-    },
-    {
-      "RequestUri": "/webhdfs/v1/SDKTestFolder01%2FSDKTestFile01.txt2077?op=CREATE&write=true&api-version=2015-10-01-preview",
-      "EncodedRequestUri": "L3dlYmhkZnMvdjEvU0RLVGVzdEZvbGRlcjAxJTJGU0RLVGVzdEZpbGUwMS50eHQyMDc3P29wPUNSRUFURSZ3cml0ZT10cnVlJmFwaS12ZXJzaW9uPTIwMTUtMTAtMDEtcHJldmlldw==",
-      "RequestMethod": "PUT",
-      "RequestBody": "These are some random test contents 1234!@",
-      "RequestHeaders": {
-        "Content-Type": [
-          "application/octet-stream"
-        ],
-        "x-ms-client-request-id": [
-          "0b84e567-9e1f-4df3-b966-fdf572bf6372"
-        ],
-        "Transfer-Encoding": [
-          "chunked"
-        ],
-        "accept-language": [
-          "en-US"
-        ],
-        "User-Agent": [
-          "Microsoft.Azure.Management.DataLake.Store.DataLakeStoreFileSystemManagementClient/0.12.4-preview"
-        ]
-      },
-      "ResponseBody": "",
-      "ResponseHeaders": {
-        "Content-Length": [
-          "0"
-        ],
-        "Expires": [
-          "-1"
-        ],
-        "Cache-Control": [
-          "no-cache"
-        ],
-        "Date": [
-          "Fri, 01 Jul 2016 17:55:39 GMT"
-        ],
-        "Pragma": [
-          "no-cache"
-        ],
-        "Location": [
-          "https://testadlfs19517.azuredatalakestore.net/webhdfs/v1/SDKTestFolder01/SDKTestFile01.txt2077?op=CREATE&write=true&api-version=2015-10-01-preview"
-        ],
-        "Set-Cookie": [
-          "UserPrincipalSession=54b33806-74ca-4c86-ae59-5e5e15f4ab70; path=/; secure; HttpOnly"
-        ],
-        "x-ms-request-id": [
-          "e4189818-b55f-4539-a86f-d3f325d20de7"
-        ],
-        "ContentLength": [
-          "0"
-        ],
-        "Server-Perf": [
-          "[e4189818-b55f-4539-a86f-d3f325d20de7][ AuthTime::1571.37077079286::PostAuthTime::535.908431084229 ][S-FsOpenStream :: 00:00:244 ms]%0a[S-FsAppendStream :: 00:00:607 ms]%0a[BufferingTime :: 00:00:000 ms]%0a[WriteTime :: 00:00:608 ms]%0a[S-FsCloseHandle :: 00:00:001 ms]%0a[CREATE :: 00:00:856 ms]%0a"
-        ],
-        "x-ms-webhdfs-version": [
-          "16.05.18.00"
-        ],
-        "Status": [
-          "0x0"
-        ],
-        "X-Content-Type-Options": [
-          "nosniff"
-        ],
-        "Strict-Transport-Security": [
-          "max-age=15724800; includeSubDomains"
-        ]
-      },
-      "StatusCode": 201
-    },
-    {
-      "RequestUri": "/webhdfs/v1/SDKTestFolder01%2FSDKTestFile01.txt2077?op=GETFILESTATUS&api-version=2015-10-01-preview",
-      "EncodedRequestUri": "L3dlYmhkZnMvdjEvU0RLVGVzdEZvbGRlcjAxJTJGU0RLVGVzdEZpbGUwMS50eHQyMDc3P29wPUdFVEZJTEVTVEFUVVMmYXBpLXZlcnNpb249MjAxNS0xMC0wMS1wcmV2aWV3",
-      "RequestMethod": "GET",
-      "RequestBody": "",
-      "RequestHeaders": {
-        "x-ms-client-request-id": [
-          "320dc4b1-c78d-491e-9429-94e9d370b4a2"
-        ],
-        "accept-language": [
-          "en-US"
-        ],
-        "User-Agent": [
-          "Microsoft.Azure.Management.DataLake.Store.DataLakeStoreFileSystemManagementClient/0.12.4-preview"
-        ]
-      },
-      "ResponseBody": "{\r\n  \"FileStatus\": {\r\n    \"length\": 42,\r\n    \"pathSuffix\": \"\",\r\n    \"type\": \"FILE\",\r\n    \"blockSize\": 268435456,\r\n    \"accessTime\": 1467395738493,\r\n    \"modificationTime\": 1467395739167,\r\n    \"replication\": 1,\r\n    \"permission\": \"770\",\r\n    \"owner\": \"2e6c02d2-a364-4530-9137-d17403996cbf\",\r\n    \"group\": \"2e6c02d2-a364-4530-9137-d17403996cbf\"\r\n  }\r\n}",
-      "ResponseHeaders": {
-        "Content-Length": [
-          "269"
-        ],
-        "Content-Type": [
-          "application/json; charset=utf-8"
-        ],
-        "Expires": [
-          "-1"
-        ],
-        "Cache-Control": [
-          "no-cache"
-        ],
-        "Date": [
-          "Fri, 01 Jul 2016 17:55:39 GMT"
-        ],
-        "Pragma": [
-          "no-cache"
-        ],
-        "x-ms-request-id": [
-          "72a8bf29-4829-4db5-a4e0-3c310b21df38"
-        ],
-        "Server-Perf": [
-          "[72a8bf29-4829-4db5-a4e0-3c310b21df38][ AuthTime::0::PostAuthTime::0 ][S-HdfsGetFileStatusV2 :: 00:00:023 ms]%0a[GETFILESTATUS :: 00:00:024 ms]%0a"
-        ],
-        "x-ms-webhdfs-version": [
-          "16.05.18.00"
-        ],
-        "Status": [
-          "0x0"
-        ],
-        "X-Content-Type-Options": [
-          "nosniff"
-        ],
-        "Strict-Transport-Security": [
-          "max-age=15724800; includeSubDomains"
-        ]
-      },
-      "StatusCode": 200
-    },
-    {
-      "RequestUri": "/webhdfs/v1/SDKTestFolder01%2FSDKTestFile01.txt2077?op=GETFILESTATUS&api-version=2015-10-01-preview",
-      "EncodedRequestUri": "L3dlYmhkZnMvdjEvU0RLVGVzdEZvbGRlcjAxJTJGU0RLVGVzdEZpbGUwMS50eHQyMDc3P29wPUdFVEZJTEVTVEFUVVMmYXBpLXZlcnNpb249MjAxNS0xMC0wMS1wcmV2aWV3",
-      "RequestMethod": "GET",
-      "RequestBody": "",
-      "RequestHeaders": {
-        "x-ms-client-request-id": [
-          "d3a2626d-7600-45de-8df0-d0444c8153f2"
-        ],
-        "accept-language": [
-          "en-US"
-        ],
-        "User-Agent": [
-          "Microsoft.Azure.Management.DataLake.Store.DataLakeStoreFileSystemManagementClient/0.12.4-preview"
-        ]
-      },
-      "ResponseBody": "{\r\n  \"FileStatus\": {\r\n    \"length\": 84,\r\n    \"pathSuffix\": \"\",\r\n    \"type\": \"FILE\",\r\n    \"blockSize\": 268435456,\r\n    \"accessTime\": 1467395738493,\r\n    \"modificationTime\": 1467395739933,\r\n    \"replication\": 1,\r\n    \"permission\": \"770\",\r\n    \"owner\": \"2e6c02d2-a364-4530-9137-d17403996cbf\",\r\n    \"group\": \"2e6c02d2-a364-4530-9137-d17403996cbf\"\r\n  }\r\n}",
-      "ResponseHeaders": {
-        "Content-Length": [
-          "269"
-        ],
-        "Content-Type": [
-          "application/json; charset=utf-8"
-        ],
-        "Expires": [
-          "-1"
-        ],
-        "Cache-Control": [
-          "no-cache"
-        ],
-        "Date": [
-          "Fri, 01 Jul 2016 17:55:40 GMT"
-        ],
-        "Pragma": [
-          "no-cache"
-        ],
-        "x-ms-request-id": [
-          "3e3a2705-70a0-414d-8e2a-2d22e431cee3"
-        ],
-        "Server-Perf": [
-          "[3e3a2705-70a0-414d-8e2a-2d22e431cee3][ AuthTime::0::PostAuthTime::0 ][S-HdfsGetFileStatusV2 :: 00:00:029 ms]%0a[GETFILESTATUS :: 00:00:030 ms]%0a"
-        ],
-        "x-ms-webhdfs-version": [
-          "16.05.18.00"
-        ],
-        "Status": [
-          "0x0"
-        ],
-        "X-Content-Type-Options": [
-          "nosniff"
-        ],
-        "Strict-Transport-Security": [
-          "max-age=15724800; includeSubDomains"
-        ]
-      },
-      "StatusCode": 200
-    },
-    {
-      "RequestUri": "/webhdfs/v1/SDKTestFolder01%2FSDKTestFile01.txt2077?offset=42&op=APPEND&append=true&api-version=2015-10-01-preview",
-      "EncodedRequestUri": "L3dlYmhkZnMvdjEvU0RLVGVzdEZvbGRlcjAxJTJGU0RLVGVzdEZpbGUwMS50eHQyMDc3P29mZnNldD00MiZvcD1BUFBFTkQmYXBwZW5kPXRydWUmYXBpLXZlcnNpb249MjAxNS0xMC0wMS1wcmV2aWV3",
-      "RequestMethod": "POST",
-      "RequestBody": "These are some random test contents 1234!@",
-      "RequestHeaders": {
-        "Content-Type": [
-          "application/octet-stream"
-        ],
-        "x-ms-client-request-id": [
-          "8ed7025e-6b87-4573-be72-8dadbb35b001"
-        ],
-        "Transfer-Encoding": [
-          "chunked"
-        ],
-        "accept-language": [
-          "en-US"
-        ],
-        "User-Agent": [
-          "Microsoft.Azure.Management.DataLake.Store.DataLakeStoreFileSystemManagementClient/0.12.4-preview"
-        ]
-      },
-      "ResponseBody": "",
-      "ResponseHeaders": {
-        "Content-Length": [
-          "0"
-        ],
-        "Expires": [
-          "-1"
-        ],
-        "Cache-Control": [
-          "no-cache"
-        ],
-        "Date": [
-          "Fri, 01 Jul 2016 17:55:39 GMT"
-        ],
-        "Pragma": [
-          "no-cache"
-        ],
-        "x-ms-request-id": [
-          "21e3d721-7c01-4f19-99cf-6bec47737f06"
-        ],
-        "Server-Perf": [
-          "[21e3d721-7c01-4f19-99cf-6bec47737f06][ AuthTime::0::PostAuthTime::0 ][S-FsOpenStream :: 00:00:024 ms]%0a[S-FsAppendStream :: 00:00:030 ms]%0a[BufferingTime :: 00:00:000 ms]%0a[WriteTime :: 00:00:030 ms]%0a[S-FsCloseHandle :: 00:00:001 ms]%0a[APPEND :: 00:00:057 ms]%0a"
-        ],
-        "x-ms-webhdfs-version": [
-          "16.05.18.00"
-        ],
-        "Status": [
-          "0x0"
-        ],
-        "X-Content-Type-Options": [
-          "nosniff"
-        ],
-        "Strict-Transport-Security": [
-          "max-age=15724800; includeSubDomains"
-        ]
-      },
-      "StatusCode": 200
-=======
+        ],
+        "Strict-Transport-Security": [
+          "max-age=31536000; includeSubDomains"
+        ]
+      },
       "StatusCode": 409
->>>>>>> d696af1d
     }
   ],
   "Names": {
     ".ctor": [
-<<<<<<< HEAD
-      "datalakerg11735",
-      "testdatalake1555",
-      "testadlfs19517"
-    ],
-    "CreateFile": [
-      "SDKTestFolder01/SDKTestFile01.txt2077"
-=======
       "datalakerg11991",
       "testdatalake19498",
       "testadlfs12571"
->>>>>>> d696af1d
     ]
   },
   "Variables": {
