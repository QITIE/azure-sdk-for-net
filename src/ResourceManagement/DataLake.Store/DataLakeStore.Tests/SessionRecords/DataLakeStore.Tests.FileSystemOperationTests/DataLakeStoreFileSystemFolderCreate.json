--- conflicted
+++ resolved
@@ -7,11 +7,7 @@
       "RequestBody": "",
       "RequestHeaders": {
         "x-ms-client-request-id": [
-<<<<<<< HEAD
-          "13177d06-97e0-43dc-90f4-7f98ecded6c4"
-=======
           "2b3835e8-6936-4133-9657-78d12fb0d785"
->>>>>>> bbd08862
         ],
         "accept-language": [
           "en-US"
@@ -20,27 +16,19 @@
           "Microsoft.Azure.Management.Resources.ResourceManagementClient/1.0.0-preview"
         ]
       },
-<<<<<<< HEAD
-      "ResponseBody": "{\r\n  \"id\": \"/subscriptions/53d9063d-87ae-4ea8-be90-3686c3b8669f/providers/Microsoft.DataLakeStore\",\r\n  \"namespace\": \"Microsoft.DataLakeStore\",\r\n  \"resourceTypes\": [\r\n    {\r\n      \"resourceType\": \"operations\",\r\n      \"locations\": [],\r\n      \"apiVersions\": [\r\n        \"2015-10-01-preview\"\r\n      ]\r\n    },\r\n    {\r\n      \"resourceType\": \"accounts\",\r\n      \"locations\": [\r\n        \"East US 2\"\r\n      ],\r\n      \"apiVersions\": [\r\n        \"2015-10-01-preview\"\r\n      ],\r\n      \"capabilities\": \"CrossResourceGroupResourceMove, CrossSubscriptionResourceMove, SystemAssignedResourceIdentity\"\r\n    },\r\n    {\r\n      \"resourceType\": \"accounts/firewallRules\",\r\n      \"locations\": [\r\n        \"East US 2\"\r\n      ],\r\n      \"apiVersions\": [\r\n        \"2015-10-01-preview\"\r\n      ]\r\n    },\r\n    {\r\n      \"resourceType\": \"locations\",\r\n      \"locations\": [],\r\n      \"apiVersions\": [\r\n        \"2015-10-01-preview\"\r\n      ]\r\n    },\r\n    {\r\n      \"resourceType\": \"locations/operationresults\",\r\n      \"locations\": [],\r\n      \"apiVersions\": [\r\n        \"2015-10-01-preview\"\r\n      ]\r\n    },\r\n    {\r\n      \"resourceType\": \"locations/checkNameAvailability\",\r\n      \"locations\": [],\r\n      \"apiVersions\": [\r\n        \"2015-10-01-preview\"\r\n      ]\r\n    },\r\n    {\r\n      \"resourceType\": \"locations/capability\",\r\n      \"locations\": [],\r\n      \"apiVersions\": [\r\n        \"2015-10-01-preview\"\r\n      ]\r\n    }\r\n  ],\r\n  \"registrationState\": \"Registered\"\r\n}",
-=======
       "ResponseBody": "{\r\n  \"id\": \"/subscriptions/90585f39-ab85-4921-bb37-0468f7efd1dd/providers/Microsoft.DataLakeStore\",\r\n  \"namespace\": \"Microsoft.DataLakeStore\",\r\n  \"authorization\": {\r\n    \"applicationId\": \"e9f49c6b-5ce5-44c8-925d-015017e9f7ad\",\r\n    \"roleDefinitionId\": \"41c47f4b-8b45-4522-a73a-d20b16f0f1ec\"\r\n  },\r\n  \"resourceTypes\": [\r\n    {\r\n      \"resourceType\": \"accounts\",\r\n      \"locations\": [\r\n        \"Brazil South\",\r\n        \"East US 2\",\r\n        \"East US\",\r\n        \"West US\",\r\n        \"North Central US\",\r\n        \"South Central US\",\r\n        \"Central US\",\r\n        \"Japan East\",\r\n        \"Japan West\",\r\n        \"North Europe\",\r\n        \"West Europe\",\r\n        \"East Asia\",\r\n        \"Southeast Asia\"\r\n      ],\r\n      \"apiVersions\": [\r\n        \"2015-10-01-preview\"\r\n      ],\r\n      \"capabilities\": \"CrossResourceGroupResourceMove, CrossSubscriptionResourceMove, SystemAssignedResourceIdentity\"\r\n    },\r\n    {\r\n      \"resourceType\": \"accounts/firewallRules\",\r\n      \"locations\": [\r\n        \"Brazil South\",\r\n        \"East US 2\",\r\n        \"East US\",\r\n        \"West US\",\r\n        \"North Central US\",\r\n        \"South Central US\",\r\n        \"Central US\",\r\n        \"Japan East\",\r\n        \"Japan West\",\r\n        \"North Europe\",\r\n        \"West Europe\",\r\n        \"East Asia\",\r\n        \"Southeast Asia\"\r\n      ],\r\n      \"apiVersions\": [\r\n        \"2015-10-01-preview\"\r\n      ]\r\n    },\r\n    {\r\n      \"resourceType\": \"locations\",\r\n      \"locations\": [],\r\n      \"apiVersions\": [\r\n        \"2015-10-01-preview\"\r\n      ]\r\n    },\r\n    {\r\n      \"resourceType\": \"locations/operationresults\",\r\n      \"locations\": [],\r\n      \"apiVersions\": [\r\n        \"2015-10-01-preview\"\r\n      ]\r\n    },\r\n    {\r\n      \"resourceType\": \"locations/checkNameAvailability\",\r\n      \"locations\": [],\r\n      \"apiVersions\": [\r\n        \"2015-10-01-preview\"\r\n      ]\r\n    },\r\n    {\r\n      \"resourceType\": \"locations/capability\",\r\n      \"locations\": [],\r\n      \"apiVersions\": [\r\n        \"2015-10-01-preview\"\r\n      ]\r\n    },\r\n    {\r\n      \"resourceType\": \"operations\",\r\n      \"locations\": [],\r\n      \"apiVersions\": [\r\n        \"2015-10-01-preview\"\r\n      ]\r\n    }\r\n  ],\r\n  \"registrationState\": \"Registered\"\r\n}",
->>>>>>> bbd08862
-      "ResponseHeaders": {
-        "Content-Type": [
-          "application/json; charset=utf-8"
-        ],
-        "Expires": [
-          "-1"
-        ],
-        "Cache-Control": [
-          "no-cache"
-        ],
-        "Date": [
-<<<<<<< HEAD
-          "Thu, 04 Aug 2016 18:00:51 GMT"
-=======
+      "ResponseHeaders": {
+        "Content-Type": [
+          "application/json; charset=utf-8"
+        ],
+        "Expires": [
+          "-1"
+        ],
+        "Cache-Control": [
+          "no-cache"
+        ],
+        "Date": [
           "Thu, 01 Sep 2016 17:18:06 GMT"
->>>>>>> bbd08862
         ],
         "Pragma": [
           "no-cache"
@@ -49,18 +37,6 @@
           "Accept-Encoding"
         ],
         "x-ms-ratelimit-remaining-subscription-writes": [
-<<<<<<< HEAD
-          "1196"
-        ],
-        "x-ms-request-id": [
-          "a071c1ba-f524-47b4-bd89-a2758e2b350d"
-        ],
-        "x-ms-correlation-request-id": [
-          "a071c1ba-f524-47b4-bd89-a2758e2b350d"
-        ],
-        "x-ms-routing-request-id": [
-          "WESTUS2:20160804T180052Z:a071c1ba-f524-47b4-bd89-a2758e2b350d"
-=======
           "1127"
         ],
         "x-ms-request-id": [
@@ -71,7 +47,6 @@
         ],
         "x-ms-routing-request-id": [
           "CENTRALUS:20160901T171807Z:5d44a8de-795b-4566-8e13-6dc905b3fecc"
->>>>>>> bbd08862
         ],
         "Strict-Transport-Security": [
           "max-age=31536000; includeSubDomains"
@@ -86,11 +61,7 @@
       "RequestBody": "",
       "RequestHeaders": {
         "x-ms-client-request-id": [
-<<<<<<< HEAD
-          "5cae99de-43ad-4b0e-8056-9e779bb9d2a8"
-=======
           "05e243ad-eb6f-4e35-b19c-f335ee446941"
->>>>>>> bbd08862
         ],
         "accept-language": [
           "en-US"
@@ -99,27 +70,19 @@
           "Microsoft.Azure.Management.Resources.ResourceManagementClient/1.0.0-preview"
         ]
       },
-<<<<<<< HEAD
-      "ResponseBody": "{\r\n  \"id\": \"/subscriptions/53d9063d-87ae-4ea8-be90-3686c3b8669f/providers/Microsoft.DataLakeStore\",\r\n  \"namespace\": \"Microsoft.DataLakeStore\",\r\n  \"resourceTypes\": [\r\n    {\r\n      \"resourceType\": \"operations\",\r\n      \"locations\": [],\r\n      \"apiVersions\": [\r\n        \"2015-10-01-preview\"\r\n      ]\r\n    },\r\n    {\r\n      \"resourceType\": \"accounts\",\r\n      \"locations\": [\r\n        \"East US 2\"\r\n      ],\r\n      \"apiVersions\": [\r\n        \"2015-10-01-preview\"\r\n      ],\r\n      \"capabilities\": \"CrossResourceGroupResourceMove, CrossSubscriptionResourceMove, SystemAssignedResourceIdentity\"\r\n    },\r\n    {\r\n      \"resourceType\": \"accounts/firewallRules\",\r\n      \"locations\": [\r\n        \"East US 2\"\r\n      ],\r\n      \"apiVersions\": [\r\n        \"2015-10-01-preview\"\r\n      ]\r\n    },\r\n    {\r\n      \"resourceType\": \"locations\",\r\n      \"locations\": [],\r\n      \"apiVersions\": [\r\n        \"2015-10-01-preview\"\r\n      ]\r\n    },\r\n    {\r\n      \"resourceType\": \"locations/operationresults\",\r\n      \"locations\": [],\r\n      \"apiVersions\": [\r\n        \"2015-10-01-preview\"\r\n      ]\r\n    },\r\n    {\r\n      \"resourceType\": \"locations/checkNameAvailability\",\r\n      \"locations\": [],\r\n      \"apiVersions\": [\r\n        \"2015-10-01-preview\"\r\n      ]\r\n    },\r\n    {\r\n      \"resourceType\": \"locations/capability\",\r\n      \"locations\": [],\r\n      \"apiVersions\": [\r\n        \"2015-10-01-preview\"\r\n      ]\r\n    }\r\n  ],\r\n  \"registrationState\": \"Registered\"\r\n}",
-=======
       "ResponseBody": "{\r\n  \"id\": \"/subscriptions/90585f39-ab85-4921-bb37-0468f7efd1dd/providers/Microsoft.DataLakeStore\",\r\n  \"namespace\": \"Microsoft.DataLakeStore\",\r\n  \"authorization\": {\r\n    \"applicationId\": \"e9f49c6b-5ce5-44c8-925d-015017e9f7ad\",\r\n    \"roleDefinitionId\": \"41c47f4b-8b45-4522-a73a-d20b16f0f1ec\"\r\n  },\r\n  \"resourceTypes\": [\r\n    {\r\n      \"resourceType\": \"accounts\",\r\n      \"locations\": [\r\n        \"Brazil South\",\r\n        \"East US 2\",\r\n        \"East US\",\r\n        \"West US\",\r\n        \"North Central US\",\r\n        \"South Central US\",\r\n        \"Central US\",\r\n        \"Japan East\",\r\n        \"Japan West\",\r\n        \"North Europe\",\r\n        \"West Europe\",\r\n        \"East Asia\",\r\n        \"Southeast Asia\"\r\n      ],\r\n      \"apiVersions\": [\r\n        \"2015-10-01-preview\"\r\n      ],\r\n      \"capabilities\": \"CrossResourceGroupResourceMove, CrossSubscriptionResourceMove, SystemAssignedResourceIdentity\"\r\n    },\r\n    {\r\n      \"resourceType\": \"accounts/firewallRules\",\r\n      \"locations\": [\r\n        \"Brazil South\",\r\n        \"East US 2\",\r\n        \"East US\",\r\n        \"West US\",\r\n        \"North Central US\",\r\n        \"South Central US\",\r\n        \"Central US\",\r\n        \"Japan East\",\r\n        \"Japan West\",\r\n        \"North Europe\",\r\n        \"West Europe\",\r\n        \"East Asia\",\r\n        \"Southeast Asia\"\r\n      ],\r\n      \"apiVersions\": [\r\n        \"2015-10-01-preview\"\r\n      ]\r\n    },\r\n    {\r\n      \"resourceType\": \"locations\",\r\n      \"locations\": [],\r\n      \"apiVersions\": [\r\n        \"2015-10-01-preview\"\r\n      ]\r\n    },\r\n    {\r\n      \"resourceType\": \"locations/operationresults\",\r\n      \"locations\": [],\r\n      \"apiVersions\": [\r\n        \"2015-10-01-preview\"\r\n      ]\r\n    },\r\n    {\r\n      \"resourceType\": \"locations/checkNameAvailability\",\r\n      \"locations\": [],\r\n      \"apiVersions\": [\r\n        \"2015-10-01-preview\"\r\n      ]\r\n    },\r\n    {\r\n      \"resourceType\": \"locations/capability\",\r\n      \"locations\": [],\r\n      \"apiVersions\": [\r\n        \"2015-10-01-preview\"\r\n      ]\r\n    },\r\n    {\r\n      \"resourceType\": \"operations\",\r\n      \"locations\": [],\r\n      \"apiVersions\": [\r\n        \"2015-10-01-preview\"\r\n      ]\r\n    }\r\n  ],\r\n  \"registrationState\": \"Registered\"\r\n}",
->>>>>>> bbd08862
-      "ResponseHeaders": {
-        "Content-Type": [
-          "application/json; charset=utf-8"
-        ],
-        "Expires": [
-          "-1"
-        ],
-        "Cache-Control": [
-          "no-cache"
-        ],
-        "Date": [
-<<<<<<< HEAD
-          "Thu, 04 Aug 2016 18:00:51 GMT"
-=======
+      "ResponseHeaders": {
+        "Content-Type": [
+          "application/json; charset=utf-8"
+        ],
+        "Expires": [
+          "-1"
+        ],
+        "Cache-Control": [
+          "no-cache"
+        ],
+        "Date": [
           "Thu, 01 Sep 2016 17:18:06 GMT"
->>>>>>> bbd08862
         ],
         "Pragma": [
           "no-cache"
@@ -128,18 +91,6 @@
           "Accept-Encoding"
         ],
         "x-ms-ratelimit-remaining-subscription-reads": [
-<<<<<<< HEAD
-          "14994"
-        ],
-        "x-ms-request-id": [
-          "54d1341f-341e-4279-a374-5fa222f4b59c"
-        ],
-        "x-ms-correlation-request-id": [
-          "54d1341f-341e-4279-a374-5fa222f4b59c"
-        ],
-        "x-ms-routing-request-id": [
-          "WESTUS2:20160804T180052Z:54d1341f-341e-4279-a374-5fa222f4b59c"
-=======
           "14879"
         ],
         "x-ms-request-id": [
@@ -150,7 +101,6 @@
         ],
         "x-ms-routing-request-id": [
           "CENTRALUS:20160901T171807Z:a93d51df-1aee-4b09-8f35-89b935c57baf"
->>>>>>> bbd08862
         ],
         "Strict-Transport-Security": [
           "max-age=31536000; includeSubDomains"
@@ -165,11 +115,7 @@
       "RequestBody": "",
       "RequestHeaders": {
         "x-ms-client-request-id": [
-<<<<<<< HEAD
-          "f6ee2cdc-54fa-4159-adc9-ede5473fde55"
-=======
           "90b41e6d-7315-4fc1-8084-a4088aceaa02"
->>>>>>> bbd08862
         ],
         "accept-language": [
           "en-US"
@@ -190,11 +136,7 @@
           "no-cache"
         ],
         "Date": [
-<<<<<<< HEAD
-          "Thu, 04 Aug 2016 18:00:52 GMT"
-=======
           "Thu, 01 Sep 2016 17:18:06 GMT"
->>>>>>> bbd08862
         ],
         "Pragma": [
           "no-cache"
@@ -203,18 +145,6 @@
           "Accept-Encoding"
         ],
         "x-ms-ratelimit-remaining-subscription-writes": [
-<<<<<<< HEAD
-          "1195"
-        ],
-        "x-ms-request-id": [
-          "1723adce-c15f-43db-ab52-3456b4daab05"
-        ],
-        "x-ms-correlation-request-id": [
-          "1723adce-c15f-43db-ab52-3456b4daab05"
-        ],
-        "x-ms-routing-request-id": [
-          "WESTUS2:20160804T180053Z:1723adce-c15f-43db-ab52-3456b4daab05"
-=======
           "1126"
         ],
         "x-ms-request-id": [
@@ -225,7 +155,6 @@
         ],
         "x-ms-routing-request-id": [
           "CENTRALUS:20160901T171807Z:473b0c9d-a592-4a07-abea-ad33449bd0d7"
->>>>>>> bbd08862
         ],
         "Strict-Transport-Security": [
           "max-age=31536000; includeSubDomains"
@@ -240,11 +169,7 @@
       "RequestBody": "",
       "RequestHeaders": {
         "x-ms-client-request-id": [
-<<<<<<< HEAD
-          "daa9cfbf-6433-4f29-b015-4a5f5ed2d444"
-=======
           "bd4b4e88-000c-4049-9bef-d0fe0af3e582"
->>>>>>> bbd08862
         ],
         "accept-language": [
           "en-US"
@@ -265,11 +190,7 @@
           "no-cache"
         ],
         "Date": [
-<<<<<<< HEAD
-          "Thu, 04 Aug 2016 18:00:52 GMT"
-=======
           "Thu, 01 Sep 2016 17:18:06 GMT"
->>>>>>> bbd08862
         ],
         "Pragma": [
           "no-cache"
@@ -278,18 +199,6 @@
           "Accept-Encoding"
         ],
         "x-ms-ratelimit-remaining-subscription-reads": [
-<<<<<<< HEAD
-          "14993"
-        ],
-        "x-ms-request-id": [
-          "4b815abf-8c49-4825-8b7e-a311f9fbfa0f"
-        ],
-        "x-ms-correlation-request-id": [
-          "4b815abf-8c49-4825-8b7e-a311f9fbfa0f"
-        ],
-        "x-ms-routing-request-id": [
-          "WESTUS2:20160804T180053Z:4b815abf-8c49-4825-8b7e-a311f9fbfa0f"
-=======
           "14878"
         ],
         "x-ms-request-id": [
@@ -300,31 +209,21 @@
         ],
         "x-ms-routing-request-id": [
           "CENTRALUS:20160901T171807Z:858e2e85-83b5-419f-9fff-e8a49c2f96ff"
->>>>>>> bbd08862
-        ],
-        "Strict-Transport-Security": [
-          "max-age=31536000; includeSubDomains"
-        ]
-      },
-      "StatusCode": 200
-    },
-    {
-<<<<<<< HEAD
-      "RequestUri": "/subscriptions/53d9063d-87ae-4ea8-be90-3686c3b8669f/resourcegroups/datalakerg1666?api-version=2015-11-01",
-      "EncodedRequestUri": "L3N1YnNjcmlwdGlvbnMvNTNkOTA2M2QtODdhZS00ZWE4LWJlOTAtMzY4NmMzYjg2NjlmL3Jlc291cmNlZ3JvdXBzL2RhdGFsYWtlcmcxNjY2P2FwaS12ZXJzaW9uPTIwMTUtMTEtMDE=",
-=======
+        ],
+        "Strict-Transport-Security": [
+          "max-age=31536000; includeSubDomains"
+        ]
+      },
+      "StatusCode": 200
+    },
+    {
       "RequestUri": "/subscriptions/90585f39-ab85-4921-bb37-0468f7efd1dd/resourcegroups/datalakerg12227?api-version=2015-11-01",
       "EncodedRequestUri": "L3N1YnNjcmlwdGlvbnMvOTA1ODVmMzktYWI4NS00OTIxLWJiMzctMDQ2OGY3ZWZkMWRkL3Jlc291cmNlZ3JvdXBzL2RhdGFsYWtlcmcxMjIyNz9hcGktdmVyc2lvbj0yMDE1LTExLTAx",
->>>>>>> bbd08862
       "RequestMethod": "GET",
       "RequestBody": "",
       "RequestHeaders": {
         "x-ms-client-request-id": [
-<<<<<<< HEAD
-          "550d7ebc-f010-4aa9-99ee-6f4fd81be0e6"
-=======
           "e8de3f3c-bdd2-4aa3-9c89-82bc4993701d"
->>>>>>> bbd08862
         ],
         "accept-language": [
           "en-US"
@@ -333,30 +232,22 @@
           "Microsoft.Azure.Management.Resources.ResourceManagementClient/1.0.0-preview"
         ]
       },
-<<<<<<< HEAD
-      "ResponseBody": "{\r\n  \"error\": {\r\n    \"code\": \"ResourceGroupNotFound\",\r\n    \"message\": \"Resource group 'datalakerg1666' could not be found.\"\r\n  }\r\n}",
-=======
       "ResponseBody": "{\r\n  \"error\": {\r\n    \"code\": \"ResourceGroupNotFound\",\r\n    \"message\": \"Resource group 'datalakerg12227' could not be found.\"\r\n  }\r\n}",
->>>>>>> bbd08862
       "ResponseHeaders": {
         "Content-Length": [
-          "106"
-        ],
-        "Content-Type": [
-          "application/json; charset=utf-8"
-        ],
-        "Expires": [
-          "-1"
-        ],
-        "Cache-Control": [
-          "no-cache"
-        ],
-        "Date": [
-<<<<<<< HEAD
-          "Thu, 04 Aug 2016 18:00:52 GMT"
-=======
+          "107"
+        ],
+        "Content-Type": [
+          "application/json; charset=utf-8"
+        ],
+        "Expires": [
+          "-1"
+        ],
+        "Cache-Control": [
+          "no-cache"
+        ],
+        "Date": [
           "Thu, 01 Sep 2016 17:18:06 GMT"
->>>>>>> bbd08862
         ],
         "Pragma": [
           "no-cache"
@@ -365,18 +256,6 @@
           "gateway"
         ],
         "x-ms-ratelimit-remaining-subscription-reads": [
-<<<<<<< HEAD
-          "14992"
-        ],
-        "x-ms-request-id": [
-          "0ca54d39-eb57-4587-bd19-118d3a8e3b20"
-        ],
-        "x-ms-correlation-request-id": [
-          "0ca54d39-eb57-4587-bd19-118d3a8e3b20"
-        ],
-        "x-ms-routing-request-id": [
-          "WESTUS2:20160804T180053Z:0ca54d39-eb57-4587-bd19-118d3a8e3b20"
-=======
           "14877"
         ],
         "x-ms-request-id": [
@@ -387,7 +266,6 @@
         ],
         "x-ms-routing-request-id": [
           "CENTRALUS:20160901T171807Z:a0fb5cf6-5b68-4e54-8f6a-aca0eb37de65"
->>>>>>> bbd08862
         ],
         "Strict-Transport-Security": [
           "max-age=31536000; includeSubDomains"
@@ -396,22 +274,13 @@
       "StatusCode": 404
     },
     {
-<<<<<<< HEAD
-      "RequestUri": "/subscriptions/53d9063d-87ae-4ea8-be90-3686c3b8669f/resourcegroups/datalakerg1666?api-version=2015-11-01",
-      "EncodedRequestUri": "L3N1YnNjcmlwdGlvbnMvNTNkOTA2M2QtODdhZS00ZWE4LWJlOTAtMzY4NmMzYjg2NjlmL3Jlc291cmNlZ3JvdXBzL2RhdGFsYWtlcmcxNjY2P2FwaS12ZXJzaW9uPTIwMTUtMTEtMDE=",
-=======
       "RequestUri": "/subscriptions/90585f39-ab85-4921-bb37-0468f7efd1dd/resourcegroups/datalakerg12227?api-version=2015-11-01",
       "EncodedRequestUri": "L3N1YnNjcmlwdGlvbnMvOTA1ODVmMzktYWI4NS00OTIxLWJiMzctMDQ2OGY3ZWZkMWRkL3Jlc291cmNlZ3JvdXBzL2RhdGFsYWtlcmcxMjIyNz9hcGktdmVyc2lvbj0yMDE1LTExLTAx",
->>>>>>> bbd08862
       "RequestMethod": "GET",
       "RequestBody": "",
       "RequestHeaders": {
         "x-ms-client-request-id": [
-<<<<<<< HEAD
-          "748f1fdd-fbe7-418b-9020-96edf1759e96"
-=======
           "71d070d8-6e14-4ffb-be94-64975efa156d"
->>>>>>> bbd08862
         ],
         "accept-language": [
           "en-US"
@@ -420,27 +289,19 @@
           "Microsoft.Azure.Management.Resources.ResourceManagementClient/1.0.0-preview"
         ]
       },
-<<<<<<< HEAD
-      "ResponseBody": "{\r\n  \"id\": \"/subscriptions/53d9063d-87ae-4ea8-be90-3686c3b8669f/resourceGroups/datalakerg1666\",\r\n  \"name\": \"datalakerg1666\",\r\n  \"location\": \"eastus2\",\r\n  \"properties\": {\r\n    \"provisioningState\": \"Succeeded\"\r\n  }\r\n}",
-=======
       "ResponseBody": "{\r\n  \"id\": \"/subscriptions/90585f39-ab85-4921-bb37-0468f7efd1dd/resourceGroups/datalakerg12227\",\r\n  \"name\": \"datalakerg12227\",\r\n  \"location\": \"eastus2\",\r\n  \"properties\": {\r\n    \"provisioningState\": \"Succeeded\"\r\n  }\r\n}",
->>>>>>> bbd08862
-      "ResponseHeaders": {
-        "Content-Type": [
-          "application/json; charset=utf-8"
-        ],
-        "Expires": [
-          "-1"
-        ],
-        "Cache-Control": [
-          "no-cache"
-        ],
-        "Date": [
-<<<<<<< HEAD
-          "Thu, 04 Aug 2016 18:00:53 GMT"
-=======
+      "ResponseHeaders": {
+        "Content-Type": [
+          "application/json; charset=utf-8"
+        ],
+        "Expires": [
+          "-1"
+        ],
+        "Cache-Control": [
+          "no-cache"
+        ],
+        "Date": [
           "Thu, 01 Sep 2016 17:18:07 GMT"
->>>>>>> bbd08862
         ],
         "Pragma": [
           "no-cache"
@@ -449,18 +310,6 @@
           "Accept-Encoding"
         ],
         "x-ms-ratelimit-remaining-subscription-reads": [
-<<<<<<< HEAD
-          "14991"
-        ],
-        "x-ms-request-id": [
-          "38eb7d0b-1596-478a-bc95-4852c8012739"
-        ],
-        "x-ms-correlation-request-id": [
-          "38eb7d0b-1596-478a-bc95-4852c8012739"
-        ],
-        "x-ms-routing-request-id": [
-          "WESTUS2:20160804T180053Z:38eb7d0b-1596-478a-bc95-4852c8012739"
-=======
           "14876"
         ],
         "x-ms-request-id": [
@@ -471,22 +320,16 @@
         ],
         "x-ms-routing-request-id": [
           "CENTRALUS:20160901T171807Z:9c8d1df2-dc01-4206-bbe5-d2e79aa7e7eb"
->>>>>>> bbd08862
-        ],
-        "Strict-Transport-Security": [
-          "max-age=31536000; includeSubDomains"
-        ]
-      },
-      "StatusCode": 200
-    },
-    {
-<<<<<<< HEAD
-      "RequestUri": "/subscriptions/53d9063d-87ae-4ea8-be90-3686c3b8669f/resourcegroups/datalakerg1666?api-version=2015-11-01",
-      "EncodedRequestUri": "L3N1YnNjcmlwdGlvbnMvNTNkOTA2M2QtODdhZS00ZWE4LWJlOTAtMzY4NmMzYjg2NjlmL3Jlc291cmNlZ3JvdXBzL2RhdGFsYWtlcmcxNjY2P2FwaS12ZXJzaW9uPTIwMTUtMTEtMDE=",
-=======
+        ],
+        "Strict-Transport-Security": [
+          "max-age=31536000; includeSubDomains"
+        ]
+      },
+      "StatusCode": 200
+    },
+    {
       "RequestUri": "/subscriptions/90585f39-ab85-4921-bb37-0468f7efd1dd/resourcegroups/datalakerg12227?api-version=2015-11-01",
       "EncodedRequestUri": "L3N1YnNjcmlwdGlvbnMvOTA1ODVmMzktYWI4NS00OTIxLWJiMzctMDQ2OGY3ZWZkMWRkL3Jlc291cmNlZ3JvdXBzL2RhdGFsYWtlcmcxMjIyNz9hcGktdmVyc2lvbj0yMDE1LTExLTAx",
->>>>>>> bbd08862
       "RequestMethod": "PUT",
       "RequestBody": "{\r\n  \"location\": \"East US 2\"\r\n}",
       "RequestHeaders": {
@@ -497,11 +340,7 @@
           "31"
         ],
         "x-ms-client-request-id": [
-<<<<<<< HEAD
-          "fcc8e8f1-b829-41fd-b75d-387f7c585761"
-=======
           "a89aeb8d-3aee-419a-a657-1e1de482d811"
->>>>>>> bbd08862
         ],
         "accept-language": [
           "en-US"
@@ -510,47 +349,27 @@
           "Microsoft.Azure.Management.Resources.ResourceManagementClient/1.0.0-preview"
         ]
       },
-<<<<<<< HEAD
-      "ResponseBody": "{\r\n  \"id\": \"/subscriptions/53d9063d-87ae-4ea8-be90-3686c3b8669f/resourceGroups/datalakerg1666\",\r\n  \"name\": \"datalakerg1666\",\r\n  \"location\": \"eastus2\",\r\n  \"properties\": {\r\n    \"provisioningState\": \"Succeeded\"\r\n  }\r\n}",
-=======
       "ResponseBody": "{\r\n  \"id\": \"/subscriptions/90585f39-ab85-4921-bb37-0468f7efd1dd/resourceGroups/datalakerg12227\",\r\n  \"name\": \"datalakerg12227\",\r\n  \"location\": \"eastus2\",\r\n  \"properties\": {\r\n    \"provisioningState\": \"Succeeded\"\r\n  }\r\n}",
->>>>>>> bbd08862
       "ResponseHeaders": {
         "Content-Length": [
-          "182"
-        ],
-        "Content-Type": [
-          "application/json; charset=utf-8"
-        ],
-        "Expires": [
-          "-1"
-        ],
-        "Cache-Control": [
-          "no-cache"
-        ],
-        "Date": [
-<<<<<<< HEAD
-          "Thu, 04 Aug 2016 18:00:53 GMT"
-=======
+          "184"
+        ],
+        "Content-Type": [
+          "application/json; charset=utf-8"
+        ],
+        "Expires": [
+          "-1"
+        ],
+        "Cache-Control": [
+          "no-cache"
+        ],
+        "Date": [
           "Thu, 01 Sep 2016 17:18:06 GMT"
->>>>>>> bbd08862
         ],
         "Pragma": [
           "no-cache"
         ],
         "x-ms-ratelimit-remaining-subscription-writes": [
-<<<<<<< HEAD
-          "1194"
-        ],
-        "x-ms-request-id": [
-          "e5a6c73f-d968-4b60-a531-2b8d3374a245"
-        ],
-        "x-ms-correlation-request-id": [
-          "e5a6c73f-d968-4b60-a531-2b8d3374a245"
-        ],
-        "x-ms-routing-request-id": [
-          "WESTUS2:20160804T180053Z:e5a6c73f-d968-4b60-a531-2b8d3374a245"
-=======
           "1125"
         ],
         "x-ms-request-id": [
@@ -561,7 +380,6 @@
         ],
         "x-ms-routing-request-id": [
           "CENTRALUS:20160901T171807Z:fd1b69f1-cf57-4666-93bd-d0ce5d3386f4"
->>>>>>> bbd08862
         ],
         "Strict-Transport-Security": [
           "max-age=31536000; includeSubDomains"
@@ -570,22 +388,13 @@
       "StatusCode": 201
     },
     {
-<<<<<<< HEAD
-      "RequestUri": "/subscriptions/53d9063d-87ae-4ea8-be90-3686c3b8669f/resourceGroups/datalakerg1666/providers/Microsoft.DataLakeStore/accounts/testadlfs1466?api-version=2015-10-01-preview",
-      "EncodedRequestUri": "L3N1YnNjcmlwdGlvbnMvNTNkOTA2M2QtODdhZS00ZWE4LWJlOTAtMzY4NmMzYjg2NjlmL3Jlc291cmNlR3JvdXBzL2RhdGFsYWtlcmcxNjY2L3Byb3ZpZGVycy9NaWNyb3NvZnQuRGF0YUxha2VTdG9yZS9hY2NvdW50cy90ZXN0YWRsZnMxNDY2P2FwaS12ZXJzaW9uPTIwMTUtMTAtMDEtcHJldmlldw==",
-=======
       "RequestUri": "/subscriptions/90585f39-ab85-4921-bb37-0468f7efd1dd/resourceGroups/datalakerg12227/providers/Microsoft.DataLakeStore/accounts/testadlfs1402?api-version=2015-10-01-preview",
       "EncodedRequestUri": "L3N1YnNjcmlwdGlvbnMvOTA1ODVmMzktYWI4NS00OTIxLWJiMzctMDQ2OGY3ZWZkMWRkL3Jlc291cmNlR3JvdXBzL2RhdGFsYWtlcmcxMjIyNy9wcm92aWRlcnMvTWljcm9zb2Z0LkRhdGFMYWtlU3RvcmUvYWNjb3VudHMvdGVzdGFkbGZzMTQwMj9hcGktdmVyc2lvbj0yMDE1LTEwLTAxLXByZXZpZXc=",
->>>>>>> bbd08862
       "RequestMethod": "GET",
       "RequestBody": "",
       "RequestHeaders": {
         "x-ms-client-request-id": [
-<<<<<<< HEAD
-          "d7966fc0-99fe-400a-ba6d-c3c71218baa3"
-=======
           "128ffa60-d3b3-43e5-9e3c-16201474798f"
->>>>>>> bbd08862
         ],
         "accept-language": [
           "en-US"
@@ -594,33 +403,22 @@
           "Microsoft.Azure.Management.DataLake.Store.DataLakeStoreAccountManagementClient/0.12.5-preview"
         ]
       },
-<<<<<<< HEAD
-      "ResponseBody": "{\r\n  \"error\": {\r\n    \"code\": \"ResourceNotFound\",\r\n    \"message\": \"The Resource 'Microsoft.DataLakeStore/accounts/testadlfs1466' under resource group 'datalakerg1666' was not found.\"\r\n  }\r\n}",
-      "ResponseHeaders": {
-        "Content-Length": [
-          "164"
-=======
       "ResponseBody": "{\r\n  \"error\": {\r\n    \"code\": \"ResourceNotFound\",\r\n    \"message\": \"The Resource 'Microsoft.DataLakeStore/accounts/testadlfs1402' under resource group 'datalakerg12227' was not found.\"\r\n  }\r\n}",
       "ResponseHeaders": {
         "Content-Length": [
           "165"
->>>>>>> bbd08862
-        ],
-        "Content-Type": [
-          "application/json; charset=utf-8"
-        ],
-        "Expires": [
-          "-1"
-        ],
-        "Cache-Control": [
-          "no-cache"
-        ],
-        "Date": [
-<<<<<<< HEAD
-          "Thu, 04 Aug 2016 18:00:53 GMT"
-=======
+        ],
+        "Content-Type": [
+          "application/json; charset=utf-8"
+        ],
+        "Expires": [
+          "-1"
+        ],
+        "Cache-Control": [
+          "no-cache"
+        ],
+        "Date": [
           "Thu, 01 Sep 2016 17:18:07 GMT"
->>>>>>> bbd08862
         ],
         "Pragma": [
           "no-cache"
@@ -629,15 +427,6 @@
           "gateway"
         ],
         "x-ms-request-id": [
-<<<<<<< HEAD
-          "2a0d989c-b7c6-4a64-b8ec-0fba0d653628"
-        ],
-        "x-ms-correlation-request-id": [
-          "2a0d989c-b7c6-4a64-b8ec-0fba0d653628"
-        ],
-        "x-ms-routing-request-id": [
-          "WESTUS2:20160804T180053Z:2a0d989c-b7c6-4a64-b8ec-0fba0d653628"
-=======
           "f1aca470-0ec2-492d-b00a-de7185efc739"
         ],
         "x-ms-correlation-request-id": [
@@ -645,7 +434,6 @@
         ],
         "x-ms-routing-request-id": [
           "CENTRALUS:20160901T171807Z:f1aca470-0ec2-492d-b00a-de7185efc739"
->>>>>>> bbd08862
         ],
         "Strict-Transport-Security": [
           "max-age=31536000; includeSubDomains"
@@ -654,12 +442,6 @@
       "StatusCode": 404
     },
     {
-<<<<<<< HEAD
-      "RequestUri": "/subscriptions/53d9063d-87ae-4ea8-be90-3686c3b8669f/resourceGroups/datalakerg1666/providers/Microsoft.DataLakeStore/accounts/testadlfs1466?api-version=2015-10-01-preview",
-      "EncodedRequestUri": "L3N1YnNjcmlwdGlvbnMvNTNkOTA2M2QtODdhZS00ZWE4LWJlOTAtMzY4NmMzYjg2NjlmL3Jlc291cmNlR3JvdXBzL2RhdGFsYWtlcmcxNjY2L3Byb3ZpZGVycy9NaWNyb3NvZnQuRGF0YUxha2VTdG9yZS9hY2NvdW50cy90ZXN0YWRsZnMxNDY2P2FwaS12ZXJzaW9uPTIwMTUtMTAtMDEtcHJldmlldw==",
-      "RequestMethod": "PUT",
-      "RequestBody": "{\r\n  \"location\": \"East US 2\",\r\n  \"name\": \"testadlfs1466\"\r\n}",
-=======
       "RequestUri": "/subscriptions/90585f39-ab85-4921-bb37-0468f7efd1dd/resourceGroups/datalakerg12227/providers/Microsoft.DataLakeStore/accounts/testadlfs1402?api-version=2015-10-01-preview",
       "EncodedRequestUri": "L3N1YnNjcmlwdGlvbnMvOTA1ODVmMzktYWI4NS00OTIxLWJiMzctMDQ2OGY3ZWZkMWRkL3Jlc291cmNlR3JvdXBzL2RhdGFsYWtlcmcxMjIyNy9wcm92aWRlcnMvTWljcm9zb2Z0LkRhdGFMYWtlU3RvcmUvYWNjb3VudHMvdGVzdGFkbGZzMTQwMj9hcGktdmVyc2lvbj0yMDE1LTEwLTAxLXByZXZpZXc=",
       "RequestMethod": "GET",
@@ -790,7 +572,6 @@
       "EncodedRequestUri": "L3N1YnNjcmlwdGlvbnMvOTA1ODVmMzktYWI4NS00OTIxLWJiMzctMDQ2OGY3ZWZkMWRkL3Jlc291cmNlR3JvdXBzL2RhdGFsYWtlcmcxMjIyNy9wcm92aWRlcnMvTWljcm9zb2Z0LkRhdGFMYWtlU3RvcmUvYWNjb3VudHMvdGVzdGFkbGZzMTQwMj9hcGktdmVyc2lvbj0yMDE1LTEwLTAxLXByZXZpZXc=",
       "RequestMethod": "PUT",
       "RequestBody": "{\r\n  \"location\": \"East US 2\",\r\n  \"name\": \"testadlfs1402\"\r\n}",
->>>>>>> bbd08862
       "RequestHeaders": {
         "Content-Type": [
           "application/json; charset=utf-8"
@@ -799,11 +580,7 @@
           "59"
         ],
         "x-ms-client-request-id": [
-<<<<<<< HEAD
-          "b9446691-24c1-4a80-8b82-bf7e49c47d20"
-=======
           "7ec0d410-7287-4d8a-9587-94c110f268a7"
->>>>>>> bbd08862
         ],
         "accept-language": [
           "en-US"
@@ -812,17 +589,10 @@
           "Microsoft.Azure.Management.DataLake.Store.DataLakeStoreAccountManagementClient/0.12.5-preview"
         ]
       },
-<<<<<<< HEAD
-      "ResponseBody": "{\r\n  \"error\": {\r\n    \"code\": \"ExceededMaxAccountCount\",\r\n    \"message\": \"The subscription has exceeded the maximum number of allowed resources.\"\r\n  }\r\n}",
-      "ResponseHeaders": {
-        "Content-Length": [
-          "127"
-=======
       "ResponseBody": "{\r\n  \"properties\": {\r\n    \"provisioningState\": \"Creating\",\r\n    \"state\": null,\r\n    \"endpoint\": null,\r\n    \"accountId\": \"5f104adc-00ac-42db-acd4-7f8304523202\",\r\n    \"creationTime\": null,\r\n    \"lastModifiedTime\": null\r\n  },\r\n  \"location\": \"East US 2\",\r\n  \"tags\": null,\r\n  \"id\": \"/subscriptions/90585f39-ab85-4921-bb37-0468f7efd1dd/resourceGroups/datalakerg12227/providers/Microsoft.DataLakeStore/accounts/testadlfs1402\",\r\n  \"name\": \"testadlfs1402\",\r\n  \"type\": \"Microsoft.DataLakeStore/accounts\"\r\n}",
       "ResponseHeaders": {
         "Content-Length": [
           "418"
->>>>>>> bbd08862
         ],
         "Content-Type": [
           "application/json"
@@ -837,37 +607,25 @@
           "close"
         ],
         "Date": [
-<<<<<<< HEAD
-          "Thu, 04 Aug 2016 18:00:54 GMT"
-=======
           "Thu, 01 Sep 2016 17:18:07 GMT"
->>>>>>> bbd08862
-        ],
-        "Pragma": [
-          "no-cache"
-        ],
-<<<<<<< HEAD
+        ],
+        "Pragma": [
+          "no-cache"
+        ],
+        "Location": [
+          "https://api-dogfood.resources.windows-int.net/subscriptions/90585f39-ab85-4921-bb37-0468f7efd1dd/resourcegroups/datalakerg12227/providers/Microsoft.DataLakeStore/accounts/testadlfs1402/operationresults/0?api-version=2015-10-01-preview"
+        ],
+        "Retry-After": [
+          "10"
+        ],
         "Server": [
           "Microsoft-IIS/8.5"
         ],
-        "x-ms-request-id": [
-          "19dea246-165d-4df8-a8a9-fcb8f8dc9b02"
-=======
-        "Location": [
-          "https://api-dogfood.resources.windows-int.net/subscriptions/90585f39-ab85-4921-bb37-0468f7efd1dd/resourcegroups/datalakerg12227/providers/Microsoft.DataLakeStore/accounts/testadlfs1402/operationresults/0?api-version=2015-10-01-preview"
-        ],
-        "Retry-After": [
-          "10"
-        ],
-        "Server": [
-          "Microsoft-IIS/8.5"
-        ],
         "Azure-AsyncOperation": [
           "https://api-dogfood.resources.windows-int.net/subscriptions/90585f39-ab85-4921-bb37-0468f7efd1dd/providers/Microsoft.DataLakeStore/locations/EastUS2/operationResults/5f104adc-00ac-42db-acd4-7f83045232020?api-version=2015-10-01-preview&expanded=true"
         ],
         "x-ms-request-id": [
           "bc433c00-ba17-4b12-aabd-ea08327a6f22"
->>>>>>> bbd08862
         ],
         "X-AspNet-Version": [
           "4.0.30319"
@@ -876,15 +634,6 @@
           "ASP.NET"
         ],
         "x-ms-ratelimit-remaining-subscription-writes": [
-<<<<<<< HEAD
-          "1196"
-        ],
-        "x-ms-correlation-request-id": [
-          "005c28cd-b9f3-4be6-9695-ad0652130ee0"
-        ],
-        "x-ms-routing-request-id": [
-          "WESTUS2:20160804T180055Z:005c28cd-b9f3-4be6-9695-ad0652130ee0"
-=======
           "1128"
         ],
         "x-ms-correlation-request-id": [
@@ -892,15 +641,11 @@
         ],
         "x-ms-routing-request-id": [
           "CENTRALUS:20160901T171808Z:145337d5-4288-4b6c-a17a-e424c2e07c38"
->>>>>>> bbd08862
-        ],
-        "Strict-Transport-Security": [
-          "max-age=31536000; includeSubDomains"
-        ]
-      },
-<<<<<<< HEAD
-      "StatusCode": 409
-=======
+        ],
+        "Strict-Transport-Security": [
+          "max-age=31536000; includeSubDomains"
+        ]
+      },
       "StatusCode": 201
     },
     {
@@ -1076,23 +821,16 @@
         ]
       },
       "StatusCode": 200
->>>>>>> bbd08862
     }
   ],
   "Names": {
     ".ctor": [
-<<<<<<< HEAD
-      "datalakerg1666",
-      "testdatalake13848",
-      "testadlfs1466"
-=======
       "datalakerg12227",
       "testdatalake17323",
       "testadlfs1402"
     ],
     "CreateFolder": [
       "SDKTestFolder019805"
->>>>>>> bbd08862
     ]
   },
   "Variables": {
