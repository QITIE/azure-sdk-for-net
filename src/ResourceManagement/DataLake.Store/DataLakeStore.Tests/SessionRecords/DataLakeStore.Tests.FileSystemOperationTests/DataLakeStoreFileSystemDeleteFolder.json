{
  "Entries": [
    {
      "RequestUri": "/subscriptions/90585f39-ab85-4921-bb37-0468f7efd1dd/providers/Microsoft.DataLakeStore/register?api-version=2015-11-01",
      "EncodedRequestUri": "L3N1YnNjcmlwdGlvbnMvOTA1ODVmMzktYWI4NS00OTIxLWJiMzctMDQ2OGY3ZWZkMWRkL3Byb3ZpZGVycy9NaWNyb3NvZnQuRGF0YUxha2VTdG9yZS9yZWdpc3Rlcj9hcGktdmVyc2lvbj0yMDE1LTExLTAx",
      "RequestMethod": "POST",
      "RequestBody": "",
      "RequestHeaders": {
        "x-ms-client-request-id": [
<<<<<<< HEAD
          "7e7907b7-af35-469f-9cb5-eede25bedd63"
=======
          "e8f77127-f1f9-4815-bce3-923d93f3b8df"
>>>>>>> bbd08862
        ],
        "accept-language": [
          "en-US"
        ],
        "User-Agent": [
          "Microsoft.Azure.Management.Resources.ResourceManagementClient/1.0.0-preview"
        ]
      },
<<<<<<< HEAD
      "ResponseBody": "{\r\n  \"id\": \"/subscriptions/53d9063d-87ae-4ea8-be90-3686c3b8669f/providers/Microsoft.DataLakeStore\",\r\n  \"namespace\": \"Microsoft.DataLakeStore\",\r\n  \"resourceTypes\": [\r\n    {\r\n      \"resourceType\": \"operations\",\r\n      \"locations\": [],\r\n      \"apiVersions\": [\r\n        \"2015-10-01-preview\"\r\n      ]\r\n    },\r\n    {\r\n      \"resourceType\": \"accounts\",\r\n      \"locations\": [\r\n        \"East US 2\"\r\n      ],\r\n      \"apiVersions\": [\r\n        \"2015-10-01-preview\"\r\n      ],\r\n      \"capabilities\": \"CrossResourceGroupResourceMove, CrossSubscriptionResourceMove, SystemAssignedResourceIdentity\"\r\n    },\r\n    {\r\n      \"resourceType\": \"accounts/firewallRules\",\r\n      \"locations\": [\r\n        \"East US 2\"\r\n      ],\r\n      \"apiVersions\": [\r\n        \"2015-10-01-preview\"\r\n      ]\r\n    },\r\n    {\r\n      \"resourceType\": \"locations\",\r\n      \"locations\": [],\r\n      \"apiVersions\": [\r\n        \"2015-10-01-preview\"\r\n      ]\r\n    },\r\n    {\r\n      \"resourceType\": \"locations/operationresults\",\r\n      \"locations\": [],\r\n      \"apiVersions\": [\r\n        \"2015-10-01-preview\"\r\n      ]\r\n    },\r\n    {\r\n      \"resourceType\": \"locations/checkNameAvailability\",\r\n      \"locations\": [],\r\n      \"apiVersions\": [\r\n        \"2015-10-01-preview\"\r\n      ]\r\n    },\r\n    {\r\n      \"resourceType\": \"locations/capability\",\r\n      \"locations\": [],\r\n      \"apiVersions\": [\r\n        \"2015-10-01-preview\"\r\n      ]\r\n    }\r\n  ],\r\n  \"registrationState\": \"Registered\"\r\n}",
=======
      "ResponseBody": "{\r\n  \"id\": \"/subscriptions/90585f39-ab85-4921-bb37-0468f7efd1dd/providers/Microsoft.DataLakeStore\",\r\n  \"namespace\": \"Microsoft.DataLakeStore\",\r\n  \"authorization\": {\r\n    \"applicationId\": \"e9f49c6b-5ce5-44c8-925d-015017e9f7ad\",\r\n    \"roleDefinitionId\": \"41c47f4b-8b45-4522-a73a-d20b16f0f1ec\"\r\n  },\r\n  \"resourceTypes\": [\r\n    {\r\n      \"resourceType\": \"accounts\",\r\n      \"locations\": [\r\n        \"Brazil South\",\r\n        \"East US 2\",\r\n        \"East US\",\r\n        \"West US\",\r\n        \"North Central US\",\r\n        \"South Central US\",\r\n        \"Central US\",\r\n        \"Japan East\",\r\n        \"Japan West\",\r\n        \"North Europe\",\r\n        \"West Europe\",\r\n        \"East Asia\",\r\n        \"Southeast Asia\"\r\n      ],\r\n      \"apiVersions\": [\r\n        \"2015-10-01-preview\"\r\n      ],\r\n      \"capabilities\": \"CrossResourceGroupResourceMove, CrossSubscriptionResourceMove, SystemAssignedResourceIdentity\"\r\n    },\r\n    {\r\n      \"resourceType\": \"accounts/firewallRules\",\r\n      \"locations\": [\r\n        \"Brazil South\",\r\n        \"East US 2\",\r\n        \"East US\",\r\n        \"West US\",\r\n        \"North Central US\",\r\n        \"South Central US\",\r\n        \"Central US\",\r\n        \"Japan East\",\r\n        \"Japan West\",\r\n        \"North Europe\",\r\n        \"West Europe\",\r\n        \"East Asia\",\r\n        \"Southeast Asia\"\r\n      ],\r\n      \"apiVersions\": [\r\n        \"2015-10-01-preview\"\r\n      ]\r\n    },\r\n    {\r\n      \"resourceType\": \"locations\",\r\n      \"locations\": [],\r\n      \"apiVersions\": [\r\n        \"2015-10-01-preview\"\r\n      ]\r\n    },\r\n    {\r\n      \"resourceType\": \"locations/operationresults\",\r\n      \"locations\": [],\r\n      \"apiVersions\": [\r\n        \"2015-10-01-preview\"\r\n      ]\r\n    },\r\n    {\r\n      \"resourceType\": \"locations/checkNameAvailability\",\r\n      \"locations\": [],\r\n      \"apiVersions\": [\r\n        \"2015-10-01-preview\"\r\n      ]\r\n    },\r\n    {\r\n      \"resourceType\": \"locations/capability\",\r\n      \"locations\": [],\r\n      \"apiVersions\": [\r\n        \"2015-10-01-preview\"\r\n      ]\r\n    },\r\n    {\r\n      \"resourceType\": \"operations\",\r\n      \"locations\": [],\r\n      \"apiVersions\": [\r\n        \"2015-10-01-preview\"\r\n      ]\r\n    }\r\n  ],\r\n  \"registrationState\": \"Registered\"\r\n}",
>>>>>>> bbd08862
      "ResponseHeaders": {
        "Content-Type": [
          "application/json; charset=utf-8"
        ],
        "Expires": [
          "-1"
        ],
        "Cache-Control": [
          "no-cache"
        ],
        "Date": [
<<<<<<< HEAD
          "Thu, 04 Aug 2016 18:00:38 GMT"
=======
          "Thu, 01 Sep 2016 16:51:25 GMT"
>>>>>>> bbd08862
        ],
        "Pragma": [
          "no-cache"
        ],
        "Vary": [
          "Accept-Encoding"
        ],
        "x-ms-ratelimit-remaining-subscription-writes": [
          "1111"
        ],
        "x-ms-request-id": [
<<<<<<< HEAD
          "24ce134a-7d4a-47af-bd8f-ab8ae10c4683"
        ],
        "x-ms-correlation-request-id": [
          "24ce134a-7d4a-47af-bd8f-ab8ae10c4683"
        ],
        "x-ms-routing-request-id": [
          "WESTUS2:20160804T180038Z:24ce134a-7d4a-47af-bd8f-ab8ae10c4683"
=======
          "34d12ce4-5a19-4915-a00b-454ff16e5a56"
        ],
        "x-ms-correlation-request-id": [
          "34d12ce4-5a19-4915-a00b-454ff16e5a56"
        ],
        "x-ms-routing-request-id": [
          "CENTRALUS:20160901T165125Z:34d12ce4-5a19-4915-a00b-454ff16e5a56"
>>>>>>> bbd08862
        ],
        "Strict-Transport-Security": [
          "max-age=31536000; includeSubDomains"
        ]
      },
      "StatusCode": 200
    },
    {
      "RequestUri": "/subscriptions/90585f39-ab85-4921-bb37-0468f7efd1dd/providers/Microsoft.DataLakeStore?api-version=2015-11-01",
      "EncodedRequestUri": "L3N1YnNjcmlwdGlvbnMvOTA1ODVmMzktYWI4NS00OTIxLWJiMzctMDQ2OGY3ZWZkMWRkL3Byb3ZpZGVycy9NaWNyb3NvZnQuRGF0YUxha2VTdG9yZT9hcGktdmVyc2lvbj0yMDE1LTExLTAx",
      "RequestMethod": "GET",
      "RequestBody": "",
      "RequestHeaders": {
        "x-ms-client-request-id": [
<<<<<<< HEAD
          "df0b1690-274b-4e13-9898-f6e60056ac6b"
=======
          "5afada8e-e423-41fa-b44f-fadd0d1b7f52"
>>>>>>> bbd08862
        ],
        "accept-language": [
          "en-US"
        ],
        "User-Agent": [
          "Microsoft.Azure.Management.Resources.ResourceManagementClient/1.0.0-preview"
        ]
      },
<<<<<<< HEAD
      "ResponseBody": "{\r\n  \"id\": \"/subscriptions/53d9063d-87ae-4ea8-be90-3686c3b8669f/providers/Microsoft.DataLakeStore\",\r\n  \"namespace\": \"Microsoft.DataLakeStore\",\r\n  \"resourceTypes\": [\r\n    {\r\n      \"resourceType\": \"operations\",\r\n      \"locations\": [],\r\n      \"apiVersions\": [\r\n        \"2015-10-01-preview\"\r\n      ]\r\n    },\r\n    {\r\n      \"resourceType\": \"accounts\",\r\n      \"locations\": [\r\n        \"East US 2\"\r\n      ],\r\n      \"apiVersions\": [\r\n        \"2015-10-01-preview\"\r\n      ],\r\n      \"capabilities\": \"CrossResourceGroupResourceMove, CrossSubscriptionResourceMove, SystemAssignedResourceIdentity\"\r\n    },\r\n    {\r\n      \"resourceType\": \"accounts/firewallRules\",\r\n      \"locations\": [\r\n        \"East US 2\"\r\n      ],\r\n      \"apiVersions\": [\r\n        \"2015-10-01-preview\"\r\n      ]\r\n    },\r\n    {\r\n      \"resourceType\": \"locations\",\r\n      \"locations\": [],\r\n      \"apiVersions\": [\r\n        \"2015-10-01-preview\"\r\n      ]\r\n    },\r\n    {\r\n      \"resourceType\": \"locations/operationresults\",\r\n      \"locations\": [],\r\n      \"apiVersions\": [\r\n        \"2015-10-01-preview\"\r\n      ]\r\n    },\r\n    {\r\n      \"resourceType\": \"locations/checkNameAvailability\",\r\n      \"locations\": [],\r\n      \"apiVersions\": [\r\n        \"2015-10-01-preview\"\r\n      ]\r\n    },\r\n    {\r\n      \"resourceType\": \"locations/capability\",\r\n      \"locations\": [],\r\n      \"apiVersions\": [\r\n        \"2015-10-01-preview\"\r\n      ]\r\n    }\r\n  ],\r\n  \"registrationState\": \"Registered\"\r\n}",
=======
      "ResponseBody": "{\r\n  \"id\": \"/subscriptions/90585f39-ab85-4921-bb37-0468f7efd1dd/providers/Microsoft.DataLakeStore\",\r\n  \"namespace\": \"Microsoft.DataLakeStore\",\r\n  \"authorization\": {\r\n    \"applicationId\": \"e9f49c6b-5ce5-44c8-925d-015017e9f7ad\",\r\n    \"roleDefinitionId\": \"41c47f4b-8b45-4522-a73a-d20b16f0f1ec\"\r\n  },\r\n  \"resourceTypes\": [\r\n    {\r\n      \"resourceType\": \"accounts\",\r\n      \"locations\": [\r\n        \"Brazil South\",\r\n        \"East US 2\",\r\n        \"East US\",\r\n        \"West US\",\r\n        \"North Central US\",\r\n        \"South Central US\",\r\n        \"Central US\",\r\n        \"Japan East\",\r\n        \"Japan West\",\r\n        \"North Europe\",\r\n        \"West Europe\",\r\n        \"East Asia\",\r\n        \"Southeast Asia\"\r\n      ],\r\n      \"apiVersions\": [\r\n        \"2015-10-01-preview\"\r\n      ],\r\n      \"capabilities\": \"CrossResourceGroupResourceMove, CrossSubscriptionResourceMove, SystemAssignedResourceIdentity\"\r\n    },\r\n    {\r\n      \"resourceType\": \"accounts/firewallRules\",\r\n      \"locations\": [\r\n        \"Brazil South\",\r\n        \"East US 2\",\r\n        \"East US\",\r\n        \"West US\",\r\n        \"North Central US\",\r\n        \"South Central US\",\r\n        \"Central US\",\r\n        \"Japan East\",\r\n        \"Japan West\",\r\n        \"North Europe\",\r\n        \"West Europe\",\r\n        \"East Asia\",\r\n        \"Southeast Asia\"\r\n      ],\r\n      \"apiVersions\": [\r\n        \"2015-10-01-preview\"\r\n      ]\r\n    },\r\n    {\r\n      \"resourceType\": \"locations\",\r\n      \"locations\": [],\r\n      \"apiVersions\": [\r\n        \"2015-10-01-preview\"\r\n      ]\r\n    },\r\n    {\r\n      \"resourceType\": \"locations/operationresults\",\r\n      \"locations\": [],\r\n      \"apiVersions\": [\r\n        \"2015-10-01-preview\"\r\n      ]\r\n    },\r\n    {\r\n      \"resourceType\": \"locations/checkNameAvailability\",\r\n      \"locations\": [],\r\n      \"apiVersions\": [\r\n        \"2015-10-01-preview\"\r\n      ]\r\n    },\r\n    {\r\n      \"resourceType\": \"locations/capability\",\r\n      \"locations\": [],\r\n      \"apiVersions\": [\r\n        \"2015-10-01-preview\"\r\n      ]\r\n    },\r\n    {\r\n      \"resourceType\": \"operations\",\r\n      \"locations\": [],\r\n      \"apiVersions\": [\r\n        \"2015-10-01-preview\"\r\n      ]\r\n    }\r\n  ],\r\n  \"registrationState\": \"Registered\"\r\n}",
>>>>>>> bbd08862
      "ResponseHeaders": {
        "Content-Type": [
          "application/json; charset=utf-8"
        ],
        "Expires": [
          "-1"
        ],
        "Cache-Control": [
          "no-cache"
        ],
        "Date": [
<<<<<<< HEAD
          "Thu, 04 Aug 2016 18:00:38 GMT"
=======
          "Thu, 01 Sep 2016 16:51:25 GMT"
>>>>>>> bbd08862
        ],
        "Pragma": [
          "no-cache"
        ],
        "Vary": [
          "Accept-Encoding"
        ],
        "x-ms-ratelimit-remaining-subscription-reads": [
<<<<<<< HEAD
          "14998"
        ],
        "x-ms-request-id": [
          "b0a4426a-44b7-4c7e-98db-88da82cdb88b"
        ],
        "x-ms-correlation-request-id": [
          "b0a4426a-44b7-4c7e-98db-88da82cdb88b"
        ],
        "x-ms-routing-request-id": [
          "WESTUS2:20160804T180038Z:b0a4426a-44b7-4c7e-98db-88da82cdb88b"
=======
          "14891"
        ],
        "x-ms-request-id": [
          "6a0c19f9-5494-43df-ac45-7d7a670a8cce"
        ],
        "x-ms-correlation-request-id": [
          "6a0c19f9-5494-43df-ac45-7d7a670a8cce"
        ],
        "x-ms-routing-request-id": [
          "CENTRALUS:20160901T165125Z:6a0c19f9-5494-43df-ac45-7d7a670a8cce"
>>>>>>> bbd08862
        ],
        "Strict-Transport-Security": [
          "max-age=31536000; includeSubDomains"
        ]
      },
      "StatusCode": 200
    },
    {
      "RequestUri": "/subscriptions/90585f39-ab85-4921-bb37-0468f7efd1dd/providers/Microsoft.Storage/register?api-version=2015-11-01",
      "EncodedRequestUri": "L3N1YnNjcmlwdGlvbnMvOTA1ODVmMzktYWI4NS00OTIxLWJiMzctMDQ2OGY3ZWZkMWRkL3Byb3ZpZGVycy9NaWNyb3NvZnQuU3RvcmFnZS9yZWdpc3Rlcj9hcGktdmVyc2lvbj0yMDE1LTExLTAx",
      "RequestMethod": "POST",
      "RequestBody": "",
      "RequestHeaders": {
        "x-ms-client-request-id": [
<<<<<<< HEAD
          "76c6d19a-4e32-400d-8bd6-b1374059890b"
=======
          "d2c37638-7fdd-445d-9aca-c6c4459cfe04"
>>>>>>> bbd08862
        ],
        "accept-language": [
          "en-US"
        ],
        "User-Agent": [
          "Microsoft.Azure.Management.Resources.ResourceManagementClient/1.0.0-preview"
        ]
      },
      "ResponseBody": "{\r\n  \"id\": \"/subscriptions/90585f39-ab85-4921-bb37-0468f7efd1dd/providers/Microsoft.Storage\",\r\n  \"namespace\": \"Microsoft.Storage\",\r\n  \"authorization\": {\r\n    \"applicationId\": \"a6aa9161-5291-40bb-8c5c-923b567bee3b\",\r\n    \"roleDefinitionId\": \"cd0cad5c-ac96-4c4c-99cd-cfafc285ba36\"\r\n  },\r\n  \"resourceTypes\": [\r\n    {\r\n      \"resourceType\": \"storageAccounts\",\r\n      \"locations\": [\r\n        \"West US\",\r\n        \"North Central US\",\r\n        \"South Central US\",\r\n        \"East US\"\r\n      ],\r\n      \"apiVersions\": [\r\n        \"2016-05-01\",\r\n        \"2016-01-01\",\r\n        \"2015-10-01\",\r\n        \"2015-06-15\",\r\n        \"2015-05-01-preview\"\r\n      ],\r\n      \"capabilities\": \"CrossResourceGroupResourceMove, CrossSubscriptionResourceMove\"\r\n    },\r\n    {\r\n      \"resourceType\": \"operations\",\r\n      \"locations\": [],\r\n      \"apiVersions\": [\r\n        \"2016-05-01\",\r\n        \"2016-01-01\",\r\n        \"2015-10-01\",\r\n        \"2015-06-15\",\r\n        \"2015-05-01-preview\"\r\n      ]\r\n    },\r\n    {\r\n      \"resourceType\": \"storageAccounts/customKeys\",\r\n      \"locations\": [],\r\n      \"apiVersions\": [\r\n        \"2016-05-01\",\r\n        \"2016-01-01\",\r\n        \"2015-10-01\"\r\n      ]\r\n    },\r\n    {\r\n      \"resourceType\": \"storageAccounts/listReadOnlyKeys\",\r\n      \"locations\": [],\r\n      \"apiVersions\": [\r\n        \"2016-05-01\",\r\n        \"2016-01-01\",\r\n        \"2015-10-01\"\r\n      ]\r\n    },\r\n    {\r\n      \"resourceType\": \"storageAccounts/generateSasCredentials\",\r\n      \"locations\": [],\r\n      \"apiVersions\": [\r\n        \"2016-05-01\"\r\n      ]\r\n    },\r\n    {\r\n      \"resourceType\": \"storageAccounts/listAccountSas\",\r\n      \"locations\": [],\r\n      \"apiVersions\": [\r\n        \"2016-05-01\"\r\n      ]\r\n    },\r\n    {\r\n      \"resourceType\": \"usages\",\r\n      \"locations\": [],\r\n      \"apiVersions\": [\r\n        \"2016-05-01\",\r\n        \"2016-01-01\",\r\n        \"2015-06-15\",\r\n        \"2015-05-01-preview\"\r\n      ]\r\n    },\r\n    {\r\n      \"resourceType\": \"checkNameAvailability\",\r\n      \"locations\": [],\r\n      \"apiVersions\": [\r\n        \"2016-05-01\",\r\n        \"2016-01-01\",\r\n        \"2015-06-15\",\r\n        \"2015-05-01-preview\"\r\n      ]\r\n    }\r\n  ],\r\n  \"registrationState\": \"Registered\"\r\n}",
      "ResponseHeaders": {
        "Content-Type": [
          "application/json; charset=utf-8"
        ],
        "Expires": [
          "-1"
        ],
        "Cache-Control": [
          "no-cache"
        ],
        "Date": [
<<<<<<< HEAD
          "Thu, 04 Aug 2016 18:00:39 GMT"
=======
          "Thu, 01 Sep 2016 16:51:25 GMT"
>>>>>>> bbd08862
        ],
        "Pragma": [
          "no-cache"
        ],
        "Vary": [
          "Accept-Encoding"
        ],
        "x-ms-ratelimit-remaining-subscription-writes": [
          "1110"
        ],
        "x-ms-request-id": [
<<<<<<< HEAD
          "8ecc953c-6ae2-43ea-85be-f805df2401ac"
        ],
        "x-ms-correlation-request-id": [
          "8ecc953c-6ae2-43ea-85be-f805df2401ac"
        ],
        "x-ms-routing-request-id": [
          "WESTUS2:20160804T180039Z:8ecc953c-6ae2-43ea-85be-f805df2401ac"
=======
          "d728ed1d-980b-4bc1-b56f-b7217d19d748"
        ],
        "x-ms-correlation-request-id": [
          "d728ed1d-980b-4bc1-b56f-b7217d19d748"
        ],
        "x-ms-routing-request-id": [
          "CENTRALUS:20160901T165126Z:d728ed1d-980b-4bc1-b56f-b7217d19d748"
>>>>>>> bbd08862
        ],
        "Strict-Transport-Security": [
          "max-age=31536000; includeSubDomains"
        ]
      },
      "StatusCode": 200
    },
    {
      "RequestUri": "/subscriptions/90585f39-ab85-4921-bb37-0468f7efd1dd/providers/Microsoft.Storage?api-version=2015-11-01",
      "EncodedRequestUri": "L3N1YnNjcmlwdGlvbnMvOTA1ODVmMzktYWI4NS00OTIxLWJiMzctMDQ2OGY3ZWZkMWRkL3Byb3ZpZGVycy9NaWNyb3NvZnQuU3RvcmFnZT9hcGktdmVyc2lvbj0yMDE1LTExLTAx",
      "RequestMethod": "GET",
      "RequestBody": "",
      "RequestHeaders": {
        "x-ms-client-request-id": [
<<<<<<< HEAD
          "7d951a74-f172-4717-974d-41383b519b08"
=======
          "1bc753f4-8eeb-4001-9704-71b66c162f37"
>>>>>>> bbd08862
        ],
        "accept-language": [
          "en-US"
        ],
        "User-Agent": [
          "Microsoft.Azure.Management.Resources.ResourceManagementClient/1.0.0-preview"
        ]
      },
      "ResponseBody": "{\r\n  \"id\": \"/subscriptions/90585f39-ab85-4921-bb37-0468f7efd1dd/providers/Microsoft.Storage\",\r\n  \"namespace\": \"Microsoft.Storage\",\r\n  \"authorization\": {\r\n    \"applicationId\": \"a6aa9161-5291-40bb-8c5c-923b567bee3b\",\r\n    \"roleDefinitionId\": \"cd0cad5c-ac96-4c4c-99cd-cfafc285ba36\"\r\n  },\r\n  \"resourceTypes\": [\r\n    {\r\n      \"resourceType\": \"storageAccounts\",\r\n      \"locations\": [\r\n        \"West US\",\r\n        \"North Central US\",\r\n        \"South Central US\",\r\n        \"East US\"\r\n      ],\r\n      \"apiVersions\": [\r\n        \"2016-05-01\",\r\n        \"2016-01-01\",\r\n        \"2015-10-01\",\r\n        \"2015-06-15\",\r\n        \"2015-05-01-preview\"\r\n      ],\r\n      \"capabilities\": \"CrossResourceGroupResourceMove, CrossSubscriptionResourceMove\"\r\n    },\r\n    {\r\n      \"resourceType\": \"operations\",\r\n      \"locations\": [],\r\n      \"apiVersions\": [\r\n        \"2016-05-01\",\r\n        \"2016-01-01\",\r\n        \"2015-10-01\",\r\n        \"2015-06-15\",\r\n        \"2015-05-01-preview\"\r\n      ]\r\n    },\r\n    {\r\n      \"resourceType\": \"storageAccounts/customKeys\",\r\n      \"locations\": [],\r\n      \"apiVersions\": [\r\n        \"2016-05-01\",\r\n        \"2016-01-01\",\r\n        \"2015-10-01\"\r\n      ]\r\n    },\r\n    {\r\n      \"resourceType\": \"storageAccounts/listReadOnlyKeys\",\r\n      \"locations\": [],\r\n      \"apiVersions\": [\r\n        \"2016-05-01\",\r\n        \"2016-01-01\",\r\n        \"2015-10-01\"\r\n      ]\r\n    },\r\n    {\r\n      \"resourceType\": \"storageAccounts/generateSasCredentials\",\r\n      \"locations\": [],\r\n      \"apiVersions\": [\r\n        \"2016-05-01\"\r\n      ]\r\n    },\r\n    {\r\n      \"resourceType\": \"storageAccounts/listAccountSas\",\r\n      \"locations\": [],\r\n      \"apiVersions\": [\r\n        \"2016-05-01\"\r\n      ]\r\n    },\r\n    {\r\n      \"resourceType\": \"usages\",\r\n      \"locations\": [],\r\n      \"apiVersions\": [\r\n        \"2016-05-01\",\r\n        \"2016-01-01\",\r\n        \"2015-06-15\",\r\n        \"2015-05-01-preview\"\r\n      ]\r\n    },\r\n    {\r\n      \"resourceType\": \"checkNameAvailability\",\r\n      \"locations\": [],\r\n      \"apiVersions\": [\r\n        \"2016-05-01\",\r\n        \"2016-01-01\",\r\n        \"2015-06-15\",\r\n        \"2015-05-01-preview\"\r\n      ]\r\n    }\r\n  ],\r\n  \"registrationState\": \"Registered\"\r\n}",
      "ResponseHeaders": {
        "Content-Type": [
          "application/json; charset=utf-8"
        ],
        "Expires": [
          "-1"
        ],
        "Cache-Control": [
          "no-cache"
        ],
        "Date": [
<<<<<<< HEAD
          "Thu, 04 Aug 2016 18:00:39 GMT"
=======
          "Thu, 01 Sep 2016 16:51:25 GMT"
>>>>>>> bbd08862
        ],
        "Pragma": [
          "no-cache"
        ],
        "Vary": [
          "Accept-Encoding"
        ],
        "x-ms-ratelimit-remaining-subscription-reads": [
<<<<<<< HEAD
          "14997"
        ],
        "x-ms-request-id": [
          "4d04187f-3382-4075-bd66-619550038e05"
        ],
        "x-ms-correlation-request-id": [
          "4d04187f-3382-4075-bd66-619550038e05"
        ],
        "x-ms-routing-request-id": [
          "WESTUS2:20160804T180039Z:4d04187f-3382-4075-bd66-619550038e05"
=======
          "14890"
        ],
        "x-ms-request-id": [
          "c65a0bc8-487d-4b04-88b2-37883e06baaa"
        ],
        "x-ms-correlation-request-id": [
          "c65a0bc8-487d-4b04-88b2-37883e06baaa"
        ],
        "x-ms-routing-request-id": [
          "CENTRALUS:20160901T165126Z:c65a0bc8-487d-4b04-88b2-37883e06baaa"
>>>>>>> bbd08862
        ],
        "Strict-Transport-Security": [
          "max-age=31536000; includeSubDomains"
        ]
      },
      "StatusCode": 200
    },
    {
<<<<<<< HEAD
      "RequestUri": "/subscriptions/53d9063d-87ae-4ea8-be90-3686c3b8669f/resourcegroups/datalakerg13308?api-version=2015-11-01",
      "EncodedRequestUri": "L3N1YnNjcmlwdGlvbnMvNTNkOTA2M2QtODdhZS00ZWE4LWJlOTAtMzY4NmMzYjg2NjlmL3Jlc291cmNlZ3JvdXBzL2RhdGFsYWtlcmcxMzMwOD9hcGktdmVyc2lvbj0yMDE1LTExLTAx",
=======
      "RequestUri": "/subscriptions/90585f39-ab85-4921-bb37-0468f7efd1dd/resourcegroups/datalakerg18999?api-version=2015-11-01",
      "EncodedRequestUri": "L3N1YnNjcmlwdGlvbnMvOTA1ODVmMzktYWI4NS00OTIxLWJiMzctMDQ2OGY3ZWZkMWRkL3Jlc291cmNlZ3JvdXBzL2RhdGFsYWtlcmcxODk5OT9hcGktdmVyc2lvbj0yMDE1LTExLTAx",
>>>>>>> bbd08862
      "RequestMethod": "GET",
      "RequestBody": "",
      "RequestHeaders": {
        "x-ms-client-request-id": [
<<<<<<< HEAD
          "c6c495e2-7799-4ab5-b924-30755c749ad9"
=======
          "29d24e4d-5ac3-4b1b-b898-1066a4869b4c"
>>>>>>> bbd08862
        ],
        "accept-language": [
          "en-US"
        ],
        "User-Agent": [
          "Microsoft.Azure.Management.Resources.ResourceManagementClient/1.0.0-preview"
        ]
      },
<<<<<<< HEAD
      "ResponseBody": "{\r\n  \"error\": {\r\n    \"code\": \"ResourceGroupNotFound\",\r\n    \"message\": \"Resource group 'datalakerg13308' could not be found.\"\r\n  }\r\n}",
=======
      "ResponseBody": "{\r\n  \"error\": {\r\n    \"code\": \"ResourceGroupNotFound\",\r\n    \"message\": \"Resource group 'datalakerg18999' could not be found.\"\r\n  }\r\n}",
>>>>>>> bbd08862
      "ResponseHeaders": {
        "Content-Length": [
          "107"
        ],
        "Content-Type": [
          "application/json; charset=utf-8"
        ],
        "Expires": [
          "-1"
        ],
        "Cache-Control": [
          "no-cache"
        ],
        "Date": [
<<<<<<< HEAD
          "Thu, 04 Aug 2016 18:00:39 GMT"
=======
          "Thu, 01 Sep 2016 16:51:25 GMT"
>>>>>>> bbd08862
        ],
        "Pragma": [
          "no-cache"
        ],
        "x-ms-failure-cause": [
          "gateway"
        ],
        "x-ms-ratelimit-remaining-subscription-reads": [
<<<<<<< HEAD
          "14996"
        ],
        "x-ms-request-id": [
          "4dd7683e-88bc-4a51-b730-fafa32763cc6"
        ],
        "x-ms-correlation-request-id": [
          "4dd7683e-88bc-4a51-b730-fafa32763cc6"
        ],
        "x-ms-routing-request-id": [
          "WESTUS2:20160804T180039Z:4dd7683e-88bc-4a51-b730-fafa32763cc6"
=======
          "14889"
        ],
        "x-ms-request-id": [
          "5e37441b-4b8a-41f0-8441-234122bc05bf"
        ],
        "x-ms-correlation-request-id": [
          "5e37441b-4b8a-41f0-8441-234122bc05bf"
        ],
        "x-ms-routing-request-id": [
          "CENTRALUS:20160901T165126Z:5e37441b-4b8a-41f0-8441-234122bc05bf"
>>>>>>> bbd08862
        ],
        "Strict-Transport-Security": [
          "max-age=31536000; includeSubDomains"
        ]
      },
      "StatusCode": 404
    },
    {
<<<<<<< HEAD
      "RequestUri": "/subscriptions/53d9063d-87ae-4ea8-be90-3686c3b8669f/resourcegroups/datalakerg13308?api-version=2015-11-01",
      "EncodedRequestUri": "L3N1YnNjcmlwdGlvbnMvNTNkOTA2M2QtODdhZS00ZWE4LWJlOTAtMzY4NmMzYjg2NjlmL3Jlc291cmNlZ3JvdXBzL2RhdGFsYWtlcmcxMzMwOD9hcGktdmVyc2lvbj0yMDE1LTExLTAx",
=======
      "RequestUri": "/subscriptions/90585f39-ab85-4921-bb37-0468f7efd1dd/resourcegroups/datalakerg18999?api-version=2015-11-01",
      "EncodedRequestUri": "L3N1YnNjcmlwdGlvbnMvOTA1ODVmMzktYWI4NS00OTIxLWJiMzctMDQ2OGY3ZWZkMWRkL3Jlc291cmNlZ3JvdXBzL2RhdGFsYWtlcmcxODk5OT9hcGktdmVyc2lvbj0yMDE1LTExLTAx",
>>>>>>> bbd08862
      "RequestMethod": "GET",
      "RequestBody": "",
      "RequestHeaders": {
        "x-ms-client-request-id": [
<<<<<<< HEAD
          "021f7f84-39d5-466c-b56b-d3f2eb719cd9"
=======
          "52a2ed0d-2725-4f7b-89c5-5b3a46734b10"
>>>>>>> bbd08862
        ],
        "accept-language": [
          "en-US"
        ],
        "User-Agent": [
          "Microsoft.Azure.Management.Resources.ResourceManagementClient/1.0.0-preview"
        ]
      },
<<<<<<< HEAD
      "ResponseBody": "{\r\n  \"id\": \"/subscriptions/53d9063d-87ae-4ea8-be90-3686c3b8669f/resourceGroups/datalakerg13308\",\r\n  \"name\": \"datalakerg13308\",\r\n  \"location\": \"eastus2\",\r\n  \"properties\": {\r\n    \"provisioningState\": \"Succeeded\"\r\n  }\r\n}",
=======
      "ResponseBody": "{\r\n  \"id\": \"/subscriptions/90585f39-ab85-4921-bb37-0468f7efd1dd/resourceGroups/datalakerg18999\",\r\n  \"name\": \"datalakerg18999\",\r\n  \"location\": \"eastus2\",\r\n  \"properties\": {\r\n    \"provisioningState\": \"Succeeded\"\r\n  }\r\n}",
>>>>>>> bbd08862
      "ResponseHeaders": {
        "Content-Type": [
          "application/json; charset=utf-8"
        ],
        "Expires": [
          "-1"
        ],
        "Cache-Control": [
          "no-cache"
        ],
        "Date": [
<<<<<<< HEAD
          "Thu, 04 Aug 2016 18:00:40 GMT"
=======
          "Thu, 01 Sep 2016 16:51:26 GMT"
>>>>>>> bbd08862
        ],
        "Pragma": [
          "no-cache"
        ],
        "Vary": [
          "Accept-Encoding"
        ],
        "x-ms-ratelimit-remaining-subscription-reads": [
<<<<<<< HEAD
          "14995"
        ],
        "x-ms-request-id": [
          "f5034c5d-b825-4d7e-9a73-04dfd62ef130"
        ],
        "x-ms-correlation-request-id": [
          "f5034c5d-b825-4d7e-9a73-04dfd62ef130"
        ],
        "x-ms-routing-request-id": [
          "WESTUS2:20160804T180040Z:f5034c5d-b825-4d7e-9a73-04dfd62ef130"
=======
          "14888"
        ],
        "x-ms-request-id": [
          "be39fd28-118a-4857-97b5-508726dbbae9"
        ],
        "x-ms-correlation-request-id": [
          "be39fd28-118a-4857-97b5-508726dbbae9"
        ],
        "x-ms-routing-request-id": [
          "CENTRALUS:20160901T165126Z:be39fd28-118a-4857-97b5-508726dbbae9"
>>>>>>> bbd08862
        ],
        "Strict-Transport-Security": [
          "max-age=31536000; includeSubDomains"
        ]
      },
      "StatusCode": 200
    },
    {
<<<<<<< HEAD
      "RequestUri": "/subscriptions/53d9063d-87ae-4ea8-be90-3686c3b8669f/resourcegroups/datalakerg13308?api-version=2015-11-01",
      "EncodedRequestUri": "L3N1YnNjcmlwdGlvbnMvNTNkOTA2M2QtODdhZS00ZWE4LWJlOTAtMzY4NmMzYjg2NjlmL3Jlc291cmNlZ3JvdXBzL2RhdGFsYWtlcmcxMzMwOD9hcGktdmVyc2lvbj0yMDE1LTExLTAx",
=======
      "RequestUri": "/subscriptions/90585f39-ab85-4921-bb37-0468f7efd1dd/resourcegroups/datalakerg18999?api-version=2015-11-01",
      "EncodedRequestUri": "L3N1YnNjcmlwdGlvbnMvOTA1ODVmMzktYWI4NS00OTIxLWJiMzctMDQ2OGY3ZWZkMWRkL3Jlc291cmNlZ3JvdXBzL2RhdGFsYWtlcmcxODk5OT9hcGktdmVyc2lvbj0yMDE1LTExLTAx",
>>>>>>> bbd08862
      "RequestMethod": "PUT",
      "RequestBody": "{\r\n  \"location\": \"East US 2\"\r\n}",
      "RequestHeaders": {
        "Content-Type": [
          "application/json; charset=utf-8"
        ],
        "Content-Length": [
          "31"
        ],
        "x-ms-client-request-id": [
<<<<<<< HEAD
          "7f93b544-85bb-4124-847e-46441b51bec7"
=======
          "ff73a6bb-e0a1-4893-a31d-9193d2451e39"
>>>>>>> bbd08862
        ],
        "accept-language": [
          "en-US"
        ],
        "User-Agent": [
          "Microsoft.Azure.Management.Resources.ResourceManagementClient/1.0.0-preview"
        ]
      },
<<<<<<< HEAD
      "ResponseBody": "{\r\n  \"id\": \"/subscriptions/53d9063d-87ae-4ea8-be90-3686c3b8669f/resourceGroups/datalakerg13308\",\r\n  \"name\": \"datalakerg13308\",\r\n  \"location\": \"eastus2\",\r\n  \"properties\": {\r\n    \"provisioningState\": \"Succeeded\"\r\n  }\r\n}",
=======
      "ResponseBody": "{\r\n  \"id\": \"/subscriptions/90585f39-ab85-4921-bb37-0468f7efd1dd/resourceGroups/datalakerg18999\",\r\n  \"name\": \"datalakerg18999\",\r\n  \"location\": \"eastus2\",\r\n  \"properties\": {\r\n    \"provisioningState\": \"Succeeded\"\r\n  }\r\n}",
>>>>>>> bbd08862
      "ResponseHeaders": {
        "Content-Length": [
          "184"
        ],
        "Content-Type": [
          "application/json; charset=utf-8"
        ],
        "Expires": [
          "-1"
        ],
        "Cache-Control": [
          "no-cache"
        ],
        "Date": [
<<<<<<< HEAD
          "Thu, 04 Aug 2016 18:00:40 GMT"
=======
          "Thu, 01 Sep 2016 16:51:26 GMT"
>>>>>>> bbd08862
        ],
        "Pragma": [
          "no-cache"
        ],
        "x-ms-ratelimit-remaining-subscription-writes": [
          "1109"
        ],
        "x-ms-request-id": [
<<<<<<< HEAD
          "44594078-cea3-464f-b3d6-73e12b20e797"
        ],
        "x-ms-correlation-request-id": [
          "44594078-cea3-464f-b3d6-73e12b20e797"
        ],
        "x-ms-routing-request-id": [
          "WESTUS2:20160804T180040Z:44594078-cea3-464f-b3d6-73e12b20e797"
=======
          "315970eb-03cd-4102-a8c5-099d032a152d"
        ],
        "x-ms-correlation-request-id": [
          "315970eb-03cd-4102-a8c5-099d032a152d"
        ],
        "x-ms-routing-request-id": [
          "CENTRALUS:20160901T165126Z:315970eb-03cd-4102-a8c5-099d032a152d"
>>>>>>> bbd08862
        ],
        "Strict-Transport-Security": [
          "max-age=31536000; includeSubDomains"
        ]
      },
      "StatusCode": 201
    },
    {
<<<<<<< HEAD
      "RequestUri": "/subscriptions/53d9063d-87ae-4ea8-be90-3686c3b8669f/resourceGroups/datalakerg13308/providers/Microsoft.DataLakeStore/accounts/testadlfs18099?api-version=2015-10-01-preview",
      "EncodedRequestUri": "L3N1YnNjcmlwdGlvbnMvNTNkOTA2M2QtODdhZS00ZWE4LWJlOTAtMzY4NmMzYjg2NjlmL3Jlc291cmNlR3JvdXBzL2RhdGFsYWtlcmcxMzMwOC9wcm92aWRlcnMvTWljcm9zb2Z0LkRhdGFMYWtlU3RvcmUvYWNjb3VudHMvdGVzdGFkbGZzMTgwOTk/YXBpLXZlcnNpb249MjAxNS0xMC0wMS1wcmV2aWV3",
=======
      "RequestUri": "/subscriptions/90585f39-ab85-4921-bb37-0468f7efd1dd/resourceGroups/datalakerg18999/providers/Microsoft.DataLakeStore/accounts/testadlfs14263?api-version=2015-10-01-preview",
      "EncodedRequestUri": "L3N1YnNjcmlwdGlvbnMvOTA1ODVmMzktYWI4NS00OTIxLWJiMzctMDQ2OGY3ZWZkMWRkL3Jlc291cmNlR3JvdXBzL2RhdGFsYWtlcmcxODk5OS9wcm92aWRlcnMvTWljcm9zb2Z0LkRhdGFMYWtlU3RvcmUvYWNjb3VudHMvdGVzdGFkbGZzMTQyNjM/YXBpLXZlcnNpb249MjAxNS0xMC0wMS1wcmV2aWV3",
>>>>>>> bbd08862
      "RequestMethod": "GET",
      "RequestBody": "",
      "RequestHeaders": {
        "x-ms-client-request-id": [
<<<<<<< HEAD
          "b629a6d3-9487-49dd-be2b-cd2461146377"
=======
          "ceb2ce0f-431e-425f-bb2d-238d1052d56b"
>>>>>>> bbd08862
        ],
        "accept-language": [
          "en-US"
        ],
        "User-Agent": [
          "Microsoft.Azure.Management.DataLake.Store.DataLakeStoreAccountManagementClient/0.12.5-preview"
        ]
      },
<<<<<<< HEAD
      "ResponseBody": "{\r\n  \"error\": {\r\n    \"code\": \"ResourceNotFound\",\r\n    \"message\": \"The Resource 'Microsoft.DataLakeStore/accounts/testadlfs18099' under resource group 'datalakerg13308' was not found.\"\r\n  }\r\n}",
=======
      "ResponseBody": "{\r\n  \"error\": {\r\n    \"code\": \"ResourceNotFound\",\r\n    \"message\": \"The Resource 'Microsoft.DataLakeStore/accounts/testadlfs14263' under resource group 'datalakerg18999' was not found.\"\r\n  }\r\n}",
>>>>>>> bbd08862
      "ResponseHeaders": {
        "Content-Length": [
          "166"
        ],
        "Content-Type": [
          "application/json; charset=utf-8"
        ],
        "Expires": [
          "-1"
        ],
        "Cache-Control": [
          "no-cache"
        ],
        "Date": [
<<<<<<< HEAD
          "Thu, 04 Aug 2016 18:00:40 GMT"
=======
          "Thu, 01 Sep 2016 16:51:26 GMT"
>>>>>>> bbd08862
        ],
        "Pragma": [
          "no-cache"
        ],
        "x-ms-failure-cause": [
          "gateway"
        ],
        "x-ms-request-id": [
<<<<<<< HEAD
          "58e46787-3060-4d9b-a814-9fd52a3ff7ce"
        ],
        "x-ms-correlation-request-id": [
          "58e46787-3060-4d9b-a814-9fd52a3ff7ce"
        ],
        "x-ms-routing-request-id": [
          "WESTUS2:20160804T180040Z:58e46787-3060-4d9b-a814-9fd52a3ff7ce"
=======
          "fac30809-40f0-47eb-a311-673977a57347"
        ],
        "x-ms-correlation-request-id": [
          "fac30809-40f0-47eb-a311-673977a57347"
        ],
        "x-ms-routing-request-id": [
          "CENTRALUS:20160901T165126Z:fac30809-40f0-47eb-a311-673977a57347"
>>>>>>> bbd08862
        ],
        "Strict-Transport-Security": [
          "max-age=31536000; includeSubDomains"
        ]
      },
      "StatusCode": 404
    },
    {
<<<<<<< HEAD
      "RequestUri": "/subscriptions/53d9063d-87ae-4ea8-be90-3686c3b8669f/resourceGroups/datalakerg13308/providers/Microsoft.DataLakeStore/accounts/testadlfs18099?api-version=2015-10-01-preview",
      "EncodedRequestUri": "L3N1YnNjcmlwdGlvbnMvNTNkOTA2M2QtODdhZS00ZWE4LWJlOTAtMzY4NmMzYjg2NjlmL3Jlc291cmNlR3JvdXBzL2RhdGFsYWtlcmcxMzMwOC9wcm92aWRlcnMvTWljcm9zb2Z0LkRhdGFMYWtlU3RvcmUvYWNjb3VudHMvdGVzdGFkbGZzMTgwOTk/YXBpLXZlcnNpb249MjAxNS0xMC0wMS1wcmV2aWV3",
      "RequestMethod": "PUT",
      "RequestBody": "{\r\n  \"location\": \"East US 2\",\r\n  \"name\": \"testadlfs18099\"\r\n}",
=======
      "RequestUri": "/subscriptions/90585f39-ab85-4921-bb37-0468f7efd1dd/resourceGroups/datalakerg18999/providers/Microsoft.DataLakeStore/accounts/testadlfs14263?api-version=2015-10-01-preview",
      "EncodedRequestUri": "L3N1YnNjcmlwdGlvbnMvOTA1ODVmMzktYWI4NS00OTIxLWJiMzctMDQ2OGY3ZWZkMWRkL3Jlc291cmNlR3JvdXBzL2RhdGFsYWtlcmcxODk5OS9wcm92aWRlcnMvTWljcm9zb2Z0LkRhdGFMYWtlU3RvcmUvYWNjb3VudHMvdGVzdGFkbGZzMTQyNjM/YXBpLXZlcnNpb249MjAxNS0xMC0wMS1wcmV2aWV3",
      "RequestMethod": "GET",
      "RequestBody": "",
      "RequestHeaders": {
        "User-Agent": [
          "Microsoft.Azure.Management.DataLake.Store.DataLakeStoreAccountManagementClient/0.12.5-preview"
        ]
      },
      "ResponseBody": "{\r\n  \"properties\": {\r\n    \"firewallState\": \"Disabled\",\r\n    \"firewallRules\": [],\r\n    \"trustedIdProviderState\": \"Disabled\",\r\n    \"trustedIdProviders\": [],\r\n    \"encryptionConfig\": {},\r\n    \"provisioningState\": \"Succeeded\",\r\n    \"state\": \"Active\",\r\n    \"endpoint\": \"testadlfs14263.caboaccountdogfood.net\",\r\n    \"accountId\": \"9a07e0aa-be38-4b7c-9fb2-ba3c57fc4b63\",\r\n    \"creationTime\": \"2016-09-01T16:51:28.804973Z\",\r\n    \"lastModifiedTime\": \"2016-09-01T16:51:28.804973Z\"\r\n  },\r\n  \"location\": \"East US 2\",\r\n  \"tags\": null,\r\n  \"id\": \"/subscriptions/90585f39-ab85-4921-bb37-0468f7efd1dd/resourceGroups/datalakerg18999/providers/Microsoft.DataLakeStore/accounts/testadlfs14263\",\r\n  \"name\": \"testadlfs14263\",\r\n  \"type\": \"Microsoft.DataLakeStore/accounts\"\r\n}",
      "ResponseHeaders": {
        "Content-Type": [
          "application/json"
        ],
        "Expires": [
          "-1"
        ],
        "Cache-Control": [
          "no-cache"
        ],
        "Connection": [
          "close"
        ],
        "Date": [
          "Thu, 01 Sep 2016 16:51:57 GMT"
        ],
        "Pragma": [
          "no-cache"
        ],
        "Server": [
          "Microsoft-IIS/8.5"
        ],
        "Vary": [
          "Accept-Encoding"
        ],
        "x-ms-request-id": [
          "d9c867bb-08be-4195-8737-fb1aaf26d29a"
        ],
        "X-AspNet-Version": [
          "4.0.30319"
        ],
        "X-Powered-By": [
          "ASP.NET"
        ],
        "x-ms-ratelimit-remaining-subscription-reads": [
          "14874"
        ],
        "x-ms-correlation-request-id": [
          "b577f778-0142-49b1-bedb-0eb51ef73650"
        ],
        "x-ms-routing-request-id": [
          "CENTRALUS:20160901T165158Z:b577f778-0142-49b1-bedb-0eb51ef73650"
        ],
        "Strict-Transport-Security": [
          "max-age=31536000; includeSubDomains"
        ]
      },
      "StatusCode": 200
    },
    {
      "RequestUri": "/subscriptions/90585f39-ab85-4921-bb37-0468f7efd1dd/resourceGroups/datalakerg18999/providers/Microsoft.DataLakeStore/accounts/testadlfs14263?api-version=2015-10-01-preview",
      "EncodedRequestUri": "L3N1YnNjcmlwdGlvbnMvOTA1ODVmMzktYWI4NS00OTIxLWJiMzctMDQ2OGY3ZWZkMWRkL3Jlc291cmNlR3JvdXBzL2RhdGFsYWtlcmcxODk5OS9wcm92aWRlcnMvTWljcm9zb2Z0LkRhdGFMYWtlU3RvcmUvYWNjb3VudHMvdGVzdGFkbGZzMTQyNjM/YXBpLXZlcnNpb249MjAxNS0xMC0wMS1wcmV2aWV3",
      "RequestMethod": "GET",
      "RequestBody": "",
      "RequestHeaders": {
        "x-ms-client-request-id": [
          "d043b806-9c92-4a6f-8e8b-852da188168a"
        ],
        "accept-language": [
          "en-US"
        ],
        "User-Agent": [
          "Microsoft.Azure.Management.DataLake.Store.DataLakeStoreAccountManagementClient/0.12.5-preview"
        ]
      },
      "ResponseBody": "{\r\n  \"properties\": {\r\n    \"firewallState\": \"Disabled\",\r\n    \"firewallRules\": [],\r\n    \"trustedIdProviderState\": \"Disabled\",\r\n    \"trustedIdProviders\": [],\r\n    \"encryptionConfig\": {},\r\n    \"provisioningState\": \"Succeeded\",\r\n    \"state\": \"Active\",\r\n    \"endpoint\": \"testadlfs14263.caboaccountdogfood.net\",\r\n    \"accountId\": \"9a07e0aa-be38-4b7c-9fb2-ba3c57fc4b63\",\r\n    \"creationTime\": \"2016-09-01T16:51:28.804973Z\",\r\n    \"lastModifiedTime\": \"2016-09-01T16:51:28.804973Z\"\r\n  },\r\n  \"location\": \"East US 2\",\r\n  \"tags\": null,\r\n  \"id\": \"/subscriptions/90585f39-ab85-4921-bb37-0468f7efd1dd/resourceGroups/datalakerg18999/providers/Microsoft.DataLakeStore/accounts/testadlfs14263\",\r\n  \"name\": \"testadlfs14263\",\r\n  \"type\": \"Microsoft.DataLakeStore/accounts\"\r\n}",
      "ResponseHeaders": {
        "Content-Type": [
          "application/json"
        ],
        "Expires": [
          "-1"
        ],
        "Cache-Control": [
          "no-cache"
        ],
        "Connection": [
          "close"
        ],
        "Date": [
          "Thu, 01 Sep 2016 16:51:58 GMT"
        ],
        "Pragma": [
          "no-cache"
        ],
        "Server": [
          "Microsoft-IIS/8.5"
        ],
        "Vary": [
          "Accept-Encoding"
        ],
        "x-ms-request-id": [
          "60735e81-c902-457c-a80e-902fa25e4c7f"
        ],
        "X-AspNet-Version": [
          "4.0.30319"
        ],
        "X-Powered-By": [
          "ASP.NET"
        ],
        "x-ms-ratelimit-remaining-subscription-reads": [
          "14887"
        ],
        "x-ms-correlation-request-id": [
          "1feee1f9-0fc9-4e64-88f1-917c444f7a46"
        ],
        "x-ms-routing-request-id": [
          "CENTRALUS:20160901T165158Z:1feee1f9-0fc9-4e64-88f1-917c444f7a46"
        ],
        "Strict-Transport-Security": [
          "max-age=31536000; includeSubDomains"
        ]
      },
      "StatusCode": 200
    },
    {
      "RequestUri": "/subscriptions/90585f39-ab85-4921-bb37-0468f7efd1dd/resourceGroups/datalakerg18999/providers/Microsoft.DataLakeStore/accounts/testadlfs14263?api-version=2015-10-01-preview",
      "EncodedRequestUri": "L3N1YnNjcmlwdGlvbnMvOTA1ODVmMzktYWI4NS00OTIxLWJiMzctMDQ2OGY3ZWZkMWRkL3Jlc291cmNlR3JvdXBzL2RhdGFsYWtlcmcxODk5OS9wcm92aWRlcnMvTWljcm9zb2Z0LkRhdGFMYWtlU3RvcmUvYWNjb3VudHMvdGVzdGFkbGZzMTQyNjM/YXBpLXZlcnNpb249MjAxNS0xMC0wMS1wcmV2aWV3",
      "RequestMethod": "PUT",
      "RequestBody": "{\r\n  \"location\": \"East US 2\",\r\n  \"name\": \"testadlfs14263\"\r\n}",
>>>>>>> bbd08862
      "RequestHeaders": {
        "Content-Type": [
          "application/json; charset=utf-8"
        ],
        "Content-Length": [
          "60"
        ],
        "x-ms-client-request-id": [
<<<<<<< HEAD
          "9376ccde-7863-4f2c-9dd8-ff9863863930"
=======
          "d6789030-c5a3-4460-8129-ab7016be4234"
>>>>>>> bbd08862
        ],
        "accept-language": [
          "en-US"
        ],
        "User-Agent": [
          "Microsoft.Azure.Management.DataLake.Store.DataLakeStoreAccountManagementClient/0.12.5-preview"
        ]
      },
<<<<<<< HEAD
      "ResponseBody": "{\r\n  \"error\": {\r\n    \"code\": \"ExceededMaxAccountCount\",\r\n    \"message\": \"The subscription has exceeded the maximum number of allowed resources.\"\r\n  }\r\n}",
=======
      "ResponseBody": "{\r\n  \"properties\": {\r\n    \"provisioningState\": \"Creating\",\r\n    \"state\": null,\r\n    \"endpoint\": null,\r\n    \"accountId\": \"9a07e0aa-be38-4b7c-9fb2-ba3c57fc4b63\",\r\n    \"creationTime\": null,\r\n    \"lastModifiedTime\": null\r\n  },\r\n  \"location\": \"East US 2\",\r\n  \"tags\": null,\r\n  \"id\": \"/subscriptions/90585f39-ab85-4921-bb37-0468f7efd1dd/resourceGroups/datalakerg18999/providers/Microsoft.DataLakeStore/accounts/testadlfs14263\",\r\n  \"name\": \"testadlfs14263\",\r\n  \"type\": \"Microsoft.DataLakeStore/accounts\"\r\n}",
>>>>>>> bbd08862
      "ResponseHeaders": {
        "Content-Length": [
          "127"
        ],
        "Content-Type": [
          "application/json"
        ],
        "Expires": [
          "-1"
        ],
        "Cache-Control": [
          "no-cache"
        ],
        "Connection": [
          "close"
        ],
        "Date": [
<<<<<<< HEAD
          "Thu, 04 Aug 2016 18:00:41 GMT"
=======
          "Thu, 01 Sep 2016 16:51:27 GMT"
>>>>>>> bbd08862
        ],
        "Pragma": [
          "no-cache"
        ],
<<<<<<< HEAD
        "Server": [
          "Microsoft-IIS/8.5"
        ],
        "x-ms-request-id": [
          "e033eb00-d83d-4040-b579-830723a1d1d0"
=======
        "Location": [
          "https://api-dogfood.resources.windows-int.net/subscriptions/90585f39-ab85-4921-bb37-0468f7efd1dd/resourcegroups/datalakerg18999/providers/Microsoft.DataLakeStore/accounts/testadlfs14263/operationresults/0?api-version=2015-10-01-preview"
        ],
        "Retry-After": [
          "10"
        ],
        "Server": [
          "Microsoft-IIS/8.5"
        ],
        "Azure-AsyncOperation": [
          "https://api-dogfood.resources.windows-int.net/subscriptions/90585f39-ab85-4921-bb37-0468f7efd1dd/providers/Microsoft.DataLakeStore/locations/EastUS2/operationResults/9a07e0aa-be38-4b7c-9fb2-ba3c57fc4b630?api-version=2015-10-01-preview&expanded=true"
        ],
        "x-ms-request-id": [
          "fb62583b-b87f-4f7f-9d56-b59ac8e76491"
>>>>>>> bbd08862
        ],
        "X-AspNet-Version": [
          "4.0.30319"
        ],
        "X-Powered-By": [
          "ASP.NET"
        ],
        "x-ms-ratelimit-remaining-subscription-writes": [
<<<<<<< HEAD
          "1199"
        ],
        "x-ms-correlation-request-id": [
          "3b6f31f6-1e57-4f60-9495-5d5f7aabfa60"
        ],
        "x-ms-routing-request-id": [
          "WESTUS2:20160804T180042Z:3b6f31f6-1e57-4f60-9495-5d5f7aabfa60"
=======
          "1110"
        ],
        "x-ms-correlation-request-id": [
          "fb3ed28e-5a47-45a6-bd5a-a7554cdd928d"
        ],
        "x-ms-routing-request-id": [
          "CENTRALUS:20160901T165127Z:fb3ed28e-5a47-45a6-bd5a-a7554cdd928d"
        ],
        "Strict-Transport-Security": [
          "max-age=31536000; includeSubDomains"
        ]
      },
      "StatusCode": 201
    },
    {
      "RequestUri": "/subscriptions/90585f39-ab85-4921-bb37-0468f7efd1dd/providers/Microsoft.DataLakeStore/locations/EastUS2/operationResults/9a07e0aa-be38-4b7c-9fb2-ba3c57fc4b630?api-version=2015-10-01-preview&expanded=true",
      "EncodedRequestUri": "L3N1YnNjcmlwdGlvbnMvOTA1ODVmMzktYWI4NS00OTIxLWJiMzctMDQ2OGY3ZWZkMWRkL3Byb3ZpZGVycy9NaWNyb3NvZnQuRGF0YUxha2VTdG9yZS9sb2NhdGlvbnMvRWFzdFVTMi9vcGVyYXRpb25SZXN1bHRzLzlhMDdlMGFhLWJlMzgtNGI3Yy05ZmIyLWJhM2M1N2ZjNGI2MzA/YXBpLXZlcnNpb249MjAxNS0xMC0wMS1wcmV2aWV3JmV4cGFuZGVkPXRydWU=",
      "RequestMethod": "GET",
      "RequestBody": "",
      "RequestHeaders": {
        "User-Agent": [
          "Microsoft.Azure.Management.DataLake.Store.DataLakeStoreAccountManagementClient/0.12.5-preview"
        ]
      },
      "ResponseBody": "{\r\n  \"status\": \"Succeeded\"\r\n}",
      "ResponseHeaders": {
        "Content-Type": [
          "application/json"
        ],
        "Expires": [
          "-1"
        ],
        "Cache-Control": [
          "no-cache"
        ],
        "Connection": [
          "close"
        ],
        "Date": [
          "Thu, 01 Sep 2016 16:51:56 GMT"
        ],
        "Pragma": [
          "no-cache"
        ],
        "Server": [
          "Microsoft-IIS/8.5"
        ],
        "Vary": [
          "Accept-Encoding"
        ],
        "x-ms-request-id": [
          "e891f8fb-b0b6-400b-b1a3-0a7c0b85302b"
        ],
        "X-AspNet-Version": [
          "4.0.30319"
        ],
        "X-Powered-By": [
          "ASP.NET"
        ],
        "x-ms-ratelimit-remaining-subscription-reads": [
          "14888"
        ],
        "x-ms-correlation-request-id": [
          "14a45cb8-ccff-4918-b45b-9e1eb7eaa022"
        ],
        "x-ms-routing-request-id": [
          "CENTRALUS:20160901T165157Z:14a45cb8-ccff-4918-b45b-9e1eb7eaa022"
>>>>>>> bbd08862
        ],
        "Strict-Transport-Security": [
          "max-age=31536000; includeSubDomains"
        ]
      },
<<<<<<< HEAD
      "StatusCode": 409
=======
      "StatusCode": 200
    },
    {
      "RequestUri": "/webhdfs/v1/SDKTestFolder01129?op=MKDIRS&api-version=2015-10-01-preview",
      "EncodedRequestUri": "L3dlYmhkZnMvdjEvU0RLVGVzdEZvbGRlcjAxMTI5P29wPU1LRElSUyZhcGktdmVyc2lvbj0yMDE1LTEwLTAxLXByZXZpZXc=",
      "RequestMethod": "PUT",
      "RequestBody": "",
      "RequestHeaders": {
        "x-ms-client-request-id": [
          "b498e273-d837-482d-b79b-3e1b29c5756c"
        ],
        "accept-language": [
          "en-US"
        ],
        "User-Agent": [
          "Microsoft.Azure.Management.DataLake.Store.DataLakeStoreFileSystemManagementClient/0.12.5-preview"
        ]
      },
      "ResponseBody": "{\r\n  \"boolean\": true\r\n}",
      "ResponseHeaders": {
        "Content-Length": [
          "16"
        ],
        "Content-Type": [
          "application/json; charset=utf-8"
        ],
        "Expires": [
          "-1"
        ],
        "Cache-Control": [
          "no-cache"
        ],
        "Date": [
          "Thu, 01 Sep 2016 16:51:58 GMT"
        ],
        "Pragma": [
          "no-cache"
        ],
        "x-ms-request-id": [
          "b5b07002-e162-4581-9a5b-9ee8a0ae2d26"
        ],
        "Server-Perf": [
          "[b5b07002-e162-4581-9a5b-9ee8a0ae2d26][ AuthTime::1199.66435059453::PostAuthTime::319.055117840827 ][S-HdfsMkdirs :: 00:00:135 ms]%0a[MKDIRS :: 00:00:135 ms]%0a"
        ],
        "x-ms-webhdfs-version": [
          "16.07.18.01"
        ],
        "Status": [
          "0x0"
        ],
        "X-Content-Type-Options": [
          "nosniff"
        ],
        "Strict-Transport-Security": [
          "max-age=15724800; includeSubDomains"
        ]
      },
      "StatusCode": 200
    },
    {
      "RequestUri": "/webhdfs/v1/SDKTestFolder01129?op=MSGETFILESTATUS&api-version=2015-10-01-preview",
      "EncodedRequestUri": "L3dlYmhkZnMvdjEvU0RLVGVzdEZvbGRlcjAxMTI5P29wPU1TR0VURklMRVNUQVRVUyZhcGktdmVyc2lvbj0yMDE1LTEwLTAxLXByZXZpZXc=",
      "RequestMethod": "GET",
      "RequestBody": "",
      "RequestHeaders": {
        "x-ms-client-request-id": [
          "a45fb8d5-607b-4d00-90ec-3c8f62be8bc9"
        ],
        "accept-language": [
          "en-US"
        ],
        "User-Agent": [
          "Microsoft.Azure.Management.DataLake.Store.DataLakeStoreFileSystemManagementClient/0.12.5-preview"
        ]
      },
      "ResponseBody": "{\r\n  \"FileStatus\": {\r\n    \"length\": 0,\r\n    \"pathSuffix\": \"\",\r\n    \"type\": \"DIRECTORY\",\r\n    \"blockSize\": 0,\r\n    \"accessTime\": 1472748719888,\r\n    \"modificationTime\": 1472748719888,\r\n    \"replication\": 0,\r\n    \"permission\": \"770\",\r\n    \"owner\": \"6c239a52-63a0-4219-bcdc-c1ce354f95d4\",\r\n    \"group\": \"6c239a52-63a0-4219-bcdc-c1ce354f95d4\"\r\n  }\r\n}",
      "ResponseHeaders": {
        "Content-Length": [
          "265"
        ],
        "Content-Type": [
          "application/json; charset=utf-8"
        ],
        "Expires": [
          "-1"
        ],
        "Cache-Control": [
          "no-cache"
        ],
        "Date": [
          "Thu, 01 Sep 2016 16:52:00 GMT"
        ],
        "Pragma": [
          "no-cache"
        ],
        "x-ms-request-id": [
          "4526a8a5-45ec-4a68-8413-7ad45c69798f"
        ],
        "Server-Perf": [
          "[4526a8a5-45ec-4a68-8413-7ad45c69798f][ AuthTime::0::PostAuthTime::0 ][S-HdfsGetFileStatusV2 :: 00:00:015 ms]%0a[MSGETFILESTATUS :: 00:00:015 ms]%0a"
        ],
        "x-ms-webhdfs-version": [
          "16.07.18.01"
        ],
        "Status": [
          "0x0"
        ],
        "X-Content-Type-Options": [
          "nosniff"
        ],
        "Strict-Transport-Security": [
          "max-age=15724800; includeSubDomains"
        ]
      },
      "StatusCode": 200
    },
    {
      "RequestUri": "/webhdfs/v1/SDKTestFolder01129?recursive=true&op=DELETE&api-version=2015-10-01-preview",
      "EncodedRequestUri": "L3dlYmhkZnMvdjEvU0RLVGVzdEZvbGRlcjAxMTI5P3JlY3Vyc2l2ZT10cnVlJm9wPURFTEVURSZhcGktdmVyc2lvbj0yMDE1LTEwLTAxLXByZXZpZXc=",
      "RequestMethod": "DELETE",
      "RequestBody": "",
      "RequestHeaders": {
        "x-ms-client-request-id": [
          "0c756d09-17a2-4700-8ab0-61da412afc8e"
        ],
        "accept-language": [
          "en-US"
        ],
        "User-Agent": [
          "Microsoft.Azure.Management.DataLake.Store.DataLakeStoreFileSystemManagementClient/0.12.5-preview"
        ]
      },
      "ResponseBody": "{\r\n  \"boolean\": true\r\n}",
      "ResponseHeaders": {
        "Content-Length": [
          "16"
        ],
        "Content-Type": [
          "application/json; charset=utf-8"
        ],
        "Expires": [
          "-1"
        ],
        "Cache-Control": [
          "no-cache"
        ],
        "Date": [
          "Thu, 01 Sep 2016 16:52:00 GMT"
        ],
        "Pragma": [
          "no-cache"
        ],
        "x-ms-request-id": [
          "bc1706c4-1d66-4688-991a-085ba3900258"
        ],
        "Server-Perf": [
          "[bc1706c4-1d66-4688-991a-085ba3900258][ AuthTime::0::PostAuthTime::0 ][S-FsDelete :: 00:00:331 ms]%0a[DELETE :: 00:00:332 ms]%0a"
        ],
        "x-ms-webhdfs-version": [
          "16.07.18.01"
        ],
        "Status": [
          "0x0"
        ],
        "X-Content-Type-Options": [
          "nosniff"
        ],
        "Strict-Transport-Security": [
          "max-age=15724800; includeSubDomains"
        ]
      },
      "StatusCode": 200
    },
    {
      "RequestUri": "/webhdfs/v1/SDKTestFolder01129?recursive=true&op=DELETE&api-version=2015-10-01-preview",
      "EncodedRequestUri": "L3dlYmhkZnMvdjEvU0RLVGVzdEZvbGRlcjAxMTI5P3JlY3Vyc2l2ZT10cnVlJm9wPURFTEVURSZhcGktdmVyc2lvbj0yMDE1LTEwLTAxLXByZXZpZXc=",
      "RequestMethod": "DELETE",
      "RequestBody": "",
      "RequestHeaders": {
        "x-ms-client-request-id": [
          "5d1464cf-5c9a-4181-abdf-74a792521aa2"
        ],
        "accept-language": [
          "en-US"
        ],
        "User-Agent": [
          "Microsoft.Azure.Management.DataLake.Store.DataLakeStoreFileSystemManagementClient/0.12.5-preview"
        ]
      },
      "ResponseBody": "{\r\n  \"boolean\": true\r\n}",
      "ResponseHeaders": {
        "Content-Length": [
          "16"
        ],
        "Content-Type": [
          "application/json; charset=utf-8"
        ],
        "Expires": [
          "-1"
        ],
        "Cache-Control": [
          "no-cache"
        ],
        "Date": [
          "Thu, 01 Sep 2016 16:52:01 GMT"
        ],
        "Pragma": [
          "no-cache"
        ],
        "x-ms-request-id": [
          "ae953c13-bb43-494b-b9ba-33cc9a4c90f2"
        ],
        "Server-Perf": [
          "[ae953c13-bb43-494b-b9ba-33cc9a4c90f2][ AuthTime::1218.48261491758::PostAuthTime::329.747313478924 ][S-FsDelete :: 00:00:230 ms]%0a[DELETE :: 00:00:230 ms]%0a"
        ],
        "x-ms-webhdfs-version": [
          "16.07.18.01"
        ],
        "Status": [
          "0x0"
        ],
        "X-Content-Type-Options": [
          "nosniff"
        ],
        "Strict-Transport-Security": [
          "max-age=15724800; includeSubDomains"
        ]
      },
      "StatusCode": 200
    },
    {
      "RequestUri": "/webhdfs/v1/SDKTestFolder01129?recursive=true&op=DELETE&api-version=2015-10-01-preview",
      "EncodedRequestUri": "L3dlYmhkZnMvdjEvU0RLVGVzdEZvbGRlcjAxMTI5P3JlY3Vyc2l2ZT10cnVlJm9wPURFTEVURSZhcGktdmVyc2lvbj0yMDE1LTEwLTAxLXByZXZpZXc=",
      "RequestMethod": "DELETE",
      "RequestBody": "",
      "RequestHeaders": {
        "x-ms-client-request-id": [
          "a5e68826-7fed-44d4-a2ce-4306f3ac5315"
        ],
        "accept-language": [
          "en-US"
        ],
        "User-Agent": [
          "Microsoft.Azure.Management.DataLake.Store.DataLakeStoreFileSystemManagementClient/0.12.5-preview"
        ]
      },
      "ResponseBody": "{\r\n  \"boolean\": false\r\n}",
      "ResponseHeaders": {
        "Content-Length": [
          "17"
        ],
        "Content-Type": [
          "application/json; charset=utf-8"
        ],
        "Expires": [
          "-1"
        ],
        "Cache-Control": [
          "no-cache"
        ],
        "Date": [
          "Thu, 01 Sep 2016 16:52:01 GMT"
        ],
        "Pragma": [
          "no-cache"
        ],
        "x-ms-request-id": [
          "efc00e8d-4a3e-4081-b64f-3208bb192dd0"
        ],
        "Server-Perf": [
          "[efc00e8d-4a3e-4081-b64f-3208bb192dd0][ AuthTime::0::PostAuthTime::0 ][S-FsDelete :: 00:00:009 ms]%0a[DELETE :: 00:00:010 ms]%0a"
        ],
        "x-ms-webhdfs-version": [
          "16.07.18.01"
        ],
        "Status": [
          "0x8309000A"
        ],
        "X-Content-Type-Options": [
          "nosniff"
        ],
        "Strict-Transport-Security": [
          "max-age=15724800; includeSubDomains"
        ]
      },
      "StatusCode": 200
    },
    {
      "RequestUri": "/webhdfs/v1/SDKTestFolder01129?recursive=false&op=DELETE&api-version=2015-10-01-preview",
      "EncodedRequestUri": "L3dlYmhkZnMvdjEvU0RLVGVzdEZvbGRlcjAxMTI5P3JlY3Vyc2l2ZT1mYWxzZSZvcD1ERUxFVEUmYXBpLXZlcnNpb249MjAxNS0xMC0wMS1wcmV2aWV3",
      "RequestMethod": "DELETE",
      "RequestBody": "",
      "RequestHeaders": {
        "x-ms-client-request-id": [
          "f242ee62-5733-4adc-abd4-6836e20d7abd"
        ],
        "accept-language": [
          "en-US"
        ],
        "User-Agent": [
          "Microsoft.Azure.Management.DataLake.Store.DataLakeStoreFileSystemManagementClient/0.12.5-preview"
        ]
      },
      "ResponseBody": "{\r\n  \"boolean\": false\r\n}",
      "ResponseHeaders": {
        "Content-Length": [
          "17"
        ],
        "Content-Type": [
          "application/json; charset=utf-8"
        ],
        "Expires": [
          "-1"
        ],
        "Cache-Control": [
          "no-cache"
        ],
        "Date": [
          "Thu, 01 Sep 2016 16:52:00 GMT"
        ],
        "Pragma": [
          "no-cache"
        ],
        "x-ms-request-id": [
          "bb862ece-83f5-4eb4-a8d2-036f4ebd2823"
        ],
        "Server-Perf": [
          "[bb862ece-83f5-4eb4-a8d2-036f4ebd2823][ AuthTime::0::PostAuthTime::0 ][S-FsDelete :: 00:00:010 ms]%0a[DELETE :: 00:00:011 ms]%0a"
        ],
        "x-ms-webhdfs-version": [
          "16.07.18.01"
        ],
        "Status": [
          "0x8309000A"
        ],
        "X-Content-Type-Options": [
          "nosniff"
        ],
        "Strict-Transport-Security": [
          "max-age=15724800; includeSubDomains"
        ]
      },
      "StatusCode": 200
    },
    {
      "RequestUri": "/webhdfs/v1/SDKTestFolder01129?recursive=false&op=DELETE&api-version=2015-10-01-preview",
      "EncodedRequestUri": "L3dlYmhkZnMvdjEvU0RLVGVzdEZvbGRlcjAxMTI5P3JlY3Vyc2l2ZT1mYWxzZSZvcD1ERUxFVEUmYXBpLXZlcnNpb249MjAxNS0xMC0wMS1wcmV2aWV3",
      "RequestMethod": "DELETE",
      "RequestBody": "",
      "RequestHeaders": {
        "x-ms-client-request-id": [
          "4943d365-b216-47e8-bf63-8559d5d91867"
        ],
        "accept-language": [
          "en-US"
        ],
        "User-Agent": [
          "Microsoft.Azure.Management.DataLake.Store.DataLakeStoreFileSystemManagementClient/0.12.5-preview"
        ]
      },
      "ResponseBody": "{\r\n  \"RemoteException\": {\r\n    \"exception\": \"AccessControlException\",\r\n    \"message\": \"Path is not empty [670f5a80-89db-46a4-a596-9e517ac65d54][2016-09-01T09:52:01.2521549-07:00]\",\r\n    \"javaClassName\": \"org.apache.hadoop.security.AccessControlException\"\r\n  }\r\n}",
      "ResponseHeaders": {
        "Content-Length": [
          "230"
        ],
        "Content-Type": [
          "application/json; charset=utf-8"
        ],
        "Expires": [
          "-1"
        ],
        "Cache-Control": [
          "no-cache"
        ],
        "Date": [
          "Thu, 01 Sep 2016 16:52:01 GMT"
        ],
        "Pragma": [
          "no-cache"
        ],
        "x-ms-request-id": [
          "670f5a80-89db-46a4-a596-9e517ac65d54"
        ],
        "Server-Perf": [
          "[670f5a80-89db-46a4-a596-9e517ac65d54][ AuthTime::0::PostAuthTime::0 ][S-FsDelete :: 00:00:041 ms]%0a[DELETE :: 00:00:042 ms]%0a"
        ],
        "x-ms-webhdfs-version": [
          "16.07.18.01"
        ],
        "Status": [
          "0x83090172"
        ],
        "X-Content-Type-Options": [
          "nosniff"
        ],
        "Strict-Transport-Security": [
          "max-age=15724800; includeSubDomains"
        ]
      },
      "StatusCode": 403
    },
    {
      "RequestUri": "/webhdfs/v1/SDKTestFolder01129%2FSDKTestFile01.txt6459?op=CREATE&write=true&api-version=2015-10-01-preview",
      "EncodedRequestUri": "L3dlYmhkZnMvdjEvU0RLVGVzdEZvbGRlcjAxMTI5JTJGU0RLVGVzdEZpbGUwMS50eHQ2NDU5P29wPUNSRUFURSZ3cml0ZT10cnVlJmFwaS12ZXJzaW9uPTIwMTUtMTAtMDEtcHJldmlldw==",
      "RequestMethod": "PUT",
      "RequestBody": "These are some random test contents 1234!@",
      "RequestHeaders": {
        "Content-Type": [
          "application/octet-stream"
        ],
        "x-ms-client-request-id": [
          "327e0d02-0289-4db5-bef8-bf79efd54a5e"
        ],
        "Transfer-Encoding": [
          "chunked"
        ],
        "accept-language": [
          "en-US"
        ],
        "User-Agent": [
          "Microsoft.Azure.Management.DataLake.Store.DataLakeStoreFileSystemManagementClient/0.12.5-preview"
        ]
      },
      "ResponseBody": "",
      "ResponseHeaders": {
        "Content-Length": [
          "0"
        ],
        "Expires": [
          "-1"
        ],
        "Cache-Control": [
          "no-cache"
        ],
        "Date": [
          "Thu, 01 Sep 2016 16:52:00 GMT"
        ],
        "Pragma": [
          "no-cache"
        ],
        "Location": [
          "https://testadlfs14263.caboaccountdogfood.net/webhdfs/v1/SDKTestFolder01129/SDKTestFile01.txt6459?op=CREATE&write=true&api-version=2015-10-01-preview"
        ],
        "x-ms-request-id": [
          "6bd2f09e-5090-49ec-9040-182c6f011e8e"
        ],
        "ContentLength": [
          "0"
        ],
        "Server-Perf": [
          "[6bd2f09e-5090-49ec-9040-182c6f011e8e][ AuthTime::0::PostAuthTime::0 ][S-HdfsGetFileStatusV2 :: 00:00:038 ms]%0a[S-FsOpenStream :: 00:00:155 ms]%0a[S-FsAppendStream :: 00:00:142 ms]%0a[BufferingTime :: 00:00:001 ms]%0a[WriteTime :: 00:00:142 ms]%0a[S-FsAppendStream :: 00:00:016 ms]%0a[S-FsCloseHandle :: 00:00:001 ms]%0a[CREATE :: 00:00:357 ms]%0a"
        ],
        "x-ms-webhdfs-version": [
          "16.07.18.01"
        ],
        "Status": [
          "0x0"
        ],
        "X-Content-Type-Options": [
          "nosniff"
        ],
        "Strict-Transport-Security": [
          "max-age=15724800; includeSubDomains"
        ]
      },
      "StatusCode": 201
    },
    {
      "RequestUri": "/webhdfs/v1/SDKTestFolder01129%2FSDKTestFile01.txt6459?op=MSGETFILESTATUS&api-version=2015-10-01-preview",
      "EncodedRequestUri": "L3dlYmhkZnMvdjEvU0RLVGVzdEZvbGRlcjAxMTI5JTJGU0RLVGVzdEZpbGUwMS50eHQ2NDU5P29wPU1TR0VURklMRVNUQVRVUyZhcGktdmVyc2lvbj0yMDE1LTEwLTAxLXByZXZpZXc=",
      "RequestMethod": "GET",
      "RequestBody": "",
      "RequestHeaders": {
        "x-ms-client-request-id": [
          "ad55ce58-bdf8-4637-bb8c-f95418d8b20a"
        ],
        "accept-language": [
          "en-US"
        ],
        "User-Agent": [
          "Microsoft.Azure.Management.DataLake.Store.DataLakeStoreFileSystemManagementClient/0.12.5-preview"
        ]
      },
      "ResponseBody": "{\r\n  \"FileStatus\": {\r\n    \"length\": 42,\r\n    \"pathSuffix\": \"\",\r\n    \"type\": \"FILE\",\r\n    \"blockSize\": 268435456,\r\n    \"accessTime\": 1472748720719,\r\n    \"modificationTime\": 1472748720984,\r\n    \"replication\": 1,\r\n    \"permission\": \"770\",\r\n    \"owner\": \"6c239a52-63a0-4219-bcdc-c1ce354f95d4\",\r\n    \"group\": \"6c239a52-63a0-4219-bcdc-c1ce354f95d4\",\r\n    \"expirationTime\": 0\r\n  }\r\n}",
      "ResponseHeaders": {
        "Content-Length": [
          "288"
        ],
        "Content-Type": [
          "application/json; charset=utf-8"
        ],
        "Expires": [
          "-1"
        ],
        "Cache-Control": [
          "no-cache"
        ],
        "Date": [
          "Thu, 01 Sep 2016 16:52:01 GMT"
        ],
        "Pragma": [
          "no-cache"
        ],
        "x-ms-request-id": [
          "ff994e04-22df-4cac-8abc-d233bb55d1ab"
        ],
        "Server-Perf": [
          "[ff994e04-22df-4cac-8abc-d233bb55d1ab][ AuthTime::0::PostAuthTime::0 ][S-HdfsGetFileStatusV2 :: 00:00:020 ms]%0a[MSGETFILESTATUS :: 00:00:020 ms]%0a"
        ],
        "x-ms-webhdfs-version": [
          "16.07.18.01"
        ],
        "Status": [
          "0x0"
        ],
        "X-Content-Type-Options": [
          "nosniff"
        ],
        "Strict-Transport-Security": [
          "max-age=15724800; includeSubDomains"
        ]
      },
      "StatusCode": 200
>>>>>>> bbd08862
    }
  ],
  "Names": {
    ".ctor": [
<<<<<<< HEAD
      "datalakerg13308",
      "testdatalake11604",
      "testadlfs18099"
=======
      "datalakerg18999",
      "testdatalake14173",
      "testadlfs14263"
    ],
    "CreateFolder": [
      "SDKTestFolder01129"
    ],
    "CreateFile": [
      "SDKTestFolder01129/SDKTestFile01.txt6459"
>>>>>>> bbd08862
    ]
  },
  "Variables": {
    "SubscriptionId": "90585f39-ab85-4921-bb37-0468f7efd1dd"
  }
}<|MERGE_RESOLUTION|>--- conflicted
+++ resolved
@@ -7,11 +7,7 @@
       "RequestBody": "",
       "RequestHeaders": {
         "x-ms-client-request-id": [
-<<<<<<< HEAD
-          "7e7907b7-af35-469f-9cb5-eede25bedd63"
-=======
           "e8f77127-f1f9-4815-bce3-923d93f3b8df"
->>>>>>> bbd08862
         ],
         "accept-language": [
           "en-US"
@@ -20,27 +16,19 @@
           "Microsoft.Azure.Management.Resources.ResourceManagementClient/1.0.0-preview"
         ]
       },
-<<<<<<< HEAD
-      "ResponseBody": "{\r\n  \"id\": \"/subscriptions/53d9063d-87ae-4ea8-be90-3686c3b8669f/providers/Microsoft.DataLakeStore\",\r\n  \"namespace\": \"Microsoft.DataLakeStore\",\r\n  \"resourceTypes\": [\r\n    {\r\n      \"resourceType\": \"operations\",\r\n      \"locations\": [],\r\n      \"apiVersions\": [\r\n        \"2015-10-01-preview\"\r\n      ]\r\n    },\r\n    {\r\n      \"resourceType\": \"accounts\",\r\n      \"locations\": [\r\n        \"East US 2\"\r\n      ],\r\n      \"apiVersions\": [\r\n        \"2015-10-01-preview\"\r\n      ],\r\n      \"capabilities\": \"CrossResourceGroupResourceMove, CrossSubscriptionResourceMove, SystemAssignedResourceIdentity\"\r\n    },\r\n    {\r\n      \"resourceType\": \"accounts/firewallRules\",\r\n      \"locations\": [\r\n        \"East US 2\"\r\n      ],\r\n      \"apiVersions\": [\r\n        \"2015-10-01-preview\"\r\n      ]\r\n    },\r\n    {\r\n      \"resourceType\": \"locations\",\r\n      \"locations\": [],\r\n      \"apiVersions\": [\r\n        \"2015-10-01-preview\"\r\n      ]\r\n    },\r\n    {\r\n      \"resourceType\": \"locations/operationresults\",\r\n      \"locations\": [],\r\n      \"apiVersions\": [\r\n        \"2015-10-01-preview\"\r\n      ]\r\n    },\r\n    {\r\n      \"resourceType\": \"locations/checkNameAvailability\",\r\n      \"locations\": [],\r\n      \"apiVersions\": [\r\n        \"2015-10-01-preview\"\r\n      ]\r\n    },\r\n    {\r\n      \"resourceType\": \"locations/capability\",\r\n      \"locations\": [],\r\n      \"apiVersions\": [\r\n        \"2015-10-01-preview\"\r\n      ]\r\n    }\r\n  ],\r\n  \"registrationState\": \"Registered\"\r\n}",
-=======
       "ResponseBody": "{\r\n  \"id\": \"/subscriptions/90585f39-ab85-4921-bb37-0468f7efd1dd/providers/Microsoft.DataLakeStore\",\r\n  \"namespace\": \"Microsoft.DataLakeStore\",\r\n  \"authorization\": {\r\n    \"applicationId\": \"e9f49c6b-5ce5-44c8-925d-015017e9f7ad\",\r\n    \"roleDefinitionId\": \"41c47f4b-8b45-4522-a73a-d20b16f0f1ec\"\r\n  },\r\n  \"resourceTypes\": [\r\n    {\r\n      \"resourceType\": \"accounts\",\r\n      \"locations\": [\r\n        \"Brazil South\",\r\n        \"East US 2\",\r\n        \"East US\",\r\n        \"West US\",\r\n        \"North Central US\",\r\n        \"South Central US\",\r\n        \"Central US\",\r\n        \"Japan East\",\r\n        \"Japan West\",\r\n        \"North Europe\",\r\n        \"West Europe\",\r\n        \"East Asia\",\r\n        \"Southeast Asia\"\r\n      ],\r\n      \"apiVersions\": [\r\n        \"2015-10-01-preview\"\r\n      ],\r\n      \"capabilities\": \"CrossResourceGroupResourceMove, CrossSubscriptionResourceMove, SystemAssignedResourceIdentity\"\r\n    },\r\n    {\r\n      \"resourceType\": \"accounts/firewallRules\",\r\n      \"locations\": [\r\n        \"Brazil South\",\r\n        \"East US 2\",\r\n        \"East US\",\r\n        \"West US\",\r\n        \"North Central US\",\r\n        \"South Central US\",\r\n        \"Central US\",\r\n        \"Japan East\",\r\n        \"Japan West\",\r\n        \"North Europe\",\r\n        \"West Europe\",\r\n        \"East Asia\",\r\n        \"Southeast Asia\"\r\n      ],\r\n      \"apiVersions\": [\r\n        \"2015-10-01-preview\"\r\n      ]\r\n    },\r\n    {\r\n      \"resourceType\": \"locations\",\r\n      \"locations\": [],\r\n      \"apiVersions\": [\r\n        \"2015-10-01-preview\"\r\n      ]\r\n    },\r\n    {\r\n      \"resourceType\": \"locations/operationresults\",\r\n      \"locations\": [],\r\n      \"apiVersions\": [\r\n        \"2015-10-01-preview\"\r\n      ]\r\n    },\r\n    {\r\n      \"resourceType\": \"locations/checkNameAvailability\",\r\n      \"locations\": [],\r\n      \"apiVersions\": [\r\n        \"2015-10-01-preview\"\r\n      ]\r\n    },\r\n    {\r\n      \"resourceType\": \"locations/capability\",\r\n      \"locations\": [],\r\n      \"apiVersions\": [\r\n        \"2015-10-01-preview\"\r\n      ]\r\n    },\r\n    {\r\n      \"resourceType\": \"operations\",\r\n      \"locations\": [],\r\n      \"apiVersions\": [\r\n        \"2015-10-01-preview\"\r\n      ]\r\n    }\r\n  ],\r\n  \"registrationState\": \"Registered\"\r\n}",
->>>>>>> bbd08862
-      "ResponseHeaders": {
-        "Content-Type": [
-          "application/json; charset=utf-8"
-        ],
-        "Expires": [
-          "-1"
-        ],
-        "Cache-Control": [
-          "no-cache"
-        ],
-        "Date": [
-<<<<<<< HEAD
-          "Thu, 04 Aug 2016 18:00:38 GMT"
-=======
+      "ResponseHeaders": {
+        "Content-Type": [
+          "application/json; charset=utf-8"
+        ],
+        "Expires": [
+          "-1"
+        ],
+        "Cache-Control": [
+          "no-cache"
+        ],
+        "Date": [
           "Thu, 01 Sep 2016 16:51:25 GMT"
->>>>>>> bbd08862
         ],
         "Pragma": [
           "no-cache"
@@ -52,15 +40,6 @@
           "1111"
         ],
         "x-ms-request-id": [
-<<<<<<< HEAD
-          "24ce134a-7d4a-47af-bd8f-ab8ae10c4683"
-        ],
-        "x-ms-correlation-request-id": [
-          "24ce134a-7d4a-47af-bd8f-ab8ae10c4683"
-        ],
-        "x-ms-routing-request-id": [
-          "WESTUS2:20160804T180038Z:24ce134a-7d4a-47af-bd8f-ab8ae10c4683"
-=======
           "34d12ce4-5a19-4915-a00b-454ff16e5a56"
         ],
         "x-ms-correlation-request-id": [
@@ -68,7 +47,6 @@
         ],
         "x-ms-routing-request-id": [
           "CENTRALUS:20160901T165125Z:34d12ce4-5a19-4915-a00b-454ff16e5a56"
->>>>>>> bbd08862
         ],
         "Strict-Transport-Security": [
           "max-age=31536000; includeSubDomains"
@@ -83,11 +61,7 @@
       "RequestBody": "",
       "RequestHeaders": {
         "x-ms-client-request-id": [
-<<<<<<< HEAD
-          "df0b1690-274b-4e13-9898-f6e60056ac6b"
-=======
           "5afada8e-e423-41fa-b44f-fadd0d1b7f52"
->>>>>>> bbd08862
         ],
         "accept-language": [
           "en-US"
@@ -96,27 +70,19 @@
           "Microsoft.Azure.Management.Resources.ResourceManagementClient/1.0.0-preview"
         ]
       },
-<<<<<<< HEAD
-      "ResponseBody": "{\r\n  \"id\": \"/subscriptions/53d9063d-87ae-4ea8-be90-3686c3b8669f/providers/Microsoft.DataLakeStore\",\r\n  \"namespace\": \"Microsoft.DataLakeStore\",\r\n  \"resourceTypes\": [\r\n    {\r\n      \"resourceType\": \"operations\",\r\n      \"locations\": [],\r\n      \"apiVersions\": [\r\n        \"2015-10-01-preview\"\r\n      ]\r\n    },\r\n    {\r\n      \"resourceType\": \"accounts\",\r\n      \"locations\": [\r\n        \"East US 2\"\r\n      ],\r\n      \"apiVersions\": [\r\n        \"2015-10-01-preview\"\r\n      ],\r\n      \"capabilities\": \"CrossResourceGroupResourceMove, CrossSubscriptionResourceMove, SystemAssignedResourceIdentity\"\r\n    },\r\n    {\r\n      \"resourceType\": \"accounts/firewallRules\",\r\n      \"locations\": [\r\n        \"East US 2\"\r\n      ],\r\n      \"apiVersions\": [\r\n        \"2015-10-01-preview\"\r\n      ]\r\n    },\r\n    {\r\n      \"resourceType\": \"locations\",\r\n      \"locations\": [],\r\n      \"apiVersions\": [\r\n        \"2015-10-01-preview\"\r\n      ]\r\n    },\r\n    {\r\n      \"resourceType\": \"locations/operationresults\",\r\n      \"locations\": [],\r\n      \"apiVersions\": [\r\n        \"2015-10-01-preview\"\r\n      ]\r\n    },\r\n    {\r\n      \"resourceType\": \"locations/checkNameAvailability\",\r\n      \"locations\": [],\r\n      \"apiVersions\": [\r\n        \"2015-10-01-preview\"\r\n      ]\r\n    },\r\n    {\r\n      \"resourceType\": \"locations/capability\",\r\n      \"locations\": [],\r\n      \"apiVersions\": [\r\n        \"2015-10-01-preview\"\r\n      ]\r\n    }\r\n  ],\r\n  \"registrationState\": \"Registered\"\r\n}",
-=======
       "ResponseBody": "{\r\n  \"id\": \"/subscriptions/90585f39-ab85-4921-bb37-0468f7efd1dd/providers/Microsoft.DataLakeStore\",\r\n  \"namespace\": \"Microsoft.DataLakeStore\",\r\n  \"authorization\": {\r\n    \"applicationId\": \"e9f49c6b-5ce5-44c8-925d-015017e9f7ad\",\r\n    \"roleDefinitionId\": \"41c47f4b-8b45-4522-a73a-d20b16f0f1ec\"\r\n  },\r\n  \"resourceTypes\": [\r\n    {\r\n      \"resourceType\": \"accounts\",\r\n      \"locations\": [\r\n        \"Brazil South\",\r\n        \"East US 2\",\r\n        \"East US\",\r\n        \"West US\",\r\n        \"North Central US\",\r\n        \"South Central US\",\r\n        \"Central US\",\r\n        \"Japan East\",\r\n        \"Japan West\",\r\n        \"North Europe\",\r\n        \"West Europe\",\r\n        \"East Asia\",\r\n        \"Southeast Asia\"\r\n      ],\r\n      \"apiVersions\": [\r\n        \"2015-10-01-preview\"\r\n      ],\r\n      \"capabilities\": \"CrossResourceGroupResourceMove, CrossSubscriptionResourceMove, SystemAssignedResourceIdentity\"\r\n    },\r\n    {\r\n      \"resourceType\": \"accounts/firewallRules\",\r\n      \"locations\": [\r\n        \"Brazil South\",\r\n        \"East US 2\",\r\n        \"East US\",\r\n        \"West US\",\r\n        \"North Central US\",\r\n        \"South Central US\",\r\n        \"Central US\",\r\n        \"Japan East\",\r\n        \"Japan West\",\r\n        \"North Europe\",\r\n        \"West Europe\",\r\n        \"East Asia\",\r\n        \"Southeast Asia\"\r\n      ],\r\n      \"apiVersions\": [\r\n        \"2015-10-01-preview\"\r\n      ]\r\n    },\r\n    {\r\n      \"resourceType\": \"locations\",\r\n      \"locations\": [],\r\n      \"apiVersions\": [\r\n        \"2015-10-01-preview\"\r\n      ]\r\n    },\r\n    {\r\n      \"resourceType\": \"locations/operationresults\",\r\n      \"locations\": [],\r\n      \"apiVersions\": [\r\n        \"2015-10-01-preview\"\r\n      ]\r\n    },\r\n    {\r\n      \"resourceType\": \"locations/checkNameAvailability\",\r\n      \"locations\": [],\r\n      \"apiVersions\": [\r\n        \"2015-10-01-preview\"\r\n      ]\r\n    },\r\n    {\r\n      \"resourceType\": \"locations/capability\",\r\n      \"locations\": [],\r\n      \"apiVersions\": [\r\n        \"2015-10-01-preview\"\r\n      ]\r\n    },\r\n    {\r\n      \"resourceType\": \"operations\",\r\n      \"locations\": [],\r\n      \"apiVersions\": [\r\n        \"2015-10-01-preview\"\r\n      ]\r\n    }\r\n  ],\r\n  \"registrationState\": \"Registered\"\r\n}",
->>>>>>> bbd08862
-      "ResponseHeaders": {
-        "Content-Type": [
-          "application/json; charset=utf-8"
-        ],
-        "Expires": [
-          "-1"
-        ],
-        "Cache-Control": [
-          "no-cache"
-        ],
-        "Date": [
-<<<<<<< HEAD
-          "Thu, 04 Aug 2016 18:00:38 GMT"
-=======
+      "ResponseHeaders": {
+        "Content-Type": [
+          "application/json; charset=utf-8"
+        ],
+        "Expires": [
+          "-1"
+        ],
+        "Cache-Control": [
+          "no-cache"
+        ],
+        "Date": [
           "Thu, 01 Sep 2016 16:51:25 GMT"
->>>>>>> bbd08862
         ],
         "Pragma": [
           "no-cache"
@@ -125,18 +91,6 @@
           "Accept-Encoding"
         ],
         "x-ms-ratelimit-remaining-subscription-reads": [
-<<<<<<< HEAD
-          "14998"
-        ],
-        "x-ms-request-id": [
-          "b0a4426a-44b7-4c7e-98db-88da82cdb88b"
-        ],
-        "x-ms-correlation-request-id": [
-          "b0a4426a-44b7-4c7e-98db-88da82cdb88b"
-        ],
-        "x-ms-routing-request-id": [
-          "WESTUS2:20160804T180038Z:b0a4426a-44b7-4c7e-98db-88da82cdb88b"
-=======
           "14891"
         ],
         "x-ms-request-id": [
@@ -147,7 +101,6 @@
         ],
         "x-ms-routing-request-id": [
           "CENTRALUS:20160901T165125Z:6a0c19f9-5494-43df-ac45-7d7a670a8cce"
->>>>>>> bbd08862
         ],
         "Strict-Transport-Security": [
           "max-age=31536000; includeSubDomains"
@@ -162,11 +115,7 @@
       "RequestBody": "",
       "RequestHeaders": {
         "x-ms-client-request-id": [
-<<<<<<< HEAD
-          "76c6d19a-4e32-400d-8bd6-b1374059890b"
-=======
           "d2c37638-7fdd-445d-9aca-c6c4459cfe04"
->>>>>>> bbd08862
         ],
         "accept-language": [
           "en-US"
@@ -187,11 +136,7 @@
           "no-cache"
         ],
         "Date": [
-<<<<<<< HEAD
-          "Thu, 04 Aug 2016 18:00:39 GMT"
-=======
           "Thu, 01 Sep 2016 16:51:25 GMT"
->>>>>>> bbd08862
         ],
         "Pragma": [
           "no-cache"
@@ -203,15 +148,6 @@
           "1110"
         ],
         "x-ms-request-id": [
-<<<<<<< HEAD
-          "8ecc953c-6ae2-43ea-85be-f805df2401ac"
-        ],
-        "x-ms-correlation-request-id": [
-          "8ecc953c-6ae2-43ea-85be-f805df2401ac"
-        ],
-        "x-ms-routing-request-id": [
-          "WESTUS2:20160804T180039Z:8ecc953c-6ae2-43ea-85be-f805df2401ac"
-=======
           "d728ed1d-980b-4bc1-b56f-b7217d19d748"
         ],
         "x-ms-correlation-request-id": [
@@ -219,7 +155,6 @@
         ],
         "x-ms-routing-request-id": [
           "CENTRALUS:20160901T165126Z:d728ed1d-980b-4bc1-b56f-b7217d19d748"
->>>>>>> bbd08862
         ],
         "Strict-Transport-Security": [
           "max-age=31536000; includeSubDomains"
@@ -234,11 +169,7 @@
       "RequestBody": "",
       "RequestHeaders": {
         "x-ms-client-request-id": [
-<<<<<<< HEAD
-          "7d951a74-f172-4717-974d-41383b519b08"
-=======
           "1bc753f4-8eeb-4001-9704-71b66c162f37"
->>>>>>> bbd08862
         ],
         "accept-language": [
           "en-US"
@@ -259,11 +190,7 @@
           "no-cache"
         ],
         "Date": [
-<<<<<<< HEAD
-          "Thu, 04 Aug 2016 18:00:39 GMT"
-=======
           "Thu, 01 Sep 2016 16:51:25 GMT"
->>>>>>> bbd08862
         ],
         "Pragma": [
           "no-cache"
@@ -272,18 +199,6 @@
           "Accept-Encoding"
         ],
         "x-ms-ratelimit-remaining-subscription-reads": [
-<<<<<<< HEAD
-          "14997"
-        ],
-        "x-ms-request-id": [
-          "4d04187f-3382-4075-bd66-619550038e05"
-        ],
-        "x-ms-correlation-request-id": [
-          "4d04187f-3382-4075-bd66-619550038e05"
-        ],
-        "x-ms-routing-request-id": [
-          "WESTUS2:20160804T180039Z:4d04187f-3382-4075-bd66-619550038e05"
-=======
           "14890"
         ],
         "x-ms-request-id": [
@@ -294,7 +209,6 @@
         ],
         "x-ms-routing-request-id": [
           "CENTRALUS:20160901T165126Z:c65a0bc8-487d-4b04-88b2-37883e06baaa"
->>>>>>> bbd08862
         ],
         "Strict-Transport-Security": [
           "max-age=31536000; includeSubDomains"
@@ -303,22 +217,13 @@
       "StatusCode": 200
     },
     {
-<<<<<<< HEAD
-      "RequestUri": "/subscriptions/53d9063d-87ae-4ea8-be90-3686c3b8669f/resourcegroups/datalakerg13308?api-version=2015-11-01",
-      "EncodedRequestUri": "L3N1YnNjcmlwdGlvbnMvNTNkOTA2M2QtODdhZS00ZWE4LWJlOTAtMzY4NmMzYjg2NjlmL3Jlc291cmNlZ3JvdXBzL2RhdGFsYWtlcmcxMzMwOD9hcGktdmVyc2lvbj0yMDE1LTExLTAx",
-=======
       "RequestUri": "/subscriptions/90585f39-ab85-4921-bb37-0468f7efd1dd/resourcegroups/datalakerg18999?api-version=2015-11-01",
       "EncodedRequestUri": "L3N1YnNjcmlwdGlvbnMvOTA1ODVmMzktYWI4NS00OTIxLWJiMzctMDQ2OGY3ZWZkMWRkL3Jlc291cmNlZ3JvdXBzL2RhdGFsYWtlcmcxODk5OT9hcGktdmVyc2lvbj0yMDE1LTExLTAx",
->>>>>>> bbd08862
       "RequestMethod": "GET",
       "RequestBody": "",
       "RequestHeaders": {
         "x-ms-client-request-id": [
-<<<<<<< HEAD
-          "c6c495e2-7799-4ab5-b924-30755c749ad9"
-=======
           "29d24e4d-5ac3-4b1b-b898-1066a4869b4c"
->>>>>>> bbd08862
         ],
         "accept-language": [
           "en-US"
@@ -327,11 +232,7 @@
           "Microsoft.Azure.Management.Resources.ResourceManagementClient/1.0.0-preview"
         ]
       },
-<<<<<<< HEAD
-      "ResponseBody": "{\r\n  \"error\": {\r\n    \"code\": \"ResourceGroupNotFound\",\r\n    \"message\": \"Resource group 'datalakerg13308' could not be found.\"\r\n  }\r\n}",
-=======
       "ResponseBody": "{\r\n  \"error\": {\r\n    \"code\": \"ResourceGroupNotFound\",\r\n    \"message\": \"Resource group 'datalakerg18999' could not be found.\"\r\n  }\r\n}",
->>>>>>> bbd08862
       "ResponseHeaders": {
         "Content-Length": [
           "107"
@@ -346,11 +247,7 @@
           "no-cache"
         ],
         "Date": [
-<<<<<<< HEAD
-          "Thu, 04 Aug 2016 18:00:39 GMT"
-=======
           "Thu, 01 Sep 2016 16:51:25 GMT"
->>>>>>> bbd08862
         ],
         "Pragma": [
           "no-cache"
@@ -359,18 +256,6 @@
           "gateway"
         ],
         "x-ms-ratelimit-remaining-subscription-reads": [
-<<<<<<< HEAD
-          "14996"
-        ],
-        "x-ms-request-id": [
-          "4dd7683e-88bc-4a51-b730-fafa32763cc6"
-        ],
-        "x-ms-correlation-request-id": [
-          "4dd7683e-88bc-4a51-b730-fafa32763cc6"
-        ],
-        "x-ms-routing-request-id": [
-          "WESTUS2:20160804T180039Z:4dd7683e-88bc-4a51-b730-fafa32763cc6"
-=======
           "14889"
         ],
         "x-ms-request-id": [
@@ -381,7 +266,6 @@
         ],
         "x-ms-routing-request-id": [
           "CENTRALUS:20160901T165126Z:5e37441b-4b8a-41f0-8441-234122bc05bf"
->>>>>>> bbd08862
         ],
         "Strict-Transport-Security": [
           "max-age=31536000; includeSubDomains"
@@ -390,22 +274,13 @@
       "StatusCode": 404
     },
     {
-<<<<<<< HEAD
-      "RequestUri": "/subscriptions/53d9063d-87ae-4ea8-be90-3686c3b8669f/resourcegroups/datalakerg13308?api-version=2015-11-01",
-      "EncodedRequestUri": "L3N1YnNjcmlwdGlvbnMvNTNkOTA2M2QtODdhZS00ZWE4LWJlOTAtMzY4NmMzYjg2NjlmL3Jlc291cmNlZ3JvdXBzL2RhdGFsYWtlcmcxMzMwOD9hcGktdmVyc2lvbj0yMDE1LTExLTAx",
-=======
       "RequestUri": "/subscriptions/90585f39-ab85-4921-bb37-0468f7efd1dd/resourcegroups/datalakerg18999?api-version=2015-11-01",
       "EncodedRequestUri": "L3N1YnNjcmlwdGlvbnMvOTA1ODVmMzktYWI4NS00OTIxLWJiMzctMDQ2OGY3ZWZkMWRkL3Jlc291cmNlZ3JvdXBzL2RhdGFsYWtlcmcxODk5OT9hcGktdmVyc2lvbj0yMDE1LTExLTAx",
->>>>>>> bbd08862
       "RequestMethod": "GET",
       "RequestBody": "",
       "RequestHeaders": {
         "x-ms-client-request-id": [
-<<<<<<< HEAD
-          "021f7f84-39d5-466c-b56b-d3f2eb719cd9"
-=======
           "52a2ed0d-2725-4f7b-89c5-5b3a46734b10"
->>>>>>> bbd08862
         ],
         "accept-language": [
           "en-US"
@@ -414,27 +289,19 @@
           "Microsoft.Azure.Management.Resources.ResourceManagementClient/1.0.0-preview"
         ]
       },
-<<<<<<< HEAD
-      "ResponseBody": "{\r\n  \"id\": \"/subscriptions/53d9063d-87ae-4ea8-be90-3686c3b8669f/resourceGroups/datalakerg13308\",\r\n  \"name\": \"datalakerg13308\",\r\n  \"location\": \"eastus2\",\r\n  \"properties\": {\r\n    \"provisioningState\": \"Succeeded\"\r\n  }\r\n}",
-=======
       "ResponseBody": "{\r\n  \"id\": \"/subscriptions/90585f39-ab85-4921-bb37-0468f7efd1dd/resourceGroups/datalakerg18999\",\r\n  \"name\": \"datalakerg18999\",\r\n  \"location\": \"eastus2\",\r\n  \"properties\": {\r\n    \"provisioningState\": \"Succeeded\"\r\n  }\r\n}",
->>>>>>> bbd08862
-      "ResponseHeaders": {
-        "Content-Type": [
-          "application/json; charset=utf-8"
-        ],
-        "Expires": [
-          "-1"
-        ],
-        "Cache-Control": [
-          "no-cache"
-        ],
-        "Date": [
-<<<<<<< HEAD
-          "Thu, 04 Aug 2016 18:00:40 GMT"
-=======
+      "ResponseHeaders": {
+        "Content-Type": [
+          "application/json; charset=utf-8"
+        ],
+        "Expires": [
+          "-1"
+        ],
+        "Cache-Control": [
+          "no-cache"
+        ],
+        "Date": [
           "Thu, 01 Sep 2016 16:51:26 GMT"
->>>>>>> bbd08862
         ],
         "Pragma": [
           "no-cache"
@@ -443,18 +310,6 @@
           "Accept-Encoding"
         ],
         "x-ms-ratelimit-remaining-subscription-reads": [
-<<<<<<< HEAD
-          "14995"
-        ],
-        "x-ms-request-id": [
-          "f5034c5d-b825-4d7e-9a73-04dfd62ef130"
-        ],
-        "x-ms-correlation-request-id": [
-          "f5034c5d-b825-4d7e-9a73-04dfd62ef130"
-        ],
-        "x-ms-routing-request-id": [
-          "WESTUS2:20160804T180040Z:f5034c5d-b825-4d7e-9a73-04dfd62ef130"
-=======
           "14888"
         ],
         "x-ms-request-id": [
@@ -465,7 +320,6 @@
         ],
         "x-ms-routing-request-id": [
           "CENTRALUS:20160901T165126Z:be39fd28-118a-4857-97b5-508726dbbae9"
->>>>>>> bbd08862
         ],
         "Strict-Transport-Security": [
           "max-age=31536000; includeSubDomains"
@@ -474,13 +328,8 @@
       "StatusCode": 200
     },
     {
-<<<<<<< HEAD
-      "RequestUri": "/subscriptions/53d9063d-87ae-4ea8-be90-3686c3b8669f/resourcegroups/datalakerg13308?api-version=2015-11-01",
-      "EncodedRequestUri": "L3N1YnNjcmlwdGlvbnMvNTNkOTA2M2QtODdhZS00ZWE4LWJlOTAtMzY4NmMzYjg2NjlmL3Jlc291cmNlZ3JvdXBzL2RhdGFsYWtlcmcxMzMwOD9hcGktdmVyc2lvbj0yMDE1LTExLTAx",
-=======
       "RequestUri": "/subscriptions/90585f39-ab85-4921-bb37-0468f7efd1dd/resourcegroups/datalakerg18999?api-version=2015-11-01",
       "EncodedRequestUri": "L3N1YnNjcmlwdGlvbnMvOTA1ODVmMzktYWI4NS00OTIxLWJiMzctMDQ2OGY3ZWZkMWRkL3Jlc291cmNlZ3JvdXBzL2RhdGFsYWtlcmcxODk5OT9hcGktdmVyc2lvbj0yMDE1LTExLTAx",
->>>>>>> bbd08862
       "RequestMethod": "PUT",
       "RequestBody": "{\r\n  \"location\": \"East US 2\"\r\n}",
       "RequestHeaders": {
@@ -491,11 +340,7 @@
           "31"
         ],
         "x-ms-client-request-id": [
-<<<<<<< HEAD
-          "7f93b544-85bb-4124-847e-46441b51bec7"
-=======
           "ff73a6bb-e0a1-4893-a31d-9193d2451e39"
->>>>>>> bbd08862
         ],
         "accept-language": [
           "en-US"
@@ -504,11 +349,7 @@
           "Microsoft.Azure.Management.Resources.ResourceManagementClient/1.0.0-preview"
         ]
       },
-<<<<<<< HEAD
-      "ResponseBody": "{\r\n  \"id\": \"/subscriptions/53d9063d-87ae-4ea8-be90-3686c3b8669f/resourceGroups/datalakerg13308\",\r\n  \"name\": \"datalakerg13308\",\r\n  \"location\": \"eastus2\",\r\n  \"properties\": {\r\n    \"provisioningState\": \"Succeeded\"\r\n  }\r\n}",
-=======
       "ResponseBody": "{\r\n  \"id\": \"/subscriptions/90585f39-ab85-4921-bb37-0468f7efd1dd/resourceGroups/datalakerg18999\",\r\n  \"name\": \"datalakerg18999\",\r\n  \"location\": \"eastus2\",\r\n  \"properties\": {\r\n    \"provisioningState\": \"Succeeded\"\r\n  }\r\n}",
->>>>>>> bbd08862
       "ResponseHeaders": {
         "Content-Length": [
           "184"
@@ -523,11 +364,7 @@
           "no-cache"
         ],
         "Date": [
-<<<<<<< HEAD
-          "Thu, 04 Aug 2016 18:00:40 GMT"
-=======
           "Thu, 01 Sep 2016 16:51:26 GMT"
->>>>>>> bbd08862
         ],
         "Pragma": [
           "no-cache"
@@ -536,15 +373,6 @@
           "1109"
         ],
         "x-ms-request-id": [
-<<<<<<< HEAD
-          "44594078-cea3-464f-b3d6-73e12b20e797"
-        ],
-        "x-ms-correlation-request-id": [
-          "44594078-cea3-464f-b3d6-73e12b20e797"
-        ],
-        "x-ms-routing-request-id": [
-          "WESTUS2:20160804T180040Z:44594078-cea3-464f-b3d6-73e12b20e797"
-=======
           "315970eb-03cd-4102-a8c5-099d032a152d"
         ],
         "x-ms-correlation-request-id": [
@@ -552,7 +380,6 @@
         ],
         "x-ms-routing-request-id": [
           "CENTRALUS:20160901T165126Z:315970eb-03cd-4102-a8c5-099d032a152d"
->>>>>>> bbd08862
         ],
         "Strict-Transport-Security": [
           "max-age=31536000; includeSubDomains"
@@ -561,22 +388,13 @@
       "StatusCode": 201
     },
     {
-<<<<<<< HEAD
-      "RequestUri": "/subscriptions/53d9063d-87ae-4ea8-be90-3686c3b8669f/resourceGroups/datalakerg13308/providers/Microsoft.DataLakeStore/accounts/testadlfs18099?api-version=2015-10-01-preview",
-      "EncodedRequestUri": "L3N1YnNjcmlwdGlvbnMvNTNkOTA2M2QtODdhZS00ZWE4LWJlOTAtMzY4NmMzYjg2NjlmL3Jlc291cmNlR3JvdXBzL2RhdGFsYWtlcmcxMzMwOC9wcm92aWRlcnMvTWljcm9zb2Z0LkRhdGFMYWtlU3RvcmUvYWNjb3VudHMvdGVzdGFkbGZzMTgwOTk/YXBpLXZlcnNpb249MjAxNS0xMC0wMS1wcmV2aWV3",
-=======
       "RequestUri": "/subscriptions/90585f39-ab85-4921-bb37-0468f7efd1dd/resourceGroups/datalakerg18999/providers/Microsoft.DataLakeStore/accounts/testadlfs14263?api-version=2015-10-01-preview",
       "EncodedRequestUri": "L3N1YnNjcmlwdGlvbnMvOTA1ODVmMzktYWI4NS00OTIxLWJiMzctMDQ2OGY3ZWZkMWRkL3Jlc291cmNlR3JvdXBzL2RhdGFsYWtlcmcxODk5OS9wcm92aWRlcnMvTWljcm9zb2Z0LkRhdGFMYWtlU3RvcmUvYWNjb3VudHMvdGVzdGFkbGZzMTQyNjM/YXBpLXZlcnNpb249MjAxNS0xMC0wMS1wcmV2aWV3",
->>>>>>> bbd08862
       "RequestMethod": "GET",
       "RequestBody": "",
       "RequestHeaders": {
         "x-ms-client-request-id": [
-<<<<<<< HEAD
-          "b629a6d3-9487-49dd-be2b-cd2461146377"
-=======
           "ceb2ce0f-431e-425f-bb2d-238d1052d56b"
->>>>>>> bbd08862
         ],
         "accept-language": [
           "en-US"
@@ -585,11 +403,7 @@
           "Microsoft.Azure.Management.DataLake.Store.DataLakeStoreAccountManagementClient/0.12.5-preview"
         ]
       },
-<<<<<<< HEAD
-      "ResponseBody": "{\r\n  \"error\": {\r\n    \"code\": \"ResourceNotFound\",\r\n    \"message\": \"The Resource 'Microsoft.DataLakeStore/accounts/testadlfs18099' under resource group 'datalakerg13308' was not found.\"\r\n  }\r\n}",
-=======
       "ResponseBody": "{\r\n  \"error\": {\r\n    \"code\": \"ResourceNotFound\",\r\n    \"message\": \"The Resource 'Microsoft.DataLakeStore/accounts/testadlfs14263' under resource group 'datalakerg18999' was not found.\"\r\n  }\r\n}",
->>>>>>> bbd08862
       "ResponseHeaders": {
         "Content-Length": [
           "166"
@@ -604,11 +418,7 @@
           "no-cache"
         ],
         "Date": [
-<<<<<<< HEAD
-          "Thu, 04 Aug 2016 18:00:40 GMT"
-=======
           "Thu, 01 Sep 2016 16:51:26 GMT"
->>>>>>> bbd08862
         ],
         "Pragma": [
           "no-cache"
@@ -617,15 +427,6 @@
           "gateway"
         ],
         "x-ms-request-id": [
-<<<<<<< HEAD
-          "58e46787-3060-4d9b-a814-9fd52a3ff7ce"
-        ],
-        "x-ms-correlation-request-id": [
-          "58e46787-3060-4d9b-a814-9fd52a3ff7ce"
-        ],
-        "x-ms-routing-request-id": [
-          "WESTUS2:20160804T180040Z:58e46787-3060-4d9b-a814-9fd52a3ff7ce"
-=======
           "fac30809-40f0-47eb-a311-673977a57347"
         ],
         "x-ms-correlation-request-id": [
@@ -633,7 +434,6 @@
         ],
         "x-ms-routing-request-id": [
           "CENTRALUS:20160901T165126Z:fac30809-40f0-47eb-a311-673977a57347"
->>>>>>> bbd08862
         ],
         "Strict-Transport-Security": [
           "max-age=31536000; includeSubDomains"
@@ -642,12 +442,6 @@
       "StatusCode": 404
     },
     {
-<<<<<<< HEAD
-      "RequestUri": "/subscriptions/53d9063d-87ae-4ea8-be90-3686c3b8669f/resourceGroups/datalakerg13308/providers/Microsoft.DataLakeStore/accounts/testadlfs18099?api-version=2015-10-01-preview",
-      "EncodedRequestUri": "L3N1YnNjcmlwdGlvbnMvNTNkOTA2M2QtODdhZS00ZWE4LWJlOTAtMzY4NmMzYjg2NjlmL3Jlc291cmNlR3JvdXBzL2RhdGFsYWtlcmcxMzMwOC9wcm92aWRlcnMvTWljcm9zb2Z0LkRhdGFMYWtlU3RvcmUvYWNjb3VudHMvdGVzdGFkbGZzMTgwOTk/YXBpLXZlcnNpb249MjAxNS0xMC0wMS1wcmV2aWV3",
-      "RequestMethod": "PUT",
-      "RequestBody": "{\r\n  \"location\": \"East US 2\",\r\n  \"name\": \"testadlfs18099\"\r\n}",
-=======
       "RequestUri": "/subscriptions/90585f39-ab85-4921-bb37-0468f7efd1dd/resourceGroups/datalakerg18999/providers/Microsoft.DataLakeStore/accounts/testadlfs14263?api-version=2015-10-01-preview",
       "EncodedRequestUri": "L3N1YnNjcmlwdGlvbnMvOTA1ODVmMzktYWI4NS00OTIxLWJiMzctMDQ2OGY3ZWZkMWRkL3Jlc291cmNlR3JvdXBzL2RhdGFsYWtlcmcxODk5OS9wcm92aWRlcnMvTWljcm9zb2Z0LkRhdGFMYWtlU3RvcmUvYWNjb3VudHMvdGVzdGFkbGZzMTQyNjM/YXBpLXZlcnNpb249MjAxNS0xMC0wMS1wcmV2aWV3",
       "RequestMethod": "GET",
@@ -778,7 +572,6 @@
       "EncodedRequestUri": "L3N1YnNjcmlwdGlvbnMvOTA1ODVmMzktYWI4NS00OTIxLWJiMzctMDQ2OGY3ZWZkMWRkL3Jlc291cmNlR3JvdXBzL2RhdGFsYWtlcmcxODk5OS9wcm92aWRlcnMvTWljcm9zb2Z0LkRhdGFMYWtlU3RvcmUvYWNjb3VudHMvdGVzdGFkbGZzMTQyNjM/YXBpLXZlcnNpb249MjAxNS0xMC0wMS1wcmV2aWV3",
       "RequestMethod": "PUT",
       "RequestBody": "{\r\n  \"location\": \"East US 2\",\r\n  \"name\": \"testadlfs14263\"\r\n}",
->>>>>>> bbd08862
       "RequestHeaders": {
         "Content-Type": [
           "application/json; charset=utf-8"
@@ -787,11 +580,7 @@
           "60"
         ],
         "x-ms-client-request-id": [
-<<<<<<< HEAD
-          "9376ccde-7863-4f2c-9dd8-ff9863863930"
-=======
           "d6789030-c5a3-4460-8129-ab7016be4234"
->>>>>>> bbd08862
         ],
         "accept-language": [
           "en-US"
@@ -800,14 +589,10 @@
           "Microsoft.Azure.Management.DataLake.Store.DataLakeStoreAccountManagementClient/0.12.5-preview"
         ]
       },
-<<<<<<< HEAD
-      "ResponseBody": "{\r\n  \"error\": {\r\n    \"code\": \"ExceededMaxAccountCount\",\r\n    \"message\": \"The subscription has exceeded the maximum number of allowed resources.\"\r\n  }\r\n}",
-=======
       "ResponseBody": "{\r\n  \"properties\": {\r\n    \"provisioningState\": \"Creating\",\r\n    \"state\": null,\r\n    \"endpoint\": null,\r\n    \"accountId\": \"9a07e0aa-be38-4b7c-9fb2-ba3c57fc4b63\",\r\n    \"creationTime\": null,\r\n    \"lastModifiedTime\": null\r\n  },\r\n  \"location\": \"East US 2\",\r\n  \"tags\": null,\r\n  \"id\": \"/subscriptions/90585f39-ab85-4921-bb37-0468f7efd1dd/resourceGroups/datalakerg18999/providers/Microsoft.DataLakeStore/accounts/testadlfs14263\",\r\n  \"name\": \"testadlfs14263\",\r\n  \"type\": \"Microsoft.DataLakeStore/accounts\"\r\n}",
->>>>>>> bbd08862
-      "ResponseHeaders": {
-        "Content-Length": [
-          "127"
+      "ResponseHeaders": {
+        "Content-Length": [
+          "420"
         ],
         "Content-Type": [
           "application/json"
@@ -822,37 +607,25 @@
           "close"
         ],
         "Date": [
-<<<<<<< HEAD
-          "Thu, 04 Aug 2016 18:00:41 GMT"
-=======
           "Thu, 01 Sep 2016 16:51:27 GMT"
->>>>>>> bbd08862
-        ],
-        "Pragma": [
-          "no-cache"
-        ],
-<<<<<<< HEAD
+        ],
+        "Pragma": [
+          "no-cache"
+        ],
+        "Location": [
+          "https://api-dogfood.resources.windows-int.net/subscriptions/90585f39-ab85-4921-bb37-0468f7efd1dd/resourcegroups/datalakerg18999/providers/Microsoft.DataLakeStore/accounts/testadlfs14263/operationresults/0?api-version=2015-10-01-preview"
+        ],
+        "Retry-After": [
+          "10"
+        ],
         "Server": [
           "Microsoft-IIS/8.5"
         ],
-        "x-ms-request-id": [
-          "e033eb00-d83d-4040-b579-830723a1d1d0"
-=======
-        "Location": [
-          "https://api-dogfood.resources.windows-int.net/subscriptions/90585f39-ab85-4921-bb37-0468f7efd1dd/resourcegroups/datalakerg18999/providers/Microsoft.DataLakeStore/accounts/testadlfs14263/operationresults/0?api-version=2015-10-01-preview"
-        ],
-        "Retry-After": [
-          "10"
-        ],
-        "Server": [
-          "Microsoft-IIS/8.5"
-        ],
         "Azure-AsyncOperation": [
           "https://api-dogfood.resources.windows-int.net/subscriptions/90585f39-ab85-4921-bb37-0468f7efd1dd/providers/Microsoft.DataLakeStore/locations/EastUS2/operationResults/9a07e0aa-be38-4b7c-9fb2-ba3c57fc4b630?api-version=2015-10-01-preview&expanded=true"
         ],
         "x-ms-request-id": [
           "fb62583b-b87f-4f7f-9d56-b59ac8e76491"
->>>>>>> bbd08862
         ],
         "X-AspNet-Version": [
           "4.0.30319"
@@ -861,15 +634,6 @@
           "ASP.NET"
         ],
         "x-ms-ratelimit-remaining-subscription-writes": [
-<<<<<<< HEAD
-          "1199"
-        ],
-        "x-ms-correlation-request-id": [
-          "3b6f31f6-1e57-4f60-9495-5d5f7aabfa60"
-        ],
-        "x-ms-routing-request-id": [
-          "WESTUS2:20160804T180042Z:3b6f31f6-1e57-4f60-9495-5d5f7aabfa60"
-=======
           "1110"
         ],
         "x-ms-correlation-request-id": [
@@ -937,15 +701,11 @@
         ],
         "x-ms-routing-request-id": [
           "CENTRALUS:20160901T165157Z:14a45cb8-ccff-4918-b45b-9e1eb7eaa022"
->>>>>>> bbd08862
         ],
         "Strict-Transport-Security": [
           "max-age=31536000; includeSubDomains"
         ]
       },
-<<<<<<< HEAD
-      "StatusCode": 409
-=======
       "StatusCode": 200
     },
     {
@@ -1469,16 +1229,10 @@
         ]
       },
       "StatusCode": 200
->>>>>>> bbd08862
     }
   ],
   "Names": {
     ".ctor": [
-<<<<<<< HEAD
-      "datalakerg13308",
-      "testdatalake11604",
-      "testadlfs18099"
-=======
       "datalakerg18999",
       "testdatalake14173",
       "testadlfs14263"
@@ -1488,7 +1242,6 @@
     ],
     "CreateFile": [
       "SDKTestFolder01129/SDKTestFile01.txt6459"
->>>>>>> bbd08862
     ]
   },
   "Variables": {
