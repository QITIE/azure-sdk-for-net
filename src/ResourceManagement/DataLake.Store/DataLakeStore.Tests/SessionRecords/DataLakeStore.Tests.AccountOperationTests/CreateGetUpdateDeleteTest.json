--- conflicted
+++ resolved
@@ -7,11 +7,7 @@
       "RequestBody": "",
       "RequestHeaders": {
         "x-ms-client-request-id": [
-<<<<<<< HEAD
-          "d5ea3120-70d5-4a84-b3c9-a3d3222c2cb7"
-=======
           "fd301161-090a-4682-bae3-cfabae970fa9"
->>>>>>> d696af1d
         ],
         "accept-language": [
           "en-US"
@@ -32,11 +28,7 @@
           "no-cache"
         ],
         "Date": [
-<<<<<<< HEAD
-          "Fri, 01 Jul 2016 18:04:02 GMT"
-=======
           "Thu, 04 Aug 2016 18:03:46 GMT"
->>>>>>> d696af1d
         ],
         "Pragma": [
           "no-cache"
@@ -45,18 +37,6 @@
           "Accept-Encoding"
         ],
         "x-ms-ratelimit-remaining-subscription-writes": [
-<<<<<<< HEAD
-          "1183"
-        ],
-        "x-ms-request-id": [
-          "f8f95b01-6deb-4d3c-af1c-6a46902c6972"
-        ],
-        "x-ms-correlation-request-id": [
-          "f8f95b01-6deb-4d3c-af1c-6a46902c6972"
-        ],
-        "x-ms-routing-request-id": [
-          "WESTUS:20160701T180403Z:f8f95b01-6deb-4d3c-af1c-6a46902c6972"
-=======
           "1193"
         ],
         "x-ms-request-id": [
@@ -67,7 +47,6 @@
         ],
         "x-ms-routing-request-id": [
           "WESTUS2:20160804T180346Z:a52d7321-ed2b-45f8-9a20-b0f5ff801783"
->>>>>>> d696af1d
         ],
         "Strict-Transport-Security": [
           "max-age=31536000; includeSubDomains"
@@ -82,11 +61,7 @@
       "RequestBody": "",
       "RequestHeaders": {
         "x-ms-client-request-id": [
-<<<<<<< HEAD
-          "3553f629-e7d5-4c18-9767-94d6618dcc48"
-=======
           "7ef420f8-1c75-4cc7-be88-11738505b540"
->>>>>>> d696af1d
         ],
         "accept-language": [
           "en-US"
@@ -107,11 +82,7 @@
           "no-cache"
         ],
         "Date": [
-<<<<<<< HEAD
-          "Fri, 01 Jul 2016 18:04:02 GMT"
-=======
           "Thu, 04 Aug 2016 18:03:46 GMT"
->>>>>>> d696af1d
         ],
         "Pragma": [
           "no-cache"
@@ -120,18 +91,6 @@
           "Accept-Encoding"
         ],
         "x-ms-ratelimit-remaining-subscription-reads": [
-<<<<<<< HEAD
-          "14975"
-        ],
-        "x-ms-request-id": [
-          "81c12605-6854-47b1-929b-f8cb56df9624"
-        ],
-        "x-ms-correlation-request-id": [
-          "81c12605-6854-47b1-929b-f8cb56df9624"
-        ],
-        "x-ms-routing-request-id": [
-          "WESTUS:20160701T180403Z:81c12605-6854-47b1-929b-f8cb56df9624"
-=======
           "14993"
         ],
         "x-ms-request-id": [
@@ -142,7 +101,6 @@
         ],
         "x-ms-routing-request-id": [
           "WESTUS2:20160804T180346Z:d8b7bbea-2ab7-468f-ac9d-b502012e4ec6"
->>>>>>> d696af1d
         ],
         "Strict-Transport-Security": [
           "max-age=31536000; includeSubDomains"
@@ -157,36 +115,28 @@
       "RequestBody": "",
       "RequestHeaders": {
         "x-ms-client-request-id": [
-<<<<<<< HEAD
-          "41020f50-2fe9-45d4-acdd-ea05f1171a3b"
-=======
           "974790f0-a483-4bef-acac-f6638025a6ff"
->>>>>>> d696af1d
-        ],
-        "accept-language": [
-          "en-US"
-        ],
-        "User-Agent": [
-          "Microsoft.Azure.Management.Resources.ResourceManagementClient/1.0.0-preview"
-        ]
-      },
-      "ResponseBody": "{\r\n  \"id\": \"/subscriptions/53d9063d-87ae-4ea8-be90-3686c3b8669f/providers/Microsoft.Storage\",\r\n  \"namespace\": \"Microsoft.Storage\",\r\n  \"resourceTypes\": [\r\n    {\r\n      \"resourceType\": \"storageAccounts\",\r\n      \"locations\": [\r\n        \"East US\",\r\n        \"East US 2\",\r\n        \"West US\",\r\n        \"West Europe\",\r\n        \"East Asia\",\r\n        \"Southeast Asia\",\r\n        \"Japan East\",\r\n        \"Japan West\",\r\n        \"North Central US\",\r\n        \"South Central US\",\r\n        \"Central US\",\r\n        \"North Europe\",\r\n        \"Brazil South\",\r\n        \"Canada East\",\r\n        \"Canada Central\"\r\n      ],\r\n      \"apiVersions\": [\r\n        \"2016-01-01\",\r\n        \"2015-06-15\",\r\n        \"2015-05-01-preview\"\r\n      ],\r\n      \"capabilities\": \"CrossResourceGroupResourceMove, CrossSubscriptionResourceMove\"\r\n    },\r\n    {\r\n      \"resourceType\": \"operations\",\r\n      \"locations\": [],\r\n      \"apiVersions\": [\r\n        \"2016-01-01\",\r\n        \"2015-06-15\",\r\n        \"2015-05-01-preview\"\r\n      ]\r\n    },\r\n    {\r\n      \"resourceType\": \"usages\",\r\n      \"locations\": [],\r\n      \"apiVersions\": [\r\n        \"2016-01-01\",\r\n        \"2015-06-15\",\r\n        \"2015-05-01-preview\"\r\n      ]\r\n    },\r\n    {\r\n      \"resourceType\": \"checkNameAvailability\",\r\n      \"locations\": [],\r\n      \"apiVersions\": [\r\n        \"2016-01-01\",\r\n        \"2015-06-15\",\r\n        \"2015-05-01-preview\"\r\n      ]\r\n    },\r\n    {\r\n      \"resourceType\": \"storageAccounts/services\",\r\n      \"locations\": [\r\n        \"East US\",\r\n        \"West US\",\r\n        \"West Europe\",\r\n        \"North Europe\",\r\n        \"East Asia\",\r\n        \"Southeast Asia\",\r\n        \"Japan East\",\r\n        \"Japan West\",\r\n        \"North Central US\",\r\n        \"South Central US\",\r\n        \"East US 2\",\r\n        \"Central US\",\r\n        \"Brazil South\",\r\n        \"Canada East\",\r\n        \"Canada Central\"\r\n      ],\r\n      \"apiVersions\": [\r\n        \"2014-04-01\"\r\n      ]\r\n    },\r\n    {\r\n      \"resourceType\": \"storageAccounts/services/metricDefinitions\",\r\n      \"locations\": [\r\n        \"East US\",\r\n        \"West US\",\r\n        \"West Europe\",\r\n        \"North Europe\",\r\n        \"East Asia\",\r\n        \"Southeast Asia\",\r\n        \"Japan East\",\r\n        \"Japan West\",\r\n        \"North Central US\",\r\n        \"South Central US\",\r\n        \"East US 2\",\r\n        \"Central US\",\r\n        \"Brazil South\",\r\n        \"Canada East\",\r\n        \"Canada Central\"\r\n      ],\r\n      \"apiVersions\": [\r\n        \"2014-04-01\"\r\n      ]\r\n    }\r\n  ],\r\n  \"registrationState\": \"Registered\"\r\n}",
-      "ResponseHeaders": {
-        "Content-Type": [
-          "application/json; charset=utf-8"
-        ],
-        "Expires": [
-          "-1"
-        ],
-        "Cache-Control": [
-          "no-cache"
-        ],
-        "Date": [
-<<<<<<< HEAD
-          "Fri, 01 Jul 2016 18:04:03 GMT"
-=======
+        ],
+        "accept-language": [
+          "en-US"
+        ],
+        "User-Agent": [
+          "Microsoft.Azure.Management.Resources.ResourceManagementClient/1.0.0-preview"
+        ]
+      },
+      "ResponseBody": "{\r\n  \"id\": \"/subscriptions/53d9063d-87ae-4ea8-be90-3686c3b8669f/providers/Microsoft.Storage\",\r\n  \"namespace\": \"Microsoft.Storage\",\r\n  \"resourceTypes\": [\r\n    {\r\n      \"resourceType\": \"storageAccounts\",\r\n      \"locations\": [\r\n        \"East US\",\r\n        \"East US 2\",\r\n        \"West US\",\r\n        \"West Europe\",\r\n        \"East Asia\",\r\n        \"Southeast Asia\",\r\n        \"Japan East\",\r\n        \"Japan West\",\r\n        \"North Central US\",\r\n        \"South Central US\",\r\n        \"Central US\",\r\n        \"North Europe\",\r\n        \"Brazil South\",\r\n        \"Canada East\",\r\n        \"Canada Central\",\r\n        \"West US 2\",\r\n        \"West Central US\"\r\n      ],\r\n      \"apiVersions\": [\r\n        \"2016-01-01\",\r\n        \"2015-06-15\",\r\n        \"2015-05-01-preview\"\r\n      ],\r\n      \"capabilities\": \"CrossResourceGroupResourceMove, CrossSubscriptionResourceMove\"\r\n    },\r\n    {\r\n      \"resourceType\": \"operations\",\r\n      \"locations\": [],\r\n      \"apiVersions\": [\r\n        \"2016-01-01\",\r\n        \"2015-06-15\",\r\n        \"2015-05-01-preview\"\r\n      ]\r\n    },\r\n    {\r\n      \"resourceType\": \"usages\",\r\n      \"locations\": [],\r\n      \"apiVersions\": [\r\n        \"2016-01-01\",\r\n        \"2015-06-15\",\r\n        \"2015-05-01-preview\"\r\n      ]\r\n    },\r\n    {\r\n      \"resourceType\": \"checkNameAvailability\",\r\n      \"locations\": [],\r\n      \"apiVersions\": [\r\n        \"2016-01-01\",\r\n        \"2015-06-15\",\r\n        \"2015-05-01-preview\"\r\n      ]\r\n    },\r\n    {\r\n      \"resourceType\": \"storageAccounts/services\",\r\n      \"locations\": [\r\n        \"East US\",\r\n        \"West US\",\r\n        \"West Europe\",\r\n        \"North Europe\",\r\n        \"East Asia\",\r\n        \"Southeast Asia\",\r\n        \"Japan East\",\r\n        \"Japan West\",\r\n        \"North Central US\",\r\n        \"South Central US\",\r\n        \"East US 2\",\r\n        \"Central US\",\r\n        \"Brazil South\",\r\n        \"Canada East\",\r\n        \"Canada Central\",\r\n        \"West US 2\",\r\n        \"West Central US\"\r\n      ],\r\n      \"apiVersions\": [\r\n        \"2014-04-01\"\r\n      ]\r\n    },\r\n    {\r\n      \"resourceType\": \"storageAccounts/services/metricDefinitions\",\r\n      \"locations\": [\r\n        \"East US\",\r\n        \"West US\",\r\n        \"West Europe\",\r\n        \"North Europe\",\r\n        \"East Asia\",\r\n        \"Southeast Asia\",\r\n        \"Japan East\",\r\n        \"Japan West\",\r\n        \"North Central US\",\r\n        \"South Central US\",\r\n        \"East US 2\",\r\n        \"Central US\",\r\n        \"Brazil South\",\r\n        \"Canada East\",\r\n        \"Canada Central\",\r\n        \"West US 2\",\r\n        \"West Central US\"\r\n      ],\r\n      \"apiVersions\": [\r\n        \"2014-04-01\"\r\n      ]\r\n    }\r\n  ],\r\n  \"registrationState\": \"Registered\"\r\n}",
+      "ResponseHeaders": {
+        "Content-Type": [
+          "application/json; charset=utf-8"
+        ],
+        "Expires": [
+          "-1"
+        ],
+        "Cache-Control": [
+          "no-cache"
+        ],
+        "Date": [
           "Thu, 04 Aug 2016 18:03:47 GMT"
->>>>>>> d696af1d
         ],
         "Pragma": [
           "no-cache"
@@ -195,18 +145,6 @@
           "Accept-Encoding"
         ],
         "x-ms-ratelimit-remaining-subscription-writes": [
-<<<<<<< HEAD
-          "1182"
-        ],
-        "x-ms-request-id": [
-          "41622c47-3df6-4749-b962-87b8f5a857a9"
-        ],
-        "x-ms-correlation-request-id": [
-          "41622c47-3df6-4749-b962-87b8f5a857a9"
-        ],
-        "x-ms-routing-request-id": [
-          "WESTUS:20160701T180403Z:41622c47-3df6-4749-b962-87b8f5a857a9"
-=======
           "1192"
         ],
         "x-ms-request-id": [
@@ -217,7 +155,6 @@
         ],
         "x-ms-routing-request-id": [
           "WESTUS2:20160804T180347Z:24737c62-2eeb-4963-b4e8-a88853628dc0"
->>>>>>> d696af1d
         ],
         "Strict-Transport-Security": [
           "max-age=31536000; includeSubDomains"
@@ -232,36 +169,28 @@
       "RequestBody": "",
       "RequestHeaders": {
         "x-ms-client-request-id": [
-<<<<<<< HEAD
-          "089a02c4-c554-4fc9-83b4-c77eb0ddf7d9"
-=======
           "de5bd712-a781-4a7a-a561-008198784810"
->>>>>>> d696af1d
-        ],
-        "accept-language": [
-          "en-US"
-        ],
-        "User-Agent": [
-          "Microsoft.Azure.Management.Resources.ResourceManagementClient/1.0.0-preview"
-        ]
-      },
-      "ResponseBody": "{\r\n  \"id\": \"/subscriptions/53d9063d-87ae-4ea8-be90-3686c3b8669f/providers/Microsoft.Storage\",\r\n  \"namespace\": \"Microsoft.Storage\",\r\n  \"resourceTypes\": [\r\n    {\r\n      \"resourceType\": \"storageAccounts\",\r\n      \"locations\": [\r\n        \"East US\",\r\n        \"East US 2\",\r\n        \"West US\",\r\n        \"West Europe\",\r\n        \"East Asia\",\r\n        \"Southeast Asia\",\r\n        \"Japan East\",\r\n        \"Japan West\",\r\n        \"North Central US\",\r\n        \"South Central US\",\r\n        \"Central US\",\r\n        \"North Europe\",\r\n        \"Brazil South\",\r\n        \"Canada East\",\r\n        \"Canada Central\"\r\n      ],\r\n      \"apiVersions\": [\r\n        \"2016-01-01\",\r\n        \"2015-06-15\",\r\n        \"2015-05-01-preview\"\r\n      ],\r\n      \"capabilities\": \"CrossResourceGroupResourceMove, CrossSubscriptionResourceMove\"\r\n    },\r\n    {\r\n      \"resourceType\": \"operations\",\r\n      \"locations\": [],\r\n      \"apiVersions\": [\r\n        \"2016-01-01\",\r\n        \"2015-06-15\",\r\n        \"2015-05-01-preview\"\r\n      ]\r\n    },\r\n    {\r\n      \"resourceType\": \"usages\",\r\n      \"locations\": [],\r\n      \"apiVersions\": [\r\n        \"2016-01-01\",\r\n        \"2015-06-15\",\r\n        \"2015-05-01-preview\"\r\n      ]\r\n    },\r\n    {\r\n      \"resourceType\": \"checkNameAvailability\",\r\n      \"locations\": [],\r\n      \"apiVersions\": [\r\n        \"2016-01-01\",\r\n        \"2015-06-15\",\r\n        \"2015-05-01-preview\"\r\n      ]\r\n    },\r\n    {\r\n      \"resourceType\": \"storageAccounts/services\",\r\n      \"locations\": [\r\n        \"East US\",\r\n        \"West US\",\r\n        \"West Europe\",\r\n        \"North Europe\",\r\n        \"East Asia\",\r\n        \"Southeast Asia\",\r\n        \"Japan East\",\r\n        \"Japan West\",\r\n        \"North Central US\",\r\n        \"South Central US\",\r\n        \"East US 2\",\r\n        \"Central US\",\r\n        \"Brazil South\",\r\n        \"Canada East\",\r\n        \"Canada Central\"\r\n      ],\r\n      \"apiVersions\": [\r\n        \"2014-04-01\"\r\n      ]\r\n    },\r\n    {\r\n      \"resourceType\": \"storageAccounts/services/metricDefinitions\",\r\n      \"locations\": [\r\n        \"East US\",\r\n        \"West US\",\r\n        \"West Europe\",\r\n        \"North Europe\",\r\n        \"East Asia\",\r\n        \"Southeast Asia\",\r\n        \"Japan East\",\r\n        \"Japan West\",\r\n        \"North Central US\",\r\n        \"South Central US\",\r\n        \"East US 2\",\r\n        \"Central US\",\r\n        \"Brazil South\",\r\n        \"Canada East\",\r\n        \"Canada Central\"\r\n      ],\r\n      \"apiVersions\": [\r\n        \"2014-04-01\"\r\n      ]\r\n    }\r\n  ],\r\n  \"registrationState\": \"Registered\"\r\n}",
-      "ResponseHeaders": {
-        "Content-Type": [
-          "application/json; charset=utf-8"
-        ],
-        "Expires": [
-          "-1"
-        ],
-        "Cache-Control": [
-          "no-cache"
-        ],
-        "Date": [
-<<<<<<< HEAD
-          "Fri, 01 Jul 2016 18:04:03 GMT"
-=======
+        ],
+        "accept-language": [
+          "en-US"
+        ],
+        "User-Agent": [
+          "Microsoft.Azure.Management.Resources.ResourceManagementClient/1.0.0-preview"
+        ]
+      },
+      "ResponseBody": "{\r\n  \"id\": \"/subscriptions/53d9063d-87ae-4ea8-be90-3686c3b8669f/providers/Microsoft.Storage\",\r\n  \"namespace\": \"Microsoft.Storage\",\r\n  \"resourceTypes\": [\r\n    {\r\n      \"resourceType\": \"storageAccounts\",\r\n      \"locations\": [\r\n        \"East US\",\r\n        \"East US 2\",\r\n        \"West US\",\r\n        \"West Europe\",\r\n        \"East Asia\",\r\n        \"Southeast Asia\",\r\n        \"Japan East\",\r\n        \"Japan West\",\r\n        \"North Central US\",\r\n        \"South Central US\",\r\n        \"Central US\",\r\n        \"North Europe\",\r\n        \"Brazil South\",\r\n        \"Canada East\",\r\n        \"Canada Central\",\r\n        \"West US 2\",\r\n        \"West Central US\"\r\n      ],\r\n      \"apiVersions\": [\r\n        \"2016-01-01\",\r\n        \"2015-06-15\",\r\n        \"2015-05-01-preview\"\r\n      ],\r\n      \"capabilities\": \"CrossResourceGroupResourceMove, CrossSubscriptionResourceMove\"\r\n    },\r\n    {\r\n      \"resourceType\": \"operations\",\r\n      \"locations\": [],\r\n      \"apiVersions\": [\r\n        \"2016-01-01\",\r\n        \"2015-06-15\",\r\n        \"2015-05-01-preview\"\r\n      ]\r\n    },\r\n    {\r\n      \"resourceType\": \"usages\",\r\n      \"locations\": [],\r\n      \"apiVersions\": [\r\n        \"2016-01-01\",\r\n        \"2015-06-15\",\r\n        \"2015-05-01-preview\"\r\n      ]\r\n    },\r\n    {\r\n      \"resourceType\": \"checkNameAvailability\",\r\n      \"locations\": [],\r\n      \"apiVersions\": [\r\n        \"2016-01-01\",\r\n        \"2015-06-15\",\r\n        \"2015-05-01-preview\"\r\n      ]\r\n    },\r\n    {\r\n      \"resourceType\": \"storageAccounts/services\",\r\n      \"locations\": [\r\n        \"East US\",\r\n        \"West US\",\r\n        \"West Europe\",\r\n        \"North Europe\",\r\n        \"East Asia\",\r\n        \"Southeast Asia\",\r\n        \"Japan East\",\r\n        \"Japan West\",\r\n        \"North Central US\",\r\n        \"South Central US\",\r\n        \"East US 2\",\r\n        \"Central US\",\r\n        \"Brazil South\",\r\n        \"Canada East\",\r\n        \"Canada Central\",\r\n        \"West US 2\",\r\n        \"West Central US\"\r\n      ],\r\n      \"apiVersions\": [\r\n        \"2014-04-01\"\r\n      ]\r\n    },\r\n    {\r\n      \"resourceType\": \"storageAccounts/services/metricDefinitions\",\r\n      \"locations\": [\r\n        \"East US\",\r\n        \"West US\",\r\n        \"West Europe\",\r\n        \"North Europe\",\r\n        \"East Asia\",\r\n        \"Southeast Asia\",\r\n        \"Japan East\",\r\n        \"Japan West\",\r\n        \"North Central US\",\r\n        \"South Central US\",\r\n        \"East US 2\",\r\n        \"Central US\",\r\n        \"Brazil South\",\r\n        \"Canada East\",\r\n        \"Canada Central\",\r\n        \"West US 2\",\r\n        \"West Central US\"\r\n      ],\r\n      \"apiVersions\": [\r\n        \"2014-04-01\"\r\n      ]\r\n    }\r\n  ],\r\n  \"registrationState\": \"Registered\"\r\n}",
+      "ResponseHeaders": {
+        "Content-Type": [
+          "application/json; charset=utf-8"
+        ],
+        "Expires": [
+          "-1"
+        ],
+        "Cache-Control": [
+          "no-cache"
+        ],
+        "Date": [
           "Thu, 04 Aug 2016 18:03:47 GMT"
->>>>>>> d696af1d
         ],
         "Pragma": [
           "no-cache"
@@ -270,18 +199,6 @@
           "Accept-Encoding"
         ],
         "x-ms-ratelimit-remaining-subscription-reads": [
-<<<<<<< HEAD
-          "14974"
-        ],
-        "x-ms-request-id": [
-          "a736e0f3-29d4-4ecf-a83c-69f6acf42b86"
-        ],
-        "x-ms-correlation-request-id": [
-          "a736e0f3-29d4-4ecf-a83c-69f6acf42b86"
-        ],
-        "x-ms-routing-request-id": [
-          "WESTUS:20160701T180403Z:a736e0f3-29d4-4ecf-a83c-69f6acf42b86"
-=======
           "14992"
         ],
         "x-ms-request-id": [
@@ -292,7 +209,6 @@
         ],
         "x-ms-routing-request-id": [
           "WESTUS2:20160804T180347Z:119794f0-ea89-494d-a426-ef2f154b55ee"
->>>>>>> d696af1d
         ],
         "Strict-Transport-Security": [
           "max-age=31536000; includeSubDomains"
@@ -301,35 +217,22 @@
       "StatusCode": 200
     },
     {
-<<<<<<< HEAD
-      "RequestUri": "/subscriptions/53d9063d-87ae-4ea8-be90-3686c3b8669f/resourcegroups/datalakerg15970?api-version=2015-11-01",
-      "EncodedRequestUri": "L3N1YnNjcmlwdGlvbnMvNTNkOTA2M2QtODdhZS00ZWE4LWJlOTAtMzY4NmMzYjg2NjlmL3Jlc291cmNlZ3JvdXBzL2RhdGFsYWtlcmcxNTk3MD9hcGktdmVyc2lvbj0yMDE1LTExLTAx",
-=======
       "RequestUri": "/subscriptions/53d9063d-87ae-4ea8-be90-3686c3b8669f/resourcegroups/datalakerg18084?api-version=2015-11-01",
       "EncodedRequestUri": "L3N1YnNjcmlwdGlvbnMvNTNkOTA2M2QtODdhZS00ZWE4LWJlOTAtMzY4NmMzYjg2NjlmL3Jlc291cmNlZ3JvdXBzL2RhdGFsYWtlcmcxODA4ND9hcGktdmVyc2lvbj0yMDE1LTExLTAx",
->>>>>>> d696af1d
       "RequestMethod": "GET",
       "RequestBody": "",
       "RequestHeaders": {
         "x-ms-client-request-id": [
-<<<<<<< HEAD
-          "412d2b46-4f50-4d41-b4ab-f185aa4fcbd3"
-=======
           "5e135eca-6cae-4614-9dee-a858344d1c7b"
->>>>>>> d696af1d
-        ],
-        "accept-language": [
-          "en-US"
-        ],
-        "User-Agent": [
-          "Microsoft.Azure.Management.Resources.ResourceManagementClient/1.0.0-preview"
-        ]
-      },
-<<<<<<< HEAD
-      "ResponseBody": "{\r\n  \"error\": {\r\n    \"code\": \"ResourceGroupNotFound\",\r\n    \"message\": \"Resource group 'datalakerg15970' could not be found.\"\r\n  }\r\n}",
-=======
+        ],
+        "accept-language": [
+          "en-US"
+        ],
+        "User-Agent": [
+          "Microsoft.Azure.Management.Resources.ResourceManagementClient/1.0.0-preview"
+        ]
+      },
       "ResponseBody": "{\r\n  \"error\": {\r\n    \"code\": \"ResourceGroupNotFound\",\r\n    \"message\": \"Resource group 'datalakerg18084' could not be found.\"\r\n  }\r\n}",
->>>>>>> d696af1d
       "ResponseHeaders": {
         "Content-Length": [
           "107"
@@ -344,11 +247,7 @@
           "no-cache"
         ],
         "Date": [
-<<<<<<< HEAD
-          "Fri, 01 Jul 2016 18:04:03 GMT"
-=======
           "Thu, 04 Aug 2016 18:03:47 GMT"
->>>>>>> d696af1d
         ],
         "Pragma": [
           "no-cache"
@@ -357,18 +256,6 @@
           "gateway"
         ],
         "x-ms-ratelimit-remaining-subscription-reads": [
-<<<<<<< HEAD
-          "14973"
-        ],
-        "x-ms-request-id": [
-          "7e315901-a83e-453f-b37d-bc91c122fac9"
-        ],
-        "x-ms-correlation-request-id": [
-          "7e315901-a83e-453f-b37d-bc91c122fac9"
-        ],
-        "x-ms-routing-request-id": [
-          "WESTUS:20160701T180403Z:7e315901-a83e-453f-b37d-bc91c122fac9"
-=======
           "14991"
         ],
         "x-ms-request-id": [
@@ -379,7 +266,6 @@
         ],
         "x-ms-routing-request-id": [
           "WESTUS2:20160804T180347Z:9d5211d1-7856-4e66-b7cd-4800e5165cc8"
->>>>>>> d696af1d
         ],
         "Strict-Transport-Security": [
           "max-age=31536000; includeSubDomains"
@@ -388,51 +274,34 @@
       "StatusCode": 404
     },
     {
-<<<<<<< HEAD
-      "RequestUri": "/subscriptions/53d9063d-87ae-4ea8-be90-3686c3b8669f/resourcegroups/datalakerg15970?api-version=2015-11-01",
-      "EncodedRequestUri": "L3N1YnNjcmlwdGlvbnMvNTNkOTA2M2QtODdhZS00ZWE4LWJlOTAtMzY4NmMzYjg2NjlmL3Jlc291cmNlZ3JvdXBzL2RhdGFsYWtlcmcxNTk3MD9hcGktdmVyc2lvbj0yMDE1LTExLTAx",
-=======
       "RequestUri": "/subscriptions/53d9063d-87ae-4ea8-be90-3686c3b8669f/resourcegroups/datalakerg18084?api-version=2015-11-01",
       "EncodedRequestUri": "L3N1YnNjcmlwdGlvbnMvNTNkOTA2M2QtODdhZS00ZWE4LWJlOTAtMzY4NmMzYjg2NjlmL3Jlc291cmNlZ3JvdXBzL2RhdGFsYWtlcmcxODA4ND9hcGktdmVyc2lvbj0yMDE1LTExLTAx",
->>>>>>> d696af1d
       "RequestMethod": "GET",
       "RequestBody": "",
       "RequestHeaders": {
         "x-ms-client-request-id": [
-<<<<<<< HEAD
-          "ff79db7e-1de2-4e8f-af0a-53392acdeec8"
-=======
           "4d930bd2-7e4a-4aec-a498-4e7d94f3fd3f"
->>>>>>> d696af1d
-        ],
-        "accept-language": [
-          "en-US"
-        ],
-        "User-Agent": [
-          "Microsoft.Azure.Management.Resources.ResourceManagementClient/1.0.0-preview"
-        ]
-      },
-<<<<<<< HEAD
-      "ResponseBody": "{\r\n  \"id\": \"/subscriptions/53d9063d-87ae-4ea8-be90-3686c3b8669f/resourceGroups/datalakerg15970\",\r\n  \"name\": \"datalakerg15970\",\r\n  \"location\": \"eastus2\",\r\n  \"properties\": {\r\n    \"provisioningState\": \"Succeeded\"\r\n  }\r\n}",
-=======
+        ],
+        "accept-language": [
+          "en-US"
+        ],
+        "User-Agent": [
+          "Microsoft.Azure.Management.Resources.ResourceManagementClient/1.0.0-preview"
+        ]
+      },
       "ResponseBody": "{\r\n  \"id\": \"/subscriptions/53d9063d-87ae-4ea8-be90-3686c3b8669f/resourceGroups/datalakerg18084\",\r\n  \"name\": \"datalakerg18084\",\r\n  \"location\": \"eastus2\",\r\n  \"properties\": {\r\n    \"provisioningState\": \"Succeeded\"\r\n  }\r\n}",
->>>>>>> d696af1d
-      "ResponseHeaders": {
-        "Content-Type": [
-          "application/json; charset=utf-8"
-        ],
-        "Expires": [
-          "-1"
-        ],
-        "Cache-Control": [
-          "no-cache"
-        ],
-        "Date": [
-<<<<<<< HEAD
-          "Fri, 01 Jul 2016 18:04:04 GMT"
-=======
+      "ResponseHeaders": {
+        "Content-Type": [
+          "application/json; charset=utf-8"
+        ],
+        "Expires": [
+          "-1"
+        ],
+        "Cache-Control": [
+          "no-cache"
+        ],
+        "Date": [
           "Thu, 04 Aug 2016 18:03:48 GMT"
->>>>>>> d696af1d
         ],
         "Pragma": [
           "no-cache"
@@ -441,18 +310,6 @@
           "Accept-Encoding"
         ],
         "x-ms-ratelimit-remaining-subscription-reads": [
-<<<<<<< HEAD
-          "14972"
-        ],
-        "x-ms-request-id": [
-          "e00e08d4-a30d-4e05-a069-efea121c77c5"
-        ],
-        "x-ms-correlation-request-id": [
-          "e00e08d4-a30d-4e05-a069-efea121c77c5"
-        ],
-        "x-ms-routing-request-id": [
-          "WESTUS:20160701T180405Z:e00e08d4-a30d-4e05-a069-efea121c77c5"
-=======
           "14990"
         ],
         "x-ms-request-id": [
@@ -463,7 +320,6 @@
         ],
         "x-ms-routing-request-id": [
           "WESTUS2:20160804T180348Z:3fc4582d-2c42-46f6-8ad7-abc9881a7c41"
->>>>>>> d696af1d
         ],
         "Strict-Transport-Security": [
           "max-age=31536000; includeSubDomains"
@@ -472,13 +328,8 @@
       "StatusCode": 200
     },
     {
-<<<<<<< HEAD
-      "RequestUri": "/subscriptions/53d9063d-87ae-4ea8-be90-3686c3b8669f/resourcegroups/datalakerg15970?api-version=2015-11-01",
-      "EncodedRequestUri": "L3N1YnNjcmlwdGlvbnMvNTNkOTA2M2QtODdhZS00ZWE4LWJlOTAtMzY4NmMzYjg2NjlmL3Jlc291cmNlZ3JvdXBzL2RhdGFsYWtlcmcxNTk3MD9hcGktdmVyc2lvbj0yMDE1LTExLTAx",
-=======
       "RequestUri": "/subscriptions/53d9063d-87ae-4ea8-be90-3686c3b8669f/resourcegroups/datalakerg18084?api-version=2015-11-01",
       "EncodedRequestUri": "L3N1YnNjcmlwdGlvbnMvNTNkOTA2M2QtODdhZS00ZWE4LWJlOTAtMzY4NmMzYjg2NjlmL3Jlc291cmNlZ3JvdXBzL2RhdGFsYWtlcmcxODA4ND9hcGktdmVyc2lvbj0yMDE1LTExLTAx",
->>>>>>> d696af1d
       "RequestMethod": "PUT",
       "RequestBody": "{\r\n  \"location\": \"East US 2\"\r\n}",
       "RequestHeaders": {
@@ -489,24 +340,16 @@
           "31"
         ],
         "x-ms-client-request-id": [
-<<<<<<< HEAD
-          "f043ad1b-85a6-4ac5-9e97-cbb0f61f46f3"
-=======
           "3d16b3ac-aa2e-4428-8eb4-90954833eb6d"
->>>>>>> d696af1d
-        ],
-        "accept-language": [
-          "en-US"
-        ],
-        "User-Agent": [
-          "Microsoft.Azure.Management.Resources.ResourceManagementClient/1.0.0-preview"
-        ]
-      },
-<<<<<<< HEAD
-      "ResponseBody": "{\r\n  \"id\": \"/subscriptions/53d9063d-87ae-4ea8-be90-3686c3b8669f/resourceGroups/datalakerg15970\",\r\n  \"name\": \"datalakerg15970\",\r\n  \"location\": \"eastus2\",\r\n  \"properties\": {\r\n    \"provisioningState\": \"Succeeded\"\r\n  }\r\n}",
-=======
+        ],
+        "accept-language": [
+          "en-US"
+        ],
+        "User-Agent": [
+          "Microsoft.Azure.Management.Resources.ResourceManagementClient/1.0.0-preview"
+        ]
+      },
       "ResponseBody": "{\r\n  \"id\": \"/subscriptions/53d9063d-87ae-4ea8-be90-3686c3b8669f/resourceGroups/datalakerg18084\",\r\n  \"name\": \"datalakerg18084\",\r\n  \"location\": \"eastus2\",\r\n  \"properties\": {\r\n    \"provisioningState\": \"Succeeded\"\r\n  }\r\n}",
->>>>>>> d696af1d
       "ResponseHeaders": {
         "Content-Length": [
           "184"
@@ -521,28 +364,12 @@
           "no-cache"
         ],
         "Date": [
-<<<<<<< HEAD
-          "Fri, 01 Jul 2016 18:04:04 GMT"
-=======
           "Thu, 04 Aug 2016 18:03:48 GMT"
->>>>>>> d696af1d
         ],
         "Pragma": [
           "no-cache"
         ],
         "x-ms-ratelimit-remaining-subscription-writes": [
-<<<<<<< HEAD
-          "1181"
-        ],
-        "x-ms-request-id": [
-          "8ca2d68f-d538-48e3-912e-fe3392d3b228"
-        ],
-        "x-ms-correlation-request-id": [
-          "8ca2d68f-d538-48e3-912e-fe3392d3b228"
-        ],
-        "x-ms-routing-request-id": [
-          "WESTUS:20160701T180405Z:8ca2d68f-d538-48e3-912e-fe3392d3b228"
-=======
           "1191"
         ],
         "x-ms-request-id": [
@@ -553,7 +380,6 @@
         ],
         "x-ms-routing-request-id": [
           "WESTUS2:20160804T180348Z:bb2aa57c-c06b-49ee-9262-c34a9c7880f8"
->>>>>>> d696af1d
         ],
         "Strict-Transport-Security": [
           "max-age=31536000; includeSubDomains"
@@ -562,35 +388,22 @@
       "StatusCode": 201
     },
     {
-<<<<<<< HEAD
-      "RequestUri": "/subscriptions/53d9063d-87ae-4ea8-be90-3686c3b8669f/resourceGroups/datalakerg15970/providers/Microsoft.DataLakeStore/accounts/testadlfs1288?api-version=2015-10-01-preview",
-      "EncodedRequestUri": "L3N1YnNjcmlwdGlvbnMvNTNkOTA2M2QtODdhZS00ZWE4LWJlOTAtMzY4NmMzYjg2NjlmL3Jlc291cmNlR3JvdXBzL2RhdGFsYWtlcmcxNTk3MC9wcm92aWRlcnMvTWljcm9zb2Z0LkRhdGFMYWtlU3RvcmUvYWNjb3VudHMvdGVzdGFkbGZzMTI4OD9hcGktdmVyc2lvbj0yMDE1LTEwLTAxLXByZXZpZXc=",
-=======
       "RequestUri": "/subscriptions/53d9063d-87ae-4ea8-be90-3686c3b8669f/resourceGroups/datalakerg18084/providers/Microsoft.DataLakeStore/accounts/testadlfs1977?api-version=2015-10-01-preview",
       "EncodedRequestUri": "L3N1YnNjcmlwdGlvbnMvNTNkOTA2M2QtODdhZS00ZWE4LWJlOTAtMzY4NmMzYjg2NjlmL3Jlc291cmNlR3JvdXBzL2RhdGFsYWtlcmcxODA4NC9wcm92aWRlcnMvTWljcm9zb2Z0LkRhdGFMYWtlU3RvcmUvYWNjb3VudHMvdGVzdGFkbGZzMTk3Nz9hcGktdmVyc2lvbj0yMDE1LTEwLTAxLXByZXZpZXc=",
->>>>>>> d696af1d
       "RequestMethod": "GET",
       "RequestBody": "",
       "RequestHeaders": {
         "x-ms-client-request-id": [
-<<<<<<< HEAD
-          "b84cf3e7-e74a-4c92-a4be-6f44e820b36e"
-=======
           "9af7d375-3bfc-46b9-b228-ce7fbe5813ec"
->>>>>>> d696af1d
-        ],
-        "accept-language": [
-          "en-US"
-        ],
-        "User-Agent": [
-          "Microsoft.Azure.Management.DataLake.Store.DataLakeStoreAccountManagementClient/0.12.4-preview"
-        ]
-      },
-<<<<<<< HEAD
-      "ResponseBody": "{\r\n  \"error\": {\r\n    \"code\": \"ResourceNotFound\",\r\n    \"message\": \"The Resource 'Microsoft.DataLakeStore/accounts/testadlfs1288' under resource group 'datalakerg15970' was not found.\"\r\n  }\r\n}",
-=======
+        ],
+        "accept-language": [
+          "en-US"
+        ],
+        "User-Agent": [
+          "Microsoft.Azure.Management.DataLake.Store.DataLakeStoreAccountManagementClient/0.12.5-preview"
+        ]
+      },
       "ResponseBody": "{\r\n  \"error\": {\r\n    \"code\": \"ResourceNotFound\",\r\n    \"message\": \"The Resource 'Microsoft.DataLakeStore/accounts/testadlfs1977' under resource group 'datalakerg18084' was not found.\"\r\n  }\r\n}",
->>>>>>> d696af1d
       "ResponseHeaders": {
         "Content-Length": [
           "165"
@@ -605,11 +418,7 @@
           "no-cache"
         ],
         "Date": [
-<<<<<<< HEAD
-          "Fri, 01 Jul 2016 18:04:05 GMT"
-=======
           "Thu, 04 Aug 2016 18:03:48 GMT"
->>>>>>> d696af1d
         ],
         "Pragma": [
           "no-cache"
@@ -618,15 +427,6 @@
           "gateway"
         ],
         "x-ms-request-id": [
-<<<<<<< HEAD
-          "07d092ed-8045-422f-8d9d-f0da11f7eb09"
-        ],
-        "x-ms-correlation-request-id": [
-          "07d092ed-8045-422f-8d9d-f0da11f7eb09"
-        ],
-        "x-ms-routing-request-id": [
-          "WESTUS:20160701T180405Z:07d092ed-8045-422f-8d9d-f0da11f7eb09"
-=======
           "302a8ea2-8f7b-4cfe-8f4b-eafc0cb8588c"
         ],
         "x-ms-correlation-request-id": [
@@ -634,7 +434,6 @@
         ],
         "x-ms-routing-request-id": [
           "WESTUS2:20160804T180348Z:302a8ea2-8f7b-4cfe-8f4b-eafc0cb8588c"
->>>>>>> d696af1d
         ],
         "Strict-Transport-Security": [
           "max-age=31536000; includeSubDomains"
@@ -643,280 +442,6 @@
       "StatusCode": 404
     },
     {
-<<<<<<< HEAD
-      "RequestUri": "/subscriptions/53d9063d-87ae-4ea8-be90-3686c3b8669f/resourceGroups/datalakerg15970/providers/Microsoft.DataLakeStore/accounts/testadlfs1288?api-version=2015-10-01-preview",
-      "EncodedRequestUri": "L3N1YnNjcmlwdGlvbnMvNTNkOTA2M2QtODdhZS00ZWE4LWJlOTAtMzY4NmMzYjg2NjlmL3Jlc291cmNlR3JvdXBzL2RhdGFsYWtlcmcxNTk3MC9wcm92aWRlcnMvTWljcm9zb2Z0LkRhdGFMYWtlU3RvcmUvYWNjb3VudHMvdGVzdGFkbGZzMTI4OD9hcGktdmVyc2lvbj0yMDE1LTEwLTAxLXByZXZpZXc=",
-      "RequestMethod": "GET",
-      "RequestBody": "",
-      "RequestHeaders": {
-        "User-Agent": [
-          "Microsoft.Azure.Management.DataLake.Store.DataLakeStoreAccountManagementClient/0.12.4-preview"
-        ]
-      },
-      "ResponseBody": "{\r\n  \"properties\": {\r\n    \"firewallState\": \"Disabled\",\r\n    \"firewallRules\": [],\r\n    \"trustedIdProviderState\": \"Disabled\",\r\n    \"trustedIdProviders\": [],\r\n    \"provisioningState\": \"Succeeded\",\r\n    \"state\": \"Active\",\r\n    \"endpoint\": \"testadlfs1288.azuredatalakestore.net\",\r\n    \"accountId\": \"cbd13ecf-c069-4df2-a477-2cf660151af2\",\r\n    \"creationTime\": \"2016-07-01T18:04:56.6872497Z\",\r\n    \"lastModifiedTime\": \"2016-07-01T18:04:56.6872497Z\"\r\n  },\r\n  \"location\": \"East US 2\",\r\n  \"tags\": null,\r\n  \"id\": \"/subscriptions/53d9063d-87ae-4ea8-be90-3686c3b8669f/resourceGroups/datalakerg15970/providers/Microsoft.DataLakeStore/accounts/testadlfs1288\",\r\n  \"name\": \"testadlfs1288\",\r\n  \"type\": \"Microsoft.DataLakeStore/accounts\"\r\n}",
-      "ResponseHeaders": {
-        "Content-Type": [
-          "application/json"
-        ],
-        "Expires": [
-          "-1"
-        ],
-        "Cache-Control": [
-          "no-cache"
-        ],
-        "Connection": [
-          "close"
-        ],
-        "Date": [
-          "Fri, 01 Jul 2016 18:05:08 GMT"
-        ],
-        "Pragma": [
-          "no-cache"
-        ],
-        "Server": [
-          "Microsoft-IIS/8.5"
-        ],
-        "Vary": [
-          "Accept-Encoding"
-        ],
-        "x-ms-request-id": [
-          "e94efc34-ff5c-4ca3-94ba-1efd5f9df6f7"
-        ],
-        "X-AspNet-Version": [
-          "4.0.30319"
-        ],
-        "X-Powered-By": [
-          "ASP.NET"
-        ],
-        "x-ms-ratelimit-remaining-subscription-reads": [
-          "14992"
-        ],
-        "x-ms-correlation-request-id": [
-          "41cb99d4-6101-4e23-bced-d6a27e68bdb4"
-        ],
-        "x-ms-routing-request-id": [
-          "WESTUS:20160701T180508Z:41cb99d4-6101-4e23-bced-d6a27e68bdb4"
-        ],
-        "Strict-Transport-Security": [
-          "max-age=31536000; includeSubDomains"
-        ]
-      },
-      "StatusCode": 200
-    },
-    {
-      "RequestUri": "/subscriptions/53d9063d-87ae-4ea8-be90-3686c3b8669f/resourceGroups/datalakerg15970/providers/Microsoft.DataLakeStore/accounts/testadlfs1288?api-version=2015-10-01-preview",
-      "EncodedRequestUri": "L3N1YnNjcmlwdGlvbnMvNTNkOTA2M2QtODdhZS00ZWE4LWJlOTAtMzY4NmMzYjg2NjlmL3Jlc291cmNlR3JvdXBzL2RhdGFsYWtlcmcxNTk3MC9wcm92aWRlcnMvTWljcm9zb2Z0LkRhdGFMYWtlU3RvcmUvYWNjb3VudHMvdGVzdGFkbGZzMTI4OD9hcGktdmVyc2lvbj0yMDE1LTEwLTAxLXByZXZpZXc=",
-      "RequestMethod": "GET",
-      "RequestBody": "",
-      "RequestHeaders": {
-        "x-ms-client-request-id": [
-          "a0e57691-14b2-42ba-b0b3-f982f45e7b02"
-        ],
-        "accept-language": [
-          "en-US"
-        ],
-        "User-Agent": [
-          "Microsoft.Azure.Management.DataLake.Store.DataLakeStoreAccountManagementClient/0.12.4-preview"
-        ]
-      },
-      "ResponseBody": "{\r\n  \"properties\": {\r\n    \"firewallState\": \"Disabled\",\r\n    \"firewallRules\": [],\r\n    \"trustedIdProviderState\": \"Disabled\",\r\n    \"trustedIdProviders\": [],\r\n    \"provisioningState\": \"Succeeded\",\r\n    \"state\": \"Active\",\r\n    \"endpoint\": \"testadlfs1288.azuredatalakestore.net\",\r\n    \"accountId\": \"cbd13ecf-c069-4df2-a477-2cf660151af2\",\r\n    \"creationTime\": \"2016-07-01T18:04:56.6872497Z\",\r\n    \"lastModifiedTime\": \"2016-07-01T18:04:56.6872497Z\"\r\n  },\r\n  \"location\": \"East US 2\",\r\n  \"tags\": null,\r\n  \"id\": \"/subscriptions/53d9063d-87ae-4ea8-be90-3686c3b8669f/resourceGroups/datalakerg15970/providers/Microsoft.DataLakeStore/accounts/testadlfs1288\",\r\n  \"name\": \"testadlfs1288\",\r\n  \"type\": \"Microsoft.DataLakeStore/accounts\"\r\n}",
-      "ResponseHeaders": {
-        "Content-Type": [
-          "application/json"
-        ],
-        "Expires": [
-          "-1"
-        ],
-        "Cache-Control": [
-          "no-cache"
-        ],
-        "Connection": [
-          "close"
-        ],
-        "Date": [
-          "Fri, 01 Jul 2016 18:05:08 GMT"
-        ],
-        "Pragma": [
-          "no-cache"
-        ],
-        "Server": [
-          "Microsoft-IIS/8.5"
-        ],
-        "Vary": [
-          "Accept-Encoding"
-        ],
-        "x-ms-request-id": [
-          "7754f351-d5a7-4dba-927d-ba4ab4317441"
-        ],
-        "X-AspNet-Version": [
-          "4.0.30319"
-        ],
-        "X-Powered-By": [
-          "ASP.NET"
-        ],
-        "x-ms-ratelimit-remaining-subscription-reads": [
-          "14987"
-        ],
-        "x-ms-correlation-request-id": [
-          "9414fb9b-3bcc-4ad6-9b16-f3fe6707ff24"
-        ],
-        "x-ms-routing-request-id": [
-          "WESTUS:20160701T180509Z:9414fb9b-3bcc-4ad6-9b16-f3fe6707ff24"
-        ],
-        "Strict-Transport-Security": [
-          "max-age=31536000; includeSubDomains"
-        ]
-      },
-      "StatusCode": 200
-    },
-    {
-      "RequestUri": "/subscriptions/53d9063d-87ae-4ea8-be90-3686c3b8669f/resourceGroups/datalakerg15970/providers/Microsoft.DataLakeStore/accounts/testadlfs1288?api-version=2015-10-01-preview",
-      "EncodedRequestUri": "L3N1YnNjcmlwdGlvbnMvNTNkOTA2M2QtODdhZS00ZWE4LWJlOTAtMzY4NmMzYjg2NjlmL3Jlc291cmNlR3JvdXBzL2RhdGFsYWtlcmcxNTk3MC9wcm92aWRlcnMvTWljcm9zb2Z0LkRhdGFMYWtlU3RvcmUvYWNjb3VudHMvdGVzdGFkbGZzMTI4OD9hcGktdmVyc2lvbj0yMDE1LTEwLTAxLXByZXZpZXc=",
-      "RequestMethod": "PUT",
-      "RequestBody": "{\r\n  \"location\": \"East US 2\",\r\n  \"name\": \"testadlfs1288\"\r\n}",
-      "RequestHeaders": {
-        "Content-Type": [
-          "application/json; charset=utf-8"
-        ],
-        "Content-Length": [
-          "59"
-        ],
-        "x-ms-client-request-id": [
-          "ec88f114-4a7e-46ff-a084-6d8cd81bb445"
-        ],
-        "accept-language": [
-          "en-US"
-        ],
-        "User-Agent": [
-          "Microsoft.Azure.Management.DataLake.Store.DataLakeStoreAccountManagementClient/0.12.4-preview"
-        ]
-      },
-      "ResponseBody": "{\r\n  \"properties\": {\r\n    \"provisioningState\": \"Creating\",\r\n    \"state\": null,\r\n    \"endpoint\": null,\r\n    \"accountId\": \"cbd13ecf-c069-4df2-a477-2cf660151af2\",\r\n    \"creationTime\": null,\r\n    \"lastModifiedTime\": null\r\n  },\r\n  \"location\": \"East US 2\",\r\n  \"tags\": null,\r\n  \"id\": \"/subscriptions/53d9063d-87ae-4ea8-be90-3686c3b8669f/resourceGroups/datalakerg15970/providers/Microsoft.DataLakeStore/accounts/testadlfs1288\",\r\n  \"name\": \"testadlfs1288\",\r\n  \"type\": \"Microsoft.DataLakeStore/accounts\"\r\n}",
-      "ResponseHeaders": {
-        "Content-Length": [
-          "418"
-        ],
-        "Content-Type": [
-          "application/json"
-        ],
-        "Expires": [
-          "-1"
-        ],
-        "Cache-Control": [
-          "no-cache"
-        ],
-        "Connection": [
-          "close"
-        ],
-        "Date": [
-          "Fri, 01 Jul 2016 18:04:07 GMT"
-        ],
-        "Pragma": [
-          "no-cache"
-        ],
-        "Location": [
-          "https://management.azure.com/subscriptions/53d9063d-87ae-4ea8-be90-3686c3b8669f/resourcegroups/datalakerg15970/providers/Microsoft.DataLakeStore/accounts/testadlfs1288/operationresults/0?api-version=2015-10-01-preview"
-        ],
-        "Retry-After": [
-          "10"
-        ],
-        "Server": [
-          "Microsoft-IIS/8.5"
-        ],
-        "Azure-AsyncOperation": [
-          "https://management.azure.com/subscriptions/53d9063d-87ae-4ea8-be90-3686c3b8669f/providers/Microsoft.DataLakeStore/locations/EastUS2/operationResults/cbd13ecf-c069-4df2-a477-2cf660151af20?api-version=2015-10-01-preview&expanded=true"
-        ],
-        "x-ms-request-id": [
-          "52c70481-a074-40ce-a79e-7abc3d349de9"
-        ],
-        "X-AspNet-Version": [
-          "4.0.30319"
-        ],
-        "X-Powered-By": [
-          "ASP.NET"
-        ],
-        "x-ms-ratelimit-remaining-subscription-writes": [
-          "1194"
-        ],
-        "x-ms-correlation-request-id": [
-          "65b3133b-687b-48dd-8d23-874a55c50997"
-        ],
-        "x-ms-routing-request-id": [
-          "WESTUS:20160701T180407Z:65b3133b-687b-48dd-8d23-874a55c50997"
-        ],
-        "Strict-Transport-Security": [
-          "max-age=31536000; includeSubDomains"
-        ]
-      },
-      "StatusCode": 201
-    },
-    {
-      "RequestUri": "/subscriptions/53d9063d-87ae-4ea8-be90-3686c3b8669f/providers/Microsoft.DataLakeStore/locations/EastUS2/operationResults/cbd13ecf-c069-4df2-a477-2cf660151af20?api-version=2015-10-01-preview&expanded=true",
-      "EncodedRequestUri": "L3N1YnNjcmlwdGlvbnMvNTNkOTA2M2QtODdhZS00ZWE4LWJlOTAtMzY4NmMzYjg2NjlmL3Byb3ZpZGVycy9NaWNyb3NvZnQuRGF0YUxha2VTdG9yZS9sb2NhdGlvbnMvRWFzdFVTMi9vcGVyYXRpb25SZXN1bHRzL2NiZDEzZWNmLWMwNjktNGRmMi1hNDc3LTJjZjY2MDE1MWFmMjA/YXBpLXZlcnNpb249MjAxNS0xMC0wMS1wcmV2aWV3JmV4cGFuZGVkPXRydWU=",
-      "RequestMethod": "GET",
-      "RequestBody": "",
-      "RequestHeaders": {
-        "User-Agent": [
-          "Microsoft.Azure.Management.DataLake.Store.DataLakeStoreAccountManagementClient/0.12.4-preview"
-        ]
-      },
-      "ResponseBody": "{\r\n  \"status\": \"InProgress\"\r\n}",
-      "ResponseHeaders": {
-        "Content-Type": [
-          "application/json"
-        ],
-        "Expires": [
-          "-1"
-        ],
-        "Cache-Control": [
-          "no-cache"
-        ],
-        "Connection": [
-          "close"
-        ],
-        "Date": [
-          "Fri, 01 Jul 2016 18:04:36 GMT"
-        ],
-        "Pragma": [
-          "no-cache"
-        ],
-        "Server": [
-          "Microsoft-IIS/8.5"
-        ],
-        "Vary": [
-          "Accept-Encoding"
-        ],
-        "x-ms-request-id": [
-          "bd484e91-71f8-4b0b-adf8-bf9f74c577e9"
-        ],
-        "X-AspNet-Version": [
-          "4.0.30319"
-        ],
-        "X-Powered-By": [
-          "ASP.NET"
-        ],
-        "x-ms-ratelimit-remaining-subscription-reads": [
-          "14977"
-        ],
-        "x-ms-correlation-request-id": [
-          "edbdda6d-f0dd-4991-a0c7-34bf4f85afd4"
-        ],
-        "x-ms-routing-request-id": [
-          "WESTUS:20160701T180437Z:edbdda6d-f0dd-4991-a0c7-34bf4f85afd4"
-        ],
-        "Strict-Transport-Security": [
-          "max-age=31536000; includeSubDomains"
-        ]
-      },
-      "StatusCode": 200
-    },
-    {
-      "RequestUri": "/subscriptions/53d9063d-87ae-4ea8-be90-3686c3b8669f/providers/Microsoft.DataLakeStore/locations/EastUS2/operationResults/cbd13ecf-c069-4df2-a477-2cf660151af20?api-version=2015-10-01-preview&expanded=true",
-      "EncodedRequestUri": "L3N1YnNjcmlwdGlvbnMvNTNkOTA2M2QtODdhZS00ZWE4LWJlOTAtMzY4NmMzYjg2NjlmL3Byb3ZpZGVycy9NaWNyb3NvZnQuRGF0YUxha2VTdG9yZS9sb2NhdGlvbnMvRWFzdFVTMi9vcGVyYXRpb25SZXN1bHRzL2NiZDEzZWNmLWMwNjktNGRmMi1hNDc3LTJjZjY2MDE1MWFmMjA/YXBpLXZlcnNpb249MjAxNS0xMC0wMS1wcmV2aWV3JmV4cGFuZGVkPXRydWU=",
-      "RequestMethod": "GET",
-      "RequestBody": "",
-      "RequestHeaders": {
-=======
       "RequestUri": "/subscriptions/53d9063d-87ae-4ea8-be90-3686c3b8669f/resourceGroups/datalakerg18084/providers/Microsoft.DataLakeStore/accounts/testadlfs1977?api-version=2015-10-01-preview",
       "EncodedRequestUri": "L3N1YnNjcmlwdGlvbnMvNTNkOTA2M2QtODdhZS00ZWE4LWJlOTAtMzY4NmMzYjg2NjlmL3Jlc291cmNlR3JvdXBzL2RhdGFsYWtlcmcxODA4NC9wcm92aWRlcnMvTWljcm9zb2Z0LkRhdGFMYWtlU3RvcmUvYWNjb3VudHMvdGVzdGFkbGZzMTk3Nz9hcGktdmVyc2lvbj0yMDE1LTEwLTAxLXByZXZpZXc=",
       "RequestMethod": "PUT",
@@ -934,21 +459,15 @@
         "accept-language": [
           "en-US"
         ],
->>>>>>> d696af1d
-        "User-Agent": [
-          "Microsoft.Azure.Management.DataLake.Store.DataLakeStoreAccountManagementClient/0.12.4-preview"
-        ]
-      },
-<<<<<<< HEAD
-      "ResponseBody": "{\r\n  \"status\": \"Succeeded\"\r\n}",
-      "ResponseHeaders": {
-=======
+        "User-Agent": [
+          "Microsoft.Azure.Management.DataLake.Store.DataLakeStoreAccountManagementClient/0.12.5-preview"
+        ]
+      },
       "ResponseBody": "{\r\n  \"error\": {\r\n    \"code\": \"ExceededMaxAccountCount\",\r\n    \"message\": \"The subscription has exceeded the maximum number of allowed resources.\"\r\n  }\r\n}",
       "ResponseHeaders": {
         "Content-Length": [
           "127"
         ],
->>>>>>> d696af1d
         "Content-Type": [
           "application/json"
         ],
@@ -962,11 +481,7 @@
           "close"
         ],
         "Date": [
-<<<<<<< HEAD
-          "Fri, 01 Jul 2016 18:05:08 GMT"
-=======
           "Thu, 04 Aug 2016 18:03:49 GMT"
->>>>>>> d696af1d
         ],
         "Pragma": [
           "no-cache"
@@ -974,16 +489,8 @@
         "Server": [
           "Microsoft-IIS/8.5"
         ],
-<<<<<<< HEAD
-        "Vary": [
-          "Accept-Encoding"
-        ],
-        "x-ms-request-id": [
-          "bbc31478-940a-4629-8794-6a8a8e51dee4"
-=======
         "x-ms-request-id": [
           "9840a318-a059-4e09-8387-c025e3a3024b"
->>>>>>> d696af1d
         ],
         "X-AspNet-Version": [
           "4.0.30319"
@@ -991,913 +498,6 @@
         "X-Powered-By": [
           "ASP.NET"
         ],
-<<<<<<< HEAD
-        "x-ms-ratelimit-remaining-subscription-reads": [
-          "14971"
-        ],
-        "x-ms-correlation-request-id": [
-          "2fd9b676-37db-4c90-8a26-88484b04de69"
-        ],
-        "x-ms-routing-request-id": [
-          "WESTUS:20160701T180508Z:2fd9b676-37db-4c90-8a26-88484b04de69"
-        ],
-        "Strict-Transport-Security": [
-          "max-age=31536000; includeSubDomains"
-        ]
-      },
-      "StatusCode": 200
-    },
-    {
-      "RequestUri": "/subscriptions/53d9063d-87ae-4ea8-be90-3686c3b8669f/resourceGroups/datalakerg15970/providers/Microsoft.DataLakeStore/accounts/testdatalake14511?api-version=2015-10-01-preview",
-      "EncodedRequestUri": "L3N1YnNjcmlwdGlvbnMvNTNkOTA2M2QtODdhZS00ZWE4LWJlOTAtMzY4NmMzYjg2NjlmL3Jlc291cmNlR3JvdXBzL2RhdGFsYWtlcmcxNTk3MC9wcm92aWRlcnMvTWljcm9zb2Z0LkRhdGFMYWtlU3RvcmUvYWNjb3VudHMvdGVzdGRhdGFsYWtlMTQ1MTE/YXBpLXZlcnNpb249MjAxNS0xMC0wMS1wcmV2aWV3",
-      "RequestMethod": "PUT",
-      "RequestBody": "{\r\n  \"location\": \"East US 2\",\r\n  \"name\": \"testdatalake14511\",\r\n  \"tags\": {\r\n    \"testkey\": \"testvalue\"\r\n  }\r\n}",
-      "RequestHeaders": {
-        "Content-Type": [
-          "application/json; charset=utf-8"
-        ],
-        "Content-Length": [
-          "110"
-        ],
-        "x-ms-client-request-id": [
-          "f3b3df4d-0db1-44f4-b8cf-25a0882956f6"
-        ],
-        "accept-language": [
-          "en-US"
-        ],
-        "User-Agent": [
-          "Microsoft.Azure.Management.DataLake.Store.DataLakeStoreAccountManagementClient/0.12.4-preview"
-        ]
-      },
-      "ResponseBody": "{\r\n  \"properties\": {\r\n    \"provisioningState\": \"Creating\",\r\n    \"state\": null,\r\n    \"endpoint\": null,\r\n    \"accountId\": \"75897adf-983f-48b5-8dc6-2d789bab6fd1\",\r\n    \"creationTime\": null,\r\n    \"lastModifiedTime\": null\r\n  },\r\n  \"location\": \"East US 2\",\r\n  \"tags\": {\r\n    \"testkey\": \"testvalue\"\r\n  },\r\n  \"id\": \"/subscriptions/53d9063d-87ae-4ea8-be90-3686c3b8669f/resourceGroups/datalakerg15970/providers/Microsoft.DataLakeStore/accounts/testdatalake14511\",\r\n  \"name\": \"testdatalake14511\",\r\n  \"type\": \"Microsoft.DataLakeStore/accounts\"\r\n}",
-      "ResponseHeaders": {
-        "Content-Length": [
-          "445"
-        ],
-        "Content-Type": [
-          "application/json"
-        ],
-        "Expires": [
-          "-1"
-        ],
-        "Cache-Control": [
-          "no-cache"
-        ],
-        "Connection": [
-          "close"
-        ],
-        "Date": [
-          "Fri, 01 Jul 2016 18:05:09 GMT"
-        ],
-        "Pragma": [
-          "no-cache"
-        ],
-        "Location": [
-          "https://management.azure.com/subscriptions/53d9063d-87ae-4ea8-be90-3686c3b8669f/resourcegroups/datalakerg15970/providers/Microsoft.DataLakeStore/accounts/testdatalake14511/operationresults/0?api-version=2015-10-01-preview"
-        ],
-        "Retry-After": [
-          "10"
-        ],
-        "Server": [
-          "Microsoft-IIS/8.5"
-        ],
-        "Azure-AsyncOperation": [
-          "https://management.azure.com/subscriptions/53d9063d-87ae-4ea8-be90-3686c3b8669f/providers/Microsoft.DataLakeStore/locations/EastUS2/operationResults/75897adf-983f-48b5-8dc6-2d789bab6fd10?api-version=2015-10-01-preview&expanded=true"
-        ],
-        "x-ms-request-id": [
-          "61d5ec05-eedf-4b57-92c2-08feab7d7aff"
-        ],
-        "X-AspNet-Version": [
-          "4.0.30319"
-        ],
-        "X-Powered-By": [
-          "ASP.NET"
-        ],
-        "x-ms-ratelimit-remaining-subscription-writes": [
-          "1198"
-        ],
-        "x-ms-correlation-request-id": [
-          "01bc220b-b716-4732-844e-62eee755cdf2"
-        ],
-        "x-ms-routing-request-id": [
-          "CENTRALUS:20160701T180510Z:01bc220b-b716-4732-844e-62eee755cdf2"
-        ],
-        "Strict-Transport-Security": [
-          "max-age=31536000; includeSubDomains"
-        ]
-      },
-      "StatusCode": 201
-    },
-    {
-      "RequestUri": "/subscriptions/53d9063d-87ae-4ea8-be90-3686c3b8669f/providers/Microsoft.DataLakeStore/locations/EastUS2/operationResults/75897adf-983f-48b5-8dc6-2d789bab6fd10?api-version=2015-10-01-preview&expanded=true",
-      "EncodedRequestUri": "L3N1YnNjcmlwdGlvbnMvNTNkOTA2M2QtODdhZS00ZWE4LWJlOTAtMzY4NmMzYjg2NjlmL3Byb3ZpZGVycy9NaWNyb3NvZnQuRGF0YUxha2VTdG9yZS9sb2NhdGlvbnMvRWFzdFVTMi9vcGVyYXRpb25SZXN1bHRzLzc1ODk3YWRmLTk4M2YtNDhiNS04ZGM2LTJkNzg5YmFiNmZkMTA/YXBpLXZlcnNpb249MjAxNS0xMC0wMS1wcmV2aWV3JmV4cGFuZGVkPXRydWU=",
-      "RequestMethod": "GET",
-      "RequestBody": "",
-      "RequestHeaders": {
-        "User-Agent": [
-          "Microsoft.Azure.Management.DataLake.Store.DataLakeStoreAccountManagementClient/0.12.4-preview"
-        ]
-      },
-      "ResponseBody": "{\r\n  \"status\": \"Succeeded\"\r\n}",
-      "ResponseHeaders": {
-        "Content-Type": [
-          "application/json"
-        ],
-        "Expires": [
-          "-1"
-        ],
-        "Cache-Control": [
-          "no-cache"
-        ],
-        "Connection": [
-          "close"
-        ],
-        "Date": [
-          "Fri, 01 Jul 2016 18:05:41 GMT"
-        ],
-        "Pragma": [
-          "no-cache"
-        ],
-        "Server": [
-          "Microsoft-IIS/8.5"
-        ],
-        "Vary": [
-          "Accept-Encoding"
-        ],
-        "x-ms-request-id": [
-          "6e1dd283-e628-49a7-b43c-779d5c21d395"
-        ],
-        "X-AspNet-Version": [
-          "4.0.30319"
-        ],
-        "X-Powered-By": [
-          "ASP.NET"
-        ],
-        "x-ms-ratelimit-remaining-subscription-reads": [
-          "14995"
-        ],
-        "x-ms-correlation-request-id": [
-          "3fcf58f6-2766-49d5-8ae0-aeb2faa4d663"
-        ],
-        "x-ms-routing-request-id": [
-          "CENTRALUS:20160701T180541Z:3fcf58f6-2766-49d5-8ae0-aeb2faa4d663"
-        ],
-        "Strict-Transport-Security": [
-          "max-age=31536000; includeSubDomains"
-        ]
-      },
-      "StatusCode": 200
-    },
-    {
-      "RequestUri": "/subscriptions/53d9063d-87ae-4ea8-be90-3686c3b8669f/resourceGroups/datalakerg15970/providers/Microsoft.DataLakeStore/accounts/testdatalake14511?api-version=2015-10-01-preview",
-      "EncodedRequestUri": "L3N1YnNjcmlwdGlvbnMvNTNkOTA2M2QtODdhZS00ZWE4LWJlOTAtMzY4NmMzYjg2NjlmL3Jlc291cmNlR3JvdXBzL2RhdGFsYWtlcmcxNTk3MC9wcm92aWRlcnMvTWljcm9zb2Z0LkRhdGFMYWtlU3RvcmUvYWNjb3VudHMvdGVzdGRhdGFsYWtlMTQ1MTE/YXBpLXZlcnNpb249MjAxNS0xMC0wMS1wcmV2aWV3",
-      "RequestMethod": "GET",
-      "RequestBody": "",
-      "RequestHeaders": {
-        "User-Agent": [
-          "Microsoft.Azure.Management.DataLake.Store.DataLakeStoreAccountManagementClient/0.12.4-preview"
-        ]
-      },
-      "ResponseBody": "{\r\n  \"properties\": {\r\n    \"firewallState\": \"Disabled\",\r\n    \"firewallRules\": [],\r\n    \"trustedIdProviderState\": \"Disabled\",\r\n    \"trustedIdProviders\": [],\r\n    \"provisioningState\": \"Succeeded\",\r\n    \"state\": \"Active\",\r\n    \"endpoint\": \"testdatalake14511.azuredatalakestore.net\",\r\n    \"accountId\": \"75897adf-983f-48b5-8dc6-2d789bab6fd1\",\r\n    \"creationTime\": \"2016-07-01T18:05:13.9314315Z\",\r\n    \"lastModifiedTime\": \"2016-07-01T18:05:13.9314315Z\"\r\n  },\r\n  \"location\": \"East US 2\",\r\n  \"tags\": {\r\n    \"testkey\": \"testvalue\"\r\n  },\r\n  \"id\": \"/subscriptions/53d9063d-87ae-4ea8-be90-3686c3b8669f/resourceGroups/datalakerg15970/providers/Microsoft.DataLakeStore/accounts/testdatalake14511\",\r\n  \"name\": \"testdatalake14511\",\r\n  \"type\": \"Microsoft.DataLakeStore/accounts\"\r\n}",
-      "ResponseHeaders": {
-        "Content-Type": [
-          "application/json"
-        ],
-        "Expires": [
-          "-1"
-        ],
-        "Cache-Control": [
-          "no-cache"
-        ],
-        "Connection": [
-          "close"
-        ],
-        "Date": [
-          "Fri, 01 Jul 2016 18:05:40 GMT"
-        ],
-        "Pragma": [
-          "no-cache"
-        ],
-        "Server": [
-          "Microsoft-IIS/8.5"
-        ],
-        "Vary": [
-          "Accept-Encoding"
-        ],
-        "x-ms-request-id": [
-          "b7a704ee-137c-4f72-af65-5a662a10f4d2"
-        ],
-        "X-AspNet-Version": [
-          "4.0.30319"
-        ],
-        "X-Powered-By": [
-          "ASP.NET"
-        ],
-        "x-ms-ratelimit-remaining-subscription-reads": [
-          "14994"
-        ],
-        "x-ms-correlation-request-id": [
-          "9359da93-4b59-4460-bf1b-5cc9b332a3b7"
-        ],
-        "x-ms-routing-request-id": [
-          "CENTRALUS:20160701T180541Z:9359da93-4b59-4460-bf1b-5cc9b332a3b7"
-        ],
-        "Strict-Transport-Security": [
-          "max-age=31536000; includeSubDomains"
-        ]
-      },
-      "StatusCode": 200
-    },
-    {
-      "RequestUri": "/subscriptions/53d9063d-87ae-4ea8-be90-3686c3b8669f/resourceGroups/datalakerg15970/providers/Microsoft.DataLakeStore/accounts/testdatalake14511?api-version=2015-10-01-preview",
-      "EncodedRequestUri": "L3N1YnNjcmlwdGlvbnMvNTNkOTA2M2QtODdhZS00ZWE4LWJlOTAtMzY4NmMzYjg2NjlmL3Jlc291cmNlR3JvdXBzL2RhdGFsYWtlcmcxNTk3MC9wcm92aWRlcnMvTWljcm9zb2Z0LkRhdGFMYWtlU3RvcmUvYWNjb3VudHMvdGVzdGRhdGFsYWtlMTQ1MTE/YXBpLXZlcnNpb249MjAxNS0xMC0wMS1wcmV2aWV3",
-      "RequestMethod": "GET",
-      "RequestBody": "",
-      "RequestHeaders": {
-        "x-ms-client-request-id": [
-          "04c9040b-fb8c-4839-9088-e2d35053f2a2"
-        ],
-        "accept-language": [
-          "en-US"
-        ],
-        "User-Agent": [
-          "Microsoft.Azure.Management.DataLake.Store.DataLakeStoreAccountManagementClient/0.12.4-preview"
-        ]
-      },
-      "ResponseBody": "{\r\n  \"properties\": {\r\n    \"firewallState\": \"Disabled\",\r\n    \"firewallRules\": [],\r\n    \"trustedIdProviderState\": \"Disabled\",\r\n    \"trustedIdProviders\": [],\r\n    \"provisioningState\": \"Succeeded\",\r\n    \"state\": \"Active\",\r\n    \"endpoint\": \"testdatalake14511.azuredatalakestore.net\",\r\n    \"accountId\": \"75897adf-983f-48b5-8dc6-2d789bab6fd1\",\r\n    \"creationTime\": \"2016-07-01T18:05:13.9314315Z\",\r\n    \"lastModifiedTime\": \"2016-07-01T18:05:13.9314315Z\"\r\n  },\r\n  \"location\": \"East US 2\",\r\n  \"tags\": {\r\n    \"testkey\": \"testvalue\"\r\n  },\r\n  \"id\": \"/subscriptions/53d9063d-87ae-4ea8-be90-3686c3b8669f/resourceGroups/datalakerg15970/providers/Microsoft.DataLakeStore/accounts/testdatalake14511\",\r\n  \"name\": \"testdatalake14511\",\r\n  \"type\": \"Microsoft.DataLakeStore/accounts\"\r\n}",
-      "ResponseHeaders": {
-        "Content-Type": [
-          "application/json"
-        ],
-        "Expires": [
-          "-1"
-        ],
-        "Cache-Control": [
-          "no-cache"
-        ],
-        "Connection": [
-          "close"
-        ],
-        "Date": [
-          "Fri, 01 Jul 2016 18:05:41 GMT"
-        ],
-        "Pragma": [
-          "no-cache"
-        ],
-        "Server": [
-          "Microsoft-IIS/8.5"
-        ],
-        "Vary": [
-          "Accept-Encoding"
-        ],
-        "x-ms-request-id": [
-          "b47141b8-7d74-4852-902c-114d343f43d6"
-        ],
-        "X-AspNet-Version": [
-          "4.0.30319"
-        ],
-        "X-Powered-By": [
-          "ASP.NET"
-        ],
-        "x-ms-ratelimit-remaining-subscription-reads": [
-          "14998"
-        ],
-        "x-ms-correlation-request-id": [
-          "689c8879-280a-4647-830c-5d6d87cd8954"
-        ],
-        "x-ms-routing-request-id": [
-          "CENTRALUS:20160701T180542Z:689c8879-280a-4647-830c-5d6d87cd8954"
-        ],
-        "Strict-Transport-Security": [
-          "max-age=31536000; includeSubDomains"
-        ]
-      },
-      "StatusCode": 200
-    },
-    {
-      "RequestUri": "/subscriptions/53d9063d-87ae-4ea8-be90-3686c3b8669f/resourceGroups/datalakerg15970/providers/Microsoft.DataLakeStore/accounts/testdatalake14511?api-version=2015-10-01-preview",
-      "EncodedRequestUri": "L3N1YnNjcmlwdGlvbnMvNTNkOTA2M2QtODdhZS00ZWE4LWJlOTAtMzY4NmMzYjg2NjlmL3Jlc291cmNlR3JvdXBzL2RhdGFsYWtlcmcxNTk3MC9wcm92aWRlcnMvTWljcm9zb2Z0LkRhdGFMYWtlU3RvcmUvYWNjb3VudHMvdGVzdGRhdGFsYWtlMTQ1MTE/YXBpLXZlcnNpb249MjAxNS0xMC0wMS1wcmV2aWV3",
-      "RequestMethod": "GET",
-      "RequestBody": "",
-      "RequestHeaders": {
-        "x-ms-client-request-id": [
-          "3125736b-a87d-4ce9-a17b-40866f5c1302"
-        ],
-        "accept-language": [
-          "en-US"
-        ],
-        "User-Agent": [
-          "Microsoft.Azure.Management.DataLake.Store.DataLakeStoreAccountManagementClient/0.12.4-preview"
-        ]
-      },
-      "ResponseBody": "{\r\n  \"properties\": {\r\n    \"firewallState\": \"Disabled\",\r\n    \"firewallRules\": [],\r\n    \"trustedIdProviderState\": \"Disabled\",\r\n    \"trustedIdProviders\": [],\r\n    \"provisioningState\": \"Succeeded\",\r\n    \"state\": \"Active\",\r\n    \"endpoint\": \"testdatalake14511.azuredatalakestore.net\",\r\n    \"accountId\": \"75897adf-983f-48b5-8dc6-2d789bab6fd1\",\r\n    \"creationTime\": \"2016-07-01T18:05:13.9314315Z\",\r\n    \"lastModifiedTime\": \"2016-07-01T18:05:42.9250296Z\"\r\n  },\r\n  \"location\": \"East US 2\",\r\n  \"tags\": {\r\n    \"updatedKey\": \"updatedValue\"\r\n  },\r\n  \"id\": \"/subscriptions/53d9063d-87ae-4ea8-be90-3686c3b8669f/resourceGroups/datalakerg15970/providers/Microsoft.DataLakeStore/accounts/testdatalake14511\",\r\n  \"name\": \"testdatalake14511\",\r\n  \"type\": \"Microsoft.DataLakeStore/accounts\"\r\n}",
-      "ResponseHeaders": {
-        "Content-Type": [
-          "application/json"
-        ],
-        "Expires": [
-          "-1"
-        ],
-        "Cache-Control": [
-          "no-cache"
-        ],
-        "Connection": [
-          "close"
-        ],
-        "Date": [
-          "Fri, 01 Jul 2016 18:05:44 GMT"
-        ],
-        "Pragma": [
-          "no-cache"
-        ],
-        "Server": [
-          "Microsoft-IIS/8.5"
-        ],
-        "Vary": [
-          "Accept-Encoding"
-        ],
-        "x-ms-request-id": [
-          "b24ab3b3-b7a1-4f7f-bdad-46c2798578cb"
-        ],
-        "X-AspNet-Version": [
-          "4.0.30319"
-        ],
-        "X-Powered-By": [
-          "ASP.NET"
-        ],
-        "x-ms-ratelimit-remaining-subscription-reads": [
-          "14997"
-        ],
-        "x-ms-correlation-request-id": [
-          "f28d8367-c095-43fc-b35b-95740918cc20"
-        ],
-        "x-ms-routing-request-id": [
-          "CENTRALUS:20160701T180544Z:f28d8367-c095-43fc-b35b-95740918cc20"
-        ],
-        "Strict-Transport-Security": [
-          "max-age=31536000; includeSubDomains"
-        ]
-      },
-      "StatusCode": 200
-    },
-    {
-      "RequestUri": "/subscriptions/53d9063d-87ae-4ea8-be90-3686c3b8669f/resourceGroups/datalakerg15970/providers/Microsoft.DataLakeStore/accounts/testdatalake14511?api-version=2015-10-01-preview",
-      "EncodedRequestUri": "L3N1YnNjcmlwdGlvbnMvNTNkOTA2M2QtODdhZS00ZWE4LWJlOTAtMzY4NmMzYjg2NjlmL3Jlc291cmNlR3JvdXBzL2RhdGFsYWtlcmcxNTk3MC9wcm92aWRlcnMvTWljcm9zb2Z0LkRhdGFMYWtlU3RvcmUvYWNjb3VudHMvdGVzdGRhdGFsYWtlMTQ1MTE/YXBpLXZlcnNpb249MjAxNS0xMC0wMS1wcmV2aWV3",
-      "RequestMethod": "PATCH",
-      "RequestBody": "{\r\n  \"name\": \"testdatalake14511\",\r\n  \"tags\": {\r\n    \"updatedKey\": \"updatedValue\"\r\n  }\r\n}",
-      "RequestHeaders": {
-        "Content-Type": [
-          "application/json; charset=utf-8"
-        ],
-        "Content-Length": [
-          "88"
-        ],
-        "x-ms-client-request-id": [
-          "46b12b5e-5456-40cf-b9ed-2e183ad0dc84"
-        ],
-        "accept-language": [
-          "en-US"
-        ],
-        "User-Agent": [
-          "Microsoft.Azure.Management.DataLake.Store.DataLakeStoreAccountManagementClient/0.12.4-preview"
-        ]
-      },
-      "ResponseBody": "{\r\n  \"properties\": {\r\n    \"provisioningState\": \"Succeeded\",\r\n    \"state\": \"Active\",\r\n    \"endpoint\": \"testdatalake14511.azuredatalakestore.net\",\r\n    \"accountId\": \"75897adf-983f-48b5-8dc6-2d789bab6fd1\",\r\n    \"creationTime\": \"2016-07-01T18:05:13.9314315Z\",\r\n    \"lastModifiedTime\": \"2016-07-01T18:05:42.9250296Z\"\r\n  },\r\n  \"location\": \"East US 2\",\r\n  \"tags\": {\r\n    \"updatedKey\": \"updatedValue\"\r\n  },\r\n  \"id\": \"/subscriptions/53d9063d-87ae-4ea8-be90-3686c3b8669f/resourceGroups/datalakerg15970/providers/Microsoft.DataLakeStore/accounts/testdatalake14511\",\r\n  \"name\": \"testdatalake14511\",\r\n  \"type\": \"Microsoft.DataLakeStore/accounts\"\r\n}",
-      "ResponseHeaders": {
-        "Content-Type": [
-          "application/json"
-        ],
-        "Expires": [
-          "-1"
-        ],
-        "Cache-Control": [
-          "no-cache"
-        ],
-        "Connection": [
-          "close"
-        ],
-        "Date": [
-          "Fri, 01 Jul 2016 18:05:43 GMT"
-        ],
-        "Pragma": [
-          "no-cache"
-        ],
-        "Server": [
-          "Microsoft-IIS/8.5"
-        ],
-        "Vary": [
-          "Accept-Encoding"
-        ],
-        "x-ms-request-id": [
-          "f9ee9b5d-9d00-49a0-931d-fe11a88227fd"
-        ],
-        "X-AspNet-Version": [
-          "4.0.30319"
-        ],
-        "X-Powered-By": [
-          "ASP.NET"
-        ],
-        "x-ms-ratelimit-remaining-subscription-writes": [
-          "1196"
-        ],
-        "x-ms-correlation-request-id": [
-          "42df098f-5f00-4ac2-9132-2d06b0fcdea0"
-        ],
-        "x-ms-routing-request-id": [
-          "CENTRALUS:20160701T180543Z:42df098f-5f00-4ac2-9132-2d06b0fcdea0"
-        ],
-        "Strict-Transport-Security": [
-          "max-age=31536000; includeSubDomains"
-        ]
-      },
-      "StatusCode": 200
-    },
-    {
-      "RequestUri": "/subscriptions/53d9063d-87ae-4ea8-be90-3686c3b8669f/resourceGroups/datalakerg15970/providers/Microsoft.DataLakeStore/accounts/testdatalake14511acct2?api-version=2015-10-01-preview",
-      "EncodedRequestUri": "L3N1YnNjcmlwdGlvbnMvNTNkOTA2M2QtODdhZS00ZWE4LWJlOTAtMzY4NmMzYjg2NjlmL3Jlc291cmNlR3JvdXBzL2RhdGFsYWtlcmcxNTk3MC9wcm92aWRlcnMvTWljcm9zb2Z0LkRhdGFMYWtlU3RvcmUvYWNjb3VudHMvdGVzdGRhdGFsYWtlMTQ1MTFhY2N0Mj9hcGktdmVyc2lvbj0yMDE1LTEwLTAxLXByZXZpZXc=",
-      "RequestMethod": "PUT",
-      "RequestBody": "{\r\n  \"location\": \"East US 2\",\r\n  \"name\": \"testdatalake14511acct2\",\r\n  \"tags\": {\r\n    \"updatedKey\": \"updatedValue\"\r\n  },\r\n  \"properties\": {\r\n    \"endpoint\": \"testdatalake14511.azuredatalakestore.net\"\r\n  }\r\n}",
-      "RequestHeaders": {
-        "Content-Type": [
-          "application/json; charset=utf-8"
-        ],
-        "Content-Length": [
-          "206"
-        ],
-        "x-ms-client-request-id": [
-          "81b86826-9064-4f82-8750-d8a278a9fd03"
-        ],
-        "accept-language": [
-          "en-US"
-        ],
-        "User-Agent": [
-          "Microsoft.Azure.Management.DataLake.Store.DataLakeStoreAccountManagementClient/0.12.4-preview"
-        ]
-      },
-      "ResponseBody": "{\r\n  \"properties\": {\r\n    \"provisioningState\": \"Creating\",\r\n    \"state\": null,\r\n    \"endpoint\": null,\r\n    \"accountId\": \"bf0ea460-774c-463c-9963-55a047486a10\",\r\n    \"creationTime\": null,\r\n    \"lastModifiedTime\": null\r\n  },\r\n  \"location\": \"East US 2\",\r\n  \"tags\": {\r\n    \"updatedKey\": \"updatedValue\"\r\n  },\r\n  \"id\": \"/subscriptions/53d9063d-87ae-4ea8-be90-3686c3b8669f/resourceGroups/datalakerg15970/providers/Microsoft.DataLakeStore/accounts/testdatalake14511acct2\",\r\n  \"name\": \"testdatalake14511acct2\",\r\n  \"type\": \"Microsoft.DataLakeStore/accounts\"\r\n}",
-      "ResponseHeaders": {
-        "Content-Length": [
-          "461"
-        ],
-        "Content-Type": [
-          "application/json"
-        ],
-        "Expires": [
-          "-1"
-        ],
-        "Cache-Control": [
-          "no-cache"
-        ],
-        "Connection": [
-          "close"
-        ],
-        "Date": [
-          "Fri, 01 Jul 2016 18:05:45 GMT"
-        ],
-        "Pragma": [
-          "no-cache"
-        ],
-        "Location": [
-          "https://management.azure.com/subscriptions/53d9063d-87ae-4ea8-be90-3686c3b8669f/resourcegroups/datalakerg15970/providers/Microsoft.DataLakeStore/accounts/testdatalake14511acct2/operationresults/0?api-version=2015-10-01-preview"
-        ],
-        "Retry-After": [
-          "10"
-        ],
-        "Server": [
-          "Microsoft-IIS/8.5"
-        ],
-        "Azure-AsyncOperation": [
-          "https://management.azure.com/subscriptions/53d9063d-87ae-4ea8-be90-3686c3b8669f/providers/Microsoft.DataLakeStore/locations/EastUS2/operationResults/bf0ea460-774c-463c-9963-55a047486a100?api-version=2015-10-01-preview&expanded=true"
-        ],
-        "x-ms-request-id": [
-          "b8a5e093-4602-49a1-b33c-3e1ce09645fe"
-        ],
-        "X-AspNet-Version": [
-          "4.0.30319"
-        ],
-        "X-Powered-By": [
-          "ASP.NET"
-        ],
-        "x-ms-ratelimit-remaining-subscription-writes": [
-          "1197"
-        ],
-        "x-ms-correlation-request-id": [
-          "b5b0bef7-5332-4f27-8bc1-fa9451837f72"
-        ],
-        "x-ms-routing-request-id": [
-          "CENTRALUS:20160701T180545Z:b5b0bef7-5332-4f27-8bc1-fa9451837f72"
-        ],
-        "Strict-Transport-Security": [
-          "max-age=31536000; includeSubDomains"
-        ]
-      },
-      "StatusCode": 201
-    },
-    {
-      "RequestUri": "/subscriptions/53d9063d-87ae-4ea8-be90-3686c3b8669f/providers/Microsoft.DataLakeStore/locations/EastUS2/operationResults/bf0ea460-774c-463c-9963-55a047486a100?api-version=2015-10-01-preview&expanded=true",
-      "EncodedRequestUri": "L3N1YnNjcmlwdGlvbnMvNTNkOTA2M2QtODdhZS00ZWE4LWJlOTAtMzY4NmMzYjg2NjlmL3Byb3ZpZGVycy9NaWNyb3NvZnQuRGF0YUxha2VTdG9yZS9sb2NhdGlvbnMvRWFzdFVTMi9vcGVyYXRpb25SZXN1bHRzL2JmMGVhNDYwLTc3NGMtNDYzYy05OTYzLTU1YTA0NzQ4NmExMDA/YXBpLXZlcnNpb249MjAxNS0xMC0wMS1wcmV2aWV3JmV4cGFuZGVkPXRydWU=",
-      "RequestMethod": "GET",
-      "RequestBody": "",
-      "RequestHeaders": {
-        "User-Agent": [
-          "Microsoft.Azure.Management.DataLake.Store.DataLakeStoreAccountManagementClient/0.12.4-preview"
-        ]
-      },
-      "ResponseBody": "{\r\n  \"status\": \"Succeeded\"\r\n}",
-      "ResponseHeaders": {
-        "Content-Type": [
-          "application/json"
-        ],
-        "Expires": [
-          "-1"
-        ],
-        "Cache-Control": [
-          "no-cache"
-        ],
-        "Connection": [
-          "close"
-        ],
-        "Date": [
-          "Fri, 01 Jul 2016 18:06:15 GMT"
-        ],
-        "Pragma": [
-          "no-cache"
-        ],
-        "Server": [
-          "Microsoft-IIS/8.5"
-        ],
-        "Vary": [
-          "Accept-Encoding"
-        ],
-        "x-ms-request-id": [
-          "d2a9b58d-2b9a-4a78-8e2c-03b461d5667e"
-        ],
-        "X-AspNet-Version": [
-          "4.0.30319"
-        ],
-        "X-Powered-By": [
-          "ASP.NET"
-        ],
-        "x-ms-ratelimit-remaining-subscription-reads": [
-          "14993"
-        ],
-        "x-ms-correlation-request-id": [
-          "4e410e66-dca0-45e9-aa73-ab589ea5c55c"
-        ],
-        "x-ms-routing-request-id": [
-          "CENTRALUS:20160701T180615Z:4e410e66-dca0-45e9-aa73-ab589ea5c55c"
-        ],
-        "Strict-Transport-Security": [
-          "max-age=31536000; includeSubDomains"
-        ]
-      },
-      "StatusCode": 200
-    },
-    {
-      "RequestUri": "/subscriptions/53d9063d-87ae-4ea8-be90-3686c3b8669f/resourceGroups/datalakerg15970/providers/Microsoft.DataLakeStore/accounts/testdatalake14511acct2?api-version=2015-10-01-preview",
-      "EncodedRequestUri": "L3N1YnNjcmlwdGlvbnMvNTNkOTA2M2QtODdhZS00ZWE4LWJlOTAtMzY4NmMzYjg2NjlmL3Jlc291cmNlR3JvdXBzL2RhdGFsYWtlcmcxNTk3MC9wcm92aWRlcnMvTWljcm9zb2Z0LkRhdGFMYWtlU3RvcmUvYWNjb3VudHMvdGVzdGRhdGFsYWtlMTQ1MTFhY2N0Mj9hcGktdmVyc2lvbj0yMDE1LTEwLTAxLXByZXZpZXc=",
-      "RequestMethod": "GET",
-      "RequestBody": "",
-      "RequestHeaders": {
-        "User-Agent": [
-          "Microsoft.Azure.Management.DataLake.Store.DataLakeStoreAccountManagementClient/0.12.4-preview"
-        ]
-      },
-      "ResponseBody": "{\r\n  \"properties\": {\r\n    \"firewallState\": \"Disabled\",\r\n    \"firewallRules\": [],\r\n    \"trustedIdProviderState\": \"Disabled\",\r\n    \"trustedIdProviders\": [],\r\n    \"provisioningState\": \"Succeeded\",\r\n    \"state\": \"Active\",\r\n    \"endpoint\": \"testdatalake14511acct2.azuredatalakestore.net\",\r\n    \"accountId\": \"bf0ea460-774c-463c-9963-55a047486a10\",\r\n    \"creationTime\": \"2016-07-01T18:05:49.2529838Z\",\r\n    \"lastModifiedTime\": \"2016-07-01T18:05:49.2529838Z\"\r\n  },\r\n  \"location\": \"East US 2\",\r\n  \"tags\": {\r\n    \"updatedKey\": \"updatedValue\"\r\n  },\r\n  \"id\": \"/subscriptions/53d9063d-87ae-4ea8-be90-3686c3b8669f/resourceGroups/datalakerg15970/providers/Microsoft.DataLakeStore/accounts/testdatalake14511acct2\",\r\n  \"name\": \"testdatalake14511acct2\",\r\n  \"type\": \"Microsoft.DataLakeStore/accounts\"\r\n}",
-      "ResponseHeaders": {
-        "Content-Type": [
-          "application/json"
-        ],
-        "Expires": [
-          "-1"
-        ],
-        "Cache-Control": [
-          "no-cache"
-        ],
-        "Connection": [
-          "close"
-        ],
-        "Date": [
-          "Fri, 01 Jul 2016 18:06:15 GMT"
-        ],
-        "Pragma": [
-          "no-cache"
-        ],
-        "Server": [
-          "Microsoft-IIS/8.5"
-        ],
-        "Vary": [
-          "Accept-Encoding"
-        ],
-        "x-ms-request-id": [
-          "d41895ee-4d22-4bcf-8cd1-9e59435ce9ae"
-        ],
-        "X-AspNet-Version": [
-          "4.0.30319"
-        ],
-        "X-Powered-By": [
-          "ASP.NET"
-        ],
-        "x-ms-ratelimit-remaining-subscription-reads": [
-          "14997"
-        ],
-        "x-ms-correlation-request-id": [
-          "60b160d7-b9b1-4186-a436-0cdd068928be"
-        ],
-        "x-ms-routing-request-id": [
-          "CENTRALUS:20160701T180616Z:60b160d7-b9b1-4186-a436-0cdd068928be"
-        ],
-        "Strict-Transport-Security": [
-          "max-age=31536000; includeSubDomains"
-        ]
-      },
-      "StatusCode": 200
-    },
-    {
-      "RequestUri": "/subscriptions/53d9063d-87ae-4ea8-be90-3686c3b8669f/providers/Microsoft.DataLakeStore/accounts?api-version=2015-10-01-preview",
-      "EncodedRequestUri": "L3N1YnNjcmlwdGlvbnMvNTNkOTA2M2QtODdhZS00ZWE4LWJlOTAtMzY4NmMzYjg2NjlmL3Byb3ZpZGVycy9NaWNyb3NvZnQuRGF0YUxha2VTdG9yZS9hY2NvdW50cz9hcGktdmVyc2lvbj0yMDE1LTEwLTAxLXByZXZpZXc=",
-      "RequestMethod": "GET",
-      "RequestBody": "",
-      "RequestHeaders": {
-        "x-ms-client-request-id": [
-          "6a4d47ca-15e9-4ff4-a0e9-721976e057cc"
-        ],
-        "accept-language": [
-          "en-US"
-        ],
-        "User-Agent": [
-          "Microsoft.Azure.Management.DataLake.Store.DataLakeStoreAccountManagementClient/0.12.4-preview"
-        ]
-      },
-      "ResponseBody": "{\r\n  \"value\": [\r\n    {\r\n      \"properties\": {\r\n        \"provisioningState\": \"Succeeded\",\r\n        \"state\": \"Active\",\r\n        \"endpoint\": \"testupdown.azuredatalakestore.net\",\r\n        \"accountId\": \"63e70360-e282-4fb9-8fa4-db3ab3ac71ed\",\r\n        \"creationTime\": \"2016-06-20T21:31:05.5491884Z\",\r\n        \"lastModifiedTime\": \"2016-06-20T21:31:05.5491884Z\"\r\n      },\r\n      \"location\": \"East US 2\",\r\n      \"tags\": {},\r\n      \"id\": \"/subscriptions/53d9063d-87ae-4ea8-be90-3686c3b8669f/resourceGroups/abarg12125/providers/Microsoft.DataLakeStore/accounts/testupdown\",\r\n      \"name\": \"testupdown\",\r\n      \"type\": \"Microsoft.DataLakeStore/accounts\"\r\n    },\r\n    {\r\n      \"properties\": {\r\n        \"provisioningState\": \"Succeeded\",\r\n        \"state\": \"Active\",\r\n        \"endpoint\": \"testadlfs1288.azuredatalakestore.net\",\r\n        \"accountId\": \"cbd13ecf-c069-4df2-a477-2cf660151af2\",\r\n        \"creationTime\": \"2016-07-01T18:04:56.6872497Z\",\r\n        \"lastModifiedTime\": \"2016-07-01T18:04:56.6872497Z\"\r\n      },\r\n      \"location\": \"East US 2\",\r\n      \"tags\": null,\r\n      \"id\": \"/subscriptions/53d9063d-87ae-4ea8-be90-3686c3b8669f/resourceGroups/datalakerg15970/providers/Microsoft.DataLakeStore/accounts/testadlfs1288\",\r\n      \"name\": \"testadlfs1288\",\r\n      \"type\": \"Microsoft.DataLakeStore/accounts\"\r\n    },\r\n    {\r\n      \"properties\": {\r\n        \"provisioningState\": \"Succeeded\",\r\n        \"state\": \"Active\",\r\n        \"endpoint\": \"testdatalake14511.azuredatalakestore.net\",\r\n        \"accountId\": \"75897adf-983f-48b5-8dc6-2d789bab6fd1\",\r\n        \"creationTime\": \"2016-07-01T18:05:13.9314315Z\",\r\n        \"lastModifiedTime\": \"2016-07-01T18:05:42.9250296Z\"\r\n      },\r\n      \"location\": \"East US 2\",\r\n      \"tags\": {\r\n        \"updatedKey\": \"updatedValue\"\r\n      },\r\n      \"id\": \"/subscriptions/53d9063d-87ae-4ea8-be90-3686c3b8669f/resourceGroups/datalakerg15970/providers/Microsoft.DataLakeStore/accounts/testdatalake14511\",\r\n      \"name\": \"testdatalake14511\",\r\n      \"type\": \"Microsoft.DataLakeStore/accounts\"\r\n    },\r\n    {\r\n      \"properties\": {\r\n        \"provisioningState\": \"Succeeded\",\r\n        \"state\": \"Active\",\r\n        \"endpoint\": \"testdatalake14511acct2.azuredatalakestore.net\",\r\n        \"accountId\": \"bf0ea460-774c-463c-9963-55a047486a10\",\r\n        \"creationTime\": \"2016-07-01T18:05:49.2529838Z\",\r\n        \"lastModifiedTime\": \"2016-07-01T18:05:49.2529838Z\"\r\n      },\r\n      \"location\": \"East US 2\",\r\n      \"tags\": {\r\n        \"updatedKey\": \"updatedValue\"\r\n      },\r\n      \"id\": \"/subscriptions/53d9063d-87ae-4ea8-be90-3686c3b8669f/resourceGroups/datalakerg15970/providers/Microsoft.DataLakeStore/accounts/testdatalake14511acct2\",\r\n      \"name\": \"testdatalake14511acct2\",\r\n      \"type\": \"Microsoft.DataLakeStore/accounts\"\r\n    },\r\n    {\r\n      \"properties\": {\r\n        \"provisioningState\": \"Succeeded\",\r\n        \"state\": \"Active\",\r\n        \"endpoint\": \"onesdk2439.azuredatalakestore.net\",\r\n        \"accountId\": \"5d75ff6c-1000-4f2d-b4ca-793f97f28244\",\r\n        \"creationTime\": \"2016-06-30T17:45:22.4787291Z\",\r\n        \"lastModifiedTime\": \"2016-06-30T17:45:22.4787291Z\"\r\n      },\r\n      \"location\": \"East US 2\",\r\n      \"tags\": {},\r\n      \"id\": \"/subscriptions/53d9063d-87ae-4ea8-be90-3686c3b8669f/resourceGroups/onesdk6689/providers/Microsoft.DataLakeStore/accounts/onesdk2439\",\r\n      \"name\": \"onesdk2439\",\r\n      \"type\": \"Microsoft.DataLakeStore/accounts\"\r\n    }\r\n  ]\r\n}",
-      "ResponseHeaders": {
-        "Content-Type": [
-          "application/json"
-        ],
-        "Expires": [
-          "-1"
-        ],
-        "Cache-Control": [
-          "no-cache"
-        ],
-        "Connection": [
-          "close"
-        ],
-        "Date": [
-          "Fri, 01 Jul 2016 18:06:15 GMT"
-        ],
-        "Pragma": [
-          "no-cache"
-        ],
-        "Server": [
-          "Microsoft-IIS/8.5"
-        ],
-        "Vary": [
-          "Accept-Encoding"
-        ],
-        "x-ms-request-id": [
-          "54e2d0f8-8cb7-4d4b-ba95-5f271bb26204"
-        ],
-        "X-AspNet-Version": [
-          "4.0.30319"
-        ],
-        "X-Powered-By": [
-          "ASP.NET"
-        ],
-        "x-ms-ratelimit-remaining-subscription-reads": [
-          "14998"
-        ],
-        "x-ms-correlation-request-id": [
-          "dbaddd61-d4a2-4e87-a033-bbb80f66c27c"
-        ],
-        "x-ms-routing-request-id": [
-          "CENTRALUS:20160701T180616Z:dbaddd61-d4a2-4e87-a033-bbb80f66c27c"
-        ],
-        "Strict-Transport-Security": [
-          "max-age=31536000; includeSubDomains"
-        ]
-      },
-      "StatusCode": 200
-    },
-    {
-      "RequestUri": "/subscriptions/53d9063d-87ae-4ea8-be90-3686c3b8669f/resourceGroups/datalakerg15970/providers/Microsoft.DataLakeStore/accounts?api-version=2015-10-01-preview",
-      "EncodedRequestUri": "L3N1YnNjcmlwdGlvbnMvNTNkOTA2M2QtODdhZS00ZWE4LWJlOTAtMzY4NmMzYjg2NjlmL3Jlc291cmNlR3JvdXBzL2RhdGFsYWtlcmcxNTk3MC9wcm92aWRlcnMvTWljcm9zb2Z0LkRhdGFMYWtlU3RvcmUvYWNjb3VudHM/YXBpLXZlcnNpb249MjAxNS0xMC0wMS1wcmV2aWV3",
-      "RequestMethod": "GET",
-      "RequestBody": "",
-      "RequestHeaders": {
-        "x-ms-client-request-id": [
-          "a34dbf13-ded6-4042-b601-df0c012b6bfb"
-        ],
-        "accept-language": [
-          "en-US"
-        ],
-        "User-Agent": [
-          "Microsoft.Azure.Management.DataLake.Store.DataLakeStoreAccountManagementClient/0.12.4-preview"
-        ]
-      },
-      "ResponseBody": "{\r\n  \"value\": [\r\n    {\r\n      \"properties\": {\r\n        \"provisioningState\": \"Succeeded\",\r\n        \"state\": \"Active\",\r\n        \"endpoint\": \"testadlfs1288.azuredatalakestore.net\",\r\n        \"accountId\": \"cbd13ecf-c069-4df2-a477-2cf660151af2\",\r\n        \"creationTime\": \"2016-07-01T18:04:56.6872497Z\",\r\n        \"lastModifiedTime\": \"2016-07-01T18:04:56.6872497Z\"\r\n      },\r\n      \"location\": \"East US 2\",\r\n      \"tags\": null,\r\n      \"id\": \"/subscriptions/53d9063d-87ae-4ea8-be90-3686c3b8669f/resourceGroups/datalakerg15970/providers/Microsoft.DataLakeStore/accounts/testadlfs1288\",\r\n      \"name\": \"testadlfs1288\",\r\n      \"type\": \"Microsoft.DataLakeStore/accounts\"\r\n    },\r\n    {\r\n      \"properties\": {\r\n        \"provisioningState\": \"Succeeded\",\r\n        \"state\": \"Active\",\r\n        \"endpoint\": \"testdatalake14511.azuredatalakestore.net\",\r\n        \"accountId\": \"75897adf-983f-48b5-8dc6-2d789bab6fd1\",\r\n        \"creationTime\": \"2016-07-01T18:05:13.9314315Z\",\r\n        \"lastModifiedTime\": \"2016-07-01T18:05:42.9250296Z\"\r\n      },\r\n      \"location\": \"East US 2\",\r\n      \"tags\": {\r\n        \"updatedKey\": \"updatedValue\"\r\n      },\r\n      \"id\": \"/subscriptions/53d9063d-87ae-4ea8-be90-3686c3b8669f/resourceGroups/datalakerg15970/providers/Microsoft.DataLakeStore/accounts/testdatalake14511\",\r\n      \"name\": \"testdatalake14511\",\r\n      \"type\": \"Microsoft.DataLakeStore/accounts\"\r\n    },\r\n    {\r\n      \"properties\": {\r\n        \"provisioningState\": \"Succeeded\",\r\n        \"state\": \"Active\",\r\n        \"endpoint\": \"testdatalake14511acct2.azuredatalakestore.net\",\r\n        \"accountId\": \"bf0ea460-774c-463c-9963-55a047486a10\",\r\n        \"creationTime\": \"2016-07-01T18:05:49.2529838Z\",\r\n        \"lastModifiedTime\": \"2016-07-01T18:05:49.2529838Z\"\r\n      },\r\n      \"location\": \"East US 2\",\r\n      \"tags\": {\r\n        \"updatedKey\": \"updatedValue\"\r\n      },\r\n      \"id\": \"/subscriptions/53d9063d-87ae-4ea8-be90-3686c3b8669f/resourceGroups/datalakerg15970/providers/Microsoft.DataLakeStore/accounts/testdatalake14511acct2\",\r\n      \"name\": \"testdatalake14511acct2\",\r\n      \"type\": \"Microsoft.DataLakeStore/accounts\"\r\n    }\r\n  ]\r\n}",
-      "ResponseHeaders": {
-        "Content-Type": [
-          "application/json"
-        ],
-        "Expires": [
-          "-1"
-        ],
-        "Cache-Control": [
-          "no-cache"
-        ],
-        "Connection": [
-          "close"
-        ],
-        "Date": [
-          "Fri, 01 Jul 2016 18:06:16 GMT"
-        ],
-        "Pragma": [
-          "no-cache"
-        ],
-        "Server": [
-          "Microsoft-IIS/8.5"
-        ],
-        "Vary": [
-          "Accept-Encoding"
-        ],
-        "x-ms-request-id": [
-          "feeed97b-ee4a-492f-b693-f62a69462091"
-        ],
-        "X-AspNet-Version": [
-          "4.0.30319"
-        ],
-        "X-Powered-By": [
-          "ASP.NET"
-        ],
-        "x-ms-ratelimit-remaining-subscription-reads": [
-          "14993"
-        ],
-        "x-ms-correlation-request-id": [
-          "72556d3a-eb08-4457-8e88-1ff715877a3e"
-        ],
-        "x-ms-routing-request-id": [
-          "CENTRALUS:20160701T180617Z:72556d3a-eb08-4457-8e88-1ff715877a3e"
-        ],
-        "Strict-Transport-Security": [
-          "max-age=31536000; includeSubDomains"
-        ]
-      },
-      "StatusCode": 200
-    },
-    {
-      "RequestUri": "/subscriptions/53d9063d-87ae-4ea8-be90-3686c3b8669f/resourceGroups/datalakerg15970/providers/Microsoft.DataLakeStore/accounts/testdatalake14511?api-version=2015-10-01-preview",
-      "EncodedRequestUri": "L3N1YnNjcmlwdGlvbnMvNTNkOTA2M2QtODdhZS00ZWE4LWJlOTAtMzY4NmMzYjg2NjlmL3Jlc291cmNlR3JvdXBzL2RhdGFsYWtlcmcxNTk3MC9wcm92aWRlcnMvTWljcm9zb2Z0LkRhdGFMYWtlU3RvcmUvYWNjb3VudHMvdGVzdGRhdGFsYWtlMTQ1MTE/YXBpLXZlcnNpb249MjAxNS0xMC0wMS1wcmV2aWV3",
-      "RequestMethod": "DELETE",
-      "RequestBody": "",
-      "RequestHeaders": {
-        "x-ms-client-request-id": [
-          "5c70a9a8-87a9-49db-b904-47c852bd0943"
-        ],
-        "accept-language": [
-          "en-US"
-        ],
-        "User-Agent": [
-          "Microsoft.Azure.Management.DataLake.Store.DataLakeStoreAccountManagementClient/0.12.4-preview"
-        ]
-      },
-      "ResponseBody": "",
-      "ResponseHeaders": {
-        "Content-Length": [
-          "0"
-        ],
-        "Expires": [
-          "-1"
-        ],
-        "Cache-Control": [
-          "no-cache"
-        ],
-        "Connection": [
-          "close"
-        ],
-        "Date": [
-          "Fri, 01 Jul 2016 18:06:19 GMT"
-        ],
-        "Pragma": [
-          "no-cache"
-        ],
-        "Server": [
-          "Microsoft-IIS/8.5"
-        ],
-        "x-ms-request-id": [
-          "d27c894c-b40d-4084-99b0-7cc3761e084f"
-        ],
-        "X-AspNet-Version": [
-          "4.0.30319"
-        ],
-        "X-Powered-By": [
-          "ASP.NET"
-        ],
-        "x-ms-ratelimit-remaining-subscription-writes": [
-          "1195"
-        ],
-        "x-ms-correlation-request-id": [
-          "a1170700-6049-4849-9376-6d5fcb123b66"
-        ],
-        "x-ms-routing-request-id": [
-          "CENTRALUS:20160701T180620Z:a1170700-6049-4849-9376-6d5fcb123b66"
-        ],
-        "Strict-Transport-Security": [
-          "max-age=31536000; includeSubDomains"
-        ]
-      },
-      "StatusCode": 200
-    },
-    {
-      "RequestUri": "/subscriptions/53d9063d-87ae-4ea8-be90-3686c3b8669f/resourceGroups/datalakerg15970/providers/Microsoft.DataLakeStore/accounts/testdatalake14511?api-version=2015-10-01-preview",
-      "EncodedRequestUri": "L3N1YnNjcmlwdGlvbnMvNTNkOTA2M2QtODdhZS00ZWE4LWJlOTAtMzY4NmMzYjg2NjlmL3Jlc291cmNlR3JvdXBzL2RhdGFsYWtlcmcxNTk3MC9wcm92aWRlcnMvTWljcm9zb2Z0LkRhdGFMYWtlU3RvcmUvYWNjb3VudHMvdGVzdGRhdGFsYWtlMTQ1MTE/YXBpLXZlcnNpb249MjAxNS0xMC0wMS1wcmV2aWV3",
-      "RequestMethod": "DELETE",
-      "RequestBody": "",
-      "RequestHeaders": {
-        "x-ms-client-request-id": [
-          "b1c04f5e-0804-4484-8b1d-5ab27e9b2ead"
-        ],
-        "accept-language": [
-          "en-US"
-        ],
-        "User-Agent": [
-          "Microsoft.Azure.Management.DataLake.Store.DataLakeStoreAccountManagementClient/0.12.4-preview"
-        ]
-      },
-      "ResponseBody": "",
-      "ResponseHeaders": {
-        "Expires": [
-          "-1"
-        ],
-        "Cache-Control": [
-          "no-cache"
-        ],
-        "Date": [
-          "Fri, 01 Jul 2016 18:06:20 GMT"
-        ],
-        "Pragma": [
-          "no-cache"
-        ],
-        "x-ms-ratelimit-remaining-subscription-writes": [
-          "1198"
-        ],
-        "x-ms-request-id": [
-          "c4649a29-dd77-4653-8eaf-6759882fe801"
-        ],
-        "x-ms-correlation-request-id": [
-          "c4649a29-dd77-4653-8eaf-6759882fe801"
-        ],
-        "x-ms-routing-request-id": [
-          "CENTRALUS:20160701T180620Z:c4649a29-dd77-4653-8eaf-6759882fe801"
-        ],
-        "Strict-Transport-Security": [
-          "max-age=31536000; includeSubDomains"
-        ]
-      },
-      "StatusCode": 204
-    },
-    {
-      "RequestUri": "/subscriptions/53d9063d-87ae-4ea8-be90-3686c3b8669f/resourceGroups/datalakerg15970/providers/Microsoft.DataLakeStore/accounts/testdatalake14511?api-version=2015-10-01-preview",
-      "EncodedRequestUri": "L3N1YnNjcmlwdGlvbnMvNTNkOTA2M2QtODdhZS00ZWE4LWJlOTAtMzY4NmMzYjg2NjlmL3Jlc291cmNlR3JvdXBzL2RhdGFsYWtlcmcxNTk3MC9wcm92aWRlcnMvTWljcm9zb2Z0LkRhdGFMYWtlU3RvcmUvYWNjb3VudHMvdGVzdGRhdGFsYWtlMTQ1MTE/YXBpLXZlcnNpb249MjAxNS0xMC0wMS1wcmV2aWV3",
-      "RequestMethod": "DELETE",
-      "RequestBody": "",
-      "RequestHeaders": {
-        "x-ms-client-request-id": [
-          "418064da-275a-4593-b110-7166e6645dc7"
-        ],
-        "accept-language": [
-          "en-US"
-        ],
-        "User-Agent": [
-          "Microsoft.Azure.Management.DataLake.Store.DataLakeStoreAccountManagementClient/0.12.4-preview"
-        ]
-      },
-      "ResponseBody": "",
-      "ResponseHeaders": {
-        "Expires": [
-          "-1"
-        ],
-        "Cache-Control": [
-          "no-cache"
-        ],
-        "Date": [
-          "Fri, 01 Jul 2016 18:06:20 GMT"
-        ],
-        "Pragma": [
-          "no-cache"
-        ],
-        "x-ms-ratelimit-remaining-subscription-writes": [
-          "1197"
-        ],
-        "x-ms-request-id": [
-          "c286f291-5f01-4d31-a523-47b5f93fc298"
-        ],
-        "x-ms-correlation-request-id": [
-          "c286f291-5f01-4d31-a523-47b5f93fc298"
-        ],
-        "x-ms-routing-request-id": [
-          "CENTRALUS:20160701T180620Z:c286f291-5f01-4d31-a523-47b5f93fc298"
-=======
         "x-ms-ratelimit-remaining-subscription-writes": [
           "1190"
         ],
@@ -1906,7 +506,6 @@
         ],
         "x-ms-routing-request-id": [
           "WESTUS2:20160804T180349Z:ee335d26-314a-4b97-ad48-a884704b15b5"
->>>>>>> d696af1d
         ],
         "Strict-Transport-Security": [
           "max-age=31536000; includeSubDomains"
@@ -1917,15 +516,9 @@
   ],
   "Names": {
     ".ctor": [
-<<<<<<< HEAD
-      "datalakerg15970",
-      "testdatalake14511",
-      "testadlfs1288"
-=======
       "datalakerg18084",
       "testdatalake15906",
       "testadlfs1977"
->>>>>>> d696af1d
     ]
   },
   "Variables": {
