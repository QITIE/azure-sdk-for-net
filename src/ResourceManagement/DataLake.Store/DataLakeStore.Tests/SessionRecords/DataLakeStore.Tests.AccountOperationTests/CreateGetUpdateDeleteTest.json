{
  "Entries": [
    {
      "RequestUri": "/subscriptions/90585f39-ab85-4921-bb37-0468f7efd1dd/providers/Microsoft.DataLakeStore/register?api-version=2015-11-01",
      "EncodedRequestUri": "L3N1YnNjcmlwdGlvbnMvOTA1ODVmMzktYWI4NS00OTIxLWJiMzctMDQ2OGY3ZWZkMWRkL3Byb3ZpZGVycy9NaWNyb3NvZnQuRGF0YUxha2VTdG9yZS9yZWdpc3Rlcj9hcGktdmVyc2lvbj0yMDE1LTExLTAx",
      "RequestMethod": "POST",
      "RequestBody": "",
      "RequestHeaders": {
        "x-ms-client-request-id": [
<<<<<<< HEAD
          "fd301161-090a-4682-bae3-cfabae970fa9"
=======
          "c79b412d-b4f6-43f8-a933-d4b1746a30ea"
>>>>>>> bbd08862
        ],
        "accept-language": [
          "en-US"
        ],
        "User-Agent": [
          "Microsoft.Azure.Management.Resources.ResourceManagementClient/1.0.0-preview"
        ]
      },
<<<<<<< HEAD
      "ResponseBody": "{\r\n  \"id\": \"/subscriptions/53d9063d-87ae-4ea8-be90-3686c3b8669f/providers/Microsoft.DataLakeStore\",\r\n  \"namespace\": \"Microsoft.DataLakeStore\",\r\n  \"resourceTypes\": [\r\n    {\r\n      \"resourceType\": \"operations\",\r\n      \"locations\": [],\r\n      \"apiVersions\": [\r\n        \"2015-10-01-preview\"\r\n      ]\r\n    },\r\n    {\r\n      \"resourceType\": \"accounts\",\r\n      \"locations\": [\r\n        \"East US 2\"\r\n      ],\r\n      \"apiVersions\": [\r\n        \"2015-10-01-preview\"\r\n      ],\r\n      \"capabilities\": \"CrossResourceGroupResourceMove, CrossSubscriptionResourceMove, SystemAssignedResourceIdentity\"\r\n    },\r\n    {\r\n      \"resourceType\": \"accounts/firewallRules\",\r\n      \"locations\": [\r\n        \"East US 2\"\r\n      ],\r\n      \"apiVersions\": [\r\n        \"2015-10-01-preview\"\r\n      ]\r\n    },\r\n    {\r\n      \"resourceType\": \"locations\",\r\n      \"locations\": [],\r\n      \"apiVersions\": [\r\n        \"2015-10-01-preview\"\r\n      ]\r\n    },\r\n    {\r\n      \"resourceType\": \"locations/operationresults\",\r\n      \"locations\": [],\r\n      \"apiVersions\": [\r\n        \"2015-10-01-preview\"\r\n      ]\r\n    },\r\n    {\r\n      \"resourceType\": \"locations/checkNameAvailability\",\r\n      \"locations\": [],\r\n      \"apiVersions\": [\r\n        \"2015-10-01-preview\"\r\n      ]\r\n    },\r\n    {\r\n      \"resourceType\": \"locations/capability\",\r\n      \"locations\": [],\r\n      \"apiVersions\": [\r\n        \"2015-10-01-preview\"\r\n      ]\r\n    }\r\n  ],\r\n  \"registrationState\": \"Registered\"\r\n}",
=======
      "ResponseBody": "{\r\n  \"id\": \"/subscriptions/90585f39-ab85-4921-bb37-0468f7efd1dd/providers/Microsoft.DataLakeStore\",\r\n  \"namespace\": \"Microsoft.DataLakeStore\",\r\n  \"authorization\": {\r\n    \"applicationId\": \"e9f49c6b-5ce5-44c8-925d-015017e9f7ad\",\r\n    \"roleDefinitionId\": \"41c47f4b-8b45-4522-a73a-d20b16f0f1ec\"\r\n  },\r\n  \"resourceTypes\": [\r\n    {\r\n      \"resourceType\": \"accounts\",\r\n      \"locations\": [\r\n        \"Brazil South\",\r\n        \"East US 2\",\r\n        \"East US\",\r\n        \"West US\",\r\n        \"North Central US\",\r\n        \"South Central US\",\r\n        \"Central US\",\r\n        \"Japan East\",\r\n        \"Japan West\",\r\n        \"North Europe\",\r\n        \"West Europe\",\r\n        \"East Asia\",\r\n        \"Southeast Asia\"\r\n      ],\r\n      \"apiVersions\": [\r\n        \"2015-10-01-preview\"\r\n      ],\r\n      \"capabilities\": \"CrossResourceGroupResourceMove, CrossSubscriptionResourceMove, SystemAssignedResourceIdentity\"\r\n    },\r\n    {\r\n      \"resourceType\": \"accounts/firewallRules\",\r\n      \"locations\": [\r\n        \"Brazil South\",\r\n        \"East US 2\",\r\n        \"East US\",\r\n        \"West US\",\r\n        \"North Central US\",\r\n        \"South Central US\",\r\n        \"Central US\",\r\n        \"Japan East\",\r\n        \"Japan West\",\r\n        \"North Europe\",\r\n        \"West Europe\",\r\n        \"East Asia\",\r\n        \"Southeast Asia\"\r\n      ],\r\n      \"apiVersions\": [\r\n        \"2015-10-01-preview\"\r\n      ]\r\n    },\r\n    {\r\n      \"resourceType\": \"locations\",\r\n      \"locations\": [],\r\n      \"apiVersions\": [\r\n        \"2015-10-01-preview\"\r\n      ]\r\n    },\r\n    {\r\n      \"resourceType\": \"locations/operationresults\",\r\n      \"locations\": [],\r\n      \"apiVersions\": [\r\n        \"2015-10-01-preview\"\r\n      ]\r\n    },\r\n    {\r\n      \"resourceType\": \"locations/checkNameAvailability\",\r\n      \"locations\": [],\r\n      \"apiVersions\": [\r\n        \"2015-10-01-preview\"\r\n      ]\r\n    },\r\n    {\r\n      \"resourceType\": \"locations/capability\",\r\n      \"locations\": [],\r\n      \"apiVersions\": [\r\n        \"2015-10-01-preview\"\r\n      ]\r\n    },\r\n    {\r\n      \"resourceType\": \"operations\",\r\n      \"locations\": [],\r\n      \"apiVersions\": [\r\n        \"2015-10-01-preview\"\r\n      ]\r\n    }\r\n  ],\r\n  \"registrationState\": \"Registered\"\r\n}",
>>>>>>> bbd08862
      "ResponseHeaders": {
        "Content-Type": [
          "application/json; charset=utf-8"
        ],
        "Expires": [
          "-1"
        ],
        "Cache-Control": [
          "no-cache"
        ],
        "Date": [
<<<<<<< HEAD
          "Thu, 04 Aug 2016 18:03:46 GMT"
=======
          "Thu, 01 Sep 2016 02:26:43 GMT"
>>>>>>> bbd08862
        ],
        "Pragma": [
          "no-cache"
        ],
        "Vary": [
          "Accept-Encoding"
        ],
        "x-ms-ratelimit-remaining-subscription-writes": [
<<<<<<< HEAD
          "1193"
        ],
        "x-ms-request-id": [
          "a52d7321-ed2b-45f8-9a20-b0f5ff801783"
        ],
        "x-ms-correlation-request-id": [
          "a52d7321-ed2b-45f8-9a20-b0f5ff801783"
        ],
        "x-ms-routing-request-id": [
          "WESTUS2:20160804T180346Z:a52d7321-ed2b-45f8-9a20-b0f5ff801783"
=======
          "1172"
        ],
        "x-ms-request-id": [
          "79d0e79c-e998-47bb-b2bf-67c30ab88bef"
        ],
        "x-ms-correlation-request-id": [
          "79d0e79c-e998-47bb-b2bf-67c30ab88bef"
        ],
        "x-ms-routing-request-id": [
          "CENTRALUS:20160901T022644Z:79d0e79c-e998-47bb-b2bf-67c30ab88bef"
>>>>>>> bbd08862
        ],
        "Strict-Transport-Security": [
          "max-age=31536000; includeSubDomains"
        ]
      },
      "StatusCode": 200
    },
    {
      "RequestUri": "/subscriptions/90585f39-ab85-4921-bb37-0468f7efd1dd/providers/Microsoft.DataLakeStore?api-version=2015-11-01",
      "EncodedRequestUri": "L3N1YnNjcmlwdGlvbnMvOTA1ODVmMzktYWI4NS00OTIxLWJiMzctMDQ2OGY3ZWZkMWRkL3Byb3ZpZGVycy9NaWNyb3NvZnQuRGF0YUxha2VTdG9yZT9hcGktdmVyc2lvbj0yMDE1LTExLTAx",
      "RequestMethod": "GET",
      "RequestBody": "",
      "RequestHeaders": {
        "x-ms-client-request-id": [
<<<<<<< HEAD
          "7ef420f8-1c75-4cc7-be88-11738505b540"
=======
          "1d763b4d-ce5e-4476-b53d-167bfd449358"
>>>>>>> bbd08862
        ],
        "accept-language": [
          "en-US"
        ],
        "User-Agent": [
          "Microsoft.Azure.Management.Resources.ResourceManagementClient/1.0.0-preview"
        ]
      },
<<<<<<< HEAD
      "ResponseBody": "{\r\n  \"id\": \"/subscriptions/53d9063d-87ae-4ea8-be90-3686c3b8669f/providers/Microsoft.DataLakeStore\",\r\n  \"namespace\": \"Microsoft.DataLakeStore\",\r\n  \"resourceTypes\": [\r\n    {\r\n      \"resourceType\": \"operations\",\r\n      \"locations\": [],\r\n      \"apiVersions\": [\r\n        \"2015-10-01-preview\"\r\n      ]\r\n    },\r\n    {\r\n      \"resourceType\": \"accounts\",\r\n      \"locations\": [\r\n        \"East US 2\"\r\n      ],\r\n      \"apiVersions\": [\r\n        \"2015-10-01-preview\"\r\n      ],\r\n      \"capabilities\": \"CrossResourceGroupResourceMove, CrossSubscriptionResourceMove, SystemAssignedResourceIdentity\"\r\n    },\r\n    {\r\n      \"resourceType\": \"accounts/firewallRules\",\r\n      \"locations\": [\r\n        \"East US 2\"\r\n      ],\r\n      \"apiVersions\": [\r\n        \"2015-10-01-preview\"\r\n      ]\r\n    },\r\n    {\r\n      \"resourceType\": \"locations\",\r\n      \"locations\": [],\r\n      \"apiVersions\": [\r\n        \"2015-10-01-preview\"\r\n      ]\r\n    },\r\n    {\r\n      \"resourceType\": \"locations/operationresults\",\r\n      \"locations\": [],\r\n      \"apiVersions\": [\r\n        \"2015-10-01-preview\"\r\n      ]\r\n    },\r\n    {\r\n      \"resourceType\": \"locations/checkNameAvailability\",\r\n      \"locations\": [],\r\n      \"apiVersions\": [\r\n        \"2015-10-01-preview\"\r\n      ]\r\n    },\r\n    {\r\n      \"resourceType\": \"locations/capability\",\r\n      \"locations\": [],\r\n      \"apiVersions\": [\r\n        \"2015-10-01-preview\"\r\n      ]\r\n    }\r\n  ],\r\n  \"registrationState\": \"Registered\"\r\n}",
=======
      "ResponseBody": "{\r\n  \"id\": \"/subscriptions/90585f39-ab85-4921-bb37-0468f7efd1dd/providers/Microsoft.DataLakeStore\",\r\n  \"namespace\": \"Microsoft.DataLakeStore\",\r\n  \"authorization\": {\r\n    \"applicationId\": \"e9f49c6b-5ce5-44c8-925d-015017e9f7ad\",\r\n    \"roleDefinitionId\": \"41c47f4b-8b45-4522-a73a-d20b16f0f1ec\"\r\n  },\r\n  \"resourceTypes\": [\r\n    {\r\n      \"resourceType\": \"accounts\",\r\n      \"locations\": [\r\n        \"Brazil South\",\r\n        \"East US 2\",\r\n        \"East US\",\r\n        \"West US\",\r\n        \"North Central US\",\r\n        \"South Central US\",\r\n        \"Central US\",\r\n        \"Japan East\",\r\n        \"Japan West\",\r\n        \"North Europe\",\r\n        \"West Europe\",\r\n        \"East Asia\",\r\n        \"Southeast Asia\"\r\n      ],\r\n      \"apiVersions\": [\r\n        \"2015-10-01-preview\"\r\n      ],\r\n      \"capabilities\": \"CrossResourceGroupResourceMove, CrossSubscriptionResourceMove, SystemAssignedResourceIdentity\"\r\n    },\r\n    {\r\n      \"resourceType\": \"accounts/firewallRules\",\r\n      \"locations\": [\r\n        \"Brazil South\",\r\n        \"East US 2\",\r\n        \"East US\",\r\n        \"West US\",\r\n        \"North Central US\",\r\n        \"South Central US\",\r\n        \"Central US\",\r\n        \"Japan East\",\r\n        \"Japan West\",\r\n        \"North Europe\",\r\n        \"West Europe\",\r\n        \"East Asia\",\r\n        \"Southeast Asia\"\r\n      ],\r\n      \"apiVersions\": [\r\n        \"2015-10-01-preview\"\r\n      ]\r\n    },\r\n    {\r\n      \"resourceType\": \"locations\",\r\n      \"locations\": [],\r\n      \"apiVersions\": [\r\n        \"2015-10-01-preview\"\r\n      ]\r\n    },\r\n    {\r\n      \"resourceType\": \"locations/operationresults\",\r\n      \"locations\": [],\r\n      \"apiVersions\": [\r\n        \"2015-10-01-preview\"\r\n      ]\r\n    },\r\n    {\r\n      \"resourceType\": \"locations/checkNameAvailability\",\r\n      \"locations\": [],\r\n      \"apiVersions\": [\r\n        \"2015-10-01-preview\"\r\n      ]\r\n    },\r\n    {\r\n      \"resourceType\": \"locations/capability\",\r\n      \"locations\": [],\r\n      \"apiVersions\": [\r\n        \"2015-10-01-preview\"\r\n      ]\r\n    },\r\n    {\r\n      \"resourceType\": \"operations\",\r\n      \"locations\": [],\r\n      \"apiVersions\": [\r\n        \"2015-10-01-preview\"\r\n      ]\r\n    }\r\n  ],\r\n  \"registrationState\": \"Registered\"\r\n}",
>>>>>>> bbd08862
      "ResponseHeaders": {
        "Content-Type": [
          "application/json; charset=utf-8"
        ],
        "Expires": [
          "-1"
        ],
        "Cache-Control": [
          "no-cache"
        ],
        "Date": [
<<<<<<< HEAD
          "Thu, 04 Aug 2016 18:03:46 GMT"
=======
          "Thu, 01 Sep 2016 02:26:43 GMT"
>>>>>>> bbd08862
        ],
        "Pragma": [
          "no-cache"
        ],
        "Vary": [
          "Accept-Encoding"
        ],
        "x-ms-ratelimit-remaining-subscription-reads": [
<<<<<<< HEAD
          "14993"
        ],
        "x-ms-request-id": [
          "d8b7bbea-2ab7-468f-ac9d-b502012e4ec6"
        ],
        "x-ms-correlation-request-id": [
          "d8b7bbea-2ab7-468f-ac9d-b502012e4ec6"
        ],
        "x-ms-routing-request-id": [
          "WESTUS2:20160804T180346Z:d8b7bbea-2ab7-468f-ac9d-b502012e4ec6"
=======
          "14943"
        ],
        "x-ms-request-id": [
          "00ab629a-055b-4ee9-acb8-af31ad43e81f"
        ],
        "x-ms-correlation-request-id": [
          "00ab629a-055b-4ee9-acb8-af31ad43e81f"
        ],
        "x-ms-routing-request-id": [
          "CENTRALUS:20160901T022644Z:00ab629a-055b-4ee9-acb8-af31ad43e81f"
>>>>>>> bbd08862
        ],
        "Strict-Transport-Security": [
          "max-age=31536000; includeSubDomains"
        ]
      },
      "StatusCode": 200
    },
    {
      "RequestUri": "/subscriptions/90585f39-ab85-4921-bb37-0468f7efd1dd/providers/Microsoft.Storage/register?api-version=2015-11-01",
      "EncodedRequestUri": "L3N1YnNjcmlwdGlvbnMvOTA1ODVmMzktYWI4NS00OTIxLWJiMzctMDQ2OGY3ZWZkMWRkL3Byb3ZpZGVycy9NaWNyb3NvZnQuU3RvcmFnZS9yZWdpc3Rlcj9hcGktdmVyc2lvbj0yMDE1LTExLTAx",
      "RequestMethod": "POST",
      "RequestBody": "",
      "RequestHeaders": {
        "x-ms-client-request-id": [
<<<<<<< HEAD
          "974790f0-a483-4bef-acac-f6638025a6ff"
=======
          "4a71d7c6-ef68-4394-874c-150205d2fafe"
>>>>>>> bbd08862
        ],
        "accept-language": [
          "en-US"
        ],
        "User-Agent": [
          "Microsoft.Azure.Management.Resources.ResourceManagementClient/1.0.0-preview"
        ]
      },
      "ResponseBody": "{\r\n  \"id\": \"/subscriptions/90585f39-ab85-4921-bb37-0468f7efd1dd/providers/Microsoft.Storage\",\r\n  \"namespace\": \"Microsoft.Storage\",\r\n  \"authorization\": {\r\n    \"applicationId\": \"a6aa9161-5291-40bb-8c5c-923b567bee3b\",\r\n    \"roleDefinitionId\": \"cd0cad5c-ac96-4c4c-99cd-cfafc285ba36\"\r\n  },\r\n  \"resourceTypes\": [\r\n    {\r\n      \"resourceType\": \"storageAccounts\",\r\n      \"locations\": [\r\n        \"West US\",\r\n        \"North Central US\",\r\n        \"South Central US\",\r\n        \"East US\"\r\n      ],\r\n      \"apiVersions\": [\r\n        \"2016-05-01\",\r\n        \"2016-01-01\",\r\n        \"2015-10-01\",\r\n        \"2015-06-15\",\r\n        \"2015-05-01-preview\"\r\n      ],\r\n      \"capabilities\": \"CrossResourceGroupResourceMove, CrossSubscriptionResourceMove\"\r\n    },\r\n    {\r\n      \"resourceType\": \"operations\",\r\n      \"locations\": [],\r\n      \"apiVersions\": [\r\n        \"2016-05-01\",\r\n        \"2016-01-01\",\r\n        \"2015-10-01\",\r\n        \"2015-06-15\",\r\n        \"2015-05-01-preview\"\r\n      ]\r\n    },\r\n    {\r\n      \"resourceType\": \"storageAccounts/customKeys\",\r\n      \"locations\": [],\r\n      \"apiVersions\": [\r\n        \"2016-05-01\",\r\n        \"2016-01-01\",\r\n        \"2015-10-01\"\r\n      ]\r\n    },\r\n    {\r\n      \"resourceType\": \"storageAccounts/listReadOnlyKeys\",\r\n      \"locations\": [],\r\n      \"apiVersions\": [\r\n        \"2016-05-01\",\r\n        \"2016-01-01\",\r\n        \"2015-10-01\"\r\n      ]\r\n    },\r\n    {\r\n      \"resourceType\": \"storageAccounts/generateSasCredentials\",\r\n      \"locations\": [],\r\n      \"apiVersions\": [\r\n        \"2016-05-01\"\r\n      ]\r\n    },\r\n    {\r\n      \"resourceType\": \"storageAccounts/listAccountSas\",\r\n      \"locations\": [],\r\n      \"apiVersions\": [\r\n        \"2016-05-01\"\r\n      ]\r\n    },\r\n    {\r\n      \"resourceType\": \"usages\",\r\n      \"locations\": [],\r\n      \"apiVersions\": [\r\n        \"2016-05-01\",\r\n        \"2016-01-01\",\r\n        \"2015-06-15\",\r\n        \"2015-05-01-preview\"\r\n      ]\r\n    },\r\n    {\r\n      \"resourceType\": \"checkNameAvailability\",\r\n      \"locations\": [],\r\n      \"apiVersions\": [\r\n        \"2016-05-01\",\r\n        \"2016-01-01\",\r\n        \"2015-06-15\",\r\n        \"2015-05-01-preview\"\r\n      ]\r\n    }\r\n  ],\r\n  \"registrationState\": \"Registered\"\r\n}",
      "ResponseHeaders": {
        "Content-Type": [
          "application/json; charset=utf-8"
        ],
        "Expires": [
          "-1"
        ],
        "Cache-Control": [
          "no-cache"
        ],
        "Date": [
<<<<<<< HEAD
          "Thu, 04 Aug 2016 18:03:47 GMT"
=======
          "Thu, 01 Sep 2016 02:26:43 GMT"
>>>>>>> bbd08862
        ],
        "Pragma": [
          "no-cache"
        ],
        "Vary": [
          "Accept-Encoding"
        ],
        "x-ms-ratelimit-remaining-subscription-writes": [
<<<<<<< HEAD
          "1192"
        ],
        "x-ms-request-id": [
          "24737c62-2eeb-4963-b4e8-a88853628dc0"
        ],
        "x-ms-correlation-request-id": [
          "24737c62-2eeb-4963-b4e8-a88853628dc0"
        ],
        "x-ms-routing-request-id": [
          "WESTUS2:20160804T180347Z:24737c62-2eeb-4963-b4e8-a88853628dc0"
=======
          "1171"
        ],
        "x-ms-request-id": [
          "016663d7-9107-4629-8829-f06ab277909d"
        ],
        "x-ms-correlation-request-id": [
          "016663d7-9107-4629-8829-f06ab277909d"
        ],
        "x-ms-routing-request-id": [
          "CENTRALUS:20160901T022644Z:016663d7-9107-4629-8829-f06ab277909d"
>>>>>>> bbd08862
        ],
        "Strict-Transport-Security": [
          "max-age=31536000; includeSubDomains"
        ]
      },
      "StatusCode": 200
    },
    {
      "RequestUri": "/subscriptions/90585f39-ab85-4921-bb37-0468f7efd1dd/providers/Microsoft.Storage?api-version=2015-11-01",
      "EncodedRequestUri": "L3N1YnNjcmlwdGlvbnMvOTA1ODVmMzktYWI4NS00OTIxLWJiMzctMDQ2OGY3ZWZkMWRkL3Byb3ZpZGVycy9NaWNyb3NvZnQuU3RvcmFnZT9hcGktdmVyc2lvbj0yMDE1LTExLTAx",
      "RequestMethod": "GET",
      "RequestBody": "",
      "RequestHeaders": {
        "x-ms-client-request-id": [
<<<<<<< HEAD
          "de5bd712-a781-4a7a-a561-008198784810"
=======
          "c8fb8bae-74cd-424e-b019-68e4345adf14"
>>>>>>> bbd08862
        ],
        "accept-language": [
          "en-US"
        ],
        "User-Agent": [
          "Microsoft.Azure.Management.Resources.ResourceManagementClient/1.0.0-preview"
        ]
      },
      "ResponseBody": "{\r\n  \"id\": \"/subscriptions/90585f39-ab85-4921-bb37-0468f7efd1dd/providers/Microsoft.Storage\",\r\n  \"namespace\": \"Microsoft.Storage\",\r\n  \"authorization\": {\r\n    \"applicationId\": \"a6aa9161-5291-40bb-8c5c-923b567bee3b\",\r\n    \"roleDefinitionId\": \"cd0cad5c-ac96-4c4c-99cd-cfafc285ba36\"\r\n  },\r\n  \"resourceTypes\": [\r\n    {\r\n      \"resourceType\": \"storageAccounts\",\r\n      \"locations\": [\r\n        \"West US\",\r\n        \"North Central US\",\r\n        \"South Central US\",\r\n        \"East US\"\r\n      ],\r\n      \"apiVersions\": [\r\n        \"2016-05-01\",\r\n        \"2016-01-01\",\r\n        \"2015-10-01\",\r\n        \"2015-06-15\",\r\n        \"2015-05-01-preview\"\r\n      ],\r\n      \"capabilities\": \"CrossResourceGroupResourceMove, CrossSubscriptionResourceMove\"\r\n    },\r\n    {\r\n      \"resourceType\": \"operations\",\r\n      \"locations\": [],\r\n      \"apiVersions\": [\r\n        \"2016-05-01\",\r\n        \"2016-01-01\",\r\n        \"2015-10-01\",\r\n        \"2015-06-15\",\r\n        \"2015-05-01-preview\"\r\n      ]\r\n    },\r\n    {\r\n      \"resourceType\": \"storageAccounts/customKeys\",\r\n      \"locations\": [],\r\n      \"apiVersions\": [\r\n        \"2016-05-01\",\r\n        \"2016-01-01\",\r\n        \"2015-10-01\"\r\n      ]\r\n    },\r\n    {\r\n      \"resourceType\": \"storageAccounts/listReadOnlyKeys\",\r\n      \"locations\": [],\r\n      \"apiVersions\": [\r\n        \"2016-05-01\",\r\n        \"2016-01-01\",\r\n        \"2015-10-01\"\r\n      ]\r\n    },\r\n    {\r\n      \"resourceType\": \"storageAccounts/generateSasCredentials\",\r\n      \"locations\": [],\r\n      \"apiVersions\": [\r\n        \"2016-05-01\"\r\n      ]\r\n    },\r\n    {\r\n      \"resourceType\": \"storageAccounts/listAccountSas\",\r\n      \"locations\": [],\r\n      \"apiVersions\": [\r\n        \"2016-05-01\"\r\n      ]\r\n    },\r\n    {\r\n      \"resourceType\": \"usages\",\r\n      \"locations\": [],\r\n      \"apiVersions\": [\r\n        \"2016-05-01\",\r\n        \"2016-01-01\",\r\n        \"2015-06-15\",\r\n        \"2015-05-01-preview\"\r\n      ]\r\n    },\r\n    {\r\n      \"resourceType\": \"checkNameAvailability\",\r\n      \"locations\": [],\r\n      \"apiVersions\": [\r\n        \"2016-05-01\",\r\n        \"2016-01-01\",\r\n        \"2015-06-15\",\r\n        \"2015-05-01-preview\"\r\n      ]\r\n    }\r\n  ],\r\n  \"registrationState\": \"Registered\"\r\n}",
      "ResponseHeaders": {
        "Content-Type": [
          "application/json; charset=utf-8"
        ],
        "Expires": [
          "-1"
        ],
        "Cache-Control": [
          "no-cache"
        ],
        "Date": [
<<<<<<< HEAD
          "Thu, 04 Aug 2016 18:03:47 GMT"
=======
          "Thu, 01 Sep 2016 02:26:43 GMT"
>>>>>>> bbd08862
        ],
        "Pragma": [
          "no-cache"
        ],
        "Vary": [
          "Accept-Encoding"
        ],
        "x-ms-ratelimit-remaining-subscription-reads": [
<<<<<<< HEAD
          "14992"
        ],
        "x-ms-request-id": [
          "119794f0-ea89-494d-a426-ef2f154b55ee"
        ],
        "x-ms-correlation-request-id": [
          "119794f0-ea89-494d-a426-ef2f154b55ee"
        ],
        "x-ms-routing-request-id": [
          "WESTUS2:20160804T180347Z:119794f0-ea89-494d-a426-ef2f154b55ee"
=======
          "14942"
        ],
        "x-ms-request-id": [
          "400733ab-9c0a-4034-9860-5ea1f9d33ceb"
        ],
        "x-ms-correlation-request-id": [
          "400733ab-9c0a-4034-9860-5ea1f9d33ceb"
        ],
        "x-ms-routing-request-id": [
          "CENTRALUS:20160901T022644Z:400733ab-9c0a-4034-9860-5ea1f9d33ceb"
>>>>>>> bbd08862
        ],
        "Strict-Transport-Security": [
          "max-age=31536000; includeSubDomains"
        ]
      },
      "StatusCode": 200
    },
    {
<<<<<<< HEAD
      "RequestUri": "/subscriptions/53d9063d-87ae-4ea8-be90-3686c3b8669f/resourcegroups/datalakerg18084?api-version=2015-11-01",
      "EncodedRequestUri": "L3N1YnNjcmlwdGlvbnMvNTNkOTA2M2QtODdhZS00ZWE4LWJlOTAtMzY4NmMzYjg2NjlmL3Jlc291cmNlZ3JvdXBzL2RhdGFsYWtlcmcxODA4ND9hcGktdmVyc2lvbj0yMDE1LTExLTAx",
=======
      "RequestUri": "/subscriptions/90585f39-ab85-4921-bb37-0468f7efd1dd/resourcegroups/datalakerg15550?api-version=2015-11-01",
      "EncodedRequestUri": "L3N1YnNjcmlwdGlvbnMvOTA1ODVmMzktYWI4NS00OTIxLWJiMzctMDQ2OGY3ZWZkMWRkL3Jlc291cmNlZ3JvdXBzL2RhdGFsYWtlcmcxNTU1MD9hcGktdmVyc2lvbj0yMDE1LTExLTAx",
>>>>>>> bbd08862
      "RequestMethod": "GET",
      "RequestBody": "",
      "RequestHeaders": {
        "x-ms-client-request-id": [
<<<<<<< HEAD
          "5e135eca-6cae-4614-9dee-a858344d1c7b"
=======
          "56b30143-6e69-4da1-8ac5-245cbae6b817"
>>>>>>> bbd08862
        ],
        "accept-language": [
          "en-US"
        ],
        "User-Agent": [
          "Microsoft.Azure.Management.Resources.ResourceManagementClient/1.0.0-preview"
        ]
      },
<<<<<<< HEAD
      "ResponseBody": "{\r\n  \"error\": {\r\n    \"code\": \"ResourceGroupNotFound\",\r\n    \"message\": \"Resource group 'datalakerg18084' could not be found.\"\r\n  }\r\n}",
=======
      "ResponseBody": "{\r\n  \"error\": {\r\n    \"code\": \"ResourceGroupNotFound\",\r\n    \"message\": \"Resource group 'datalakerg15550' could not be found.\"\r\n  }\r\n}",
>>>>>>> bbd08862
      "ResponseHeaders": {
        "Content-Length": [
          "107"
        ],
        "Content-Type": [
          "application/json; charset=utf-8"
        ],
        "Expires": [
          "-1"
        ],
        "Cache-Control": [
          "no-cache"
        ],
        "Date": [
<<<<<<< HEAD
          "Thu, 04 Aug 2016 18:03:47 GMT"
=======
          "Thu, 01 Sep 2016 02:26:43 GMT"
>>>>>>> bbd08862
        ],
        "Pragma": [
          "no-cache"
        ],
        "x-ms-failure-cause": [
          "gateway"
        ],
        "x-ms-ratelimit-remaining-subscription-reads": [
<<<<<<< HEAD
          "14991"
        ],
        "x-ms-request-id": [
          "9d5211d1-7856-4e66-b7cd-4800e5165cc8"
        ],
        "x-ms-correlation-request-id": [
          "9d5211d1-7856-4e66-b7cd-4800e5165cc8"
        ],
        "x-ms-routing-request-id": [
          "WESTUS2:20160804T180347Z:9d5211d1-7856-4e66-b7cd-4800e5165cc8"
=======
          "14941"
        ],
        "x-ms-request-id": [
          "86163809-62a4-482f-b1d1-acabad31cbbb"
        ],
        "x-ms-correlation-request-id": [
          "86163809-62a4-482f-b1d1-acabad31cbbb"
        ],
        "x-ms-routing-request-id": [
          "CENTRALUS:20160901T022644Z:86163809-62a4-482f-b1d1-acabad31cbbb"
>>>>>>> bbd08862
        ],
        "Strict-Transport-Security": [
          "max-age=31536000; includeSubDomains"
        ]
      },
      "StatusCode": 404
    },
    {
<<<<<<< HEAD
      "RequestUri": "/subscriptions/53d9063d-87ae-4ea8-be90-3686c3b8669f/resourcegroups/datalakerg18084?api-version=2015-11-01",
      "EncodedRequestUri": "L3N1YnNjcmlwdGlvbnMvNTNkOTA2M2QtODdhZS00ZWE4LWJlOTAtMzY4NmMzYjg2NjlmL3Jlc291cmNlZ3JvdXBzL2RhdGFsYWtlcmcxODA4ND9hcGktdmVyc2lvbj0yMDE1LTExLTAx",
=======
      "RequestUri": "/subscriptions/90585f39-ab85-4921-bb37-0468f7efd1dd/resourcegroups/datalakerg15550?api-version=2015-11-01",
      "EncodedRequestUri": "L3N1YnNjcmlwdGlvbnMvOTA1ODVmMzktYWI4NS00OTIxLWJiMzctMDQ2OGY3ZWZkMWRkL3Jlc291cmNlZ3JvdXBzL2RhdGFsYWtlcmcxNTU1MD9hcGktdmVyc2lvbj0yMDE1LTExLTAx",
>>>>>>> bbd08862
      "RequestMethod": "GET",
      "RequestBody": "",
      "RequestHeaders": {
        "x-ms-client-request-id": [
<<<<<<< HEAD
          "4d930bd2-7e4a-4aec-a498-4e7d94f3fd3f"
=======
          "e054a4af-2a0f-4aa4-82ba-03d3b263eea6"
>>>>>>> bbd08862
        ],
        "accept-language": [
          "en-US"
        ],
        "User-Agent": [
          "Microsoft.Azure.Management.Resources.ResourceManagementClient/1.0.0-preview"
        ]
      },
<<<<<<< HEAD
      "ResponseBody": "{\r\n  \"id\": \"/subscriptions/53d9063d-87ae-4ea8-be90-3686c3b8669f/resourceGroups/datalakerg18084\",\r\n  \"name\": \"datalakerg18084\",\r\n  \"location\": \"eastus2\",\r\n  \"properties\": {\r\n    \"provisioningState\": \"Succeeded\"\r\n  }\r\n}",
=======
      "ResponseBody": "{\r\n  \"id\": \"/subscriptions/90585f39-ab85-4921-bb37-0468f7efd1dd/resourceGroups/datalakerg15550\",\r\n  \"name\": \"datalakerg15550\",\r\n  \"location\": \"eastus2\",\r\n  \"properties\": {\r\n    \"provisioningState\": \"Succeeded\"\r\n  }\r\n}",
>>>>>>> bbd08862
      "ResponseHeaders": {
        "Content-Type": [
          "application/json; charset=utf-8"
        ],
        "Expires": [
          "-1"
        ],
        "Cache-Control": [
          "no-cache"
        ],
        "Date": [
<<<<<<< HEAD
          "Thu, 04 Aug 2016 18:03:48 GMT"
=======
          "Thu, 01 Sep 2016 02:26:45 GMT"
>>>>>>> bbd08862
        ],
        "Pragma": [
          "no-cache"
        ],
        "Vary": [
          "Accept-Encoding"
        ],
        "x-ms-ratelimit-remaining-subscription-reads": [
<<<<<<< HEAD
          "14990"
        ],
        "x-ms-request-id": [
          "3fc4582d-2c42-46f6-8ad7-abc9881a7c41"
        ],
        "x-ms-correlation-request-id": [
          "3fc4582d-2c42-46f6-8ad7-abc9881a7c41"
        ],
        "x-ms-routing-request-id": [
          "WESTUS2:20160804T180348Z:3fc4582d-2c42-46f6-8ad7-abc9881a7c41"
=======
          "14940"
        ],
        "x-ms-request-id": [
          "03229fd6-54dd-49f4-b8b7-bb8f1a892664"
        ],
        "x-ms-correlation-request-id": [
          "03229fd6-54dd-49f4-b8b7-bb8f1a892664"
        ],
        "x-ms-routing-request-id": [
          "CENTRALUS:20160901T022645Z:03229fd6-54dd-49f4-b8b7-bb8f1a892664"
>>>>>>> bbd08862
        ],
        "Strict-Transport-Security": [
          "max-age=31536000; includeSubDomains"
        ]
      },
      "StatusCode": 200
    },
    {
<<<<<<< HEAD
      "RequestUri": "/subscriptions/53d9063d-87ae-4ea8-be90-3686c3b8669f/resourcegroups/datalakerg18084?api-version=2015-11-01",
      "EncodedRequestUri": "L3N1YnNjcmlwdGlvbnMvNTNkOTA2M2QtODdhZS00ZWE4LWJlOTAtMzY4NmMzYjg2NjlmL3Jlc291cmNlZ3JvdXBzL2RhdGFsYWtlcmcxODA4ND9hcGktdmVyc2lvbj0yMDE1LTExLTAx",
=======
      "RequestUri": "/subscriptions/90585f39-ab85-4921-bb37-0468f7efd1dd/resourcegroups/datalakerg15550?api-version=2015-11-01",
      "EncodedRequestUri": "L3N1YnNjcmlwdGlvbnMvOTA1ODVmMzktYWI4NS00OTIxLWJiMzctMDQ2OGY3ZWZkMWRkL3Jlc291cmNlZ3JvdXBzL2RhdGFsYWtlcmcxNTU1MD9hcGktdmVyc2lvbj0yMDE1LTExLTAx",
>>>>>>> bbd08862
      "RequestMethod": "PUT",
      "RequestBody": "{\r\n  \"location\": \"East US 2\"\r\n}",
      "RequestHeaders": {
        "Content-Type": [
          "application/json; charset=utf-8"
        ],
        "Content-Length": [
          "31"
        ],
        "x-ms-client-request-id": [
<<<<<<< HEAD
          "3d16b3ac-aa2e-4428-8eb4-90954833eb6d"
=======
          "e6a60a66-bf5e-409b-8b4a-3734824f0af3"
>>>>>>> bbd08862
        ],
        "accept-language": [
          "en-US"
        ],
        "User-Agent": [
          "Microsoft.Azure.Management.Resources.ResourceManagementClient/1.0.0-preview"
        ]
      },
<<<<<<< HEAD
      "ResponseBody": "{\r\n  \"id\": \"/subscriptions/53d9063d-87ae-4ea8-be90-3686c3b8669f/resourceGroups/datalakerg18084\",\r\n  \"name\": \"datalakerg18084\",\r\n  \"location\": \"eastus2\",\r\n  \"properties\": {\r\n    \"provisioningState\": \"Succeeded\"\r\n  }\r\n}",
=======
      "ResponseBody": "{\r\n  \"id\": \"/subscriptions/90585f39-ab85-4921-bb37-0468f7efd1dd/resourceGroups/datalakerg15550\",\r\n  \"name\": \"datalakerg15550\",\r\n  \"location\": \"eastus2\",\r\n  \"properties\": {\r\n    \"provisioningState\": \"Succeeded\"\r\n  }\r\n}",
>>>>>>> bbd08862
      "ResponseHeaders": {
        "Content-Length": [
          "184"
        ],
        "Content-Type": [
          "application/json; charset=utf-8"
        ],
        "Expires": [
          "-1"
        ],
        "Cache-Control": [
          "no-cache"
        ],
        "Date": [
<<<<<<< HEAD
          "Thu, 04 Aug 2016 18:03:48 GMT"
=======
          "Thu, 01 Sep 2016 02:26:45 GMT"
>>>>>>> bbd08862
        ],
        "Pragma": [
          "no-cache"
        ],
        "x-ms-ratelimit-remaining-subscription-writes": [
<<<<<<< HEAD
          "1191"
        ],
        "x-ms-request-id": [
          "bb2aa57c-c06b-49ee-9262-c34a9c7880f8"
        ],
        "x-ms-correlation-request-id": [
          "bb2aa57c-c06b-49ee-9262-c34a9c7880f8"
        ],
        "x-ms-routing-request-id": [
          "WESTUS2:20160804T180348Z:bb2aa57c-c06b-49ee-9262-c34a9c7880f8"
=======
          "1170"
        ],
        "x-ms-request-id": [
          "97a5b518-560d-4e83-a997-24a82f258c99"
        ],
        "x-ms-correlation-request-id": [
          "97a5b518-560d-4e83-a997-24a82f258c99"
        ],
        "x-ms-routing-request-id": [
          "CENTRALUS:20160901T022645Z:97a5b518-560d-4e83-a997-24a82f258c99"
>>>>>>> bbd08862
        ],
        "Strict-Transport-Security": [
          "max-age=31536000; includeSubDomains"
        ]
      },
      "StatusCode": 201
    },
    {
<<<<<<< HEAD
      "RequestUri": "/subscriptions/53d9063d-87ae-4ea8-be90-3686c3b8669f/resourceGroups/datalakerg18084/providers/Microsoft.DataLakeStore/accounts/testadlfs1977?api-version=2015-10-01-preview",
      "EncodedRequestUri": "L3N1YnNjcmlwdGlvbnMvNTNkOTA2M2QtODdhZS00ZWE4LWJlOTAtMzY4NmMzYjg2NjlmL3Jlc291cmNlR3JvdXBzL2RhdGFsYWtlcmcxODA4NC9wcm92aWRlcnMvTWljcm9zb2Z0LkRhdGFMYWtlU3RvcmUvYWNjb3VudHMvdGVzdGFkbGZzMTk3Nz9hcGktdmVyc2lvbj0yMDE1LTEwLTAxLXByZXZpZXc=",
=======
      "RequestUri": "/subscriptions/90585f39-ab85-4921-bb37-0468f7efd1dd/resourceGroups/datalakerg15550/providers/Microsoft.DataLakeStore/accounts/testadlfs14238?api-version=2015-10-01-preview",
      "EncodedRequestUri": "L3N1YnNjcmlwdGlvbnMvOTA1ODVmMzktYWI4NS00OTIxLWJiMzctMDQ2OGY3ZWZkMWRkL3Jlc291cmNlR3JvdXBzL2RhdGFsYWtlcmcxNTU1MC9wcm92aWRlcnMvTWljcm9zb2Z0LkRhdGFMYWtlU3RvcmUvYWNjb3VudHMvdGVzdGFkbGZzMTQyMzg/YXBpLXZlcnNpb249MjAxNS0xMC0wMS1wcmV2aWV3",
>>>>>>> bbd08862
      "RequestMethod": "GET",
      "RequestBody": "",
      "RequestHeaders": {
        "x-ms-client-request-id": [
<<<<<<< HEAD
          "9af7d375-3bfc-46b9-b228-ce7fbe5813ec"
=======
          "bb67458b-4763-4093-abf1-42244fdd4873"
>>>>>>> bbd08862
        ],
        "accept-language": [
          "en-US"
        ],
        "User-Agent": [
          "Microsoft.Azure.Management.DataLake.Store.DataLakeStoreAccountManagementClient/0.12.5-preview"
        ]
      },
<<<<<<< HEAD
      "ResponseBody": "{\r\n  \"error\": {\r\n    \"code\": \"ResourceNotFound\",\r\n    \"message\": \"The Resource 'Microsoft.DataLakeStore/accounts/testadlfs1977' under resource group 'datalakerg18084' was not found.\"\r\n  }\r\n}",
=======
      "ResponseBody": "{\r\n  \"error\": {\r\n    \"code\": \"ResourceNotFound\",\r\n    \"message\": \"The Resource 'Microsoft.DataLakeStore/accounts/testadlfs14238' under resource group 'datalakerg15550' was not found.\"\r\n  }\r\n}",
>>>>>>> bbd08862
      "ResponseHeaders": {
        "Content-Length": [
          "165"
        ],
        "Content-Type": [
          "application/json; charset=utf-8"
        ],
        "Expires": [
          "-1"
        ],
        "Cache-Control": [
          "no-cache"
        ],
        "Date": [
<<<<<<< HEAD
          "Thu, 04 Aug 2016 18:03:48 GMT"
=======
          "Thu, 01 Sep 2016 02:26:45 GMT"
>>>>>>> bbd08862
        ],
        "Pragma": [
          "no-cache"
        ],
        "x-ms-failure-cause": [
          "gateway"
        ],
        "x-ms-request-id": [
<<<<<<< HEAD
          "302a8ea2-8f7b-4cfe-8f4b-eafc0cb8588c"
        ],
        "x-ms-correlation-request-id": [
          "302a8ea2-8f7b-4cfe-8f4b-eafc0cb8588c"
        ],
        "x-ms-routing-request-id": [
          "WESTUS2:20160804T180348Z:302a8ea2-8f7b-4cfe-8f4b-eafc0cb8588c"
=======
          "d1be3951-69bf-4971-bad1-6e19cf45fc17"
        ],
        "x-ms-correlation-request-id": [
          "d1be3951-69bf-4971-bad1-6e19cf45fc17"
        ],
        "x-ms-routing-request-id": [
          "CENTRALUS:20160901T022645Z:d1be3951-69bf-4971-bad1-6e19cf45fc17"
>>>>>>> bbd08862
        ],
        "Strict-Transport-Security": [
          "max-age=31536000; includeSubDomains"
        ]
      },
      "StatusCode": 404
    },
    {
<<<<<<< HEAD
      "RequestUri": "/subscriptions/53d9063d-87ae-4ea8-be90-3686c3b8669f/resourceGroups/datalakerg18084/providers/Microsoft.DataLakeStore/accounts/testadlfs1977?api-version=2015-10-01-preview",
      "EncodedRequestUri": "L3N1YnNjcmlwdGlvbnMvNTNkOTA2M2QtODdhZS00ZWE4LWJlOTAtMzY4NmMzYjg2NjlmL3Jlc291cmNlR3JvdXBzL2RhdGFsYWtlcmcxODA4NC9wcm92aWRlcnMvTWljcm9zb2Z0LkRhdGFMYWtlU3RvcmUvYWNjb3VudHMvdGVzdGFkbGZzMTk3Nz9hcGktdmVyc2lvbj0yMDE1LTEwLTAxLXByZXZpZXc=",
      "RequestMethod": "PUT",
      "RequestBody": "{\r\n  \"location\": \"East US 2\",\r\n  \"name\": \"testadlfs1977\"\r\n}",
=======
      "RequestUri": "/subscriptions/90585f39-ab85-4921-bb37-0468f7efd1dd/resourceGroups/datalakerg15550/providers/Microsoft.DataLakeStore/accounts/testadlfs14238?api-version=2015-10-01-preview",
      "EncodedRequestUri": "L3N1YnNjcmlwdGlvbnMvOTA1ODVmMzktYWI4NS00OTIxLWJiMzctMDQ2OGY3ZWZkMWRkL3Jlc291cmNlR3JvdXBzL2RhdGFsYWtlcmcxNTU1MC9wcm92aWRlcnMvTWljcm9zb2Z0LkRhdGFMYWtlU3RvcmUvYWNjb3VudHMvdGVzdGFkbGZzMTQyMzg/YXBpLXZlcnNpb249MjAxNS0xMC0wMS1wcmV2aWV3",
      "RequestMethod": "GET",
      "RequestBody": "",
      "RequestHeaders": {
        "User-Agent": [
          "Microsoft.Azure.Management.DataLake.Store.DataLakeStoreAccountManagementClient/0.12.5-preview"
        ]
      },
      "ResponseBody": "{\r\n  \"properties\": {\r\n    \"firewallState\": \"Disabled\",\r\n    \"firewallRules\": [],\r\n    \"trustedIdProviderState\": \"Disabled\",\r\n    \"trustedIdProviders\": [],\r\n    \"encryptionConfig\": {},\r\n    \"provisioningState\": \"Succeeded\",\r\n    \"state\": \"Active\",\r\n    \"endpoint\": \"testadlfs14238.caboaccountdogfood.net\",\r\n    \"accountId\": \"01be286d-2fc5-40d9-8b97-f17de15f6aa2\",\r\n    \"creationTime\": \"2016-09-01T02:26:47.853609Z\",\r\n    \"lastModifiedTime\": \"2016-09-01T02:26:47.853609Z\"\r\n  },\r\n  \"location\": \"East US 2\",\r\n  \"tags\": null,\r\n  \"id\": \"/subscriptions/90585f39-ab85-4921-bb37-0468f7efd1dd/resourceGroups/datalakerg15550/providers/Microsoft.DataLakeStore/accounts/testadlfs14238\",\r\n  \"name\": \"testadlfs14238\",\r\n  \"type\": \"Microsoft.DataLakeStore/accounts\"\r\n}",
      "ResponseHeaders": {
        "Content-Type": [
          "application/json"
        ],
        "Expires": [
          "-1"
        ],
        "Cache-Control": [
          "no-cache"
        ],
        "Connection": [
          "close"
        ],
        "Date": [
          "Thu, 01 Sep 2016 02:27:17 GMT"
        ],
        "Pragma": [
          "no-cache"
        ],
        "Server": [
          "Microsoft-IIS/8.5"
        ],
        "Vary": [
          "Accept-Encoding"
        ],
        "x-ms-request-id": [
          "cc0863b7-62f8-4ae6-a437-4a1fb75fabed"
        ],
        "X-AspNet-Version": [
          "4.0.30319"
        ],
        "X-Powered-By": [
          "ASP.NET"
        ],
        "x-ms-ratelimit-remaining-subscription-reads": [
          "14939"
        ],
        "x-ms-correlation-request-id": [
          "c12a8ee3-8f53-45f9-b5c2-97b32443e5ed"
        ],
        "x-ms-routing-request-id": [
          "CENTRALUS:20160901T022717Z:c12a8ee3-8f53-45f9-b5c2-97b32443e5ed"
        ],
        "Strict-Transport-Security": [
          "max-age=31536000; includeSubDomains"
        ]
      },
      "StatusCode": 200
    },
    {
      "RequestUri": "/subscriptions/90585f39-ab85-4921-bb37-0468f7efd1dd/resourceGroups/datalakerg15550/providers/Microsoft.DataLakeStore/accounts/testadlfs14238?api-version=2015-10-01-preview",
      "EncodedRequestUri": "L3N1YnNjcmlwdGlvbnMvOTA1ODVmMzktYWI4NS00OTIxLWJiMzctMDQ2OGY3ZWZkMWRkL3Jlc291cmNlR3JvdXBzL2RhdGFsYWtlcmcxNTU1MC9wcm92aWRlcnMvTWljcm9zb2Z0LkRhdGFMYWtlU3RvcmUvYWNjb3VudHMvdGVzdGFkbGZzMTQyMzg/YXBpLXZlcnNpb249MjAxNS0xMC0wMS1wcmV2aWV3",
      "RequestMethod": "GET",
      "RequestBody": "",
      "RequestHeaders": {
        "x-ms-client-request-id": [
          "3e85c079-bc4e-4189-b383-8c6d19aa4cb3"
        ],
        "accept-language": [
          "en-US"
        ],
        "User-Agent": [
          "Microsoft.Azure.Management.DataLake.Store.DataLakeStoreAccountManagementClient/0.12.5-preview"
        ]
      },
      "ResponseBody": "{\r\n  \"properties\": {\r\n    \"firewallState\": \"Disabled\",\r\n    \"firewallRules\": [],\r\n    \"trustedIdProviderState\": \"Disabled\",\r\n    \"trustedIdProviders\": [],\r\n    \"encryptionConfig\": {},\r\n    \"provisioningState\": \"Succeeded\",\r\n    \"state\": \"Active\",\r\n    \"endpoint\": \"testadlfs14238.caboaccountdogfood.net\",\r\n    \"accountId\": \"01be286d-2fc5-40d9-8b97-f17de15f6aa2\",\r\n    \"creationTime\": \"2016-09-01T02:26:47.853609Z\",\r\n    \"lastModifiedTime\": \"2016-09-01T02:26:47.853609Z\"\r\n  },\r\n  \"location\": \"East US 2\",\r\n  \"tags\": null,\r\n  \"id\": \"/subscriptions/90585f39-ab85-4921-bb37-0468f7efd1dd/resourceGroups/datalakerg15550/providers/Microsoft.DataLakeStore/accounts/testadlfs14238\",\r\n  \"name\": \"testadlfs14238\",\r\n  \"type\": \"Microsoft.DataLakeStore/accounts\"\r\n}",
      "ResponseHeaders": {
        "Content-Type": [
          "application/json"
        ],
        "Expires": [
          "-1"
        ],
        "Cache-Control": [
          "no-cache"
        ],
        "Connection": [
          "close"
        ],
        "Date": [
          "Thu, 01 Sep 2016 02:27:17 GMT"
        ],
        "Pragma": [
          "no-cache"
        ],
        "Server": [
          "Microsoft-IIS/8.5"
        ],
        "Vary": [
          "Accept-Encoding"
        ],
        "x-ms-request-id": [
          "33796ec6-79f9-4920-acfa-4dd0470154c0"
        ],
        "X-AspNet-Version": [
          "4.0.30319"
        ],
        "X-Powered-By": [
          "ASP.NET"
        ],
        "x-ms-ratelimit-remaining-subscription-reads": [
          "14937"
        ],
        "x-ms-correlation-request-id": [
          "866497dc-1cab-4bb8-81a0-61aa1b6081f7"
        ],
        "x-ms-routing-request-id": [
          "CENTRALUS:20160901T022718Z:866497dc-1cab-4bb8-81a0-61aa1b6081f7"
        ],
        "Strict-Transport-Security": [
          "max-age=31536000; includeSubDomains"
        ]
      },
      "StatusCode": 200
    },
    {
      "RequestUri": "/subscriptions/90585f39-ab85-4921-bb37-0468f7efd1dd/resourceGroups/datalakerg15550/providers/Microsoft.DataLakeStore/accounts/testadlfs14238?api-version=2015-10-01-preview",
      "EncodedRequestUri": "L3N1YnNjcmlwdGlvbnMvOTA1ODVmMzktYWI4NS00OTIxLWJiMzctMDQ2OGY3ZWZkMWRkL3Jlc291cmNlR3JvdXBzL2RhdGFsYWtlcmcxNTU1MC9wcm92aWRlcnMvTWljcm9zb2Z0LkRhdGFMYWtlU3RvcmUvYWNjb3VudHMvdGVzdGFkbGZzMTQyMzg/YXBpLXZlcnNpb249MjAxNS0xMC0wMS1wcmV2aWV3",
      "RequestMethod": "PUT",
      "RequestBody": "{\r\n  \"location\": \"East US 2\",\r\n  \"name\": \"testadlfs14238\"\r\n}",
      "RequestHeaders": {
        "Content-Type": [
          "application/json; charset=utf-8"
        ],
        "Content-Length": [
          "60"
        ],
        "x-ms-client-request-id": [
          "781f436e-4537-45ec-aa32-e5a68b69ce83"
        ],
        "accept-language": [
          "en-US"
        ],
        "User-Agent": [
          "Microsoft.Azure.Management.DataLake.Store.DataLakeStoreAccountManagementClient/0.12.5-preview"
        ]
      },
      "ResponseBody": "{\r\n  \"properties\": {\r\n    \"provisioningState\": \"Creating\",\r\n    \"state\": null,\r\n    \"endpoint\": null,\r\n    \"accountId\": \"01be286d-2fc5-40d9-8b97-f17de15f6aa2\",\r\n    \"creationTime\": null,\r\n    \"lastModifiedTime\": null\r\n  },\r\n  \"location\": \"East US 2\",\r\n  \"tags\": null,\r\n  \"id\": \"/subscriptions/90585f39-ab85-4921-bb37-0468f7efd1dd/resourceGroups/datalakerg15550/providers/Microsoft.DataLakeStore/accounts/testadlfs14238\",\r\n  \"name\": \"testadlfs14238\",\r\n  \"type\": \"Microsoft.DataLakeStore/accounts\"\r\n}",
      "ResponseHeaders": {
        "Content-Length": [
          "420"
        ],
        "Content-Type": [
          "application/json"
        ],
        "Expires": [
          "-1"
        ],
        "Cache-Control": [
          "no-cache"
        ],
        "Connection": [
          "close"
        ],
        "Date": [
          "Thu, 01 Sep 2016 02:26:46 GMT"
        ],
        "Pragma": [
          "no-cache"
        ],
        "Location": [
          "https://api-dogfood.resources.windows-int.net/subscriptions/90585f39-ab85-4921-bb37-0468f7efd1dd/resourcegroups/datalakerg15550/providers/Microsoft.DataLakeStore/accounts/testadlfs14238/operationresults/0?api-version=2015-10-01-preview"
        ],
        "Retry-After": [
          "10"
        ],
        "Server": [
          "Microsoft-IIS/8.5"
        ],
        "Azure-AsyncOperation": [
          "https://api-dogfood.resources.windows-int.net/subscriptions/90585f39-ab85-4921-bb37-0468f7efd1dd/providers/Microsoft.DataLakeStore/locations/EastUS2/operationResults/01be286d-2fc5-40d9-8b97-f17de15f6aa20?api-version=2015-10-01-preview&expanded=true"
        ],
        "x-ms-request-id": [
          "8d3733c5-203d-4caf-a347-8b3c277efde2"
        ],
        "X-AspNet-Version": [
          "4.0.30319"
        ],
        "X-Powered-By": [
          "ASP.NET"
        ],
        "x-ms-ratelimit-remaining-subscription-writes": [
          "1176"
        ],
        "x-ms-correlation-request-id": [
          "ab6cc02b-4884-4d2b-8a8a-3419bf331b8f"
        ],
        "x-ms-routing-request-id": [
          "CENTRALUS:20160901T022646Z:ab6cc02b-4884-4d2b-8a8a-3419bf331b8f"
        ],
        "Strict-Transport-Security": [
          "max-age=31536000; includeSubDomains"
        ]
      },
      "StatusCode": 201
    },
    {
      "RequestUri": "/subscriptions/90585f39-ab85-4921-bb37-0468f7efd1dd/providers/Microsoft.DataLakeStore/locations/EastUS2/operationResults/01be286d-2fc5-40d9-8b97-f17de15f6aa20?api-version=2015-10-01-preview&expanded=true",
      "EncodedRequestUri": "L3N1YnNjcmlwdGlvbnMvOTA1ODVmMzktYWI4NS00OTIxLWJiMzctMDQ2OGY3ZWZkMWRkL3Byb3ZpZGVycy9NaWNyb3NvZnQuRGF0YUxha2VTdG9yZS9sb2NhdGlvbnMvRWFzdFVTMi9vcGVyYXRpb25SZXN1bHRzLzAxYmUyODZkLTJmYzUtNDBkOS04Yjk3LWYxN2RlMTVmNmFhMjA/YXBpLXZlcnNpb249MjAxNS0xMC0wMS1wcmV2aWV3JmV4cGFuZGVkPXRydWU=",
      "RequestMethod": "GET",
      "RequestBody": "",
      "RequestHeaders": {
        "User-Agent": [
          "Microsoft.Azure.Management.DataLake.Store.DataLakeStoreAccountManagementClient/0.12.5-preview"
        ]
      },
      "ResponseBody": "{\r\n  \"status\": \"Succeeded\"\r\n}",
      "ResponseHeaders": {
        "Content-Type": [
          "application/json"
        ],
        "Expires": [
          "-1"
        ],
        "Cache-Control": [
          "no-cache"
        ],
        "Connection": [
          "close"
        ],
        "Date": [
          "Thu, 01 Sep 2016 02:27:16 GMT"
        ],
        "Pragma": [
          "no-cache"
        ],
        "Server": [
          "Microsoft-IIS/8.5"
        ],
        "Vary": [
          "Accept-Encoding"
        ],
        "x-ms-request-id": [
          "6e755120-950e-4360-b5a2-edd529eaf0a6"
        ],
        "X-AspNet-Version": [
          "4.0.30319"
        ],
        "X-Powered-By": [
          "ASP.NET"
        ],
        "x-ms-ratelimit-remaining-subscription-reads": [
          "14942"
        ],
        "x-ms-correlation-request-id": [
          "68b4277a-8e6f-42fc-ba21-15567a27350e"
        ],
        "x-ms-routing-request-id": [
          "CENTRALUS:20160901T022716Z:68b4277a-8e6f-42fc-ba21-15567a27350e"
        ],
        "Strict-Transport-Security": [
          "max-age=31536000; includeSubDomains"
        ]
      },
      "StatusCode": 200
    },
    {
      "RequestUri": "/subscriptions/90585f39-ab85-4921-bb37-0468f7efd1dd/resourceGroups/datalakerg15550/providers/Microsoft.DataLakeStore/accounts/testdatalake1665?api-version=2015-10-01-preview",
      "EncodedRequestUri": "L3N1YnNjcmlwdGlvbnMvOTA1ODVmMzktYWI4NS00OTIxLWJiMzctMDQ2OGY3ZWZkMWRkL3Jlc291cmNlR3JvdXBzL2RhdGFsYWtlcmcxNTU1MC9wcm92aWRlcnMvTWljcm9zb2Z0LkRhdGFMYWtlU3RvcmUvYWNjb3VudHMvdGVzdGRhdGFsYWtlMTY2NT9hcGktdmVyc2lvbj0yMDE1LTEwLTAxLXByZXZpZXc=",
      "RequestMethod": "PUT",
      "RequestBody": "{\r\n  \"location\": \"East US 2\",\r\n  \"name\": \"testdatalake1665\",\r\n  \"identity\": {\r\n    \"type\": \"SystemAssigned\"\r\n  },\r\n  \"tags\": {\r\n    \"testkey\": \"testvalue\"\r\n  },\r\n  \"properties\": {\r\n    \"encryptionState\": \"Enabled\",\r\n    \"encryptionConfig\": {\r\n      \"type\": \"ServiceManaged\"\r\n    }\r\n  }\r\n}",
>>>>>>> bbd08862
      "RequestHeaders": {
        "Content-Type": [
          "application/json; charset=utf-8"
        ],
        "Content-Length": [
<<<<<<< HEAD
          "59"
        ],
        "x-ms-client-request-id": [
          "0ddebdd9-899e-4b15-ad19-6b63fe1c7c84"
=======
          "288"
        ],
        "x-ms-client-request-id": [
          "c162fa09-c7eb-4004-a8ba-637c5612cfeb"
>>>>>>> bbd08862
        ],
        "accept-language": [
          "en-US"
        ],
        "User-Agent": [
          "Microsoft.Azure.Management.DataLake.Store.DataLakeStoreAccountManagementClient/0.12.5-preview"
        ]
      },
<<<<<<< HEAD
      "ResponseBody": "{\r\n  \"error\": {\r\n    \"code\": \"ExceededMaxAccountCount\",\r\n    \"message\": \"The subscription has exceeded the maximum number of allowed resources.\"\r\n  }\r\n}",
      "ResponseHeaders": {
        "Content-Length": [
          "127"
=======
      "ResponseBody": "{\r\n  \"properties\": {\r\n    \"encryptionState\": \"Enabled\",\r\n    \"encryptionConfig\": {\r\n      \"type\": \"ServiceManaged\"\r\n    },\r\n    \"provisioningState\": \"Creating\",\r\n    \"state\": null,\r\n    \"endpoint\": null,\r\n    \"accountId\": \"97b08a65-7c1b-4db1-82c1-08d4084c5b88\",\r\n    \"creationTime\": null,\r\n    \"lastModifiedTime\": null\r\n  },\r\n  \"location\": \"East US 2\",\r\n  \"tags\": {\r\n    \"testkey\": \"testvalue\"\r\n  },\r\n  \"identity\": {\r\n    \"type\": \"SystemAssigned\",\r\n    \"principalId\": \"00000000-0000-0000-0000-000000000000\",\r\n    \"tenantId\": \"00000000-0000-0000-0000-000000000000\"\r\n  },\r\n  \"id\": \"/subscriptions/90585f39-ab85-4921-bb37-0468f7efd1dd/resourceGroups/datalakerg15550/providers/Microsoft.DataLakeStore/accounts/testdatalake1665\",\r\n  \"name\": \"testdatalake1665\",\r\n  \"type\": \"Microsoft.DataLakeStore/accounts\"\r\n}",
      "ResponseHeaders": {
        "Content-Length": [
          "656"
>>>>>>> bbd08862
        ],
        "Content-Type": [
          "application/json"
        ],
        "Expires": [
          "-1"
        ],
        "Cache-Control": [
          "no-cache"
        ],
        "Connection": [
          "close"
        ],
        "Date": [
<<<<<<< HEAD
          "Thu, 04 Aug 2016 18:03:49 GMT"
=======
          "Thu, 01 Sep 2016 02:27:27 GMT"
>>>>>>> bbd08862
        ],
        "Pragma": [
          "no-cache"
        ],
<<<<<<< HEAD
        "Server": [
          "Microsoft-IIS/8.5"
        ],
        "x-ms-request-id": [
          "9840a318-a059-4e09-8387-c025e3a3024b"
=======
        "Location": [
          "https://api-dogfood.resources.windows-int.net/subscriptions/90585f39-ab85-4921-bb37-0468f7efd1dd/resourcegroups/datalakerg15550/providers/Microsoft.DataLakeStore/accounts/testdatalake1665/operationresults/0?api-version=2015-10-01-preview"
        ],
        "Retry-After": [
          "10"
        ],
        "Server": [
          "Microsoft-IIS/8.5"
        ],
        "Azure-AsyncOperation": [
          "https://api-dogfood.resources.windows-int.net/subscriptions/90585f39-ab85-4921-bb37-0468f7efd1dd/providers/Microsoft.DataLakeStore/locations/EastUS2/operationResults/97b08a65-7c1b-4db1-82c1-08d4084c5b880?api-version=2015-10-01-preview&expanded=true"
        ],
        "x-ms-request-id": [
          "3cadd13e-be22-4474-be2c-c9615b448594"
>>>>>>> bbd08862
        ],
        "X-AspNet-Version": [
          "4.0.30319"
        ],
        "X-Powered-By": [
          "ASP.NET"
        ],
        "x-ms-ratelimit-remaining-subscription-writes": [
<<<<<<< HEAD
          "1190"
        ],
        "x-ms-correlation-request-id": [
          "ee335d26-314a-4b97-ad48-a884704b15b5"
        ],
        "x-ms-routing-request-id": [
          "WESTUS2:20160804T180349Z:ee335d26-314a-4b97-ad48-a884704b15b5"
=======
          "1175"
        ],
        "x-ms-correlation-request-id": [
          "3984552e-bd2f-4708-91ca-dc06f8604f5c"
        ],
        "x-ms-routing-request-id": [
          "CENTRALUS:20160901T022728Z:3984552e-bd2f-4708-91ca-dc06f8604f5c"
        ],
        "Strict-Transport-Security": [
          "max-age=31536000; includeSubDomains"
        ]
      },
      "StatusCode": 201
    },
    {
      "RequestUri": "/subscriptions/90585f39-ab85-4921-bb37-0468f7efd1dd/providers/Microsoft.DataLakeStore/locations/EastUS2/operationResults/97b08a65-7c1b-4db1-82c1-08d4084c5b880?api-version=2015-10-01-preview&expanded=true",
      "EncodedRequestUri": "L3N1YnNjcmlwdGlvbnMvOTA1ODVmMzktYWI4NS00OTIxLWJiMzctMDQ2OGY3ZWZkMWRkL3Byb3ZpZGVycy9NaWNyb3NvZnQuRGF0YUxha2VTdG9yZS9sb2NhdGlvbnMvRWFzdFVTMi9vcGVyYXRpb25SZXN1bHRzLzk3YjA4YTY1LTdjMWItNGRiMS04MmMxLTA4ZDQwODRjNWI4ODA/YXBpLXZlcnNpb249MjAxNS0xMC0wMS1wcmV2aWV3JmV4cGFuZGVkPXRydWU=",
      "RequestMethod": "GET",
      "RequestBody": "",
      "RequestHeaders": {
        "User-Agent": [
          "Microsoft.Azure.Management.DataLake.Store.DataLakeStoreAccountManagementClient/0.12.5-preview"
        ]
      },
      "ResponseBody": "{\r\n  \"status\": \"Succeeded\"\r\n}",
      "ResponseHeaders": {
        "Content-Type": [
          "application/json"
        ],
        "Expires": [
          "-1"
        ],
        "Cache-Control": [
          "no-cache"
        ],
        "Connection": [
          "close"
        ],
        "Date": [
          "Thu, 01 Sep 2016 02:27:58 GMT"
        ],
        "Pragma": [
          "no-cache"
        ],
        "Server": [
          "Microsoft-IIS/8.5"
        ],
        "Vary": [
          "Accept-Encoding"
        ],
        "x-ms-request-id": [
          "91d69497-2680-4a64-a391-6b3d500466bf"
        ],
        "X-AspNet-Version": [
          "4.0.30319"
        ],
        "X-Powered-By": [
          "ASP.NET"
        ],
        "x-ms-ratelimit-remaining-subscription-reads": [
          "14953"
        ],
        "x-ms-correlation-request-id": [
          "cd9cbcf1-02d9-47a7-b2cd-d61bf1fbc9ed"
        ],
        "x-ms-routing-request-id": [
          "CENTRALUS:20160901T022759Z:cd9cbcf1-02d9-47a7-b2cd-d61bf1fbc9ed"
        ],
        "Strict-Transport-Security": [
          "max-age=31536000; includeSubDomains"
        ]
      },
      "StatusCode": 200
    },
    {
      "RequestUri": "/subscriptions/90585f39-ab85-4921-bb37-0468f7efd1dd/resourceGroups/datalakerg15550/providers/Microsoft.DataLakeStore/accounts/testdatalake1665?api-version=2015-10-01-preview",
      "EncodedRequestUri": "L3N1YnNjcmlwdGlvbnMvOTA1ODVmMzktYWI4NS00OTIxLWJiMzctMDQ2OGY3ZWZkMWRkL3Jlc291cmNlR3JvdXBzL2RhdGFsYWtlcmcxNTU1MC9wcm92aWRlcnMvTWljcm9zb2Z0LkRhdGFMYWtlU3RvcmUvYWNjb3VudHMvdGVzdGRhdGFsYWtlMTY2NT9hcGktdmVyc2lvbj0yMDE1LTEwLTAxLXByZXZpZXc=",
      "RequestMethod": "GET",
      "RequestBody": "",
      "RequestHeaders": {
        "User-Agent": [
          "Microsoft.Azure.Management.DataLake.Store.DataLakeStoreAccountManagementClient/0.12.5-preview"
        ]
      },
      "ResponseBody": "{\r\n  \"properties\": {\r\n    \"firewallState\": \"Disabled\",\r\n    \"firewallRules\": [],\r\n    \"trustedIdProviderState\": \"Disabled\",\r\n    \"trustedIdProviders\": [],\r\n    \"encryptionState\": \"Enabled\",\r\n    \"encryptionConfig\": {\r\n      \"type\": \"ServiceManaged\"\r\n    },\r\n    \"provisioningState\": \"Succeeded\",\r\n    \"state\": \"Active\",\r\n    \"endpoint\": \"testdatalake1665.caboaccountdogfood.net\",\r\n    \"accountId\": \"97b08a65-7c1b-4db1-82c1-08d4084c5b88\",\r\n    \"creationTime\": \"2016-09-01T02:27:31.1068511Z\",\r\n    \"lastModifiedTime\": \"2016-09-01T02:27:31.1068511Z\"\r\n  },\r\n  \"location\": \"East US 2\",\r\n  \"tags\": {\r\n    \"testkey\": \"testvalue\"\r\n  },\r\n  \"identity\": {\r\n    \"type\": \"SystemAssigned\",\r\n    \"principalId\": \"25f24f26-85e0-4f72-8dc4-926502d42fcc\",\r\n    \"tenantId\": \"4ca0b6b0-e97c-43bc-aa52-48f274d2cf1a\"\r\n  },\r\n  \"id\": \"/subscriptions/90585f39-ab85-4921-bb37-0468f7efd1dd/resourceGroups/datalakerg15550/providers/Microsoft.DataLakeStore/accounts/testdatalake1665\",\r\n  \"name\": \"testdatalake1665\",\r\n  \"type\": \"Microsoft.DataLakeStore/accounts\"\r\n}",
      "ResponseHeaders": {
        "Content-Type": [
          "application/json"
        ],
        "Expires": [
          "-1"
        ],
        "Cache-Control": [
          "no-cache"
        ],
        "Connection": [
          "close"
        ],
        "Date": [
          "Thu, 01 Sep 2016 02:27:58 GMT"
        ],
        "Pragma": [
          "no-cache"
        ],
        "Server": [
          "Microsoft-IIS/8.5"
        ],
        "Vary": [
          "Accept-Encoding"
        ],
        "x-ms-request-id": [
          "69665ffa-7f7e-4e2b-ac3d-788fb4f50bf0"
        ],
        "X-AspNet-Version": [
          "4.0.30319"
        ],
        "X-Powered-By": [
          "ASP.NET"
        ],
        "x-ms-ratelimit-remaining-subscription-reads": [
          "14945"
        ],
        "x-ms-correlation-request-id": [
          "9b5a3349-6bb2-4004-9db3-38ef8bfec5e5"
        ],
        "x-ms-routing-request-id": [
          "CENTRALUS:20160901T022759Z:9b5a3349-6bb2-4004-9db3-38ef8bfec5e5"
        ],
        "Strict-Transport-Security": [
          "max-age=31536000; includeSubDomains"
        ]
      },
      "StatusCode": 200
    },
    {
      "RequestUri": "/subscriptions/90585f39-ab85-4921-bb37-0468f7efd1dd/resourceGroups/datalakerg15550/providers/Microsoft.DataLakeStore/accounts/testdatalake1665?api-version=2015-10-01-preview",
      "EncodedRequestUri": "L3N1YnNjcmlwdGlvbnMvOTA1ODVmMzktYWI4NS00OTIxLWJiMzctMDQ2OGY3ZWZkMWRkL3Jlc291cmNlR3JvdXBzL2RhdGFsYWtlcmcxNTU1MC9wcm92aWRlcnMvTWljcm9zb2Z0LkRhdGFMYWtlU3RvcmUvYWNjb3VudHMvdGVzdGRhdGFsYWtlMTY2NT9hcGktdmVyc2lvbj0yMDE1LTEwLTAxLXByZXZpZXc=",
      "RequestMethod": "GET",
      "RequestBody": "",
      "RequestHeaders": {
        "x-ms-client-request-id": [
          "46500d4b-10ca-4bfc-8ca7-9b8af66d66a9"
        ],
        "accept-language": [
          "en-US"
        ],
        "User-Agent": [
          "Microsoft.Azure.Management.DataLake.Store.DataLakeStoreAccountManagementClient/0.12.5-preview"
        ]
      },
      "ResponseBody": "{\r\n  \"properties\": {\r\n    \"firewallState\": \"Disabled\",\r\n    \"firewallRules\": [],\r\n    \"trustedIdProviderState\": \"Disabled\",\r\n    \"trustedIdProviders\": [],\r\n    \"encryptionState\": \"Enabled\",\r\n    \"encryptionConfig\": {\r\n      \"type\": \"ServiceManaged\"\r\n    },\r\n    \"provisioningState\": \"Succeeded\",\r\n    \"state\": \"Active\",\r\n    \"endpoint\": \"testdatalake1665.caboaccountdogfood.net\",\r\n    \"accountId\": \"97b08a65-7c1b-4db1-82c1-08d4084c5b88\",\r\n    \"creationTime\": \"2016-09-01T02:27:31.1068511Z\",\r\n    \"lastModifiedTime\": \"2016-09-01T02:27:31.1068511Z\"\r\n  },\r\n  \"location\": \"East US 2\",\r\n  \"tags\": {\r\n    \"testkey\": \"testvalue\"\r\n  },\r\n  \"identity\": {\r\n    \"type\": \"SystemAssigned\",\r\n    \"principalId\": \"25f24f26-85e0-4f72-8dc4-926502d42fcc\",\r\n    \"tenantId\": \"4ca0b6b0-e97c-43bc-aa52-48f274d2cf1a\"\r\n  },\r\n  \"id\": \"/subscriptions/90585f39-ab85-4921-bb37-0468f7efd1dd/resourceGroups/datalakerg15550/providers/Microsoft.DataLakeStore/accounts/testdatalake1665\",\r\n  \"name\": \"testdatalake1665\",\r\n  \"type\": \"Microsoft.DataLakeStore/accounts\"\r\n}",
      "ResponseHeaders": {
        "Content-Type": [
          "application/json"
        ],
        "Expires": [
          "-1"
        ],
        "Cache-Control": [
          "no-cache"
        ],
        "Connection": [
          "close"
        ],
        "Date": [
          "Thu, 01 Sep 2016 02:28:00 GMT"
        ],
        "Pragma": [
          "no-cache"
        ],
        "Server": [
          "Microsoft-IIS/8.5"
        ],
        "Vary": [
          "Accept-Encoding"
        ],
        "x-ms-request-id": [
          "d5854f60-5caa-4c12-9294-903c4af29f3b"
        ],
        "X-AspNet-Version": [
          "4.0.30319"
        ],
        "X-Powered-By": [
          "ASP.NET"
        ],
        "x-ms-ratelimit-remaining-subscription-reads": [
          "14922"
        ],
        "x-ms-correlation-request-id": [
          "2ce1c150-4f0a-46ef-8e29-9c14fa785309"
        ],
        "x-ms-routing-request-id": [
          "CENTRALUS:20160901T022800Z:2ce1c150-4f0a-46ef-8e29-9c14fa785309"
        ],
        "Strict-Transport-Security": [
          "max-age=31536000; includeSubDomains"
        ]
      },
      "StatusCode": 200
    },
    {
      "RequestUri": "/subscriptions/90585f39-ab85-4921-bb37-0468f7efd1dd/resourceGroups/datalakerg15550/providers/Microsoft.DataLakeStore/accounts/testdatalake1665?api-version=2015-10-01-preview",
      "EncodedRequestUri": "L3N1YnNjcmlwdGlvbnMvOTA1ODVmMzktYWI4NS00OTIxLWJiMzctMDQ2OGY3ZWZkMWRkL3Jlc291cmNlR3JvdXBzL2RhdGFsYWtlcmcxNTU1MC9wcm92aWRlcnMvTWljcm9zb2Z0LkRhdGFMYWtlU3RvcmUvYWNjb3VudHMvdGVzdGRhdGFsYWtlMTY2NT9hcGktdmVyc2lvbj0yMDE1LTEwLTAxLXByZXZpZXc=",
      "RequestMethod": "GET",
      "RequestBody": "",
      "RequestHeaders": {
        "x-ms-client-request-id": [
          "9e9c9d97-34b1-4d06-ab48-b9f6aa80a527"
        ],
        "accept-language": [
          "en-US"
        ],
        "User-Agent": [
          "Microsoft.Azure.Management.DataLake.Store.DataLakeStoreAccountManagementClient/0.12.5-preview"
        ]
      },
      "ResponseBody": "{\r\n  \"properties\": {\r\n    \"firewallState\": \"Disabled\",\r\n    \"firewallRules\": [],\r\n    \"trustedIdProviderState\": \"Disabled\",\r\n    \"trustedIdProviders\": [],\r\n    \"encryptionState\": \"Enabled\",\r\n    \"encryptionConfig\": {\r\n      \"type\": \"ServiceManaged\"\r\n    },\r\n    \"provisioningState\": \"Succeeded\",\r\n    \"state\": \"Active\",\r\n    \"endpoint\": \"testdatalake1665.caboaccountdogfood.net\",\r\n    \"accountId\": \"97b08a65-7c1b-4db1-82c1-08d4084c5b88\",\r\n    \"creationTime\": \"2016-09-01T02:27:31.1068511Z\",\r\n    \"lastModifiedTime\": \"2016-09-01T02:28:03.2533573Z\"\r\n  },\r\n  \"location\": \"East US 2\",\r\n  \"tags\": {\r\n    \"updatedKey\": \"updatedValue\"\r\n  },\r\n  \"identity\": {\r\n    \"type\": \"SystemAssigned\",\r\n    \"principalId\": \"25f24f26-85e0-4f72-8dc4-926502d42fcc\",\r\n    \"tenantId\": \"4ca0b6b0-e97c-43bc-aa52-48f274d2cf1a\"\r\n  },\r\n  \"id\": \"/subscriptions/90585f39-ab85-4921-bb37-0468f7efd1dd/resourceGroups/datalakerg15550/providers/Microsoft.DataLakeStore/accounts/testdatalake1665\",\r\n  \"name\": \"testdatalake1665\",\r\n  \"type\": \"Microsoft.DataLakeStore/accounts\"\r\n}",
      "ResponseHeaders": {
        "Content-Type": [
          "application/json"
        ],
        "Expires": [
          "-1"
        ],
        "Cache-Control": [
          "no-cache"
        ],
        "Connection": [
          "close"
        ],
        "Date": [
          "Thu, 01 Sep 2016 02:28:04 GMT"
        ],
        "Pragma": [
          "no-cache"
        ],
        "Server": [
          "Microsoft-IIS/8.5"
        ],
        "Vary": [
          "Accept-Encoding"
        ],
        "x-ms-request-id": [
          "7e3f0b08-6a25-4a94-b1f0-430c5446d9c6"
        ],
        "X-AspNet-Version": [
          "4.0.30319"
        ],
        "X-Powered-By": [
          "ASP.NET"
        ],
        "x-ms-ratelimit-remaining-subscription-reads": [
          "14938"
        ],
        "x-ms-correlation-request-id": [
          "356b392f-a17d-46b6-a409-77ef554011d9"
        ],
        "x-ms-routing-request-id": [
          "CENTRALUS:20160901T022805Z:356b392f-a17d-46b6-a409-77ef554011d9"
        ],
        "Strict-Transport-Security": [
          "max-age=31536000; includeSubDomains"
        ]
      },
      "StatusCode": 200
    },
    {
      "RequestUri": "/subscriptions/90585f39-ab85-4921-bb37-0468f7efd1dd/resourceGroups/datalakerg15550/providers/Microsoft.DataLakeStore/accounts/testdatalake1665?api-version=2015-10-01-preview",
      "EncodedRequestUri": "L3N1YnNjcmlwdGlvbnMvOTA1ODVmMzktYWI4NS00OTIxLWJiMzctMDQ2OGY3ZWZkMWRkL3Jlc291cmNlR3JvdXBzL2RhdGFsYWtlcmcxNTU1MC9wcm92aWRlcnMvTWljcm9zb2Z0LkRhdGFMYWtlU3RvcmUvYWNjb3VudHMvdGVzdGRhdGFsYWtlMTY2NT9hcGktdmVyc2lvbj0yMDE1LTEwLTAxLXByZXZpZXc=",
      "RequestMethod": "GET",
      "RequestBody": "",
      "RequestHeaders": {
        "x-ms-client-request-id": [
          "005611da-893a-4f8a-ba5c-7221cef32db1"
        ],
        "accept-language": [
          "en-US"
        ],
        "User-Agent": [
          "Microsoft.Azure.Management.DataLake.Store.DataLakeStoreAccountManagementClient/0.12.5-preview"
        ]
      },
      "ResponseBody": "{\r\n  \"properties\": {\r\n    \"firewallState\": \"Disabled\",\r\n    \"firewallRules\": [],\r\n    \"trustedIdProviderState\": \"Disabled\",\r\n    \"trustedIdProviders\": [],\r\n    \"encryptionState\": \"Enabled\",\r\n    \"encryptionConfig\": {\r\n      \"type\": \"ServiceManaged\"\r\n    },\r\n    \"provisioningState\": \"Succeeded\",\r\n    \"state\": \"Active\",\r\n    \"endpoint\": \"testdatalake1665.caboaccountdogfood.net\",\r\n    \"accountId\": \"97b08a65-7c1b-4db1-82c1-08d4084c5b88\",\r\n    \"creationTime\": \"2016-09-01T02:27:31.1068511Z\",\r\n    \"lastModifiedTime\": \"2016-09-01T02:28:03.2533573Z\"\r\n  },\r\n  \"location\": \"East US 2\",\r\n  \"tags\": {\r\n    \"updatedKey\": \"updatedValue\"\r\n  },\r\n  \"identity\": {\r\n    \"type\": \"SystemAssigned\",\r\n    \"principalId\": \"25f24f26-85e0-4f72-8dc4-926502d42fcc\",\r\n    \"tenantId\": \"4ca0b6b0-e97c-43bc-aa52-48f274d2cf1a\"\r\n  },\r\n  \"id\": \"/subscriptions/90585f39-ab85-4921-bb37-0468f7efd1dd/resourceGroups/datalakerg15550/providers/Microsoft.DataLakeStore/accounts/testdatalake1665\",\r\n  \"name\": \"testdatalake1665\",\r\n  \"type\": \"Microsoft.DataLakeStore/accounts\"\r\n}",
      "ResponseHeaders": {
        "Content-Type": [
          "application/json"
        ],
        "Expires": [
          "-1"
        ],
        "Cache-Control": [
          "no-cache"
        ],
        "Connection": [
          "close"
        ],
        "Date": [
          "Thu, 01 Sep 2016 02:28:40 GMT"
        ],
        "Pragma": [
          "no-cache"
        ],
        "Server": [
          "Microsoft-IIS/8.5"
        ],
        "Vary": [
          "Accept-Encoding"
        ],
        "x-ms-request-id": [
          "e6bb726f-2175-4422-9afb-452171d1a43b"
        ],
        "X-AspNet-Version": [
          "4.0.30319"
        ],
        "X-Powered-By": [
          "ASP.NET"
        ],
        "x-ms-ratelimit-remaining-subscription-reads": [
          "14918"
        ],
        "x-ms-correlation-request-id": [
          "11653a70-cf88-465e-ad1a-1f7239a2387e"
        ],
        "x-ms-routing-request-id": [
          "CENTRALUS:20160901T022841Z:11653a70-cf88-465e-ad1a-1f7239a2387e"
        ],
        "Strict-Transport-Security": [
          "max-age=31536000; includeSubDomains"
        ]
      },
      "StatusCode": 200
    },
    {
      "RequestUri": "/subscriptions/90585f39-ab85-4921-bb37-0468f7efd1dd/resourceGroups/datalakerg15550/providers/Microsoft.DataLakeStore/accounts/testdatalake1665?api-version=2015-10-01-preview",
      "EncodedRequestUri": "L3N1YnNjcmlwdGlvbnMvOTA1ODVmMzktYWI4NS00OTIxLWJiMzctMDQ2OGY3ZWZkMWRkL3Jlc291cmNlR3JvdXBzL2RhdGFsYWtlcmcxNTU1MC9wcm92aWRlcnMvTWljcm9zb2Z0LkRhdGFMYWtlU3RvcmUvYWNjb3VudHMvdGVzdGRhdGFsYWtlMTY2NT9hcGktdmVyc2lvbj0yMDE1LTEwLTAxLXByZXZpZXc=",
      "RequestMethod": "GET",
      "RequestBody": "",
      "RequestHeaders": {
        "x-ms-client-request-id": [
          "3a2caa09-9426-414b-b879-2098323a60b3"
        ],
        "accept-language": [
          "en-US"
        ],
        "User-Agent": [
          "Microsoft.Azure.Management.DataLake.Store.DataLakeStoreAccountManagementClient/0.12.5-preview"
        ]
      },
      "ResponseBody": "{\r\n  \"error\": {\r\n    \"code\": \"ResourceNotFound\",\r\n    \"message\": \"The Resource 'Microsoft.DataLakeStore/accounts/testdatalake1665' under resource group 'datalakerg15550' was not found.\"\r\n  }\r\n}",
      "ResponseHeaders": {
        "Content-Length": [
          "168"
        ],
        "Content-Type": [
          "application/json; charset=utf-8"
        ],
        "Expires": [
          "-1"
        ],
        "Cache-Control": [
          "no-cache"
        ],
        "Date": [
          "Thu, 01 Sep 2016 02:28:42 GMT"
        ],
        "Pragma": [
          "no-cache"
        ],
        "x-ms-failure-cause": [
          "gateway"
        ],
        "x-ms-request-id": [
          "2459a872-04ce-42b8-9df5-a1c7c4816c35"
        ],
        "x-ms-correlation-request-id": [
          "2459a872-04ce-42b8-9df5-a1c7c4816c35"
        ],
        "x-ms-routing-request-id": [
          "CENTRALUS:20160901T022842Z:2459a872-04ce-42b8-9df5-a1c7c4816c35"
        ],
        "Strict-Transport-Security": [
          "max-age=31536000; includeSubDomains"
        ]
      },
      "StatusCode": 404
    },
    {
      "RequestUri": "/subscriptions/90585f39-ab85-4921-bb37-0468f7efd1dd/resourceGroups/datalakerg15550/providers/Microsoft.DataLakeStore/accounts/testdatalake1665?api-version=2015-10-01-preview",
      "EncodedRequestUri": "L3N1YnNjcmlwdGlvbnMvOTA1ODVmMzktYWI4NS00OTIxLWJiMzctMDQ2OGY3ZWZkMWRkL3Jlc291cmNlR3JvdXBzL2RhdGFsYWtlcmcxNTU1MC9wcm92aWRlcnMvTWljcm9zb2Z0LkRhdGFMYWtlU3RvcmUvYWNjb3VudHMvdGVzdGRhdGFsYWtlMTY2NT9hcGktdmVyc2lvbj0yMDE1LTEwLTAxLXByZXZpZXc=",
      "RequestMethod": "PATCH",
      "RequestBody": "{\r\n  \"name\": \"testdatalake1665\",\r\n  \"tags\": {\r\n    \"updatedKey\": \"updatedValue\"\r\n  }\r\n}",
      "RequestHeaders": {
        "Content-Type": [
          "application/json; charset=utf-8"
        ],
        "Content-Length": [
          "87"
        ],
        "x-ms-client-request-id": [
          "8ec51ab0-4cf1-4d1d-8f33-8eb378cb8b19"
        ],
        "accept-language": [
          "en-US"
        ],
        "User-Agent": [
          "Microsoft.Azure.Management.DataLake.Store.DataLakeStoreAccountManagementClient/0.12.5-preview"
        ]
      },
      "ResponseBody": "{\r\n  \"properties\": {\r\n    \"firewallState\": \"Disabled\",\r\n    \"firewallRules\": [],\r\n    \"trustedIdProviderState\": \"Disabled\",\r\n    \"trustedIdProviders\": [],\r\n    \"encryptionState\": \"Enabled\",\r\n    \"encryptionConfig\": {\r\n      \"type\": \"ServiceManaged\"\r\n    },\r\n    \"provisioningState\": \"Succeeded\",\r\n    \"state\": \"Active\",\r\n    \"endpoint\": \"testdatalake1665.caboaccountdogfood.net\",\r\n    \"accountId\": \"97b08a65-7c1b-4db1-82c1-08d4084c5b88\",\r\n    \"creationTime\": \"2016-09-01T02:27:31.1068511Z\",\r\n    \"lastModifiedTime\": \"2016-09-01T02:28:03.2533573Z\"\r\n  },\r\n  \"location\": \"East US 2\",\r\n  \"tags\": {\r\n    \"updatedKey\": \"updatedValue\"\r\n  },\r\n  \"id\": \"/subscriptions/90585f39-ab85-4921-bb37-0468f7efd1dd/resourceGroups/datalakerg15550/providers/Microsoft.DataLakeStore/accounts/testdatalake1665\",\r\n  \"name\": \"testdatalake1665\",\r\n  \"type\": \"Microsoft.DataLakeStore/accounts\"\r\n}",
      "ResponseHeaders": {
        "Content-Type": [
          "application/json"
        ],
        "Expires": [
          "-1"
        ],
        "Cache-Control": [
          "no-cache"
        ],
        "Connection": [
          "close"
        ],
        "Date": [
          "Thu, 01 Sep 2016 02:28:03 GMT"
        ],
        "Pragma": [
          "no-cache"
        ],
        "Server": [
          "Microsoft-IIS/8.5"
        ],
        "Vary": [
          "Accept-Encoding"
        ],
        "x-ms-request-id": [
          "aebeb6f6-ff85-42fd-8605-d21a5b9dec36"
        ],
        "X-AspNet-Version": [
          "4.0.30319"
        ],
        "X-Powered-By": [
          "ASP.NET"
        ],
        "x-ms-ratelimit-remaining-subscription-writes": [
          "1174"
        ],
        "x-ms-correlation-request-id": [
          "94907883-4454-4dfe-ab79-254d21acc727"
        ],
        "x-ms-routing-request-id": [
          "CENTRALUS:20160901T022804Z:94907883-4454-4dfe-ab79-254d21acc727"
        ],
        "Strict-Transport-Security": [
          "max-age=31536000; includeSubDomains"
        ]
      },
      "StatusCode": 200
    },
    {
      "RequestUri": "/subscriptions/90585f39-ab85-4921-bb37-0468f7efd1dd/resourceGroups/datalakerg15550/providers/Microsoft.DataLakeStore/accounts/testdatalake1665acct2?api-version=2015-10-01-preview",
      "EncodedRequestUri": "L3N1YnNjcmlwdGlvbnMvOTA1ODVmMzktYWI4NS00OTIxLWJiMzctMDQ2OGY3ZWZkMWRkL3Jlc291cmNlR3JvdXBzL2RhdGFsYWtlcmcxNTU1MC9wcm92aWRlcnMvTWljcm9zb2Z0LkRhdGFMYWtlU3RvcmUvYWNjb3VudHMvdGVzdGRhdGFsYWtlMTY2NWFjY3QyP2FwaS12ZXJzaW9uPTIwMTUtMTAtMDEtcHJldmlldw==",
      "RequestMethod": "PUT",
      "RequestBody": "{\r\n  \"location\": \"East US 2\",\r\n  \"name\": \"testdatalake1665acct2\",\r\n  \"identity\": {\r\n    \"type\": \"SystemAssigned\"\r\n  },\r\n  \"tags\": {\r\n    \"updatedKey\": \"updatedValue\"\r\n  },\r\n  \"properties\": {\r\n    \"encryptionState\": \"Enabled\",\r\n    \"encryptionConfig\": {\r\n      \"type\": \"ServiceManaged\"\r\n    },\r\n    \"endpoint\": \"testdatalake1665.caboaccountdogfood.net\"\r\n  }\r\n}",
      "RequestHeaders": {
        "Content-Type": [
          "application/json; charset=utf-8"
        ],
        "Content-Length": [
          "359"
        ],
        "x-ms-client-request-id": [
          "d67ecb77-af6b-4b1b-b4bf-61e7819c8ab5"
        ],
        "accept-language": [
          "en-US"
        ],
        "User-Agent": [
          "Microsoft.Azure.Management.DataLake.Store.DataLakeStoreAccountManagementClient/0.12.5-preview"
        ]
      },
      "ResponseBody": "{\r\n  \"properties\": {\r\n    \"encryptionState\": \"Enabled\",\r\n    \"encryptionConfig\": {\r\n      \"type\": \"ServiceManaged\"\r\n    },\r\n    \"provisioningState\": \"Creating\",\r\n    \"state\": null,\r\n    \"endpoint\": null,\r\n    \"accountId\": \"cdc9a02f-602a-4506-ad10-7144dcabea53\",\r\n    \"creationTime\": null,\r\n    \"lastModifiedTime\": null\r\n  },\r\n  \"location\": \"East US 2\",\r\n  \"tags\": {\r\n    \"updatedKey\": \"updatedValue\"\r\n  },\r\n  \"identity\": {\r\n    \"type\": \"SystemAssigned\",\r\n    \"principalId\": \"00000000-0000-0000-0000-000000000000\",\r\n    \"tenantId\": \"00000000-0000-0000-0000-000000000000\"\r\n  },\r\n  \"id\": \"/subscriptions/90585f39-ab85-4921-bb37-0468f7efd1dd/resourceGroups/datalakerg15550/providers/Microsoft.DataLakeStore/accounts/testdatalake1665acct2\",\r\n  \"name\": \"testdatalake1665acct2\",\r\n  \"type\": \"Microsoft.DataLakeStore/accounts\"\r\n}",
      "ResponseHeaders": {
        "Content-Length": [
          "672"
        ],
        "Content-Type": [
          "application/json"
        ],
        "Expires": [
          "-1"
        ],
        "Cache-Control": [
          "no-cache"
        ],
        "Connection": [
          "close"
        ],
        "Date": [
          "Thu, 01 Sep 2016 02:28:09 GMT"
        ],
        "Pragma": [
          "no-cache"
        ],
        "Location": [
          "https://api-dogfood.resources.windows-int.net/subscriptions/90585f39-ab85-4921-bb37-0468f7efd1dd/resourcegroups/datalakerg15550/providers/Microsoft.DataLakeStore/accounts/testdatalake1665acct2/operationresults/0?api-version=2015-10-01-preview"
        ],
        "Retry-After": [
          "10"
        ],
        "Server": [
          "Microsoft-IIS/8.5"
        ],
        "Azure-AsyncOperation": [
          "https://api-dogfood.resources.windows-int.net/subscriptions/90585f39-ab85-4921-bb37-0468f7efd1dd/providers/Microsoft.DataLakeStore/locations/EastUS2/operationResults/cdc9a02f-602a-4506-ad10-7144dcabea530?api-version=2015-10-01-preview&expanded=true"
        ],
        "x-ms-request-id": [
          "856b071e-3ad5-4b37-b32f-31b69e356ea0"
        ],
        "X-AspNet-Version": [
          "4.0.30319"
        ],
        "X-Powered-By": [
          "ASP.NET"
        ],
        "x-ms-ratelimit-remaining-subscription-writes": [
          "1178"
        ],
        "x-ms-correlation-request-id": [
          "4b462823-936d-4b5e-b6ac-3115c972fdc7"
        ],
        "x-ms-routing-request-id": [
          "CENTRALUS:20160901T022809Z:4b462823-936d-4b5e-b6ac-3115c972fdc7"
        ],
        "Strict-Transport-Security": [
          "max-age=31536000; includeSubDomains"
        ]
      },
      "StatusCode": 201
    },
    {
      "RequestUri": "/subscriptions/90585f39-ab85-4921-bb37-0468f7efd1dd/providers/Microsoft.DataLakeStore/locations/EastUS2/operationResults/cdc9a02f-602a-4506-ad10-7144dcabea530?api-version=2015-10-01-preview&expanded=true",
      "EncodedRequestUri": "L3N1YnNjcmlwdGlvbnMvOTA1ODVmMzktYWI4NS00OTIxLWJiMzctMDQ2OGY3ZWZkMWRkL3Byb3ZpZGVycy9NaWNyb3NvZnQuRGF0YUxha2VTdG9yZS9sb2NhdGlvbnMvRWFzdFVTMi9vcGVyYXRpb25SZXN1bHRzL2NkYzlhMDJmLTYwMmEtNDUwNi1hZDEwLTcxNDRkY2FiZWE1MzA/YXBpLXZlcnNpb249MjAxNS0xMC0wMS1wcmV2aWV3JmV4cGFuZGVkPXRydWU=",
      "RequestMethod": "GET",
      "RequestBody": "",
      "RequestHeaders": {
        "User-Agent": [
          "Microsoft.Azure.Management.DataLake.Store.DataLakeStoreAccountManagementClient/0.12.5-preview"
        ]
      },
      "ResponseBody": "{\r\n  \"status\": \"Succeeded\"\r\n}",
      "ResponseHeaders": {
        "Content-Type": [
          "application/json"
        ],
        "Expires": [
          "-1"
        ],
        "Cache-Control": [
          "no-cache"
        ],
        "Connection": [
          "close"
        ],
        "Date": [
          "Thu, 01 Sep 2016 02:28:39 GMT"
        ],
        "Pragma": [
          "no-cache"
        ],
        "Server": [
          "Microsoft-IIS/8.5"
        ],
        "Vary": [
          "Accept-Encoding"
        ],
        "x-ms-request-id": [
          "6857348a-0f5d-42c7-9eb3-224972f34fff"
        ],
        "X-AspNet-Version": [
          "4.0.30319"
        ],
        "X-Powered-By": [
          "ASP.NET"
        ],
        "x-ms-ratelimit-remaining-subscription-reads": [
          "14952"
        ],
        "x-ms-correlation-request-id": [
          "c40aa5f7-4d72-45d1-8293-77904d15c7ee"
        ],
        "x-ms-routing-request-id": [
          "CENTRALUS:20160901T022839Z:c40aa5f7-4d72-45d1-8293-77904d15c7ee"
        ],
        "Strict-Transport-Security": [
          "max-age=31536000; includeSubDomains"
        ]
      },
      "StatusCode": 200
    },
    {
      "RequestUri": "/subscriptions/90585f39-ab85-4921-bb37-0468f7efd1dd/resourceGroups/datalakerg15550/providers/Microsoft.DataLakeStore/accounts/testdatalake1665acct2?api-version=2015-10-01-preview",
      "EncodedRequestUri": "L3N1YnNjcmlwdGlvbnMvOTA1ODVmMzktYWI4NS00OTIxLWJiMzctMDQ2OGY3ZWZkMWRkL3Jlc291cmNlR3JvdXBzL2RhdGFsYWtlcmcxNTU1MC9wcm92aWRlcnMvTWljcm9zb2Z0LkRhdGFMYWtlU3RvcmUvYWNjb3VudHMvdGVzdGRhdGFsYWtlMTY2NWFjY3QyP2FwaS12ZXJzaW9uPTIwMTUtMTAtMDEtcHJldmlldw==",
      "RequestMethod": "GET",
      "RequestBody": "",
      "RequestHeaders": {
        "User-Agent": [
          "Microsoft.Azure.Management.DataLake.Store.DataLakeStoreAccountManagementClient/0.12.5-preview"
        ]
      },
      "ResponseBody": "{\r\n  \"properties\": {\r\n    \"firewallState\": \"Disabled\",\r\n    \"firewallRules\": [],\r\n    \"trustedIdProviderState\": \"Disabled\",\r\n    \"trustedIdProviders\": [],\r\n    \"encryptionState\": \"Enabled\",\r\n    \"encryptionConfig\": {\r\n      \"type\": \"ServiceManaged\"\r\n    },\r\n    \"provisioningState\": \"Succeeded\",\r\n    \"state\": \"Active\",\r\n    \"endpoint\": \"testdatalake1665acct2.caboaccountdogfood.net\",\r\n    \"accountId\": \"cdc9a02f-602a-4506-ad10-7144dcabea53\",\r\n    \"creationTime\": \"2016-09-01T02:28:10.8259562Z\",\r\n    \"lastModifiedTime\": \"2016-09-01T02:28:10.8259562Z\"\r\n  },\r\n  \"location\": \"East US 2\",\r\n  \"tags\": {\r\n    \"updatedKey\": \"updatedValue\"\r\n  },\r\n  \"identity\": {\r\n    \"type\": \"SystemAssigned\",\r\n    \"principalId\": \"bfda9e7e-46a9-48f8-befd-534adfe09d6a\",\r\n    \"tenantId\": \"4ca0b6b0-e97c-43bc-aa52-48f274d2cf1a\"\r\n  },\r\n  \"id\": \"/subscriptions/90585f39-ab85-4921-bb37-0468f7efd1dd/resourceGroups/datalakerg15550/providers/Microsoft.DataLakeStore/accounts/testdatalake1665acct2\",\r\n  \"name\": \"testdatalake1665acct2\",\r\n  \"type\": \"Microsoft.DataLakeStore/accounts\"\r\n}",
      "ResponseHeaders": {
        "Content-Type": [
          "application/json"
        ],
        "Expires": [
          "-1"
        ],
        "Cache-Control": [
          "no-cache"
        ],
        "Connection": [
          "close"
        ],
        "Date": [
          "Thu, 01 Sep 2016 02:28:39 GMT"
        ],
        "Pragma": [
          "no-cache"
        ],
        "Server": [
          "Microsoft-IIS/8.5"
        ],
        "Vary": [
          "Accept-Encoding"
        ],
        "x-ms-request-id": [
          "2dfa5ed5-73b2-49b1-a7ed-db5e8b4c7c57"
        ],
        "X-AspNet-Version": [
          "4.0.30319"
        ],
        "X-Powered-By": [
          "ASP.NET"
        ],
        "x-ms-ratelimit-remaining-subscription-reads": [
          "14943"
        ],
        "x-ms-correlation-request-id": [
          "690aef28-66f4-449c-9cf8-54594eacee92"
        ],
        "x-ms-routing-request-id": [
          "CENTRALUS:20160901T022839Z:690aef28-66f4-449c-9cf8-54594eacee92"
        ],
        "Strict-Transport-Security": [
          "max-age=31536000; includeSubDomains"
        ]
      },
      "StatusCode": 200
    },
    {
      "RequestUri": "/subscriptions/90585f39-ab85-4921-bb37-0468f7efd1dd/providers/Microsoft.DataLakeStore/accounts?api-version=2015-10-01-preview",
      "EncodedRequestUri": "L3N1YnNjcmlwdGlvbnMvOTA1ODVmMzktYWI4NS00OTIxLWJiMzctMDQ2OGY3ZWZkMWRkL3Byb3ZpZGVycy9NaWNyb3NvZnQuRGF0YUxha2VTdG9yZS9hY2NvdW50cz9hcGktdmVyc2lvbj0yMDE1LTEwLTAxLXByZXZpZXc=",
      "RequestMethod": "GET",
      "RequestBody": "",
      "RequestHeaders": {
        "x-ms-client-request-id": [
          "1ddbbf28-ae7d-494a-bfdf-aa8d9ae45d1b"
        ],
        "accept-language": [
          "en-US"
        ],
        "User-Agent": [
          "Microsoft.Azure.Management.DataLake.Store.DataLakeStoreAccountManagementClient/0.12.5-preview"
        ]
      },
      "ResponseBody": "{\r\n  \"value\": [\r\n    {\r\n      \"properties\": {\r\n        \"provisioningState\": \"Succeeded\",\r\n        \"state\": \"Active\",\r\n        \"endpoint\": \"e2etest1caboppebn3p.caboaccountdogfood.net\",\r\n        \"accountId\": \"53e52a1f-6fe3-4d66-8946-a290ed86245c\",\r\n        \"creationTime\": \"2016-08-11T22:29:44.1566525Z\",\r\n        \"lastModifiedTime\": \"2016-08-11T22:29:44.1566525Z\"\r\n      },\r\n      \"location\": \"brazilsouth\",\r\n      \"tags\": null,\r\n      \"id\": \"/subscriptions/90585f39-ab85-4921-bb37-0468f7efd1dd/resourceGroups/cabo-group-pp3-bn3p/providers/Microsoft.DataLakeStore/accounts/e2etest1caboppebn3p\",\r\n      \"name\": \"e2etest1caboppebn3p\",\r\n      \"type\": \"Microsoft.DataLakeStore/accounts\"\r\n    },\r\n    {\r\n      \"properties\": {\r\n        \"provisioningState\": \"Succeeded\",\r\n        \"state\": \"Active\",\r\n        \"endpoint\": \"e2etest2caboppebn3p.caboaccountdogfood.net\",\r\n        \"accountId\": \"ebc6067a-8deb-4852-9b21-3118d11d4cfc\",\r\n        \"creationTime\": \"2016-08-11T22:30:37.724893Z\",\r\n        \"lastModifiedTime\": \"2016-08-11T22:30:37.724893Z\"\r\n      },\r\n      \"location\": \"brazilsouth\",\r\n      \"tags\": null,\r\n      \"id\": \"/subscriptions/90585f39-ab85-4921-bb37-0468f7efd1dd/resourceGroups/cabo-group-pp3-bn3p/providers/Microsoft.DataLakeStore/accounts/e2etest2caboppebn3p\",\r\n      \"name\": \"e2etest2caboppebn3p\",\r\n      \"type\": \"Microsoft.DataLakeStore/accounts\"\r\n    },\r\n    {\r\n      \"properties\": {\r\n        \"provisioningState\": \"Failed\",\r\n        \"state\": null,\r\n        \"endpoint\": null,\r\n        \"accountId\": \"96e4dbe9-3520-45a9-9ac9-4a51c819b03d\",\r\n        \"creationTime\": null,\r\n        \"lastModifiedTime\": null\r\n      },\r\n      \"location\": \"East US 2\",\r\n      \"tags\": {},\r\n      \"id\": \"/subscriptions/90585f39-ab85-4921-bb37-0468f7efd1dd/resourceGroups/begoldsm01/providers/Microsoft.DataLakeStore/accounts/adlsbegoldsm01\",\r\n      \"name\": \"adlsbegoldsm01\",\r\n      \"type\": \"Microsoft.DataLakeStore/accounts\"\r\n    },\r\n    {\r\n      \"properties\": {\r\n        \"provisioningState\": \"Succeeded\",\r\n        \"state\": \"Active\",\r\n        \"endpoint\": \"e2etest160711432138.caboaccountdogfood.net\",\r\n        \"accountId\": \"9a04f29a-d8e0-4482-ab2b-1237b3d854fb\",\r\n        \"creationTime\": \"2016-07-11T21:05:28.9648995Z\",\r\n        \"lastModifiedTime\": \"2016-07-11T21:05:28.9648995Z\"\r\n      },\r\n      \"location\": \"east us 2\",\r\n      \"tags\": {\r\n        \"owner\": \"koboe2etest\"\r\n      },\r\n      \"id\": \"/subscriptions/90585f39-ab85-4921-bb37-0468f7efd1dd/resourceGroups/cabogroup-ppe-bn2/providers/Microsoft.DataLakeStore/accounts/e2etest160711432138\",\r\n      \"name\": \"e2etest160711432138\",\r\n      \"type\": \"Microsoft.DataLakeStore/accounts\"\r\n    },\r\n    {\r\n      \"properties\": {\r\n        \"provisioningState\": \"Succeeded\",\r\n        \"state\": \"Active\",\r\n        \"endpoint\": \"e2etest160711553055.caboaccountdogfood.net\",\r\n        \"accountId\": \"5a0d038b-29d7-41f9-bb24-67d8eb887aa4\",\r\n        \"creationTime\": \"2016-07-11T21:31:47.9775384Z\",\r\n        \"lastModifiedTime\": \"2016-07-11T21:31:47.9775384Z\"\r\n      },\r\n      \"location\": \"east us 2\",\r\n      \"tags\": {\r\n        \"owner\": \"koboe2etest\"\r\n      },\r\n      \"id\": \"/subscriptions/90585f39-ab85-4921-bb37-0468f7efd1dd/resourceGroups/cabogroup-ppe-bn2/providers/Microsoft.DataLakeStore/accounts/e2etest160711553055\",\r\n      \"name\": \"e2etest160711553055\",\r\n      \"type\": \"Microsoft.DataLakeStore/accounts\"\r\n    },\r\n    {\r\n      \"properties\": {\r\n        \"provisioningState\": \"Succeeded\",\r\n        \"state\": \"Active\",\r\n        \"endpoint\": \"e2etest160725550935.caboaccountdogfood.net\",\r\n        \"accountId\": \"a1a7c709-b91a-44f5-a00e-543aac24ad49\",\r\n        \"creationTime\": \"2016-07-25T22:22:12.9623608Z\",\r\n        \"lastModifiedTime\": \"2016-07-25T22:22:12.9623608Z\"\r\n      },\r\n      \"location\": \"east us 2\",\r\n      \"tags\": {\r\n        \"owner\": \"koboe2etest\"\r\n      },\r\n      \"id\": \"/subscriptions/90585f39-ab85-4921-bb37-0468f7efd1dd/resourceGroups/cabogroup-ppe-bn2/providers/Microsoft.DataLakeStore/accounts/e2etest160725550935\",\r\n      \"name\": \"e2etest160725550935\",\r\n      \"type\": \"Microsoft.DataLakeStore/accounts\"\r\n    },\r\n    {\r\n      \"properties\": {\r\n        \"provisioningState\": \"Succeeded\",\r\n        \"state\": \"Active\",\r\n        \"endpoint\": \"e2etest160729234667.caboaccountdogfood.net\",\r\n        \"accountId\": \"bc977682-322d-40e7-85d1-7703dbaf169f\",\r\n        \"creationTime\": \"2016-07-29T21:52:55.7996738Z\",\r\n        \"lastModifiedTime\": \"2016-07-29T21:52:55.7996738Z\"\r\n      },\r\n      \"location\": \"east us 2\",\r\n      \"tags\": {\r\n        \"owner\": \"koboe2etest\"\r\n      },\r\n      \"id\": \"/subscriptions/90585f39-ab85-4921-bb37-0468f7efd1dd/resourceGroups/cabogroup-ppe-bn2/providers/Microsoft.DataLakeStore/accounts/e2etest160729234667\",\r\n      \"name\": \"e2etest160729234667\",\r\n      \"type\": \"Microsoft.DataLakeStore/accounts\"\r\n    },\r\n    {\r\n      \"properties\": {\r\n        \"provisioningState\": \"Succeeded\",\r\n        \"state\": \"Active\",\r\n        \"endpoint\": \"e2etest2caboppebn2.caboaccountdogfood.net\",\r\n        \"accountId\": \"6b7b020d-ce51-45f8-89a3-e4aa75b07634\",\r\n        \"creationTime\": \"2016-04-21T01:24:08.1261519Z\",\r\n        \"lastModifiedTime\": \"2016-04-21T01:24:08.1261519Z\"\r\n      },\r\n      \"location\": \"eastus2\",\r\n      \"tags\": null,\r\n      \"id\": \"/subscriptions/90585f39-ab85-4921-bb37-0468f7efd1dd/resourceGroups/cabogroup-ppe-bn2/providers/Microsoft.DataLakeStore/accounts/e2etest2caboppebn2\",\r\n      \"name\": \"e2etest2caboppebn2\",\r\n      \"type\": \"Microsoft.DataLakeStore/accounts\"\r\n    },\r\n    {\r\n      \"properties\": {\r\n        \"provisioningState\": \"Succeeded\",\r\n        \"state\": \"Active\",\r\n        \"endpoint\": \"e2etestcaboppebn2.caboaccountdogfood.net\",\r\n        \"accountId\": \"cff76726-7ef3-4718-af51-12d5555ac742\",\r\n        \"creationTime\": \"2016-04-21T01:21:19.2694912Z\",\r\n        \"lastModifiedTime\": \"2016-04-21T01:21:19.2694912Z\"\r\n      },\r\n      \"location\": \"eastus2\",\r\n      \"tags\": null,\r\n      \"id\": \"/subscriptions/90585f39-ab85-4921-bb37-0468f7efd1dd/resourceGroups/cabogroup-ppe-bn2/providers/Microsoft.DataLakeStore/accounts/e2etestcaboppebn2\",\r\n      \"name\": \"e2etestcaboppebn2\",\r\n      \"type\": \"Microsoft.DataLakeStore/accounts\"\r\n    },\r\n    {\r\n      \"properties\": {\r\n        \"provisioningState\": \"Succeeded\",\r\n        \"state\": \"Active\",\r\n        \"endpoint\": \"testadlfs11091.caboaccountdogfood.net\",\r\n        \"accountId\": \"080eb4f8-5fcd-44d9-9768-12e15bd0e72a\",\r\n        \"creationTime\": \"2016-09-01T02:22:12.2903766Z\",\r\n        \"lastModifiedTime\": \"2016-09-01T02:22:12.2903766Z\"\r\n      },\r\n      \"location\": \"East US 2\",\r\n      \"tags\": null,\r\n      \"id\": \"/subscriptions/90585f39-ab85-4921-bb37-0468f7efd1dd/resourceGroups/datalakerg12731/providers/Microsoft.DataLakeStore/accounts/testadlfs11091\",\r\n      \"name\": \"testadlfs11091\",\r\n      \"type\": \"Microsoft.DataLakeStore/accounts\"\r\n    },\r\n    {\r\n      \"properties\": {\r\n        \"provisioningState\": \"Succeeded\",\r\n        \"state\": \"Active\",\r\n        \"endpoint\": \"testdatalake19319.caboaccountdogfood.net\",\r\n        \"accountId\": \"603d26f9-f5d4-494e-8bf1-099a1b96d698\",\r\n        \"creationTime\": \"2016-09-01T02:22:54.2114889Z\",\r\n        \"lastModifiedTime\": \"2016-09-01T02:22:54.2114889Z\"\r\n      },\r\n      \"location\": \"East US 2\",\r\n      \"tags\": {\r\n        \"testkey\": \"testvalue\"\r\n      },\r\n      \"id\": \"/subscriptions/90585f39-ab85-4921-bb37-0468f7efd1dd/resourceGroups/datalakerg12731/providers/Microsoft.DataLakeStore/accounts/testdatalake19319\",\r\n      \"name\": \"testdatalake19319\",\r\n      \"type\": \"Microsoft.DataLakeStore/accounts\"\r\n    },\r\n    {\r\n      \"properties\": {\r\n        \"provisioningState\": \"Succeeded\",\r\n        \"state\": \"Active\",\r\n        \"endpoint\": \"testadlfs14238.caboaccountdogfood.net\",\r\n        \"accountId\": \"01be286d-2fc5-40d9-8b97-f17de15f6aa2\",\r\n        \"creationTime\": \"2016-09-01T02:26:47.853609Z\",\r\n        \"lastModifiedTime\": \"2016-09-01T02:26:47.853609Z\"\r\n      },\r\n      \"location\": \"East US 2\",\r\n      \"tags\": null,\r\n      \"id\": \"/subscriptions/90585f39-ab85-4921-bb37-0468f7efd1dd/resourceGroups/datalakerg15550/providers/Microsoft.DataLakeStore/accounts/testadlfs14238\",\r\n      \"name\": \"testadlfs14238\",\r\n      \"type\": \"Microsoft.DataLakeStore/accounts\"\r\n    },\r\n    {\r\n      \"properties\": {\r\n        \"provisioningState\": \"Succeeded\",\r\n        \"state\": \"Active\",\r\n        \"endpoint\": \"testdatalake1665.caboaccountdogfood.net\",\r\n        \"accountId\": \"97b08a65-7c1b-4db1-82c1-08d4084c5b88\",\r\n        \"creationTime\": \"2016-09-01T02:27:31.1068511Z\",\r\n        \"lastModifiedTime\": \"2016-09-01T02:28:03.2533573Z\"\r\n      },\r\n      \"location\": \"East US 2\",\r\n      \"tags\": {\r\n        \"updatedKey\": \"updatedValue\"\r\n      },\r\n      \"id\": \"/subscriptions/90585f39-ab85-4921-bb37-0468f7efd1dd/resourceGroups/datalakerg15550/providers/Microsoft.DataLakeStore/accounts/testdatalake1665\",\r\n      \"name\": \"testdatalake1665\",\r\n      \"type\": \"Microsoft.DataLakeStore/accounts\"\r\n    },\r\n    {\r\n      \"properties\": {\r\n        \"provisioningState\": \"Succeeded\",\r\n        \"state\": \"Active\",\r\n        \"endpoint\": \"testdatalake1665acct2.caboaccountdogfood.net\",\r\n        \"accountId\": \"cdc9a02f-602a-4506-ad10-7144dcabea53\",\r\n        \"creationTime\": \"2016-09-01T02:28:10.8259562Z\",\r\n        \"lastModifiedTime\": \"2016-09-01T02:28:10.8259562Z\"\r\n      },\r\n      \"location\": \"East US 2\",\r\n      \"tags\": {\r\n        \"updatedKey\": \"updatedValue\"\r\n      },\r\n      \"id\": \"/subscriptions/90585f39-ab85-4921-bb37-0468f7efd1dd/resourceGroups/datalakerg15550/providers/Microsoft.DataLakeStore/accounts/testdatalake1665acct2\",\r\n      \"name\": \"testdatalake1665acct2\",\r\n      \"type\": \"Microsoft.DataLakeStore/accounts\"\r\n    },\r\n    {\r\n      \"properties\": {\r\n        \"provisioningState\": \"Succeeded\",\r\n        \"state\": \"Active\",\r\n        \"endpoint\": \"testadlfs14752.caboaccountdogfood.net\",\r\n        \"accountId\": \"40ff50dc-5ae8-4905-9639-2f746b50a9a3\",\r\n        \"creationTime\": \"2016-09-01T02:17:45.3842365Z\",\r\n        \"lastModifiedTime\": \"2016-09-01T02:17:45.3842365Z\"\r\n      },\r\n      \"location\": \"East US 2\",\r\n      \"tags\": null,\r\n      \"id\": \"/subscriptions/90585f39-ab85-4921-bb37-0468f7efd1dd/resourceGroups/datalakerg17349/providers/Microsoft.DataLakeStore/accounts/testadlfs14752\",\r\n      \"name\": \"testadlfs14752\",\r\n      \"type\": \"Microsoft.DataLakeStore/accounts\"\r\n    },\r\n    {\r\n      \"properties\": {\r\n        \"provisioningState\": \"Succeeded\",\r\n        \"state\": \"Active\",\r\n        \"endpoint\": \"testdatalake19517.caboaccountdogfood.net\",\r\n        \"accountId\": \"322942b7-1b0e-4dab-8393-8530fab3386f\",\r\n        \"creationTime\": \"2016-09-01T02:18:20.4794531Z\",\r\n        \"lastModifiedTime\": \"2016-09-01T02:18:20.4794531Z\"\r\n      },\r\n      \"location\": \"East US 2\",\r\n      \"tags\": {\r\n        \"testkey\": \"testvalue\"\r\n      },\r\n      \"id\": \"/subscriptions/90585f39-ab85-4921-bb37-0468f7efd1dd/resourceGroups/datalakerg17349/providers/Microsoft.DataLakeStore/accounts/testdatalake19517\",\r\n      \"name\": \"testdatalake19517\",\r\n      \"type\": \"Microsoft.DataLakeStore/accounts\"\r\n    },\r\n    {\r\n      \"properties\": {\r\n        \"provisioningState\": \"Succeeded\",\r\n        \"state\": \"Active\",\r\n        \"endpoint\": \"testdatalake11638.caboaccountdogfood.net\",\r\n        \"accountId\": \"c5d7af14-5082-42ca-8dfc-dd438bcc05bc\",\r\n        \"creationTime\": \"2016-08-31T00:27:44.5925965Z\",\r\n        \"lastModifiedTime\": \"2016-08-31T00:27:44.5925965Z\"\r\n      },\r\n      \"location\": \"East US 2\",\r\n      \"tags\": null,\r\n      \"id\": \"/subscriptions/90585f39-ab85-4921-bb37-0468f7efd1dd/resourceGroups/rgaba11947/providers/Microsoft.DataLakeStore/accounts/testdatalake11638\",\r\n      \"name\": \"testdatalake11638\",\r\n      \"type\": \"Microsoft.DataLakeStore/accounts\"\r\n    },\r\n    {\r\n      \"properties\": {\r\n        \"provisioningState\": \"Succeeded\",\r\n        \"state\": \"Active\",\r\n        \"endpoint\": \"testdatalake1304.caboaccountdogfood.net\",\r\n        \"accountId\": \"e01d0af9-b832-48b1-a9a7-1b35d61b463e\",\r\n        \"creationTime\": \"2016-08-31T00:33:20.1239805Z\",\r\n        \"lastModifiedTime\": \"2016-08-31T00:33:20.1239805Z\"\r\n      },\r\n      \"location\": \"East US 2\",\r\n      \"tags\": null,\r\n      \"id\": \"/subscriptions/90585f39-ab85-4921-bb37-0468f7efd1dd/resourceGroups/rgaba18331/providers/Microsoft.DataLakeStore/accounts/testdatalake1304\",\r\n      \"name\": \"testdatalake1304\",\r\n      \"type\": \"Microsoft.DataLakeStore/accounts\"\r\n    },\r\n    {\r\n      \"properties\": {\r\n        \"provisioningState\": \"Succeeded\",\r\n        \"state\": \"Active\",\r\n        \"endpoint\": \"e2etest160803264425.caboaccountdogfood.net\",\r\n        \"accountId\": \"576f8004-3be3-4174-b6ba-01a88e2ffae3\",\r\n        \"creationTime\": \"2016-08-03T15:30:32.5118811Z\",\r\n        \"lastModifiedTime\": \"2016-08-03T15:30:32.5118811Z\"\r\n      },\r\n      \"location\": \"west us\",\r\n      \"tags\": {\r\n        \"owner\": \"koboe2etest\"\r\n      },\r\n      \"id\": \"/subscriptions/90585f39-ab85-4921-bb37-0468f7efd1dd/resourceGroups/cabogroup-ppe-bn3p/providers/Microsoft.DataLakeStore/accounts/e2etest160803264425\",\r\n      \"name\": \"e2etest160803264425\",\r\n      \"type\": \"Microsoft.DataLakeStore/accounts\"\r\n    },\r\n    {\r\n      \"properties\": {\r\n        \"provisioningState\": \"Succeeded\",\r\n        \"state\": \"Active\",\r\n        \"endpoint\": \"e2etest160803279186.caboaccountdogfood.net\",\r\n        \"accountId\": \"f4634746-0232-4db7-9a8d-09114bf1ab15\",\r\n        \"creationTime\": \"2016-08-03T13:52:55.8077135Z\",\r\n        \"lastModifiedTime\": \"2016-08-03T13:52:55.8077135Z\"\r\n      },\r\n      \"location\": \"west us\",\r\n      \"tags\": {\r\n        \"owner\": \"koboe2etest\"\r\n      },\r\n      \"id\": \"/subscriptions/90585f39-ab85-4921-bb37-0468f7efd1dd/resourceGroups/cabogroup-ppe-bn3p/providers/Microsoft.DataLakeStore/accounts/e2etest160803279186\",\r\n      \"name\": \"e2etest160803279186\",\r\n      \"type\": \"Microsoft.DataLakeStore/accounts\"\r\n    },\r\n    {\r\n      \"properties\": {\r\n        \"provisioningState\": \"Succeeded\",\r\n        \"state\": \"Active\",\r\n        \"endpoint\": \"e2etest160831988192.caboaccountdogfood.net\",\r\n        \"accountId\": \"9bc5ad18-56e9-4937-8b9a-6f4dc0296b24\",\r\n        \"creationTime\": \"2016-08-31T00:26:27.0772597Z\",\r\n        \"lastModifiedTime\": \"2016-08-31T00:26:57.9455225Z\"\r\n      },\r\n      \"location\": \"west us\",\r\n      \"tags\": {\r\n        \"CreatedBy\": \"E2ETests\"\r\n      },\r\n      \"id\": \"/subscriptions/90585f39-ab85-4921-bb37-0468f7efd1dd/resourceGroups/cabogroup-ppe-bn3p/providers/Microsoft.DataLakeStore/accounts/e2etest160831988192\",\r\n      \"name\": \"e2etest160831988192\",\r\n      \"type\": \"Microsoft.DataLakeStore/accounts\"\r\n    },\r\n    {\r\n      \"properties\": {\r\n        \"provisioningState\": \"Succeeded\",\r\n        \"state\": \"Active\",\r\n        \"endpoint\": \"e2etestcaboppebn3p.caboaccountdogfood.net\",\r\n        \"accountId\": \"43487b4e-3735-428e-ba01-b03e14d1d886\",\r\n        \"creationTime\": \"2016-07-21T00:09:55.9690389Z\",\r\n        \"lastModifiedTime\": \"2016-07-21T00:09:55.9690389Z\"\r\n      },\r\n      \"location\": \"westus\",\r\n      \"tags\": null,\r\n      \"id\": \"/subscriptions/90585f39-ab85-4921-bb37-0468f7efd1dd/resourceGroups/cabogroup-ppe-bn3p/providers/Microsoft.DataLakeStore/accounts/e2etestcaboppebn3p\",\r\n      \"name\": \"e2etestcaboppebn3p\",\r\n      \"type\": \"Microsoft.DataLakeStore/accounts\"\r\n    },\r\n    {\r\n      \"properties\": {\r\n        \"provisioningState\": \"Succeeded\",\r\n        \"state\": \"Active\",\r\n        \"endpoint\": \"adlscredtest01.caboaccountdogfood.net\",\r\n        \"accountId\": \"57e435cf-edae-4160-a9f4-7d4f6be6b13d\",\r\n        \"creationTime\": \"2016-08-31T21:46:50.5534492Z\",\r\n        \"lastModifiedTime\": \"2016-08-31T21:46:50.5534492Z\"\r\n      },\r\n      \"location\": \"West US\",\r\n      \"tags\": {},\r\n      \"id\": \"/subscriptions/90585f39-ab85-4921-bb37-0468f7efd1dd/resourceGroups/credtest01/providers/Microsoft.DataLakeStore/accounts/adlscredtest01\",\r\n      \"name\": \"adlscredtest01\",\r\n      \"type\": \"Microsoft.DataLakeStore/accounts\"\r\n    },\r\n    {\r\n      \"properties\": {\r\n        \"provisioningState\": \"Succeeded\",\r\n        \"state\": \"Active\",\r\n        \"endpoint\": \"testdatalake17242.caboaccountdogfood.net\",\r\n        \"accountId\": \"21bb08de-49fb-40f5-8972-3d465256a556\",\r\n        \"creationTime\": \"2016-08-31T02:38:06.2582575Z\",\r\n        \"lastModifiedTime\": \"2016-08-31T02:38:06.2582575Z\"\r\n      },\r\n      \"location\": \"West US\",\r\n      \"tags\": null,\r\n      \"id\": \"/subscriptions/90585f39-ab85-4921-bb37-0468f7efd1dd/resourceGroups/rgaba1514/providers/Microsoft.DataLakeStore/accounts/testdatalake17242\",\r\n      \"name\": \"testdatalake17242\",\r\n      \"type\": \"Microsoft.DataLakeStore/accounts\"\r\n    },\r\n    {\r\n      \"properties\": {\r\n        \"provisioningState\": \"Succeeded\",\r\n        \"state\": \"Active\",\r\n        \"endpoint\": \"testdatalake15923.caboaccountdogfood.net\",\r\n        \"accountId\": \"fc3934e3-a35d-4348-a281-b540779b32e4\",\r\n        \"creationTime\": \"2016-08-31T02:56:08.9543338Z\",\r\n        \"lastModifiedTime\": \"2016-08-31T02:56:08.9543338Z\"\r\n      },\r\n      \"location\": \"West US\",\r\n      \"tags\": null,\r\n      \"id\": \"/subscriptions/90585f39-ab85-4921-bb37-0468f7efd1dd/resourceGroups/rgaba1771/providers/Microsoft.DataLakeStore/accounts/testdatalake15923\",\r\n      \"name\": \"testdatalake15923\",\r\n      \"type\": \"Microsoft.DataLakeStore/accounts\"\r\n    }\r\n  ]\r\n}",
      "ResponseHeaders": {
        "Content-Type": [
          "application/json; charset=utf-8"
        ],
        "Expires": [
          "-1"
        ],
        "Cache-Control": [
          "no-cache"
        ],
        "Date": [
          "Thu, 01 Sep 2016 02:28:39 GMT"
        ],
        "Pragma": [
          "no-cache"
        ],
        "Vary": [
          "Accept-Encoding"
        ],
        "x-ms-original-request-ids": [
          "77d88a71-fb1d-4f24-bd2a-155505aae78b",
          "bbfeb597-84e3-4b45-af4e-ae6d9d0f7021",
          "a6609a7d-a6cd-49b9-ae46-6275eb2f8a2e"
        ],
        "x-ms-ratelimit-remaining-subscription-reads": [
          "14939"
        ],
        "x-ms-request-id": [
          "d8ce8223-da88-4fa2-b880-2d25c248ad93"
        ],
        "x-ms-correlation-request-id": [
          "d8ce8223-da88-4fa2-b880-2d25c248ad93"
        ],
        "x-ms-routing-request-id": [
          "CENTRALUS:20160901T022840Z:d8ce8223-da88-4fa2-b880-2d25c248ad93"
        ],
        "Strict-Transport-Security": [
          "max-age=31536000; includeSubDomains"
        ]
      },
      "StatusCode": 200
    },
    {
      "RequestUri": "/subscriptions/90585f39-ab85-4921-bb37-0468f7efd1dd/resourceGroups/datalakerg15550/providers/Microsoft.DataLakeStore/accounts?api-version=2015-10-01-preview",
      "EncodedRequestUri": "L3N1YnNjcmlwdGlvbnMvOTA1ODVmMzktYWI4NS00OTIxLWJiMzctMDQ2OGY3ZWZkMWRkL3Jlc291cmNlR3JvdXBzL2RhdGFsYWtlcmcxNTU1MC9wcm92aWRlcnMvTWljcm9zb2Z0LkRhdGFMYWtlU3RvcmUvYWNjb3VudHM/YXBpLXZlcnNpb249MjAxNS0xMC0wMS1wcmV2aWV3",
      "RequestMethod": "GET",
      "RequestBody": "",
      "RequestHeaders": {
        "x-ms-client-request-id": [
          "acbbcf57-d01f-4911-a20d-bcd053b3d792"
        ],
        "accept-language": [
          "en-US"
        ],
        "User-Agent": [
          "Microsoft.Azure.Management.DataLake.Store.DataLakeStoreAccountManagementClient/0.12.5-preview"
        ]
      },
      "ResponseBody": "{\r\n  \"value\": [\r\n    {\r\n      \"properties\": {\r\n        \"provisioningState\": \"Succeeded\",\r\n        \"state\": \"Active\",\r\n        \"endpoint\": \"testadlfs14238.caboaccountdogfood.net\",\r\n        \"accountId\": \"01be286d-2fc5-40d9-8b97-f17de15f6aa2\",\r\n        \"creationTime\": \"2016-09-01T02:26:47.853609Z\",\r\n        \"lastModifiedTime\": \"2016-09-01T02:26:47.853609Z\"\r\n      },\r\n      \"location\": \"East US 2\",\r\n      \"tags\": null,\r\n      \"id\": \"/subscriptions/90585f39-ab85-4921-bb37-0468f7efd1dd/resourceGroups/datalakerg15550/providers/Microsoft.DataLakeStore/accounts/testadlfs14238\",\r\n      \"name\": \"testadlfs14238\",\r\n      \"type\": \"Microsoft.DataLakeStore/accounts\"\r\n    },\r\n    {\r\n      \"properties\": {\r\n        \"provisioningState\": \"Succeeded\",\r\n        \"state\": \"Active\",\r\n        \"endpoint\": \"testdatalake1665.caboaccountdogfood.net\",\r\n        \"accountId\": \"97b08a65-7c1b-4db1-82c1-08d4084c5b88\",\r\n        \"creationTime\": \"2016-09-01T02:27:31.1068511Z\",\r\n        \"lastModifiedTime\": \"2016-09-01T02:28:03.2533573Z\"\r\n      },\r\n      \"location\": \"East US 2\",\r\n      \"tags\": {\r\n        \"updatedKey\": \"updatedValue\"\r\n      },\r\n      \"id\": \"/subscriptions/90585f39-ab85-4921-bb37-0468f7efd1dd/resourceGroups/datalakerg15550/providers/Microsoft.DataLakeStore/accounts/testdatalake1665\",\r\n      \"name\": \"testdatalake1665\",\r\n      \"type\": \"Microsoft.DataLakeStore/accounts\"\r\n    },\r\n    {\r\n      \"properties\": {\r\n        \"provisioningState\": \"Succeeded\",\r\n        \"state\": \"Active\",\r\n        \"endpoint\": \"testdatalake1665acct2.caboaccountdogfood.net\",\r\n        \"accountId\": \"cdc9a02f-602a-4506-ad10-7144dcabea53\",\r\n        \"creationTime\": \"2016-09-01T02:28:10.8259562Z\",\r\n        \"lastModifiedTime\": \"2016-09-01T02:28:10.8259562Z\"\r\n      },\r\n      \"location\": \"East US 2\",\r\n      \"tags\": {\r\n        \"updatedKey\": \"updatedValue\"\r\n      },\r\n      \"id\": \"/subscriptions/90585f39-ab85-4921-bb37-0468f7efd1dd/resourceGroups/datalakerg15550/providers/Microsoft.DataLakeStore/accounts/testdatalake1665acct2\",\r\n      \"name\": \"testdatalake1665acct2\",\r\n      \"type\": \"Microsoft.DataLakeStore/accounts\"\r\n    }\r\n  ]\r\n}",
      "ResponseHeaders": {
        "Content-Type": [
          "application/json"
        ],
        "Expires": [
          "-1"
        ],
        "Cache-Control": [
          "no-cache"
        ],
        "Connection": [
          "close"
        ],
        "Date": [
          "Thu, 01 Sep 2016 02:28:39 GMT"
        ],
        "Pragma": [
          "no-cache"
        ],
        "Server": [
          "Microsoft-IIS/8.5"
        ],
        "Vary": [
          "Accept-Encoding"
        ],
        "x-ms-request-id": [
          "2a194e01-9d95-40e6-9124-299ddb66b610"
        ],
        "X-AspNet-Version": [
          "4.0.30319"
        ],
        "X-Powered-By": [
          "ASP.NET"
        ],
        "x-ms-ratelimit-remaining-subscription-reads": [
          "14938"
        ],
        "x-ms-correlation-request-id": [
          "0e145d15-4e4f-408f-aa5f-425fe0a3c89a"
        ],
        "x-ms-routing-request-id": [
          "CENTRALUS:20160901T022840Z:0e145d15-4e4f-408f-aa5f-425fe0a3c89a"
        ],
        "Strict-Transport-Security": [
          "max-age=31536000; includeSubDomains"
        ]
      },
      "StatusCode": 200
    },
    {
      "RequestUri": "/subscriptions/90585f39-ab85-4921-bb37-0468f7efd1dd/resourceGroups/datalakerg15550/providers/Microsoft.DataLakeStore/accounts/testdatalake1665?api-version=2015-10-01-preview",
      "EncodedRequestUri": "L3N1YnNjcmlwdGlvbnMvOTA1ODVmMzktYWI4NS00OTIxLWJiMzctMDQ2OGY3ZWZkMWRkL3Jlc291cmNlR3JvdXBzL2RhdGFsYWtlcmcxNTU1MC9wcm92aWRlcnMvTWljcm9zb2Z0LkRhdGFMYWtlU3RvcmUvYWNjb3VudHMvdGVzdGRhdGFsYWtlMTY2NT9hcGktdmVyc2lvbj0yMDE1LTEwLTAxLXByZXZpZXc=",
      "RequestMethod": "DELETE",
      "RequestBody": "",
      "RequestHeaders": {
        "x-ms-client-request-id": [
          "1c268b71-1c70-4184-b3e0-4096ce781ac2"
        ],
        "accept-language": [
          "en-US"
        ],
        "User-Agent": [
          "Microsoft.Azure.Management.DataLake.Store.DataLakeStoreAccountManagementClient/0.12.5-preview"
        ]
      },
      "ResponseBody": "",
      "ResponseHeaders": {
        "Content-Length": [
          "0"
        ],
        "Expires": [
          "-1"
        ],
        "Cache-Control": [
          "no-cache"
        ],
        "Connection": [
          "close"
        ],
        "Date": [
          "Thu, 01 Sep 2016 02:28:41 GMT"
        ],
        "Pragma": [
          "no-cache"
        ],
        "Server": [
          "Microsoft-IIS/8.5"
        ],
        "x-ms-request-id": [
          "d5e12e9e-1e88-49b4-8d2a-445300ea84bc"
        ],
        "X-AspNet-Version": [
          "4.0.30319"
        ],
        "X-Powered-By": [
          "ASP.NET"
        ],
        "x-ms-ratelimit-remaining-subscription-writes": [
          "1168"
        ],
        "x-ms-correlation-request-id": [
          "598593ae-9840-41af-9d4f-ff539ce3f3b9"
        ],
        "x-ms-routing-request-id": [
          "CENTRALUS:20160901T022842Z:598593ae-9840-41af-9d4f-ff539ce3f3b9"
        ],
        "Strict-Transport-Security": [
          "max-age=31536000; includeSubDomains"
        ]
      },
      "StatusCode": 200
    },
    {
      "RequestUri": "/subscriptions/90585f39-ab85-4921-bb37-0468f7efd1dd/resourceGroups/datalakerg15550/providers/Microsoft.DataLakeStore/accounts/testdatalake1665?api-version=2015-10-01-preview",
      "EncodedRequestUri": "L3N1YnNjcmlwdGlvbnMvOTA1ODVmMzktYWI4NS00OTIxLWJiMzctMDQ2OGY3ZWZkMWRkL3Jlc291cmNlR3JvdXBzL2RhdGFsYWtlcmcxNTU1MC9wcm92aWRlcnMvTWljcm9zb2Z0LkRhdGFMYWtlU3RvcmUvYWNjb3VudHMvdGVzdGRhdGFsYWtlMTY2NT9hcGktdmVyc2lvbj0yMDE1LTEwLTAxLXByZXZpZXc=",
      "RequestMethod": "DELETE",
      "RequestBody": "",
      "RequestHeaders": {
        "x-ms-client-request-id": [
          "ed9a3e55-9fcd-483b-b903-f2d99c44649e"
        ],
        "accept-language": [
          "en-US"
        ],
        "User-Agent": [
          "Microsoft.Azure.Management.DataLake.Store.DataLakeStoreAccountManagementClient/0.12.5-preview"
        ]
      },
      "ResponseBody": "",
      "ResponseHeaders": {
        "Expires": [
          "-1"
        ],
        "Cache-Control": [
          "no-cache"
        ],
        "Date": [
          "Thu, 01 Sep 2016 02:28:42 GMT"
        ],
        "Pragma": [
          "no-cache"
        ],
        "x-ms-ratelimit-remaining-subscription-writes": [
          "1174"
        ],
        "x-ms-request-id": [
          "7bfb1b96-a9ac-4ac2-bb48-397d3240e874"
        ],
        "x-ms-correlation-request-id": [
          "7bfb1b96-a9ac-4ac2-bb48-397d3240e874"
        ],
        "x-ms-routing-request-id": [
          "CENTRALUS:20160901T022842Z:7bfb1b96-a9ac-4ac2-bb48-397d3240e874"
        ],
        "Strict-Transport-Security": [
          "max-age=31536000; includeSubDomains"
        ]
      },
      "StatusCode": 204
    },
    {
      "RequestUri": "/subscriptions/90585f39-ab85-4921-bb37-0468f7efd1dd/resourceGroups/datalakerg15550/providers/Microsoft.DataLakeStore/accounts/testdatalake1665?api-version=2015-10-01-preview",
      "EncodedRequestUri": "L3N1YnNjcmlwdGlvbnMvOTA1ODVmMzktYWI4NS00OTIxLWJiMzctMDQ2OGY3ZWZkMWRkL3Jlc291cmNlR3JvdXBzL2RhdGFsYWtlcmcxNTU1MC9wcm92aWRlcnMvTWljcm9zb2Z0LkRhdGFMYWtlU3RvcmUvYWNjb3VudHMvdGVzdGRhdGFsYWtlMTY2NT9hcGktdmVyc2lvbj0yMDE1LTEwLTAxLXByZXZpZXc=",
      "RequestMethod": "DELETE",
      "RequestBody": "",
      "RequestHeaders": {
        "x-ms-client-request-id": [
          "82d78926-e6b9-406e-8ed7-09acf1111930"
        ],
        "accept-language": [
          "en-US"
        ],
        "User-Agent": [
          "Microsoft.Azure.Management.DataLake.Store.DataLakeStoreAccountManagementClient/0.12.5-preview"
        ]
      },
      "ResponseBody": "",
      "ResponseHeaders": {
        "Expires": [
          "-1"
        ],
        "Cache-Control": [
          "no-cache"
        ],
        "Date": [
          "Thu, 01 Sep 2016 02:28:42 GMT"
        ],
        "Pragma": [
          "no-cache"
        ],
        "x-ms-ratelimit-remaining-subscription-writes": [
          "1173"
        ],
        "x-ms-request-id": [
          "f45164d7-eee8-40d5-a750-714b56b11625"
        ],
        "x-ms-correlation-request-id": [
          "f45164d7-eee8-40d5-a750-714b56b11625"
        ],
        "x-ms-routing-request-id": [
          "CENTRALUS:20160901T022842Z:f45164d7-eee8-40d5-a750-714b56b11625"
>>>>>>> bbd08862
        ],
        "Strict-Transport-Security": [
          "max-age=31536000; includeSubDomains"
        ]
      },
      "StatusCode": 409
    }
  ],
  "Names": {
    ".ctor": [
<<<<<<< HEAD
      "datalakerg18084",
      "testdatalake15906",
      "testadlfs1977"
=======
      "datalakerg15550",
      "testdatalake1665",
      "testadlfs14238"
>>>>>>> bbd08862
    ]
  },
  "Variables": {
    "SubscriptionId": "90585f39-ab85-4921-bb37-0468f7efd1dd"
  }
}<|MERGE_RESOLUTION|>--- conflicted
+++ resolved
@@ -7,11 +7,7 @@
       "RequestBody": "",
       "RequestHeaders": {
         "x-ms-client-request-id": [
-<<<<<<< HEAD
-          "fd301161-090a-4682-bae3-cfabae970fa9"
-=======
           "c79b412d-b4f6-43f8-a933-d4b1746a30ea"
->>>>>>> bbd08862
         ],
         "accept-language": [
           "en-US"
@@ -20,11 +16,7 @@
           "Microsoft.Azure.Management.Resources.ResourceManagementClient/1.0.0-preview"
         ]
       },
-<<<<<<< HEAD
-      "ResponseBody": "{\r\n  \"id\": \"/subscriptions/53d9063d-87ae-4ea8-be90-3686c3b8669f/providers/Microsoft.DataLakeStore\",\r\n  \"namespace\": \"Microsoft.DataLakeStore\",\r\n  \"resourceTypes\": [\r\n    {\r\n      \"resourceType\": \"operations\",\r\n      \"locations\": [],\r\n      \"apiVersions\": [\r\n        \"2015-10-01-preview\"\r\n      ]\r\n    },\r\n    {\r\n      \"resourceType\": \"accounts\",\r\n      \"locations\": [\r\n        \"East US 2\"\r\n      ],\r\n      \"apiVersions\": [\r\n        \"2015-10-01-preview\"\r\n      ],\r\n      \"capabilities\": \"CrossResourceGroupResourceMove, CrossSubscriptionResourceMove, SystemAssignedResourceIdentity\"\r\n    },\r\n    {\r\n      \"resourceType\": \"accounts/firewallRules\",\r\n      \"locations\": [\r\n        \"East US 2\"\r\n      ],\r\n      \"apiVersions\": [\r\n        \"2015-10-01-preview\"\r\n      ]\r\n    },\r\n    {\r\n      \"resourceType\": \"locations\",\r\n      \"locations\": [],\r\n      \"apiVersions\": [\r\n        \"2015-10-01-preview\"\r\n      ]\r\n    },\r\n    {\r\n      \"resourceType\": \"locations/operationresults\",\r\n      \"locations\": [],\r\n      \"apiVersions\": [\r\n        \"2015-10-01-preview\"\r\n      ]\r\n    },\r\n    {\r\n      \"resourceType\": \"locations/checkNameAvailability\",\r\n      \"locations\": [],\r\n      \"apiVersions\": [\r\n        \"2015-10-01-preview\"\r\n      ]\r\n    },\r\n    {\r\n      \"resourceType\": \"locations/capability\",\r\n      \"locations\": [],\r\n      \"apiVersions\": [\r\n        \"2015-10-01-preview\"\r\n      ]\r\n    }\r\n  ],\r\n  \"registrationState\": \"Registered\"\r\n}",
-=======
       "ResponseBody": "{\r\n  \"id\": \"/subscriptions/90585f39-ab85-4921-bb37-0468f7efd1dd/providers/Microsoft.DataLakeStore\",\r\n  \"namespace\": \"Microsoft.DataLakeStore\",\r\n  \"authorization\": {\r\n    \"applicationId\": \"e9f49c6b-5ce5-44c8-925d-015017e9f7ad\",\r\n    \"roleDefinitionId\": \"41c47f4b-8b45-4522-a73a-d20b16f0f1ec\"\r\n  },\r\n  \"resourceTypes\": [\r\n    {\r\n      \"resourceType\": \"accounts\",\r\n      \"locations\": [\r\n        \"Brazil South\",\r\n        \"East US 2\",\r\n        \"East US\",\r\n        \"West US\",\r\n        \"North Central US\",\r\n        \"South Central US\",\r\n        \"Central US\",\r\n        \"Japan East\",\r\n        \"Japan West\",\r\n        \"North Europe\",\r\n        \"West Europe\",\r\n        \"East Asia\",\r\n        \"Southeast Asia\"\r\n      ],\r\n      \"apiVersions\": [\r\n        \"2015-10-01-preview\"\r\n      ],\r\n      \"capabilities\": \"CrossResourceGroupResourceMove, CrossSubscriptionResourceMove, SystemAssignedResourceIdentity\"\r\n    },\r\n    {\r\n      \"resourceType\": \"accounts/firewallRules\",\r\n      \"locations\": [\r\n        \"Brazil South\",\r\n        \"East US 2\",\r\n        \"East US\",\r\n        \"West US\",\r\n        \"North Central US\",\r\n        \"South Central US\",\r\n        \"Central US\",\r\n        \"Japan East\",\r\n        \"Japan West\",\r\n        \"North Europe\",\r\n        \"West Europe\",\r\n        \"East Asia\",\r\n        \"Southeast Asia\"\r\n      ],\r\n      \"apiVersions\": [\r\n        \"2015-10-01-preview\"\r\n      ]\r\n    },\r\n    {\r\n      \"resourceType\": \"locations\",\r\n      \"locations\": [],\r\n      \"apiVersions\": [\r\n        \"2015-10-01-preview\"\r\n      ]\r\n    },\r\n    {\r\n      \"resourceType\": \"locations/operationresults\",\r\n      \"locations\": [],\r\n      \"apiVersions\": [\r\n        \"2015-10-01-preview\"\r\n      ]\r\n    },\r\n    {\r\n      \"resourceType\": \"locations/checkNameAvailability\",\r\n      \"locations\": [],\r\n      \"apiVersions\": [\r\n        \"2015-10-01-preview\"\r\n      ]\r\n    },\r\n    {\r\n      \"resourceType\": \"locations/capability\",\r\n      \"locations\": [],\r\n      \"apiVersions\": [\r\n        \"2015-10-01-preview\"\r\n      ]\r\n    },\r\n    {\r\n      \"resourceType\": \"operations\",\r\n      \"locations\": [],\r\n      \"apiVersions\": [\r\n        \"2015-10-01-preview\"\r\n      ]\r\n    }\r\n  ],\r\n  \"registrationState\": \"Registered\"\r\n}",
->>>>>>> bbd08862
       "ResponseHeaders": {
         "Content-Type": [
           "application/json; charset=utf-8"
@@ -36,11 +28,7 @@
           "no-cache"
         ],
         "Date": [
-<<<<<<< HEAD
-          "Thu, 04 Aug 2016 18:03:46 GMT"
-=======
           "Thu, 01 Sep 2016 02:26:43 GMT"
->>>>>>> bbd08862
         ],
         "Pragma": [
           "no-cache"
@@ -49,18 +37,6 @@
           "Accept-Encoding"
         ],
         "x-ms-ratelimit-remaining-subscription-writes": [
-<<<<<<< HEAD
-          "1193"
-        ],
-        "x-ms-request-id": [
-          "a52d7321-ed2b-45f8-9a20-b0f5ff801783"
-        ],
-        "x-ms-correlation-request-id": [
-          "a52d7321-ed2b-45f8-9a20-b0f5ff801783"
-        ],
-        "x-ms-routing-request-id": [
-          "WESTUS2:20160804T180346Z:a52d7321-ed2b-45f8-9a20-b0f5ff801783"
-=======
           "1172"
         ],
         "x-ms-request-id": [
@@ -71,7 +47,6 @@
         ],
         "x-ms-routing-request-id": [
           "CENTRALUS:20160901T022644Z:79d0e79c-e998-47bb-b2bf-67c30ab88bef"
->>>>>>> bbd08862
         ],
         "Strict-Transport-Security": [
           "max-age=31536000; includeSubDomains"
@@ -86,11 +61,7 @@
       "RequestBody": "",
       "RequestHeaders": {
         "x-ms-client-request-id": [
-<<<<<<< HEAD
-          "7ef420f8-1c75-4cc7-be88-11738505b540"
-=======
           "1d763b4d-ce5e-4476-b53d-167bfd449358"
->>>>>>> bbd08862
         ],
         "accept-language": [
           "en-US"
@@ -99,11 +70,7 @@
           "Microsoft.Azure.Management.Resources.ResourceManagementClient/1.0.0-preview"
         ]
       },
-<<<<<<< HEAD
-      "ResponseBody": "{\r\n  \"id\": \"/subscriptions/53d9063d-87ae-4ea8-be90-3686c3b8669f/providers/Microsoft.DataLakeStore\",\r\n  \"namespace\": \"Microsoft.DataLakeStore\",\r\n  \"resourceTypes\": [\r\n    {\r\n      \"resourceType\": \"operations\",\r\n      \"locations\": [],\r\n      \"apiVersions\": [\r\n        \"2015-10-01-preview\"\r\n      ]\r\n    },\r\n    {\r\n      \"resourceType\": \"accounts\",\r\n      \"locations\": [\r\n        \"East US 2\"\r\n      ],\r\n      \"apiVersions\": [\r\n        \"2015-10-01-preview\"\r\n      ],\r\n      \"capabilities\": \"CrossResourceGroupResourceMove, CrossSubscriptionResourceMove, SystemAssignedResourceIdentity\"\r\n    },\r\n    {\r\n      \"resourceType\": \"accounts/firewallRules\",\r\n      \"locations\": [\r\n        \"East US 2\"\r\n      ],\r\n      \"apiVersions\": [\r\n        \"2015-10-01-preview\"\r\n      ]\r\n    },\r\n    {\r\n      \"resourceType\": \"locations\",\r\n      \"locations\": [],\r\n      \"apiVersions\": [\r\n        \"2015-10-01-preview\"\r\n      ]\r\n    },\r\n    {\r\n      \"resourceType\": \"locations/operationresults\",\r\n      \"locations\": [],\r\n      \"apiVersions\": [\r\n        \"2015-10-01-preview\"\r\n      ]\r\n    },\r\n    {\r\n      \"resourceType\": \"locations/checkNameAvailability\",\r\n      \"locations\": [],\r\n      \"apiVersions\": [\r\n        \"2015-10-01-preview\"\r\n      ]\r\n    },\r\n    {\r\n      \"resourceType\": \"locations/capability\",\r\n      \"locations\": [],\r\n      \"apiVersions\": [\r\n        \"2015-10-01-preview\"\r\n      ]\r\n    }\r\n  ],\r\n  \"registrationState\": \"Registered\"\r\n}",
-=======
       "ResponseBody": "{\r\n  \"id\": \"/subscriptions/90585f39-ab85-4921-bb37-0468f7efd1dd/providers/Microsoft.DataLakeStore\",\r\n  \"namespace\": \"Microsoft.DataLakeStore\",\r\n  \"authorization\": {\r\n    \"applicationId\": \"e9f49c6b-5ce5-44c8-925d-015017e9f7ad\",\r\n    \"roleDefinitionId\": \"41c47f4b-8b45-4522-a73a-d20b16f0f1ec\"\r\n  },\r\n  \"resourceTypes\": [\r\n    {\r\n      \"resourceType\": \"accounts\",\r\n      \"locations\": [\r\n        \"Brazil South\",\r\n        \"East US 2\",\r\n        \"East US\",\r\n        \"West US\",\r\n        \"North Central US\",\r\n        \"South Central US\",\r\n        \"Central US\",\r\n        \"Japan East\",\r\n        \"Japan West\",\r\n        \"North Europe\",\r\n        \"West Europe\",\r\n        \"East Asia\",\r\n        \"Southeast Asia\"\r\n      ],\r\n      \"apiVersions\": [\r\n        \"2015-10-01-preview\"\r\n      ],\r\n      \"capabilities\": \"CrossResourceGroupResourceMove, CrossSubscriptionResourceMove, SystemAssignedResourceIdentity\"\r\n    },\r\n    {\r\n      \"resourceType\": \"accounts/firewallRules\",\r\n      \"locations\": [\r\n        \"Brazil South\",\r\n        \"East US 2\",\r\n        \"East US\",\r\n        \"West US\",\r\n        \"North Central US\",\r\n        \"South Central US\",\r\n        \"Central US\",\r\n        \"Japan East\",\r\n        \"Japan West\",\r\n        \"North Europe\",\r\n        \"West Europe\",\r\n        \"East Asia\",\r\n        \"Southeast Asia\"\r\n      ],\r\n      \"apiVersions\": [\r\n        \"2015-10-01-preview\"\r\n      ]\r\n    },\r\n    {\r\n      \"resourceType\": \"locations\",\r\n      \"locations\": [],\r\n      \"apiVersions\": [\r\n        \"2015-10-01-preview\"\r\n      ]\r\n    },\r\n    {\r\n      \"resourceType\": \"locations/operationresults\",\r\n      \"locations\": [],\r\n      \"apiVersions\": [\r\n        \"2015-10-01-preview\"\r\n      ]\r\n    },\r\n    {\r\n      \"resourceType\": \"locations/checkNameAvailability\",\r\n      \"locations\": [],\r\n      \"apiVersions\": [\r\n        \"2015-10-01-preview\"\r\n      ]\r\n    },\r\n    {\r\n      \"resourceType\": \"locations/capability\",\r\n      \"locations\": [],\r\n      \"apiVersions\": [\r\n        \"2015-10-01-preview\"\r\n      ]\r\n    },\r\n    {\r\n      \"resourceType\": \"operations\",\r\n      \"locations\": [],\r\n      \"apiVersions\": [\r\n        \"2015-10-01-preview\"\r\n      ]\r\n    }\r\n  ],\r\n  \"registrationState\": \"Registered\"\r\n}",
->>>>>>> bbd08862
       "ResponseHeaders": {
         "Content-Type": [
           "application/json; charset=utf-8"
@@ -115,11 +82,7 @@
           "no-cache"
         ],
         "Date": [
-<<<<<<< HEAD
-          "Thu, 04 Aug 2016 18:03:46 GMT"
-=======
           "Thu, 01 Sep 2016 02:26:43 GMT"
->>>>>>> bbd08862
         ],
         "Pragma": [
           "no-cache"
@@ -128,18 +91,6 @@
           "Accept-Encoding"
         ],
         "x-ms-ratelimit-remaining-subscription-reads": [
-<<<<<<< HEAD
-          "14993"
-        ],
-        "x-ms-request-id": [
-          "d8b7bbea-2ab7-468f-ac9d-b502012e4ec6"
-        ],
-        "x-ms-correlation-request-id": [
-          "d8b7bbea-2ab7-468f-ac9d-b502012e4ec6"
-        ],
-        "x-ms-routing-request-id": [
-          "WESTUS2:20160804T180346Z:d8b7bbea-2ab7-468f-ac9d-b502012e4ec6"
-=======
           "14943"
         ],
         "x-ms-request-id": [
@@ -150,7 +101,6 @@
         ],
         "x-ms-routing-request-id": [
           "CENTRALUS:20160901T022644Z:00ab629a-055b-4ee9-acb8-af31ad43e81f"
->>>>>>> bbd08862
         ],
         "Strict-Transport-Security": [
           "max-age=31536000; includeSubDomains"
@@ -165,11 +115,7 @@
       "RequestBody": "",
       "RequestHeaders": {
         "x-ms-client-request-id": [
-<<<<<<< HEAD
-          "974790f0-a483-4bef-acac-f6638025a6ff"
-=======
           "4a71d7c6-ef68-4394-874c-150205d2fafe"
->>>>>>> bbd08862
         ],
         "accept-language": [
           "en-US"
@@ -190,11 +136,7 @@
           "no-cache"
         ],
         "Date": [
-<<<<<<< HEAD
-          "Thu, 04 Aug 2016 18:03:47 GMT"
-=======
           "Thu, 01 Sep 2016 02:26:43 GMT"
->>>>>>> bbd08862
         ],
         "Pragma": [
           "no-cache"
@@ -203,18 +145,6 @@
           "Accept-Encoding"
         ],
         "x-ms-ratelimit-remaining-subscription-writes": [
-<<<<<<< HEAD
-          "1192"
-        ],
-        "x-ms-request-id": [
-          "24737c62-2eeb-4963-b4e8-a88853628dc0"
-        ],
-        "x-ms-correlation-request-id": [
-          "24737c62-2eeb-4963-b4e8-a88853628dc0"
-        ],
-        "x-ms-routing-request-id": [
-          "WESTUS2:20160804T180347Z:24737c62-2eeb-4963-b4e8-a88853628dc0"
-=======
           "1171"
         ],
         "x-ms-request-id": [
@@ -225,7 +155,6 @@
         ],
         "x-ms-routing-request-id": [
           "CENTRALUS:20160901T022644Z:016663d7-9107-4629-8829-f06ab277909d"
->>>>>>> bbd08862
         ],
         "Strict-Transport-Security": [
           "max-age=31536000; includeSubDomains"
@@ -240,11 +169,7 @@
       "RequestBody": "",
       "RequestHeaders": {
         "x-ms-client-request-id": [
-<<<<<<< HEAD
-          "de5bd712-a781-4a7a-a561-008198784810"
-=======
           "c8fb8bae-74cd-424e-b019-68e4345adf14"
->>>>>>> bbd08862
         ],
         "accept-language": [
           "en-US"
@@ -265,11 +190,7 @@
           "no-cache"
         ],
         "Date": [
-<<<<<<< HEAD
-          "Thu, 04 Aug 2016 18:03:47 GMT"
-=======
           "Thu, 01 Sep 2016 02:26:43 GMT"
->>>>>>> bbd08862
         ],
         "Pragma": [
           "no-cache"
@@ -278,18 +199,6 @@
           "Accept-Encoding"
         ],
         "x-ms-ratelimit-remaining-subscription-reads": [
-<<<<<<< HEAD
-          "14992"
-        ],
-        "x-ms-request-id": [
-          "119794f0-ea89-494d-a426-ef2f154b55ee"
-        ],
-        "x-ms-correlation-request-id": [
-          "119794f0-ea89-494d-a426-ef2f154b55ee"
-        ],
-        "x-ms-routing-request-id": [
-          "WESTUS2:20160804T180347Z:119794f0-ea89-494d-a426-ef2f154b55ee"
-=======
           "14942"
         ],
         "x-ms-request-id": [
@@ -300,31 +209,21 @@
         ],
         "x-ms-routing-request-id": [
           "CENTRALUS:20160901T022644Z:400733ab-9c0a-4034-9860-5ea1f9d33ceb"
->>>>>>> bbd08862
-        ],
-        "Strict-Transport-Security": [
-          "max-age=31536000; includeSubDomains"
-        ]
-      },
-      "StatusCode": 200
-    },
-    {
-<<<<<<< HEAD
-      "RequestUri": "/subscriptions/53d9063d-87ae-4ea8-be90-3686c3b8669f/resourcegroups/datalakerg18084?api-version=2015-11-01",
-      "EncodedRequestUri": "L3N1YnNjcmlwdGlvbnMvNTNkOTA2M2QtODdhZS00ZWE4LWJlOTAtMzY4NmMzYjg2NjlmL3Jlc291cmNlZ3JvdXBzL2RhdGFsYWtlcmcxODA4ND9hcGktdmVyc2lvbj0yMDE1LTExLTAx",
-=======
+        ],
+        "Strict-Transport-Security": [
+          "max-age=31536000; includeSubDomains"
+        ]
+      },
+      "StatusCode": 200
+    },
+    {
       "RequestUri": "/subscriptions/90585f39-ab85-4921-bb37-0468f7efd1dd/resourcegroups/datalakerg15550?api-version=2015-11-01",
       "EncodedRequestUri": "L3N1YnNjcmlwdGlvbnMvOTA1ODVmMzktYWI4NS00OTIxLWJiMzctMDQ2OGY3ZWZkMWRkL3Jlc291cmNlZ3JvdXBzL2RhdGFsYWtlcmcxNTU1MD9hcGktdmVyc2lvbj0yMDE1LTExLTAx",
->>>>>>> bbd08862
       "RequestMethod": "GET",
       "RequestBody": "",
       "RequestHeaders": {
         "x-ms-client-request-id": [
-<<<<<<< HEAD
-          "5e135eca-6cae-4614-9dee-a858344d1c7b"
-=======
           "56b30143-6e69-4da1-8ac5-245cbae6b817"
->>>>>>> bbd08862
         ],
         "accept-language": [
           "en-US"
@@ -333,11 +232,7 @@
           "Microsoft.Azure.Management.Resources.ResourceManagementClient/1.0.0-preview"
         ]
       },
-<<<<<<< HEAD
-      "ResponseBody": "{\r\n  \"error\": {\r\n    \"code\": \"ResourceGroupNotFound\",\r\n    \"message\": \"Resource group 'datalakerg18084' could not be found.\"\r\n  }\r\n}",
-=======
       "ResponseBody": "{\r\n  \"error\": {\r\n    \"code\": \"ResourceGroupNotFound\",\r\n    \"message\": \"Resource group 'datalakerg15550' could not be found.\"\r\n  }\r\n}",
->>>>>>> bbd08862
       "ResponseHeaders": {
         "Content-Length": [
           "107"
@@ -352,11 +247,7 @@
           "no-cache"
         ],
         "Date": [
-<<<<<<< HEAD
-          "Thu, 04 Aug 2016 18:03:47 GMT"
-=======
           "Thu, 01 Sep 2016 02:26:43 GMT"
->>>>>>> bbd08862
         ],
         "Pragma": [
           "no-cache"
@@ -365,18 +256,6 @@
           "gateway"
         ],
         "x-ms-ratelimit-remaining-subscription-reads": [
-<<<<<<< HEAD
-          "14991"
-        ],
-        "x-ms-request-id": [
-          "9d5211d1-7856-4e66-b7cd-4800e5165cc8"
-        ],
-        "x-ms-correlation-request-id": [
-          "9d5211d1-7856-4e66-b7cd-4800e5165cc8"
-        ],
-        "x-ms-routing-request-id": [
-          "WESTUS2:20160804T180347Z:9d5211d1-7856-4e66-b7cd-4800e5165cc8"
-=======
           "14941"
         ],
         "x-ms-request-id": [
@@ -387,7 +266,6 @@
         ],
         "x-ms-routing-request-id": [
           "CENTRALUS:20160901T022644Z:86163809-62a4-482f-b1d1-acabad31cbbb"
->>>>>>> bbd08862
         ],
         "Strict-Transport-Security": [
           "max-age=31536000; includeSubDomains"
@@ -396,22 +274,13 @@
       "StatusCode": 404
     },
     {
-<<<<<<< HEAD
-      "RequestUri": "/subscriptions/53d9063d-87ae-4ea8-be90-3686c3b8669f/resourcegroups/datalakerg18084?api-version=2015-11-01",
-      "EncodedRequestUri": "L3N1YnNjcmlwdGlvbnMvNTNkOTA2M2QtODdhZS00ZWE4LWJlOTAtMzY4NmMzYjg2NjlmL3Jlc291cmNlZ3JvdXBzL2RhdGFsYWtlcmcxODA4ND9hcGktdmVyc2lvbj0yMDE1LTExLTAx",
-=======
       "RequestUri": "/subscriptions/90585f39-ab85-4921-bb37-0468f7efd1dd/resourcegroups/datalakerg15550?api-version=2015-11-01",
       "EncodedRequestUri": "L3N1YnNjcmlwdGlvbnMvOTA1ODVmMzktYWI4NS00OTIxLWJiMzctMDQ2OGY3ZWZkMWRkL3Jlc291cmNlZ3JvdXBzL2RhdGFsYWtlcmcxNTU1MD9hcGktdmVyc2lvbj0yMDE1LTExLTAx",
->>>>>>> bbd08862
       "RequestMethod": "GET",
       "RequestBody": "",
       "RequestHeaders": {
         "x-ms-client-request-id": [
-<<<<<<< HEAD
-          "4d930bd2-7e4a-4aec-a498-4e7d94f3fd3f"
-=======
           "e054a4af-2a0f-4aa4-82ba-03d3b263eea6"
->>>>>>> bbd08862
         ],
         "accept-language": [
           "en-US"
@@ -420,11 +289,7 @@
           "Microsoft.Azure.Management.Resources.ResourceManagementClient/1.0.0-preview"
         ]
       },
-<<<<<<< HEAD
-      "ResponseBody": "{\r\n  \"id\": \"/subscriptions/53d9063d-87ae-4ea8-be90-3686c3b8669f/resourceGroups/datalakerg18084\",\r\n  \"name\": \"datalakerg18084\",\r\n  \"location\": \"eastus2\",\r\n  \"properties\": {\r\n    \"provisioningState\": \"Succeeded\"\r\n  }\r\n}",
-=======
       "ResponseBody": "{\r\n  \"id\": \"/subscriptions/90585f39-ab85-4921-bb37-0468f7efd1dd/resourceGroups/datalakerg15550\",\r\n  \"name\": \"datalakerg15550\",\r\n  \"location\": \"eastus2\",\r\n  \"properties\": {\r\n    \"provisioningState\": \"Succeeded\"\r\n  }\r\n}",
->>>>>>> bbd08862
       "ResponseHeaders": {
         "Content-Type": [
           "application/json; charset=utf-8"
@@ -436,11 +301,7 @@
           "no-cache"
         ],
         "Date": [
-<<<<<<< HEAD
-          "Thu, 04 Aug 2016 18:03:48 GMT"
-=======
           "Thu, 01 Sep 2016 02:26:45 GMT"
->>>>>>> bbd08862
         ],
         "Pragma": [
           "no-cache"
@@ -449,18 +310,6 @@
           "Accept-Encoding"
         ],
         "x-ms-ratelimit-remaining-subscription-reads": [
-<<<<<<< HEAD
-          "14990"
-        ],
-        "x-ms-request-id": [
-          "3fc4582d-2c42-46f6-8ad7-abc9881a7c41"
-        ],
-        "x-ms-correlation-request-id": [
-          "3fc4582d-2c42-46f6-8ad7-abc9881a7c41"
-        ],
-        "x-ms-routing-request-id": [
-          "WESTUS2:20160804T180348Z:3fc4582d-2c42-46f6-8ad7-abc9881a7c41"
-=======
           "14940"
         ],
         "x-ms-request-id": [
@@ -471,22 +320,16 @@
         ],
         "x-ms-routing-request-id": [
           "CENTRALUS:20160901T022645Z:03229fd6-54dd-49f4-b8b7-bb8f1a892664"
->>>>>>> bbd08862
-        ],
-        "Strict-Transport-Security": [
-          "max-age=31536000; includeSubDomains"
-        ]
-      },
-      "StatusCode": 200
-    },
-    {
-<<<<<<< HEAD
-      "RequestUri": "/subscriptions/53d9063d-87ae-4ea8-be90-3686c3b8669f/resourcegroups/datalakerg18084?api-version=2015-11-01",
-      "EncodedRequestUri": "L3N1YnNjcmlwdGlvbnMvNTNkOTA2M2QtODdhZS00ZWE4LWJlOTAtMzY4NmMzYjg2NjlmL3Jlc291cmNlZ3JvdXBzL2RhdGFsYWtlcmcxODA4ND9hcGktdmVyc2lvbj0yMDE1LTExLTAx",
-=======
+        ],
+        "Strict-Transport-Security": [
+          "max-age=31536000; includeSubDomains"
+        ]
+      },
+      "StatusCode": 200
+    },
+    {
       "RequestUri": "/subscriptions/90585f39-ab85-4921-bb37-0468f7efd1dd/resourcegroups/datalakerg15550?api-version=2015-11-01",
       "EncodedRequestUri": "L3N1YnNjcmlwdGlvbnMvOTA1ODVmMzktYWI4NS00OTIxLWJiMzctMDQ2OGY3ZWZkMWRkL3Jlc291cmNlZ3JvdXBzL2RhdGFsYWtlcmcxNTU1MD9hcGktdmVyc2lvbj0yMDE1LTExLTAx",
->>>>>>> bbd08862
       "RequestMethod": "PUT",
       "RequestBody": "{\r\n  \"location\": \"East US 2\"\r\n}",
       "RequestHeaders": {
@@ -497,11 +340,7 @@
           "31"
         ],
         "x-ms-client-request-id": [
-<<<<<<< HEAD
-          "3d16b3ac-aa2e-4428-8eb4-90954833eb6d"
-=======
           "e6a60a66-bf5e-409b-8b4a-3734824f0af3"
->>>>>>> bbd08862
         ],
         "accept-language": [
           "en-US"
@@ -510,11 +349,7 @@
           "Microsoft.Azure.Management.Resources.ResourceManagementClient/1.0.0-preview"
         ]
       },
-<<<<<<< HEAD
-      "ResponseBody": "{\r\n  \"id\": \"/subscriptions/53d9063d-87ae-4ea8-be90-3686c3b8669f/resourceGroups/datalakerg18084\",\r\n  \"name\": \"datalakerg18084\",\r\n  \"location\": \"eastus2\",\r\n  \"properties\": {\r\n    \"provisioningState\": \"Succeeded\"\r\n  }\r\n}",
-=======
       "ResponseBody": "{\r\n  \"id\": \"/subscriptions/90585f39-ab85-4921-bb37-0468f7efd1dd/resourceGroups/datalakerg15550\",\r\n  \"name\": \"datalakerg15550\",\r\n  \"location\": \"eastus2\",\r\n  \"properties\": {\r\n    \"provisioningState\": \"Succeeded\"\r\n  }\r\n}",
->>>>>>> bbd08862
       "ResponseHeaders": {
         "Content-Length": [
           "184"
@@ -529,28 +364,12 @@
           "no-cache"
         ],
         "Date": [
-<<<<<<< HEAD
-          "Thu, 04 Aug 2016 18:03:48 GMT"
-=======
           "Thu, 01 Sep 2016 02:26:45 GMT"
->>>>>>> bbd08862
         ],
         "Pragma": [
           "no-cache"
         ],
         "x-ms-ratelimit-remaining-subscription-writes": [
-<<<<<<< HEAD
-          "1191"
-        ],
-        "x-ms-request-id": [
-          "bb2aa57c-c06b-49ee-9262-c34a9c7880f8"
-        ],
-        "x-ms-correlation-request-id": [
-          "bb2aa57c-c06b-49ee-9262-c34a9c7880f8"
-        ],
-        "x-ms-routing-request-id": [
-          "WESTUS2:20160804T180348Z:bb2aa57c-c06b-49ee-9262-c34a9c7880f8"
-=======
           "1170"
         ],
         "x-ms-request-id": [
@@ -561,7 +380,6 @@
         ],
         "x-ms-routing-request-id": [
           "CENTRALUS:20160901T022645Z:97a5b518-560d-4e83-a997-24a82f258c99"
->>>>>>> bbd08862
         ],
         "Strict-Transport-Security": [
           "max-age=31536000; includeSubDomains"
@@ -570,38 +388,25 @@
       "StatusCode": 201
     },
     {
-<<<<<<< HEAD
-      "RequestUri": "/subscriptions/53d9063d-87ae-4ea8-be90-3686c3b8669f/resourceGroups/datalakerg18084/providers/Microsoft.DataLakeStore/accounts/testadlfs1977?api-version=2015-10-01-preview",
-      "EncodedRequestUri": "L3N1YnNjcmlwdGlvbnMvNTNkOTA2M2QtODdhZS00ZWE4LWJlOTAtMzY4NmMzYjg2NjlmL3Jlc291cmNlR3JvdXBzL2RhdGFsYWtlcmcxODA4NC9wcm92aWRlcnMvTWljcm9zb2Z0LkRhdGFMYWtlU3RvcmUvYWNjb3VudHMvdGVzdGFkbGZzMTk3Nz9hcGktdmVyc2lvbj0yMDE1LTEwLTAxLXByZXZpZXc=",
-=======
       "RequestUri": "/subscriptions/90585f39-ab85-4921-bb37-0468f7efd1dd/resourceGroups/datalakerg15550/providers/Microsoft.DataLakeStore/accounts/testadlfs14238?api-version=2015-10-01-preview",
       "EncodedRequestUri": "L3N1YnNjcmlwdGlvbnMvOTA1ODVmMzktYWI4NS00OTIxLWJiMzctMDQ2OGY3ZWZkMWRkL3Jlc291cmNlR3JvdXBzL2RhdGFsYWtlcmcxNTU1MC9wcm92aWRlcnMvTWljcm9zb2Z0LkRhdGFMYWtlU3RvcmUvYWNjb3VudHMvdGVzdGFkbGZzMTQyMzg/YXBpLXZlcnNpb249MjAxNS0xMC0wMS1wcmV2aWV3",
->>>>>>> bbd08862
       "RequestMethod": "GET",
       "RequestBody": "",
       "RequestHeaders": {
         "x-ms-client-request-id": [
-<<<<<<< HEAD
-          "9af7d375-3bfc-46b9-b228-ce7fbe5813ec"
-=======
           "bb67458b-4763-4093-abf1-42244fdd4873"
->>>>>>> bbd08862
-        ],
-        "accept-language": [
-          "en-US"
-        ],
-        "User-Agent": [
-          "Microsoft.Azure.Management.DataLake.Store.DataLakeStoreAccountManagementClient/0.12.5-preview"
-        ]
-      },
-<<<<<<< HEAD
-      "ResponseBody": "{\r\n  \"error\": {\r\n    \"code\": \"ResourceNotFound\",\r\n    \"message\": \"The Resource 'Microsoft.DataLakeStore/accounts/testadlfs1977' under resource group 'datalakerg18084' was not found.\"\r\n  }\r\n}",
-=======
+        ],
+        "accept-language": [
+          "en-US"
+        ],
+        "User-Agent": [
+          "Microsoft.Azure.Management.DataLake.Store.DataLakeStoreAccountManagementClient/0.12.5-preview"
+        ]
+      },
       "ResponseBody": "{\r\n  \"error\": {\r\n    \"code\": \"ResourceNotFound\",\r\n    \"message\": \"The Resource 'Microsoft.DataLakeStore/accounts/testadlfs14238' under resource group 'datalakerg15550' was not found.\"\r\n  }\r\n}",
->>>>>>> bbd08862
       "ResponseHeaders": {
         "Content-Length": [
-          "165"
+          "166"
         ],
         "Content-Type": [
           "application/json; charset=utf-8"
@@ -613,11 +418,7 @@
           "no-cache"
         ],
         "Date": [
-<<<<<<< HEAD
-          "Thu, 04 Aug 2016 18:03:48 GMT"
-=======
           "Thu, 01 Sep 2016 02:26:45 GMT"
->>>>>>> bbd08862
         ],
         "Pragma": [
           "no-cache"
@@ -626,15 +427,6 @@
           "gateway"
         ],
         "x-ms-request-id": [
-<<<<<<< HEAD
-          "302a8ea2-8f7b-4cfe-8f4b-eafc0cb8588c"
-        ],
-        "x-ms-correlation-request-id": [
-          "302a8ea2-8f7b-4cfe-8f4b-eafc0cb8588c"
-        ],
-        "x-ms-routing-request-id": [
-          "WESTUS2:20160804T180348Z:302a8ea2-8f7b-4cfe-8f4b-eafc0cb8588c"
-=======
           "d1be3951-69bf-4971-bad1-6e19cf45fc17"
         ],
         "x-ms-correlation-request-id": [
@@ -642,7 +434,6 @@
         ],
         "x-ms-routing-request-id": [
           "CENTRALUS:20160901T022645Z:d1be3951-69bf-4971-bad1-6e19cf45fc17"
->>>>>>> bbd08862
         ],
         "Strict-Transport-Security": [
           "max-age=31536000; includeSubDomains"
@@ -651,12 +442,6 @@
       "StatusCode": 404
     },
     {
-<<<<<<< HEAD
-      "RequestUri": "/subscriptions/53d9063d-87ae-4ea8-be90-3686c3b8669f/resourceGroups/datalakerg18084/providers/Microsoft.DataLakeStore/accounts/testadlfs1977?api-version=2015-10-01-preview",
-      "EncodedRequestUri": "L3N1YnNjcmlwdGlvbnMvNTNkOTA2M2QtODdhZS00ZWE4LWJlOTAtMzY4NmMzYjg2NjlmL3Jlc291cmNlR3JvdXBzL2RhdGFsYWtlcmcxODA4NC9wcm92aWRlcnMvTWljcm9zb2Z0LkRhdGFMYWtlU3RvcmUvYWNjb3VudHMvdGVzdGFkbGZzMTk3Nz9hcGktdmVyc2lvbj0yMDE1LTEwLTAxLXByZXZpZXc=",
-      "RequestMethod": "PUT",
-      "RequestBody": "{\r\n  \"location\": \"East US 2\",\r\n  \"name\": \"testadlfs1977\"\r\n}",
-=======
       "RequestUri": "/subscriptions/90585f39-ab85-4921-bb37-0468f7efd1dd/resourceGroups/datalakerg15550/providers/Microsoft.DataLakeStore/accounts/testadlfs14238?api-version=2015-10-01-preview",
       "EncodedRequestUri": "L3N1YnNjcmlwdGlvbnMvOTA1ODVmMzktYWI4NS00OTIxLWJiMzctMDQ2OGY3ZWZkMWRkL3Jlc291cmNlR3JvdXBzL2RhdGFsYWtlcmcxNTU1MC9wcm92aWRlcnMvTWljcm9zb2Z0LkRhdGFMYWtlU3RvcmUvYWNjb3VudHMvdGVzdGFkbGZzMTQyMzg/YXBpLXZlcnNpb249MjAxNS0xMC0wMS1wcmV2aWV3",
       "RequestMethod": "GET",
@@ -928,42 +713,27 @@
       "EncodedRequestUri": "L3N1YnNjcmlwdGlvbnMvOTA1ODVmMzktYWI4NS00OTIxLWJiMzctMDQ2OGY3ZWZkMWRkL3Jlc291cmNlR3JvdXBzL2RhdGFsYWtlcmcxNTU1MC9wcm92aWRlcnMvTWljcm9zb2Z0LkRhdGFMYWtlU3RvcmUvYWNjb3VudHMvdGVzdGRhdGFsYWtlMTY2NT9hcGktdmVyc2lvbj0yMDE1LTEwLTAxLXByZXZpZXc=",
       "RequestMethod": "PUT",
       "RequestBody": "{\r\n  \"location\": \"East US 2\",\r\n  \"name\": \"testdatalake1665\",\r\n  \"identity\": {\r\n    \"type\": \"SystemAssigned\"\r\n  },\r\n  \"tags\": {\r\n    \"testkey\": \"testvalue\"\r\n  },\r\n  \"properties\": {\r\n    \"encryptionState\": \"Enabled\",\r\n    \"encryptionConfig\": {\r\n      \"type\": \"ServiceManaged\"\r\n    }\r\n  }\r\n}",
->>>>>>> bbd08862
       "RequestHeaders": {
         "Content-Type": [
           "application/json; charset=utf-8"
         ],
         "Content-Length": [
-<<<<<<< HEAD
-          "59"
-        ],
-        "x-ms-client-request-id": [
-          "0ddebdd9-899e-4b15-ad19-6b63fe1c7c84"
-=======
           "288"
         ],
         "x-ms-client-request-id": [
           "c162fa09-c7eb-4004-a8ba-637c5612cfeb"
->>>>>>> bbd08862
-        ],
-        "accept-language": [
-          "en-US"
-        ],
-        "User-Agent": [
-          "Microsoft.Azure.Management.DataLake.Store.DataLakeStoreAccountManagementClient/0.12.5-preview"
-        ]
-      },
-<<<<<<< HEAD
-      "ResponseBody": "{\r\n  \"error\": {\r\n    \"code\": \"ExceededMaxAccountCount\",\r\n    \"message\": \"The subscription has exceeded the maximum number of allowed resources.\"\r\n  }\r\n}",
-      "ResponseHeaders": {
-        "Content-Length": [
-          "127"
-=======
+        ],
+        "accept-language": [
+          "en-US"
+        ],
+        "User-Agent": [
+          "Microsoft.Azure.Management.DataLake.Store.DataLakeStoreAccountManagementClient/0.12.5-preview"
+        ]
+      },
       "ResponseBody": "{\r\n  \"properties\": {\r\n    \"encryptionState\": \"Enabled\",\r\n    \"encryptionConfig\": {\r\n      \"type\": \"ServiceManaged\"\r\n    },\r\n    \"provisioningState\": \"Creating\",\r\n    \"state\": null,\r\n    \"endpoint\": null,\r\n    \"accountId\": \"97b08a65-7c1b-4db1-82c1-08d4084c5b88\",\r\n    \"creationTime\": null,\r\n    \"lastModifiedTime\": null\r\n  },\r\n  \"location\": \"East US 2\",\r\n  \"tags\": {\r\n    \"testkey\": \"testvalue\"\r\n  },\r\n  \"identity\": {\r\n    \"type\": \"SystemAssigned\",\r\n    \"principalId\": \"00000000-0000-0000-0000-000000000000\",\r\n    \"tenantId\": \"00000000-0000-0000-0000-000000000000\"\r\n  },\r\n  \"id\": \"/subscriptions/90585f39-ab85-4921-bb37-0468f7efd1dd/resourceGroups/datalakerg15550/providers/Microsoft.DataLakeStore/accounts/testdatalake1665\",\r\n  \"name\": \"testdatalake1665\",\r\n  \"type\": \"Microsoft.DataLakeStore/accounts\"\r\n}",
       "ResponseHeaders": {
         "Content-Length": [
           "656"
->>>>>>> bbd08862
         ],
         "Content-Type": [
           "application/json"
@@ -978,37 +748,25 @@
           "close"
         ],
         "Date": [
-<<<<<<< HEAD
-          "Thu, 04 Aug 2016 18:03:49 GMT"
-=======
           "Thu, 01 Sep 2016 02:27:27 GMT"
->>>>>>> bbd08862
-        ],
-        "Pragma": [
-          "no-cache"
-        ],
-<<<<<<< HEAD
+        ],
+        "Pragma": [
+          "no-cache"
+        ],
+        "Location": [
+          "https://api-dogfood.resources.windows-int.net/subscriptions/90585f39-ab85-4921-bb37-0468f7efd1dd/resourcegroups/datalakerg15550/providers/Microsoft.DataLakeStore/accounts/testdatalake1665/operationresults/0?api-version=2015-10-01-preview"
+        ],
+        "Retry-After": [
+          "10"
+        ],
         "Server": [
           "Microsoft-IIS/8.5"
         ],
-        "x-ms-request-id": [
-          "9840a318-a059-4e09-8387-c025e3a3024b"
-=======
-        "Location": [
-          "https://api-dogfood.resources.windows-int.net/subscriptions/90585f39-ab85-4921-bb37-0468f7efd1dd/resourcegroups/datalakerg15550/providers/Microsoft.DataLakeStore/accounts/testdatalake1665/operationresults/0?api-version=2015-10-01-preview"
-        ],
-        "Retry-After": [
-          "10"
-        ],
-        "Server": [
-          "Microsoft-IIS/8.5"
-        ],
         "Azure-AsyncOperation": [
           "https://api-dogfood.resources.windows-int.net/subscriptions/90585f39-ab85-4921-bb37-0468f7efd1dd/providers/Microsoft.DataLakeStore/locations/EastUS2/operationResults/97b08a65-7c1b-4db1-82c1-08d4084c5b880?api-version=2015-10-01-preview&expanded=true"
         ],
         "x-ms-request-id": [
           "3cadd13e-be22-4474-be2c-c9615b448594"
->>>>>>> bbd08862
         ],
         "X-AspNet-Version": [
           "4.0.30319"
@@ -1017,15 +775,6 @@
           "ASP.NET"
         ],
         "x-ms-ratelimit-remaining-subscription-writes": [
-<<<<<<< HEAD
-          "1190"
-        ],
-        "x-ms-correlation-request-id": [
-          "ee335d26-314a-4b97-ad48-a884704b15b5"
-        ],
-        "x-ms-routing-request-id": [
-          "WESTUS2:20160804T180349Z:ee335d26-314a-4b97-ad48-a884704b15b5"
-=======
           "1175"
         ],
         "x-ms-correlation-request-id": [
@@ -1962,26 +1711,19 @@
         ],
         "x-ms-routing-request-id": [
           "CENTRALUS:20160901T022842Z:f45164d7-eee8-40d5-a750-714b56b11625"
->>>>>>> bbd08862
-        ],
-        "Strict-Transport-Security": [
-          "max-age=31536000; includeSubDomains"
-        ]
-      },
-      "StatusCode": 409
+        ],
+        "Strict-Transport-Security": [
+          "max-age=31536000; includeSubDomains"
+        ]
+      },
+      "StatusCode": 204
     }
   ],
   "Names": {
     ".ctor": [
-<<<<<<< HEAD
-      "datalakerg18084",
-      "testdatalake15906",
-      "testadlfs1977"
-=======
       "datalakerg15550",
       "testdatalake1665",
       "testadlfs14238"
->>>>>>> bbd08862
     ]
   },
   "Variables": {
