{
  "version": "1.0.0-*",
  "description": "DataLakeStore.Tests Class Library",
  "authors": [ "Microsoft Corporation" ],

  "packOptions": {
    "summary": "DataLakeStore.Tests tests.",
    "iconUrl": "https://cdn.rawgit.com/Azure/AutoRest/7c1576dfb56974176223545cfac5762d168ded5f/Documentation/images/autorest-small-flat.png",
    "tags": [ "" ],
    "projectUrl": "https://github.com/Azure/azure-sdk-for-net",
    "licenseUrl": "https://raw.githubusercontent.com/Microsoft/dotnet/master/LICENSE",
    "requireLicenseAcceptance":  true
  },

  "buildOptions": {
    "delaySign": true,
    "publicSign": false,
    "keyFile": "../../../../tools/MSSharedLibKey.snk",
    "compile": "../../../../tools/DisableTestRunParallel.cs"
  },

  "testRunner": "xunit",
  "frameworks": {
    "netcoreapp1.0": {
      "imports": ["dnxcore50", "portable-net45+win8"],
      "dependencies": {
        "System.Diagnostics.Tracing": "4.1.0-rc2-*"
      }
    }
  },
  "dependencies": {
<<<<<<< HEAD
    "Microsoft.NETCore.App": {
      "type": "platform",
      "version": "1.0.0-rc2-*"
    },
    "Microsoft.Azure.Test.HttpRecorder": "[1.6.1-preview,2.0.0)",
    "Microsoft.Rest.ClientRuntime.Azure.TestFramework": "[1.2.2-preview,2.0.0)",
    "Microsoft.Rest.ClientRuntime.Azure": "[4.0.2,5.0.0)",
    "Microsoft.Rest.ClientRuntime": "[3.0.2,4.0.0)",
    "Microsoft.Azure.Management.ResourceManager": "1.1.2-preview",
    "Microsoft.Azure.Management.DataLake.Store": "[0.12.2-preview)",
=======
    "Microsoft.NETCore.App": { 
      "type": "platform", 
      "version": "1.0.0-rc2-*" 
    }, 
    "Microsoft.Azure.Test.HttpRecorder": "[1.6.2-preview,2.0.0)",
    "Microsoft.Rest.ClientRuntime.Azure.TestFramework": "[1.2.3-preview,2.0.0)",
    "Microsoft.Rest.ClientRuntime.Azure": "[3.3.0,4.0.0)",
    "Microsoft.Rest.ClientRuntime": "[2.3.0,3.0.0)" ,
    "Microsoft.Azure.ResourceManager": "1.0.0-preview",
    "Microsoft.Azure.Management.DataLake.Store": "[0.12.2-preview,1.0)",
>>>>>>> 005fbe3e
    "xunit": "2.1.0",
    "dotnet-test-xunit": "1.0.0-rc2-build10015"
  }
}<|MERGE_RESOLUTION|>--- conflicted
+++ resolved
@@ -29,29 +29,16 @@
     }
   },
   "dependencies": {
-<<<<<<< HEAD
     "Microsoft.NETCore.App": {
       "type": "platform",
       "version": "1.0.0-rc2-*"
     },
-    "Microsoft.Azure.Test.HttpRecorder": "[1.6.1-preview,2.0.0)",
-    "Microsoft.Rest.ClientRuntime.Azure.TestFramework": "[1.2.2-preview,2.0.0)",
-    "Microsoft.Rest.ClientRuntime.Azure": "[4.0.2,5.0.0)",
-    "Microsoft.Rest.ClientRuntime": "[3.0.2,4.0.0)",
-    "Microsoft.Azure.Management.ResourceManager": "1.1.2-preview",
-    "Microsoft.Azure.Management.DataLake.Store": "[0.12.2-preview)",
-=======
-    "Microsoft.NETCore.App": { 
-      "type": "platform", 
-      "version": "1.0.0-rc2-*" 
-    }, 
     "Microsoft.Azure.Test.HttpRecorder": "[1.6.2-preview,2.0.0)",
     "Microsoft.Rest.ClientRuntime.Azure.TestFramework": "[1.2.3-preview,2.0.0)",
     "Microsoft.Rest.ClientRuntime.Azure": "[3.3.0,4.0.0)",
     "Microsoft.Rest.ClientRuntime": "[2.3.0,3.0.0)" ,
     "Microsoft.Azure.ResourceManager": "1.0.0-preview",
     "Microsoft.Azure.Management.DataLake.Store": "[0.12.2-preview,1.0)",
->>>>>>> 005fbe3e
     "xunit": "2.1.0",
     "dotnet-test-xunit": "1.0.0-rc2-build10015"
   }
