--- conflicted
+++ resolved
@@ -1,9 +1,5 @@
 {
-<<<<<<< HEAD
-  "version": "0.13.0-preview",
-=======
   "version": "0.12.6-preview",
->>>>>>> 345f2b3b
   "description": "Provides Data Lake Store account and filesystem management capabilities for Microsoft Azure.",
   "authors": [ "Microsoft" ],
 
