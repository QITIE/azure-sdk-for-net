{
<<<<<<< HEAD
  "version": "1.0.0-preview",
=======
  "version": "0.12.0-preview",
>>>>>>> 4c8860aa
  "description": "Provides Data Lake Store account and filesystem management capabilities for Microsoft Azure.",
  "authors": [ "Microsoft" ],
  "tags": [ "Microsoft Azure Data Lake Store management", "DataLakeStore", "Data Lake Store management", "REST HTTP client", "windowsazureofficial" ],
  "projectUrl": "https://github.com/Azure/azure-sdk-for-net",
  "licenseUrl": "https://raw.githubusercontent.com/Microsoft/dotnet/master/LICENSE",

  "compilationOptions": {
    "delaySign": true,
    "publicSign": false,
    "keyFile": "../../../../tools/MSSharedLibKey.snk"
  },

  "dependencies": {
    "Microsoft.Rest.ClientRuntime.Azure": "[4.0.0,5.0)" 
  },

  "frameworks": {
    "net45": {
    },
<<<<<<< HEAD
    "netstandard1.5": {
      "imports": ["dnxcore50"],
=======
    "dnxcore50": {
      "compilationOptions": { "define": [ "DNXCORE50" ] },
>>>>>>> 4c8860aa
      "dependencies": {
        "Microsoft.NETCore.Platforms": "1.0.1-rc2-23931",
        "Microsoft.NETCore.Runtime": "1.0.2-rc2-23931",
        "System.Diagnostics.Tools": "4.0.1-rc2-23931",
        "System.Net.Http": "4.0.1-rc2-23931",
        "System.Runtime.Serialization.Primitives": "4.1.1-rc2-23931",
        "System.Threading.Tasks": "4.0.11-rc2-23931"
      }
    },
<<<<<<< HEAD
    "netstandard1.1": {
      "imports": ["dnxcore50"],
      "dependencies": {
        "System.Runtime.Serialization.Primitives": "4.1.1-rc2-23931"
=======
    ".NETPortable,Version=v4.5,Profile=Profile111": {
      "compilationOptions": { "define": [ "PORTABLE" ] },
      "frameworkAssemblies": {
        "System.Collections": { "type": "build" },
        "System.Linq": { "type": "build" },
        "System.Linq.Expressions": { "type": "build" },
        "System.Net.Http": { "type": "build" },
        "System.Net.Primitives": { "type": "build" },
        "System.Resources.ResourceManager": { "type": "build" },
        "System.Runtime": { "type": "build" },
        "System.Runtime.Serialization.Primitives": { "type": "build" },
        "System.Text.Encoding": { "type": "build" },
        "System.Text.RegularExpressions": { "type": "build" },
        "System.Threading.Tasks": { "type": "build" }
>>>>>>> 4c8860aa
      }
    }
  }
}<|MERGE_RESOLUTION|>--- conflicted
+++ resolved
@@ -1,9 +1,5 @@
 {
-<<<<<<< HEAD
   "version": "1.0.0-preview",
-=======
-  "version": "0.12.0-preview",
->>>>>>> 4c8860aa
   "description": "Provides Data Lake Store account and filesystem management capabilities for Microsoft Azure.",
   "authors": [ "Microsoft" ],
   "tags": [ "Microsoft Azure Data Lake Store management", "DataLakeStore", "Data Lake Store management", "REST HTTP client", "windowsazureofficial" ],
@@ -23,13 +19,9 @@
   "frameworks": {
     "net45": {
     },
-<<<<<<< HEAD
     "netstandard1.5": {
       "imports": ["dnxcore50"],
-=======
-    "dnxcore50": {
       "compilationOptions": { "define": [ "DNXCORE50" ] },
->>>>>>> 4c8860aa
       "dependencies": {
         "Microsoft.NETCore.Platforms": "1.0.1-rc2-23931",
         "Microsoft.NETCore.Runtime": "1.0.2-rc2-23931",
@@ -39,27 +31,10 @@
         "System.Threading.Tasks": "4.0.11-rc2-23931"
       }
     },
-<<<<<<< HEAD
     "netstandard1.1": {
       "imports": ["dnxcore50"],
       "dependencies": {
         "System.Runtime.Serialization.Primitives": "4.1.1-rc2-23931"
-=======
-    ".NETPortable,Version=v4.5,Profile=Profile111": {
-      "compilationOptions": { "define": [ "PORTABLE" ] },
-      "frameworkAssemblies": {
-        "System.Collections": { "type": "build" },
-        "System.Linq": { "type": "build" },
-        "System.Linq.Expressions": { "type": "build" },
-        "System.Net.Http": { "type": "build" },
-        "System.Net.Primitives": { "type": "build" },
-        "System.Resources.ResourceManager": { "type": "build" },
-        "System.Runtime": { "type": "build" },
-        "System.Runtime.Serialization.Primitives": { "type": "build" },
-        "System.Text.Encoding": { "type": "build" },
-        "System.Text.RegularExpressions": { "type": "build" },
-        "System.Threading.Tasks": { "type": "build" }
->>>>>>> 4c8860aa
       }
     }
   }
