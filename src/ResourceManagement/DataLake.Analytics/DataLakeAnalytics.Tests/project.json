--- conflicted
+++ resolved
@@ -37,13 +37,8 @@
     "Microsoft.Rest.ClientRuntime": "[2.3.1,3.0)" ,
     "Microsoft.Azure.Management.Storage": "[5.0.2-preview]",
     "Microsoft.Azure.Management.ResourceManager": "1.1.3-preview",
-<<<<<<< HEAD
     "Microsoft.Azure.Management.DataLake.Analytics": "[0.11.8-preview,1.0)",
     "Microsoft.Azure.Management.DataLake.Store": "0.12.4-preview",
-=======
-    "Microsoft.Azure.Management.DataLake.Analytics": "[0.11.7-preview,1.0)",
-    "Microsoft.Azure.Management.DataLake.Store": "[0.12.5-preview, 1.0)",
->>>>>>> 8d2411fb
     "xunit": "2.2.0-beta2-build3300",
     "dotnet-test-xunit": "2.2.0-preview2-build1029"
   }
