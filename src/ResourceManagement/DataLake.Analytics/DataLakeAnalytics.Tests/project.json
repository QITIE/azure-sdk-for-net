--- conflicted
+++ resolved
@@ -37,16 +37,9 @@
     "Microsoft.Rest.ClientRuntime": "[2.3.1,3.0)" ,
     "Microsoft.Azure.Management.Storage": "[5.0.2-preview]",
     "Microsoft.Azure.Management.ResourceManager": "1.1.3-preview",
-<<<<<<< HEAD
     "Microsoft.Azure.Management.DataLake.Analytics": "[0.11.7-preview,1.0)",
-    "Microsoft.Azure.Management.DataLake.Store": "0.12.3-preview",
-    "xunit": "2.1.0",
-    "dotnet-test-xunit": "1.0.0-rc2-build10015"
-=======
-    "Microsoft.Azure.Management.DataLake.Analytics": "[0.11.6-preview,1.0)",
-    "Microsoft.Azure.Management.DataLake.Store": "0.12.3-preview",
+    "Microsoft.Azure.Management.DataLake.Store": "0.12.4-preview",
     "xunit": "2.2.0-beta2-build3300",
     "dotnet-test-xunit": "2.2.0-preview2-build1029"
->>>>>>> 9af4ee4b
   }
 }