--- conflicted
+++ resolved
@@ -31,13 +31,8 @@
       "type": "platform",
       "version": "1.0.0"
     },
-<<<<<<< HEAD
-    "Microsoft.Azure.Test.HttpRecorder": "[1.6.4-preview,2.0.0)",
-    "Microsoft.Rest.ClientRuntime.Azure.TestFramework": "[1.3.2-preview,2.0.0)",
-=======
     "Microsoft.Azure.Test.HttpRecorder": "[1.6.6-preview,2.0.0)",
     "Microsoft.Rest.ClientRuntime.Azure.TestFramework": "[1.3.5-preview,2.0.0)",
->>>>>>> 10b5ce57
     "Microsoft.Rest.ClientRuntime.Azure": "[3.3.1,4.0.0)",
     "Microsoft.Rest.ClientRuntime": "[2.3.1,3.0)" ,
     "Microsoft.Azure.Management.Storage": "[5.0.2-preview]",
