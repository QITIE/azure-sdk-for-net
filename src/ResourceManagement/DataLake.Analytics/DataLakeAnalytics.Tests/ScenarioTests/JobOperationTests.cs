﻿//
// Copyright (c) Microsoft.  All rights reserved.
//
// Licensed under the Apache License, Version 2.0 (the "License");
// you may not use this file except in compliance with the License.
// You may obtain a copy of the License at
//   http://www.apache.org/licenses/LICENSE-2.0
//
// Unless required by applicable law or agreed to in writing, software
// distributed under the License is distributed on an "AS IS" BASIS,
// WITHOUT WARRANTIES OR CONDITIONS OF ANY KIND, either express or implied.
// See the License for the specific language governing permissions and
// limitations under the License.
using Microsoft.Azure;
using Microsoft.Azure.Management.DataLake.Analytics;
using Microsoft.Azure.Management.DataLake.Analytics.Models;
using Microsoft.Azure.Test;
using System;
using System.Collections.Generic;
using System.Linq;
using System.Net;
using Xunit;
using Microsoft.Rest.ClientRuntime.Azure.TestFramework;

namespace DataLakeAnalytics.Tests
{
    public class JobOperationTests : TestBase
    {
        private CommonTestFixture commonData;

        [Fact] 
        public void SubmitGetListCancelTest()
        {
            using (var context = MockContext.Start(this.GetType().FullName))
            {
                commonData = new CommonTestFixture(context);
                commonData.HostUrl =
                    commonData.DataLakeAnalyticsManagementHelper.TryCreateDataLakeAnalyticsAccount(commonData.ResourceGroupName,
                        commonData.Location, commonData.DataLakeStoreAccountName, commonData.SecondDataLakeAnalyticsAccountName);
                
                // TODO: Remove this sleep once defect 5022906 is fixed
                TestUtilities.Wait(120000); // Sleep for two minutes to give the account a chance to provision the queue
                var clientToUse = this.GetDataLakeAnalyticsJobManagementClient(context);

                Guid jobId = TestUtilities.GenerateGuid();
                var secondId = TestUtilities.GenerateGuid();
                // Submit a job to the account
                var jobToSubmit = new JobInformation
                {
                    Name = "azure sdk data lake analytics job",
                    DegreeOfParallelism = 2,
                    Type = JobType.USql,
                    Properties = new USqlJobProperties
                    {
                        // TODO: figure out why this is no longer showing up as a property
                        // Type = JobType.USql, 
                        Script = "DROP DATABASE IF EXISTS testdb; CREATE DATABASE testdb;"
<<<<<<< HEAD
                    }/*,
                    LogFolder = string.Format("adl://{0}.{1}/some/log/path/", commonData.DataLakeAnalyticsAccountName, clientToUse.AdlaJobDnsSuffix),
                    LogFilePatterns = new List<string>
                    {
                         "*.log",
                         "*.txt"
                    }*/
=======
                    },
                    JobId = jobId
>>>>>>> 005fbe3e
                };

                var jobCreateResponse = clientToUse.Job.Create(commonData.SecondDataLakeAnalyticsAccountName, jobId, jobToSubmit);

                Assert.NotNull(jobCreateResponse);

                // Cancel the job
                clientToUse.Job.Cancel(commonData.SecondDataLakeAnalyticsAccountName, jobCreateResponse.JobId.GetValueOrDefault());

                // Get the job and ensure that it says it was cancelled.
                var getCancelledJobResponse = clientToUse.Job.Get(commonData.SecondDataLakeAnalyticsAccountName, jobCreateResponse.JobId.GetValueOrDefault());

                Assert.Equal(JobResult.Cancelled, getCancelledJobResponse.Result);
                Assert.NotNull(getCancelledJobResponse.ErrorMessage);
                Assert.NotEmpty(getCancelledJobResponse.ErrorMessage);

                // Resubmit the job
                jobToSubmit.JobId = secondId;
                jobCreateResponse = clientToUse.Job.Create(commonData.SecondDataLakeAnalyticsAccountName, secondId, jobToSubmit);

                Assert.NotNull(jobCreateResponse);

                // Poll the job until it finishes
                var getJobResponse = clientToUse.Job.Get(commonData.SecondDataLakeAnalyticsAccountName, jobCreateResponse.JobId.GetValueOrDefault());
                Assert.NotNull(getJobResponse);

                int maxWaitInSeconds = 180; // 3 minutes should be long enough
                int curWaitInSeconds = 0;
                while (getJobResponse.State != JobState.Ended && curWaitInSeconds < maxWaitInSeconds)
                {
                    // wait 5 seconds before polling again
                    TestUtilities.Wait(5000);
                    curWaitInSeconds += 5;
                    getJobResponse = clientToUse.Job.Get(commonData.SecondDataLakeAnalyticsAccountName, jobCreateResponse.JobId.GetValueOrDefault());
                    Assert.NotNull(getJobResponse);
                }

                Assert.True(curWaitInSeconds <= maxWaitInSeconds);

                // Verify the job completes successfully
                Assert.True(
                    getJobResponse.State == JobState.Ended && getJobResponse.Result == JobResult.Succeeded,
                    string.Format("Job: {0} did not return success. Current job state: {1}. Actual result: {2}. Error (if any): {3}",
                        getJobResponse.JobId, getJobResponse.State, getJobResponse.Result, getJobResponse.ErrorMessage));

                var listJobResponse = clientToUse.Job.List(commonData.SecondDataLakeAnalyticsAccountName, null);
                Assert.NotNull(listJobResponse);

                Assert.True(listJobResponse.Any(job => job.JobId == getJobResponse.JobId));

                // Just compile the job, which requires a jobId in the job object.
                jobToSubmit.JobId = getJobResponse.JobId;
                var compileResponse = clientToUse.Job.Build(commonData.SecondDataLakeAnalyticsAccountName, jobToSubmit);
                Assert.NotNull(compileResponse);

                // now compile a broken job and verify diagnostics report an error
                jobToSubmit.Properties.Script = "DROP DATABASE IF EXIST FOO; CREATE DATABASE FOO;";
                compileResponse = clientToUse.Job.Build(commonData.SecondDataLakeAnalyticsAccountName, jobToSubmit);
                Assert.NotNull(compileResponse);

                Assert.Equal(1, ((USqlJobProperties)compileResponse.Properties).Diagnostics.Count);
                Assert.Equal(SeverityTypes.Error, ((USqlJobProperties)compileResponse.Properties).Diagnostics[0].Severity);
                Assert.Equal(18, ((USqlJobProperties)compileResponse.Properties).Diagnostics[0].ColumnNumber);
                Assert.Equal(22, ((USqlJobProperties)compileResponse.Properties).Diagnostics[0].End);
                Assert.Equal(17, ((USqlJobProperties)compileResponse.Properties).Diagnostics[0].Start);
                Assert.Equal(1, ((USqlJobProperties)compileResponse.Properties).Diagnostics[0].LineNumber);
                Assert.Contains("E_CSC_USER_SYNTAXERROR", ((USqlJobProperties)compileResponse.Properties).Diagnostics[0].Message);

                // list the jobs both with a hand crafted query string and using the parameters
                listJobResponse = clientToUse.Job.List(commonData.SecondDataLakeAnalyticsAccountName, select:  "jobId" );
                Assert.NotNull(listJobResponse);

                Assert.True(listJobResponse.Any(job => job.JobId == getJobResponse.JobId));
            }
        }
    }
}<|MERGE_RESOLUTION|>--- conflicted
+++ resolved
@@ -55,7 +55,8 @@
                         // TODO: figure out why this is no longer showing up as a property
                         // Type = JobType.USql, 
                         Script = "DROP DATABASE IF EXISTS testdb; CREATE DATABASE testdb;"
-<<<<<<< HEAD
+                    },
+                    JobId = jobId
                     }/*,
                     LogFolder = string.Format("adl://{0}.{1}/some/log/path/", commonData.DataLakeAnalyticsAccountName, clientToUse.AdlaJobDnsSuffix),
                     LogFilePatterns = new List<string>
@@ -63,10 +64,6 @@
                          "*.log",
                          "*.txt"
                     }*/
-=======
-                    },
-                    JobId = jobId
->>>>>>> 005fbe3e
                 };
 
                 var jobCreateResponse = clientToUse.Job.Create(commonData.SecondDataLakeAnalyticsAccountName, jobId, jobToSubmit);
