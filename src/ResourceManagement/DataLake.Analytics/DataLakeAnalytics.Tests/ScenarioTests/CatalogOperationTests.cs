--- conflicted
+++ resolved
@@ -133,12 +133,8 @@
                     Assert.True(partitionList.Count() >= 1);
 
                     var specificPartition = partitionList.First();
-<<<<<<< HEAD
-                    // Get the specific procedure as well
-=======
                     
                     // Get the specific partition as well
->>>>>>> e5cc0bc4
                     var partitionGetResponse = clientToUse.Catalog.GetTablePartition(
                         commonData.SecondDataLakeAnalyticsAccountName,
                         commonData.DatabaseName, CommonTestFixture.SchemaName, commonData.TableName, specificPartition.Name);
