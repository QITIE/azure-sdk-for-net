{
  "Entries": [
    {
      "RequestUri": "/subscriptions/53d9063d-87ae-4ea8-be90-3686c3b8669f/providers/Microsoft.DataLakeAnalytics/register?api-version=2016-02-01",
      "EncodedRequestUri": "L3N1YnNjcmlwdGlvbnMvNTNkOTA2M2QtODdhZS00ZWE4LWJlOTAtMzY4NmMzYjg2NjlmL3Byb3ZpZGVycy9NaWNyb3NvZnQuRGF0YUxha2VBbmFseXRpY3MvcmVnaXN0ZXI/YXBpLXZlcnNpb249MjAxNi0wMi0wMQ==",
      "RequestMethod": "POST",
      "RequestBody": "",
      "RequestHeaders": {
        "x-ms-client-request-id": [
<<<<<<< HEAD
          "b590489f-4525-4530-8ac3-53069c13caa8"
=======
          "fecb3e0c-d33c-43ff-882c-1a3654e787c2"
>>>>>>> 1ac45789
        ],
        "accept-language": [
          "en-US"
        ],
        "User-Agent": [
          "Microsoft.Azure.Management.ResourceManager.ResourceManagementClient/1.1.4-preview"
        ]
      },
      "ResponseBody": "{\r\n  \"id\": \"/subscriptions/53d9063d-87ae-4ea8-be90-3686c3b8669f/providers/Microsoft.DataLakeAnalytics\",\r\n  \"namespace\": \"Microsoft.DataLakeAnalytics\",\r\n  \"resourceTypes\": [\r\n    {\r\n      \"resourceType\": \"operations\",\r\n      \"locations\": [],\r\n      \"apiVersions\": [\r\n        \"2015-10-01-preview\"\r\n      ]\r\n    },\r\n    {\r\n      \"resourceType\": \"accounts\",\r\n      \"locations\": [\r\n        \"East US 2\"\r\n      ],\r\n      \"apiVersions\": [\r\n        \"2015-10-01-preview\"\r\n      ],\r\n      \"capabilities\": \"CrossResourceGroupResourceMove, CrossSubscriptionResourceMove\"\r\n    },\r\n    {\r\n      \"resourceType\": \"accounts/dataLakeStoreAccounts\",\r\n      \"locations\": [\r\n        \"East US 2\"\r\n      ],\r\n      \"apiVersions\": [\r\n        \"2015-10-01-preview\"\r\n      ]\r\n    },\r\n    {\r\n      \"resourceType\": \"accounts/storageAccounts\",\r\n      \"locations\": [\r\n        \"East US 2\"\r\n      ],\r\n      \"apiVersions\": [\r\n        \"2015-10-01-preview\"\r\n      ]\r\n    },\r\n    {\r\n      \"resourceType\": \"accounts/storageAccounts/containers\",\r\n      \"locations\": [\r\n        \"East US 2\"\r\n      ],\r\n      \"apiVersions\": [\r\n        \"2015-10-01-preview\"\r\n      ]\r\n    },\r\n    {\r\n      \"resourceType\": \"accounts/storageAccounts/containers/listSasTokens\",\r\n      \"locations\": [\r\n        \"East US 2\"\r\n      ],\r\n      \"apiVersions\": [\r\n        \"2015-10-01-preview\"\r\n      ]\r\n    },\r\n    {\r\n      \"resourceType\": \"locations\",\r\n      \"locations\": [],\r\n      \"apiVersions\": [\r\n        \"2015-10-01-preview\"\r\n      ]\r\n    },\r\n    {\r\n      \"resourceType\": \"locations/operationresults\",\r\n      \"locations\": [],\r\n      \"apiVersions\": [\r\n        \"2015-10-01-preview\"\r\n      ]\r\n    },\r\n    {\r\n      \"resourceType\": \"locations/checkNameAvailability\",\r\n      \"locations\": [],\r\n      \"apiVersions\": [\r\n        \"2015-10-01-preview\"\r\n      ]\r\n    },\r\n    {\r\n      \"resourceType\": \"locations/capability\",\r\n      \"locations\": [],\r\n      \"apiVersions\": [\r\n        \"2015-10-01-preview\"\r\n      ]\r\n    }\r\n  ],\r\n  \"registrationState\": \"Registered\"\r\n}",
      "ResponseHeaders": {
        "Content-Type": [
          "application/json; charset=utf-8"
        ],
        "Expires": [
          "-1"
        ],
        "Cache-Control": [
          "no-cache"
        ],
        "Date": [
<<<<<<< HEAD
          "Tue, 19 Jul 2016 00:57:51 GMT"
=======
          "Tue, 02 Aug 2016 02:46:51 GMT"
>>>>>>> 1ac45789
        ],
        "Pragma": [
          "no-cache"
        ],
        "Vary": [
          "Accept-Encoding"
        ],
        "x-ms-ratelimit-remaining-subscription-writes": [
          "1197"
        ],
        "x-ms-request-id": [
<<<<<<< HEAD
          "1c372506-e047-43b3-8029-c9d383aa365d"
        ],
        "x-ms-correlation-request-id": [
          "1c372506-e047-43b3-8029-c9d383aa365d"
        ],
        "x-ms-routing-request-id": [
          "WESTUS:20160719T005752Z:1c372506-e047-43b3-8029-c9d383aa365d"
=======
          "b5331454-d170-4c87-b80d-ec4dfbf2c1a9"
        ],
        "x-ms-correlation-request-id": [
          "b5331454-d170-4c87-b80d-ec4dfbf2c1a9"
        ],
        "x-ms-routing-request-id": [
          "CENTRALUS:20160802T024651Z:b5331454-d170-4c87-b80d-ec4dfbf2c1a9"
>>>>>>> 1ac45789
        ],
        "Strict-Transport-Security": [
          "max-age=31536000; includeSubDomains"
        ]
      },
      "StatusCode": 200
    },
    {
      "RequestUri": "/subscriptions/53d9063d-87ae-4ea8-be90-3686c3b8669f/providers/Microsoft.DataLakeAnalytics?api-version=2016-02-01",
      "EncodedRequestUri": "L3N1YnNjcmlwdGlvbnMvNTNkOTA2M2QtODdhZS00ZWE4LWJlOTAtMzY4NmMzYjg2NjlmL3Byb3ZpZGVycy9NaWNyb3NvZnQuRGF0YUxha2VBbmFseXRpY3M/YXBpLXZlcnNpb249MjAxNi0wMi0wMQ==",
      "RequestMethod": "GET",
      "RequestBody": "",
      "RequestHeaders": {
        "x-ms-client-request-id": [
<<<<<<< HEAD
          "02db930b-75d3-4ba6-9e06-eca1b6d02bc9"
=======
          "6aab56c1-aed6-4785-b162-0c28bbf41b50"
>>>>>>> 1ac45789
        ],
        "accept-language": [
          "en-US"
        ],
        "User-Agent": [
          "Microsoft.Azure.Management.ResourceManager.ResourceManagementClient/1.1.4-preview"
        ]
      },
      "ResponseBody": "{\r\n  \"id\": \"/subscriptions/53d9063d-87ae-4ea8-be90-3686c3b8669f/providers/Microsoft.DataLakeAnalytics\",\r\n  \"namespace\": \"Microsoft.DataLakeAnalytics\",\r\n  \"resourceTypes\": [\r\n    {\r\n      \"resourceType\": \"operations\",\r\n      \"locations\": [],\r\n      \"apiVersions\": [\r\n        \"2015-10-01-preview\"\r\n      ]\r\n    },\r\n    {\r\n      \"resourceType\": \"accounts\",\r\n      \"locations\": [\r\n        \"East US 2\"\r\n      ],\r\n      \"apiVersions\": [\r\n        \"2015-10-01-preview\"\r\n      ],\r\n      \"capabilities\": \"CrossResourceGroupResourceMove, CrossSubscriptionResourceMove\"\r\n    },\r\n    {\r\n      \"resourceType\": \"accounts/dataLakeStoreAccounts\",\r\n      \"locations\": [\r\n        \"East US 2\"\r\n      ],\r\n      \"apiVersions\": [\r\n        \"2015-10-01-preview\"\r\n      ]\r\n    },\r\n    {\r\n      \"resourceType\": \"accounts/storageAccounts\",\r\n      \"locations\": [\r\n        \"East US 2\"\r\n      ],\r\n      \"apiVersions\": [\r\n        \"2015-10-01-preview\"\r\n      ]\r\n    },\r\n    {\r\n      \"resourceType\": \"accounts/storageAccounts/containers\",\r\n      \"locations\": [\r\n        \"East US 2\"\r\n      ],\r\n      \"apiVersions\": [\r\n        \"2015-10-01-preview\"\r\n      ]\r\n    },\r\n    {\r\n      \"resourceType\": \"accounts/storageAccounts/containers/listSasTokens\",\r\n      \"locations\": [\r\n        \"East US 2\"\r\n      ],\r\n      \"apiVersions\": [\r\n        \"2015-10-01-preview\"\r\n      ]\r\n    },\r\n    {\r\n      \"resourceType\": \"locations\",\r\n      \"locations\": [],\r\n      \"apiVersions\": [\r\n        \"2015-10-01-preview\"\r\n      ]\r\n    },\r\n    {\r\n      \"resourceType\": \"locations/operationresults\",\r\n      \"locations\": [],\r\n      \"apiVersions\": [\r\n        \"2015-10-01-preview\"\r\n      ]\r\n    },\r\n    {\r\n      \"resourceType\": \"locations/checkNameAvailability\",\r\n      \"locations\": [],\r\n      \"apiVersions\": [\r\n        \"2015-10-01-preview\"\r\n      ]\r\n    },\r\n    {\r\n      \"resourceType\": \"locations/capability\",\r\n      \"locations\": [],\r\n      \"apiVersions\": [\r\n        \"2015-10-01-preview\"\r\n      ]\r\n    }\r\n  ],\r\n  \"registrationState\": \"Registered\"\r\n}",
      "ResponseHeaders": {
        "Content-Type": [
          "application/json; charset=utf-8"
        ],
        "Expires": [
          "-1"
        ],
        "Cache-Control": [
          "no-cache"
        ],
        "Date": [
<<<<<<< HEAD
          "Tue, 19 Jul 2016 00:57:51 GMT"
=======
          "Tue, 02 Aug 2016 02:46:51 GMT"
>>>>>>> 1ac45789
        ],
        "Pragma": [
          "no-cache"
        ],
        "Vary": [
          "Accept-Encoding"
        ],
        "x-ms-ratelimit-remaining-subscription-reads": [
<<<<<<< HEAD
          "14999"
        ],
        "x-ms-request-id": [
          "ad7bfe72-d004-48b7-85d8-2add4b4d60bf"
        ],
        "x-ms-correlation-request-id": [
          "ad7bfe72-d004-48b7-85d8-2add4b4d60bf"
        ],
        "x-ms-routing-request-id": [
          "WESTUS:20160719T005752Z:ad7bfe72-d004-48b7-85d8-2add4b4d60bf"
=======
          "14997"
        ],
        "x-ms-request-id": [
          "a3af6e84-478b-49f4-af3f-325f9eaa85ff"
        ],
        "x-ms-correlation-request-id": [
          "a3af6e84-478b-49f4-af3f-325f9eaa85ff"
        ],
        "x-ms-routing-request-id": [
          "CENTRALUS:20160802T024651Z:a3af6e84-478b-49f4-af3f-325f9eaa85ff"
>>>>>>> 1ac45789
        ],
        "Strict-Transport-Security": [
          "max-age=31536000; includeSubDomains"
        ]
      },
      "StatusCode": 200
    },
    {
      "RequestUri": "/subscriptions/53d9063d-87ae-4ea8-be90-3686c3b8669f/providers/Microsoft.Storage/register?api-version=2016-02-01",
      "EncodedRequestUri": "L3N1YnNjcmlwdGlvbnMvNTNkOTA2M2QtODdhZS00ZWE4LWJlOTAtMzY4NmMzYjg2NjlmL3Byb3ZpZGVycy9NaWNyb3NvZnQuU3RvcmFnZS9yZWdpc3Rlcj9hcGktdmVyc2lvbj0yMDE2LTAyLTAx",
      "RequestMethod": "POST",
      "RequestBody": "",
      "RequestHeaders": {
        "x-ms-client-request-id": [
<<<<<<< HEAD
          "96b9f67b-6309-41c4-92cf-832e794476ac"
=======
          "9155b3cd-92e7-4da2-94c7-380239193722"
>>>>>>> 1ac45789
        ],
        "accept-language": [
          "en-US"
        ],
        "User-Agent": [
          "Microsoft.Azure.Management.ResourceManager.ResourceManagementClient/1.1.4-preview"
        ]
      },
      "ResponseBody": "{\r\n  \"id\": \"/subscriptions/53d9063d-87ae-4ea8-be90-3686c3b8669f/providers/Microsoft.Storage\",\r\n  \"namespace\": \"Microsoft.Storage\",\r\n  \"resourceTypes\": [\r\n    {\r\n      \"resourceType\": \"storageAccounts\",\r\n      \"locations\": [\r\n        \"East US\",\r\n        \"East US 2\",\r\n        \"West US\",\r\n        \"West Europe\",\r\n        \"East Asia\",\r\n        \"Southeast Asia\",\r\n        \"Japan East\",\r\n        \"Japan West\",\r\n        \"North Central US\",\r\n        \"South Central US\",\r\n        \"Central US\",\r\n        \"North Europe\",\r\n        \"Brazil South\",\r\n        \"Canada East\",\r\n        \"Canada Central\",\r\n        \"West US 2\",\r\n        \"West Central US\"\r\n      ],\r\n      \"apiVersions\": [\r\n        \"2016-01-01\",\r\n        \"2015-06-15\",\r\n        \"2015-05-01-preview\"\r\n      ],\r\n      \"capabilities\": \"CrossResourceGroupResourceMove, CrossSubscriptionResourceMove\"\r\n    },\r\n    {\r\n      \"resourceType\": \"operations\",\r\n      \"locations\": [],\r\n      \"apiVersions\": [\r\n        \"2016-01-01\",\r\n        \"2015-06-15\",\r\n        \"2015-05-01-preview\"\r\n      ]\r\n    },\r\n    {\r\n      \"resourceType\": \"usages\",\r\n      \"locations\": [],\r\n      \"apiVersions\": [\r\n        \"2016-01-01\",\r\n        \"2015-06-15\",\r\n        \"2015-05-01-preview\"\r\n      ]\r\n    },\r\n    {\r\n      \"resourceType\": \"checkNameAvailability\",\r\n      \"locations\": [],\r\n      \"apiVersions\": [\r\n        \"2016-01-01\",\r\n        \"2015-06-15\",\r\n        \"2015-05-01-preview\"\r\n      ]\r\n    },\r\n    {\r\n      \"resourceType\": \"storageAccounts/services\",\r\n      \"locations\": [\r\n        \"East US\",\r\n        \"West US\",\r\n        \"West Europe\",\r\n        \"North Europe\",\r\n        \"East Asia\",\r\n        \"Southeast Asia\",\r\n        \"Japan East\",\r\n        \"Japan West\",\r\n        \"North Central US\",\r\n        \"South Central US\",\r\n        \"East US 2\",\r\n        \"Central US\",\r\n        \"Brazil South\",\r\n        \"Canada East\",\r\n        \"Canada Central\",\r\n        \"West US 2\",\r\n        \"West Central US\"\r\n      ],\r\n      \"apiVersions\": [\r\n        \"2014-04-01\"\r\n      ]\r\n    },\r\n    {\r\n      \"resourceType\": \"storageAccounts/services/metricDefinitions\",\r\n      \"locations\": [\r\n        \"East US\",\r\n        \"West US\",\r\n        \"West Europe\",\r\n        \"North Europe\",\r\n        \"East Asia\",\r\n        \"Southeast Asia\",\r\n        \"Japan East\",\r\n        \"Japan West\",\r\n        \"North Central US\",\r\n        \"South Central US\",\r\n        \"East US 2\",\r\n        \"Central US\",\r\n        \"Brazil South\",\r\n        \"Canada East\",\r\n        \"Canada Central\",\r\n        \"West US 2\",\r\n        \"West Central US\"\r\n      ],\r\n      \"apiVersions\": [\r\n        \"2014-04-01\"\r\n      ]\r\n    }\r\n  ],\r\n  \"registrationState\": \"Registered\"\r\n}",
      "ResponseHeaders": {
        "Content-Type": [
          "application/json; charset=utf-8"
        ],
        "Expires": [
          "-1"
        ],
        "Cache-Control": [
          "no-cache"
        ],
        "Date": [
<<<<<<< HEAD
          "Tue, 19 Jul 2016 00:57:52 GMT"
=======
          "Tue, 02 Aug 2016 02:46:51 GMT"
>>>>>>> 1ac45789
        ],
        "Pragma": [
          "no-cache"
        ],
        "Vary": [
          "Accept-Encoding"
        ],
        "x-ms-ratelimit-remaining-subscription-writes": [
          "1196"
        ],
        "x-ms-request-id": [
<<<<<<< HEAD
          "eb526b25-a388-4f6e-9e29-82771ab665a4"
        ],
        "x-ms-correlation-request-id": [
          "eb526b25-a388-4f6e-9e29-82771ab665a4"
        ],
        "x-ms-routing-request-id": [
          "WESTUS:20160719T005753Z:eb526b25-a388-4f6e-9e29-82771ab665a4"
=======
          "0c5fd70e-c582-40e0-9ef4-8902c0ebf5cd"
        ],
        "x-ms-correlation-request-id": [
          "0c5fd70e-c582-40e0-9ef4-8902c0ebf5cd"
        ],
        "x-ms-routing-request-id": [
          "CENTRALUS:20160802T024652Z:0c5fd70e-c582-40e0-9ef4-8902c0ebf5cd"
>>>>>>> 1ac45789
        ],
        "Strict-Transport-Security": [
          "max-age=31536000; includeSubDomains"
        ]
      },
      "StatusCode": 200
    },
    {
      "RequestUri": "/subscriptions/53d9063d-87ae-4ea8-be90-3686c3b8669f/providers/Microsoft.Storage?api-version=2016-02-01",
      "EncodedRequestUri": "L3N1YnNjcmlwdGlvbnMvNTNkOTA2M2QtODdhZS00ZWE4LWJlOTAtMzY4NmMzYjg2NjlmL3Byb3ZpZGVycy9NaWNyb3NvZnQuU3RvcmFnZT9hcGktdmVyc2lvbj0yMDE2LTAyLTAx",
      "RequestMethod": "GET",
      "RequestBody": "",
      "RequestHeaders": {
        "x-ms-client-request-id": [
<<<<<<< HEAD
          "cb78bb0f-fe02-46ef-b6c0-a3a4bfd73d4b"
=======
          "aa6f246b-ca6a-4e16-90c0-d152c151d19d"
>>>>>>> 1ac45789
        ],
        "accept-language": [
          "en-US"
        ],
        "User-Agent": [
          "Microsoft.Azure.Management.ResourceManager.ResourceManagementClient/1.1.4-preview"
        ]
      },
      "ResponseBody": "{\r\n  \"id\": \"/subscriptions/53d9063d-87ae-4ea8-be90-3686c3b8669f/providers/Microsoft.Storage\",\r\n  \"namespace\": \"Microsoft.Storage\",\r\n  \"resourceTypes\": [\r\n    {\r\n      \"resourceType\": \"storageAccounts\",\r\n      \"locations\": [\r\n        \"East US\",\r\n        \"East US 2\",\r\n        \"West US\",\r\n        \"West Europe\",\r\n        \"East Asia\",\r\n        \"Southeast Asia\",\r\n        \"Japan East\",\r\n        \"Japan West\",\r\n        \"North Central US\",\r\n        \"South Central US\",\r\n        \"Central US\",\r\n        \"North Europe\",\r\n        \"Brazil South\",\r\n        \"Canada East\",\r\n        \"Canada Central\",\r\n        \"West US 2\",\r\n        \"West Central US\"\r\n      ],\r\n      \"apiVersions\": [\r\n        \"2016-01-01\",\r\n        \"2015-06-15\",\r\n        \"2015-05-01-preview\"\r\n      ],\r\n      \"capabilities\": \"CrossResourceGroupResourceMove, CrossSubscriptionResourceMove\"\r\n    },\r\n    {\r\n      \"resourceType\": \"operations\",\r\n      \"locations\": [],\r\n      \"apiVersions\": [\r\n        \"2016-01-01\",\r\n        \"2015-06-15\",\r\n        \"2015-05-01-preview\"\r\n      ]\r\n    },\r\n    {\r\n      \"resourceType\": \"usages\",\r\n      \"locations\": [],\r\n      \"apiVersions\": [\r\n        \"2016-01-01\",\r\n        \"2015-06-15\",\r\n        \"2015-05-01-preview\"\r\n      ]\r\n    },\r\n    {\r\n      \"resourceType\": \"checkNameAvailability\",\r\n      \"locations\": [],\r\n      \"apiVersions\": [\r\n        \"2016-01-01\",\r\n        \"2015-06-15\",\r\n        \"2015-05-01-preview\"\r\n      ]\r\n    },\r\n    {\r\n      \"resourceType\": \"storageAccounts/services\",\r\n      \"locations\": [\r\n        \"East US\",\r\n        \"West US\",\r\n        \"West Europe\",\r\n        \"North Europe\",\r\n        \"East Asia\",\r\n        \"Southeast Asia\",\r\n        \"Japan East\",\r\n        \"Japan West\",\r\n        \"North Central US\",\r\n        \"South Central US\",\r\n        \"East US 2\",\r\n        \"Central US\",\r\n        \"Brazil South\",\r\n        \"Canada East\",\r\n        \"Canada Central\",\r\n        \"West US 2\",\r\n        \"West Central US\"\r\n      ],\r\n      \"apiVersions\": [\r\n        \"2014-04-01\"\r\n      ]\r\n    },\r\n    {\r\n      \"resourceType\": \"storageAccounts/services/metricDefinitions\",\r\n      \"locations\": [\r\n        \"East US\",\r\n        \"West US\",\r\n        \"West Europe\",\r\n        \"North Europe\",\r\n        \"East Asia\",\r\n        \"Southeast Asia\",\r\n        \"Japan East\",\r\n        \"Japan West\",\r\n        \"North Central US\",\r\n        \"South Central US\",\r\n        \"East US 2\",\r\n        \"Central US\",\r\n        \"Brazil South\",\r\n        \"Canada East\",\r\n        \"Canada Central\",\r\n        \"West US 2\",\r\n        \"West Central US\"\r\n      ],\r\n      \"apiVersions\": [\r\n        \"2014-04-01\"\r\n      ]\r\n    }\r\n  ],\r\n  \"registrationState\": \"Registered\"\r\n}",
      "ResponseHeaders": {
        "Content-Type": [
          "application/json; charset=utf-8"
        ],
        "Expires": [
          "-1"
        ],
        "Cache-Control": [
          "no-cache"
        ],
        "Date": [
<<<<<<< HEAD
          "Tue, 19 Jul 2016 00:57:52 GMT"
=======
          "Tue, 02 Aug 2016 02:46:51 GMT"
>>>>>>> 1ac45789
        ],
        "Pragma": [
          "no-cache"
        ],
        "Vary": [
          "Accept-Encoding"
        ],
        "x-ms-ratelimit-remaining-subscription-reads": [
<<<<<<< HEAD
          "14998"
        ],
        "x-ms-request-id": [
          "598683b7-e1bb-4c8a-8276-d170cea26174"
        ],
        "x-ms-correlation-request-id": [
          "598683b7-e1bb-4c8a-8276-d170cea26174"
        ],
        "x-ms-routing-request-id": [
          "WESTUS:20160719T005753Z:598683b7-e1bb-4c8a-8276-d170cea26174"
=======
          "14996"
        ],
        "x-ms-request-id": [
          "c445a93a-ec55-4794-b915-960994ca12e9"
        ],
        "x-ms-correlation-request-id": [
          "c445a93a-ec55-4794-b915-960994ca12e9"
        ],
        "x-ms-routing-request-id": [
          "CENTRALUS:20160802T024652Z:c445a93a-ec55-4794-b915-960994ca12e9"
>>>>>>> 1ac45789
        ],
        "Strict-Transport-Security": [
          "max-age=31536000; includeSubDomains"
        ]
      },
      "StatusCode": 200
    },
    {
      "RequestUri": "/subscriptions/53d9063d-87ae-4ea8-be90-3686c3b8669f/providers/Microsoft.DataLakeStore/register?api-version=2016-02-01",
      "EncodedRequestUri": "L3N1YnNjcmlwdGlvbnMvNTNkOTA2M2QtODdhZS00ZWE4LWJlOTAtMzY4NmMzYjg2NjlmL3Byb3ZpZGVycy9NaWNyb3NvZnQuRGF0YUxha2VTdG9yZS9yZWdpc3Rlcj9hcGktdmVyc2lvbj0yMDE2LTAyLTAx",
      "RequestMethod": "POST",
      "RequestBody": "",
      "RequestHeaders": {
        "x-ms-client-request-id": [
<<<<<<< HEAD
          "d8abc6f6-b3c4-4d53-9948-993f27ae4e3a"
=======
          "7a216afd-d65a-4626-a163-1c040642e320"
>>>>>>> 1ac45789
        ],
        "accept-language": [
          "en-US"
        ],
        "User-Agent": [
          "Microsoft.Azure.Management.ResourceManager.ResourceManagementClient/1.1.4-preview"
        ]
      },
      "ResponseBody": "{\r\n  \"id\": \"/subscriptions/53d9063d-87ae-4ea8-be90-3686c3b8669f/providers/Microsoft.DataLakeStore\",\r\n  \"namespace\": \"Microsoft.DataLakeStore\",\r\n  \"resourceTypes\": [\r\n    {\r\n      \"resourceType\": \"operations\",\r\n      \"locations\": [],\r\n      \"apiVersions\": [\r\n        \"2015-10-01-preview\"\r\n      ]\r\n    },\r\n    {\r\n      \"resourceType\": \"accounts\",\r\n      \"locations\": [\r\n        \"East US 2\"\r\n      ],\r\n      \"apiVersions\": [\r\n        \"2015-10-01-preview\"\r\n      ],\r\n      \"capabilities\": \"CrossResourceGroupResourceMove, CrossSubscriptionResourceMove\"\r\n    },\r\n    {\r\n      \"resourceType\": \"accounts/firewallRules\",\r\n      \"locations\": [\r\n        \"East US 2\"\r\n      ],\r\n      \"apiVersions\": [\r\n        \"2015-10-01-preview\"\r\n      ]\r\n    },\r\n    {\r\n      \"resourceType\": \"locations\",\r\n      \"locations\": [],\r\n      \"apiVersions\": [\r\n        \"2015-10-01-preview\"\r\n      ]\r\n    },\r\n    {\r\n      \"resourceType\": \"locations/operationresults\",\r\n      \"locations\": [],\r\n      \"apiVersions\": [\r\n        \"2015-10-01-preview\"\r\n      ]\r\n    },\r\n    {\r\n      \"resourceType\": \"locations/checkNameAvailability\",\r\n      \"locations\": [],\r\n      \"apiVersions\": [\r\n        \"2015-10-01-preview\"\r\n      ]\r\n    },\r\n    {\r\n      \"resourceType\": \"locations/capability\",\r\n      \"locations\": [],\r\n      \"apiVersions\": [\r\n        \"2015-10-01-preview\"\r\n      ]\r\n    }\r\n  ],\r\n  \"registrationState\": \"Registered\"\r\n}",
      "ResponseHeaders": {
        "Content-Type": [
          "application/json; charset=utf-8"
        ],
        "Expires": [
          "-1"
        ],
        "Cache-Control": [
          "no-cache"
        ],
        "Date": [
<<<<<<< HEAD
          "Tue, 19 Jul 2016 00:57:53 GMT"
=======
          "Tue, 02 Aug 2016 02:46:52 GMT"
>>>>>>> 1ac45789
        ],
        "Pragma": [
          "no-cache"
        ],
        "Vary": [
          "Accept-Encoding"
        ],
        "x-ms-ratelimit-remaining-subscription-writes": [
          "1195"
        ],
        "x-ms-request-id": [
<<<<<<< HEAD
          "89bed1d7-eefc-4795-8dfa-47b4d3c1d9ac"
        ],
        "x-ms-correlation-request-id": [
          "89bed1d7-eefc-4795-8dfa-47b4d3c1d9ac"
        ],
        "x-ms-routing-request-id": [
          "WESTUS:20160719T005753Z:89bed1d7-eefc-4795-8dfa-47b4d3c1d9ac"
=======
          "487e7f75-e278-4887-9b7c-5b7719809183"
        ],
        "x-ms-correlation-request-id": [
          "487e7f75-e278-4887-9b7c-5b7719809183"
        ],
        "x-ms-routing-request-id": [
          "CENTRALUS:20160802T024652Z:487e7f75-e278-4887-9b7c-5b7719809183"
>>>>>>> 1ac45789
        ],
        "Strict-Transport-Security": [
          "max-age=31536000; includeSubDomains"
        ]
      },
      "StatusCode": 200
    },
    {
      "RequestUri": "/subscriptions/53d9063d-87ae-4ea8-be90-3686c3b8669f/providers/Microsoft.DataLakeStore?api-version=2016-02-01",
      "EncodedRequestUri": "L3N1YnNjcmlwdGlvbnMvNTNkOTA2M2QtODdhZS00ZWE4LWJlOTAtMzY4NmMzYjg2NjlmL3Byb3ZpZGVycy9NaWNyb3NvZnQuRGF0YUxha2VTdG9yZT9hcGktdmVyc2lvbj0yMDE2LTAyLTAx",
      "RequestMethod": "GET",
      "RequestBody": "",
      "RequestHeaders": {
        "x-ms-client-request-id": [
<<<<<<< HEAD
          "80e2e74a-f628-4568-8efb-df2cb94eac7a"
=======
          "3902e097-d234-41c7-80a3-0e4e8035077f"
>>>>>>> 1ac45789
        ],
        "accept-language": [
          "en-US"
        ],
        "User-Agent": [
          "Microsoft.Azure.Management.ResourceManager.ResourceManagementClient/1.1.4-preview"
        ]
      },
      "ResponseBody": "{\r\n  \"id\": \"/subscriptions/53d9063d-87ae-4ea8-be90-3686c3b8669f/providers/Microsoft.DataLakeStore\",\r\n  \"namespace\": \"Microsoft.DataLakeStore\",\r\n  \"resourceTypes\": [\r\n    {\r\n      \"resourceType\": \"operations\",\r\n      \"locations\": [],\r\n      \"apiVersions\": [\r\n        \"2015-10-01-preview\"\r\n      ]\r\n    },\r\n    {\r\n      \"resourceType\": \"accounts\",\r\n      \"locations\": [\r\n        \"East US 2\"\r\n      ],\r\n      \"apiVersions\": [\r\n        \"2015-10-01-preview\"\r\n      ],\r\n      \"capabilities\": \"CrossResourceGroupResourceMove, CrossSubscriptionResourceMove\"\r\n    },\r\n    {\r\n      \"resourceType\": \"accounts/firewallRules\",\r\n      \"locations\": [\r\n        \"East US 2\"\r\n      ],\r\n      \"apiVersions\": [\r\n        \"2015-10-01-preview\"\r\n      ]\r\n    },\r\n    {\r\n      \"resourceType\": \"locations\",\r\n      \"locations\": [],\r\n      \"apiVersions\": [\r\n        \"2015-10-01-preview\"\r\n      ]\r\n    },\r\n    {\r\n      \"resourceType\": \"locations/operationresults\",\r\n      \"locations\": [],\r\n      \"apiVersions\": [\r\n        \"2015-10-01-preview\"\r\n      ]\r\n    },\r\n    {\r\n      \"resourceType\": \"locations/checkNameAvailability\",\r\n      \"locations\": [],\r\n      \"apiVersions\": [\r\n        \"2015-10-01-preview\"\r\n      ]\r\n    },\r\n    {\r\n      \"resourceType\": \"locations/capability\",\r\n      \"locations\": [],\r\n      \"apiVersions\": [\r\n        \"2015-10-01-preview\"\r\n      ]\r\n    }\r\n  ],\r\n  \"registrationState\": \"Registered\"\r\n}",
      "ResponseHeaders": {
        "Content-Type": [
          "application/json; charset=utf-8"
        ],
        "Expires": [
          "-1"
        ],
        "Cache-Control": [
          "no-cache"
        ],
        "Date": [
<<<<<<< HEAD
          "Tue, 19 Jul 2016 00:57:53 GMT"
=======
          "Tue, 02 Aug 2016 02:46:52 GMT"
>>>>>>> 1ac45789
        ],
        "Pragma": [
          "no-cache"
        ],
        "Vary": [
          "Accept-Encoding"
        ],
        "x-ms-ratelimit-remaining-subscription-reads": [
<<<<<<< HEAD
          "14997"
        ],
        "x-ms-request-id": [
          "175fd2d6-326e-428d-96b1-318af708209b"
        ],
        "x-ms-correlation-request-id": [
          "175fd2d6-326e-428d-96b1-318af708209b"
        ],
        "x-ms-routing-request-id": [
          "WESTUS:20160719T005753Z:175fd2d6-326e-428d-96b1-318af708209b"
=======
          "14995"
        ],
        "x-ms-request-id": [
          "9115d343-c81e-4a67-b19f-f19ca71f39eb"
        ],
        "x-ms-correlation-request-id": [
          "9115d343-c81e-4a67-b19f-f19ca71f39eb"
        ],
        "x-ms-routing-request-id": [
          "CENTRALUS:20160802T024652Z:9115d343-c81e-4a67-b19f-f19ca71f39eb"
>>>>>>> 1ac45789
        ],
        "Strict-Transport-Security": [
          "max-age=31536000; includeSubDomains"
        ]
      },
      "StatusCode": 200
    },
    {
<<<<<<< HEAD
      "RequestUri": "/subscriptions/53d9063d-87ae-4ea8-be90-3686c3b8669f/resourcegroups/rgaba14590?api-version=2016-02-01",
      "EncodedRequestUri": "L3N1YnNjcmlwdGlvbnMvNTNkOTA2M2QtODdhZS00ZWE4LWJlOTAtMzY4NmMzYjg2NjlmL3Jlc291cmNlZ3JvdXBzL3JnYWJhMTQ1OTA/YXBpLXZlcnNpb249MjAxNi0wMi0wMQ==",
=======
      "RequestUri": "/subscriptions/53d9063d-87ae-4ea8-be90-3686c3b8669f/resourcegroups/rgaba12440?api-version=2016-02-01",
      "EncodedRequestUri": "L3N1YnNjcmlwdGlvbnMvNTNkOTA2M2QtODdhZS00ZWE4LWJlOTAtMzY4NmMzYjg2NjlmL3Jlc291cmNlZ3JvdXBzL3JnYWJhMTI0NDA/YXBpLXZlcnNpb249MjAxNi0wMi0wMQ==",
>>>>>>> 1ac45789
      "RequestMethod": "GET",
      "RequestBody": "",
      "RequestHeaders": {
        "x-ms-client-request-id": [
<<<<<<< HEAD
          "91001d73-7f4e-4500-9d6f-797bb9bbc5da"
=======
          "ef286ac4-9a56-454e-a4a5-51206d7e34c1"
>>>>>>> 1ac45789
        ],
        "accept-language": [
          "en-US"
        ],
        "User-Agent": [
          "Microsoft.Azure.Management.ResourceManager.ResourceManagementClient/1.1.4-preview"
        ]
      },
<<<<<<< HEAD
      "ResponseBody": "{\r\n  \"error\": {\r\n    \"code\": \"ResourceGroupNotFound\",\r\n    \"message\": \"Resource group 'rgaba14590' could not be found.\"\r\n  }\r\n}",
=======
      "ResponseBody": "{\r\n  \"error\": {\r\n    \"code\": \"ResourceGroupNotFound\",\r\n    \"message\": \"Resource group 'rgaba12440' could not be found.\"\r\n  }\r\n}",
>>>>>>> 1ac45789
      "ResponseHeaders": {
        "Content-Length": [
          "102"
        ],
        "Content-Type": [
          "application/json; charset=utf-8"
        ],
        "Expires": [
          "-1"
        ],
        "Cache-Control": [
          "no-cache"
        ],
        "Date": [
<<<<<<< HEAD
          "Tue, 19 Jul 2016 00:57:53 GMT"
=======
          "Tue, 02 Aug 2016 02:46:52 GMT"
>>>>>>> 1ac45789
        ],
        "Pragma": [
          "no-cache"
        ],
        "x-ms-failure-cause": [
          "gateway"
        ],
        "x-ms-ratelimit-remaining-subscription-reads": [
<<<<<<< HEAD
          "14996"
        ],
        "x-ms-request-id": [
          "b4e9f87f-f2d3-4524-9edf-c12d015f1ef1"
        ],
        "x-ms-correlation-request-id": [
          "b4e9f87f-f2d3-4524-9edf-c12d015f1ef1"
        ],
        "x-ms-routing-request-id": [
          "WESTUS:20160719T005753Z:b4e9f87f-f2d3-4524-9edf-c12d015f1ef1"
=======
          "14994"
        ],
        "x-ms-request-id": [
          "d646f8ff-bcdb-4202-a187-98be2cf2bcf2"
        ],
        "x-ms-correlation-request-id": [
          "d646f8ff-bcdb-4202-a187-98be2cf2bcf2"
        ],
        "x-ms-routing-request-id": [
          "CENTRALUS:20160802T024652Z:d646f8ff-bcdb-4202-a187-98be2cf2bcf2"
>>>>>>> 1ac45789
        ],
        "Strict-Transport-Security": [
          "max-age=31536000; includeSubDomains"
        ]
      },
      "StatusCode": 404
    },
    {
<<<<<<< HEAD
      "RequestUri": "/subscriptions/53d9063d-87ae-4ea8-be90-3686c3b8669f/resourcegroups/rgaba14590?api-version=2016-02-01",
      "EncodedRequestUri": "L3N1YnNjcmlwdGlvbnMvNTNkOTA2M2QtODdhZS00ZWE4LWJlOTAtMzY4NmMzYjg2NjlmL3Jlc291cmNlZ3JvdXBzL3JnYWJhMTQ1OTA/YXBpLXZlcnNpb249MjAxNi0wMi0wMQ==",
=======
      "RequestUri": "/subscriptions/53d9063d-87ae-4ea8-be90-3686c3b8669f/resourcegroups/rgaba12440?api-version=2016-02-01",
      "EncodedRequestUri": "L3N1YnNjcmlwdGlvbnMvNTNkOTA2M2QtODdhZS00ZWE4LWJlOTAtMzY4NmMzYjg2NjlmL3Jlc291cmNlZ3JvdXBzL3JnYWJhMTI0NDA/YXBpLXZlcnNpb249MjAxNi0wMi0wMQ==",
>>>>>>> 1ac45789
      "RequestMethod": "GET",
      "RequestBody": "",
      "RequestHeaders": {
        "x-ms-client-request-id": [
<<<<<<< HEAD
          "3e71da0f-d88b-4101-8032-09789853a956"
=======
          "798141a8-9b4d-4e46-afe4-72dd20262064"
>>>>>>> 1ac45789
        ],
        "accept-language": [
          "en-US"
        ],
        "User-Agent": [
          "Microsoft.Azure.Management.ResourceManager.ResourceManagementClient/1.1.4-preview"
        ]
      },
<<<<<<< HEAD
      "ResponseBody": "{\r\n  \"id\": \"/subscriptions/53d9063d-87ae-4ea8-be90-3686c3b8669f/resourceGroups/rgaba14590\",\r\n  \"name\": \"rgaba14590\",\r\n  \"location\": \"eastus2\",\r\n  \"properties\": {\r\n    \"provisioningState\": \"Succeeded\"\r\n  }\r\n}",
=======
      "ResponseBody": "{\r\n  \"id\": \"/subscriptions/53d9063d-87ae-4ea8-be90-3686c3b8669f/resourceGroups/rgaba12440\",\r\n  \"name\": \"rgaba12440\",\r\n  \"location\": \"eastus2\",\r\n  \"properties\": {\r\n    \"provisioningState\": \"Succeeded\"\r\n  }\r\n}",
>>>>>>> 1ac45789
      "ResponseHeaders": {
        "Content-Type": [
          "application/json; charset=utf-8"
        ],
        "Expires": [
          "-1"
        ],
        "Cache-Control": [
          "no-cache"
        ],
        "Date": [
<<<<<<< HEAD
          "Tue, 19 Jul 2016 00:57:54 GMT"
=======
          "Tue, 02 Aug 2016 02:46:53 GMT"
>>>>>>> 1ac45789
        ],
        "Pragma": [
          "no-cache"
        ],
        "Vary": [
          "Accept-Encoding"
        ],
        "x-ms-ratelimit-remaining-subscription-reads": [
<<<<<<< HEAD
          "14995"
        ],
        "x-ms-request-id": [
          "dda1699a-24ad-4944-99bd-173b08ac7904"
        ],
        "x-ms-correlation-request-id": [
          "dda1699a-24ad-4944-99bd-173b08ac7904"
        ],
        "x-ms-routing-request-id": [
          "WESTUS:20160719T005755Z:dda1699a-24ad-4944-99bd-173b08ac7904"
=======
          "14993"
        ],
        "x-ms-request-id": [
          "51a72128-79c4-4dd1-be7a-b5d9fb707990"
        ],
        "x-ms-correlation-request-id": [
          "51a72128-79c4-4dd1-be7a-b5d9fb707990"
        ],
        "x-ms-routing-request-id": [
          "CENTRALUS:20160802T024653Z:51a72128-79c4-4dd1-be7a-b5d9fb707990"
>>>>>>> 1ac45789
        ],
        "Strict-Transport-Security": [
          "max-age=31536000; includeSubDomains"
        ]
      },
      "StatusCode": 200
    },
    {
<<<<<<< HEAD
      "RequestUri": "/subscriptions/53d9063d-87ae-4ea8-be90-3686c3b8669f/resourcegroups/rgaba14590?api-version=2016-02-01",
      "EncodedRequestUri": "L3N1YnNjcmlwdGlvbnMvNTNkOTA2M2QtODdhZS00ZWE4LWJlOTAtMzY4NmMzYjg2NjlmL3Jlc291cmNlZ3JvdXBzL3JnYWJhMTQ1OTA/YXBpLXZlcnNpb249MjAxNi0wMi0wMQ==",
=======
      "RequestUri": "/subscriptions/53d9063d-87ae-4ea8-be90-3686c3b8669f/resourcegroups/rgaba12440?api-version=2016-02-01",
      "EncodedRequestUri": "L3N1YnNjcmlwdGlvbnMvNTNkOTA2M2QtODdhZS00ZWE4LWJlOTAtMzY4NmMzYjg2NjlmL3Jlc291cmNlZ3JvdXBzL3JnYWJhMTI0NDA/YXBpLXZlcnNpb249MjAxNi0wMi0wMQ==",
>>>>>>> 1ac45789
      "RequestMethod": "PUT",
      "RequestBody": "{\r\n  \"location\": \"East US 2\"\r\n}",
      "RequestHeaders": {
        "Content-Type": [
          "application/json; charset=utf-8"
        ],
        "Content-Length": [
          "31"
        ],
        "x-ms-client-request-id": [
<<<<<<< HEAD
          "ee2a755c-adff-4d26-a585-455b52bc616b"
=======
          "5a238891-7a06-4c03-b419-0c98a6a4a144"
>>>>>>> 1ac45789
        ],
        "accept-language": [
          "en-US"
        ],
        "User-Agent": [
          "Microsoft.Azure.Management.ResourceManager.ResourceManagementClient/1.1.4-preview"
        ]
      },
<<<<<<< HEAD
      "ResponseBody": "{\r\n  \"id\": \"/subscriptions/53d9063d-87ae-4ea8-be90-3686c3b8669f/resourceGroups/rgaba14590\",\r\n  \"name\": \"rgaba14590\",\r\n  \"location\": \"eastus2\",\r\n  \"properties\": {\r\n    \"provisioningState\": \"Succeeded\"\r\n  }\r\n}",
=======
      "ResponseBody": "{\r\n  \"id\": \"/subscriptions/53d9063d-87ae-4ea8-be90-3686c3b8669f/resourceGroups/rgaba12440\",\r\n  \"name\": \"rgaba12440\",\r\n  \"location\": \"eastus2\",\r\n  \"properties\": {\r\n    \"provisioningState\": \"Succeeded\"\r\n  }\r\n}",
>>>>>>> 1ac45789
      "ResponseHeaders": {
        "Content-Length": [
          "174"
        ],
        "Content-Type": [
          "application/json; charset=utf-8"
        ],
        "Expires": [
          "-1"
        ],
        "Cache-Control": [
          "no-cache"
        ],
        "Date": [
<<<<<<< HEAD
          "Tue, 19 Jul 2016 00:57:54 GMT"
=======
          "Tue, 02 Aug 2016 02:46:53 GMT"
>>>>>>> 1ac45789
        ],
        "Pragma": [
          "no-cache"
        ],
        "x-ms-ratelimit-remaining-subscription-writes": [
          "1194"
        ],
        "x-ms-request-id": [
<<<<<<< HEAD
          "d2171bbb-af90-4285-a514-775473269c28"
        ],
        "x-ms-correlation-request-id": [
          "d2171bbb-af90-4285-a514-775473269c28"
        ],
        "x-ms-routing-request-id": [
          "WESTUS:20160719T005755Z:d2171bbb-af90-4285-a514-775473269c28"
=======
          "e3a3944b-40db-460a-a95b-bf1516f4818f"
        ],
        "x-ms-correlation-request-id": [
          "e3a3944b-40db-460a-a95b-bf1516f4818f"
        ],
        "x-ms-routing-request-id": [
          "CENTRALUS:20160802T024653Z:e3a3944b-40db-460a-a95b-bf1516f4818f"
>>>>>>> 1ac45789
        ],
        "Strict-Transport-Security": [
          "max-age=31536000; includeSubDomains"
        ]
      },
      "StatusCode": 201
    },
    {
<<<<<<< HEAD
      "RequestUri": "/subscriptions/53d9063d-87ae-4ea8-be90-3686c3b8669f/resourceGroups/rgaba14590/providers/Microsoft.DataLakeStore/accounts/testdatalake18475?api-version=2015-10-01-preview",
      "EncodedRequestUri": "L3N1YnNjcmlwdGlvbnMvNTNkOTA2M2QtODdhZS00ZWE4LWJlOTAtMzY4NmMzYjg2NjlmL3Jlc291cmNlR3JvdXBzL3JnYWJhMTQ1OTAvcHJvdmlkZXJzL01pY3Jvc29mdC5EYXRhTGFrZVN0b3JlL2FjY291bnRzL3Rlc3RkYXRhbGFrZTE4NDc1P2FwaS12ZXJzaW9uPTIwMTUtMTAtMDEtcHJldmlldw==",
=======
      "RequestUri": "/subscriptions/53d9063d-87ae-4ea8-be90-3686c3b8669f/resourceGroups/rgaba12440/providers/Microsoft.DataLakeStore/accounts/testdatalake11428?api-version=2015-10-01-preview",
      "EncodedRequestUri": "L3N1YnNjcmlwdGlvbnMvNTNkOTA2M2QtODdhZS00ZWE4LWJlOTAtMzY4NmMzYjg2NjlmL3Jlc291cmNlR3JvdXBzL3JnYWJhMTI0NDAvcHJvdmlkZXJzL01pY3Jvc29mdC5EYXRhTGFrZVN0b3JlL2FjY291bnRzL3Rlc3RkYXRhbGFrZTExNDI4P2FwaS12ZXJzaW9uPTIwMTUtMTAtMDEtcHJldmlldw==",
>>>>>>> 1ac45789
      "RequestMethod": "GET",
      "RequestBody": "",
      "RequestHeaders": {
        "x-ms-client-request-id": [
<<<<<<< HEAD
          "aa91e0e2-c251-4c23-96b3-36f11675559a"
=======
          "827755c5-a098-4c2a-b23a-2e36a11e531b"
>>>>>>> 1ac45789
        ],
        "accept-language": [
          "en-US"
        ],
        "User-Agent": [
          "Microsoft.Azure.Management.DataLake.Store.DataLakeStoreAccountManagementClient/0.12.5-preview"
        ]
      },
<<<<<<< HEAD
      "ResponseBody": "{\r\n  \"error\": {\r\n    \"code\": \"ResourceNotFound\",\r\n    \"message\": \"The Resource 'Microsoft.DataLakeStore/accounts/testdatalake18475' under resource group 'rgaba14590' was not found.\"\r\n  }\r\n}",
=======
      "ResponseBody": "{\r\n  \"error\": {\r\n    \"code\": \"ResourceNotFound\",\r\n    \"message\": \"The Resource 'Microsoft.DataLakeStore/accounts/testdatalake11428' under resource group 'rgaba12440' was not found.\"\r\n  }\r\n}",
>>>>>>> 1ac45789
      "ResponseHeaders": {
        "Content-Length": [
          "164"
        ],
        "Content-Type": [
          "application/json; charset=utf-8"
        ],
        "Expires": [
          "-1"
        ],
        "Cache-Control": [
          "no-cache"
        ],
        "Date": [
<<<<<<< HEAD
          "Tue, 19 Jul 2016 00:57:55 GMT"
=======
          "Tue, 02 Aug 2016 02:46:53 GMT"
>>>>>>> 1ac45789
        ],
        "Pragma": [
          "no-cache"
        ],
        "x-ms-failure-cause": [
          "gateway"
        ],
        "x-ms-request-id": [
<<<<<<< HEAD
          "65e72ca6-22d2-4def-ac99-41c13538cbc9"
        ],
        "x-ms-correlation-request-id": [
          "65e72ca6-22d2-4def-ac99-41c13538cbc9"
        ],
        "x-ms-routing-request-id": [
          "WESTUS:20160719T005755Z:65e72ca6-22d2-4def-ac99-41c13538cbc9"
=======
          "e38a9978-6aae-4910-871b-b598dd2c6c3e"
        ],
        "x-ms-correlation-request-id": [
          "e38a9978-6aae-4910-871b-b598dd2c6c3e"
        ],
        "x-ms-routing-request-id": [
          "CENTRALUS:20160802T024654Z:e38a9978-6aae-4910-871b-b598dd2c6c3e"
>>>>>>> 1ac45789
        ],
        "Strict-Transport-Security": [
          "max-age=31536000; includeSubDomains"
        ]
      },
      "StatusCode": 404
    },
    {
<<<<<<< HEAD
      "RequestUri": "/subscriptions/53d9063d-87ae-4ea8-be90-3686c3b8669f/resourceGroups/rgaba14590/providers/Microsoft.DataLakeStore/accounts/testdatalake18475?api-version=2015-10-01-preview",
      "EncodedRequestUri": "L3N1YnNjcmlwdGlvbnMvNTNkOTA2M2QtODdhZS00ZWE4LWJlOTAtMzY4NmMzYjg2NjlmL3Jlc291cmNlR3JvdXBzL3JnYWJhMTQ1OTAvcHJvdmlkZXJzL01pY3Jvc29mdC5EYXRhTGFrZVN0b3JlL2FjY291bnRzL3Rlc3RkYXRhbGFrZTE4NDc1P2FwaS12ZXJzaW9uPTIwMTUtMTAtMDEtcHJldmlldw==",
      "RequestMethod": "GET",
      "RequestBody": "",
      "RequestHeaders": {
        "User-Agent": [
          "Microsoft.Azure.Management.DataLake.Store.DataLakeStoreAccountManagementClient/0.12.5-preview"
        ]
      },
      "ResponseBody": "{\r\n  \"properties\": {\r\n    \"firewallState\": \"Disabled\",\r\n    \"firewallRules\": [],\r\n    \"trustedIdProviderState\": \"Disabled\",\r\n    \"trustedIdProviders\": [],\r\n    \"provisioningState\": \"Succeeded\",\r\n    \"state\": \"Active\",\r\n    \"endpoint\": \"testdatalake18475.azuredatalakestore.net\",\r\n    \"accountId\": \"8353cc53-c33f-4da6-9570-c80f89a4c4fb\",\r\n    \"creationTime\": \"2016-07-19T00:58:05.9533022Z\",\r\n    \"lastModifiedTime\": \"2016-07-19T00:58:05.9533022Z\"\r\n  },\r\n  \"location\": \"East US 2\",\r\n  \"tags\": null,\r\n  \"id\": \"/subscriptions/53d9063d-87ae-4ea8-be90-3686c3b8669f/resourceGroups/rgaba14590/providers/Microsoft.DataLakeStore/accounts/testdatalake18475\",\r\n  \"name\": \"testdatalake18475\",\r\n  \"type\": \"Microsoft.DataLakeStore/accounts\"\r\n}",
      "ResponseHeaders": {
        "Content-Type": [
          "application/json"
        ],
        "Expires": [
          "-1"
        ],
        "Cache-Control": [
          "no-cache"
        ],
        "Connection": [
          "close"
        ],
        "Date": [
          "Tue, 19 Jul 2016 00:58:27 GMT"
        ],
        "Pragma": [
          "no-cache"
        ],
        "Server": [
          "Microsoft-IIS/8.5"
        ],
        "Vary": [
          "Accept-Encoding"
        ],
        "x-ms-request-id": [
          "5a0e6036-b664-4680-9f8d-c3f30af5d910"
        ],
        "X-AspNet-Version": [
          "4.0.30319"
        ],
        "X-Powered-By": [
          "ASP.NET"
        ],
        "x-ms-ratelimit-remaining-subscription-reads": [
          "14999"
        ],
        "x-ms-correlation-request-id": [
          "67bb3c4b-dec2-4fd6-9dcb-a474450faeb4"
        ],
        "x-ms-routing-request-id": [
          "WESTUS:20160719T005828Z:67bb3c4b-dec2-4fd6-9dcb-a474450faeb4"
        ],
        "Strict-Transport-Security": [
          "max-age=31536000; includeSubDomains"
        ]
      },
      "StatusCode": 200
    },
    {
      "RequestUri": "/subscriptions/53d9063d-87ae-4ea8-be90-3686c3b8669f/resourceGroups/rgaba14590/providers/Microsoft.DataLakeStore/accounts/testdatalake18475?api-version=2015-10-01-preview",
      "EncodedRequestUri": "L3N1YnNjcmlwdGlvbnMvNTNkOTA2M2QtODdhZS00ZWE4LWJlOTAtMzY4NmMzYjg2NjlmL3Jlc291cmNlR3JvdXBzL3JnYWJhMTQ1OTAvcHJvdmlkZXJzL01pY3Jvc29mdC5EYXRhTGFrZVN0b3JlL2FjY291bnRzL3Rlc3RkYXRhbGFrZTE4NDc1P2FwaS12ZXJzaW9uPTIwMTUtMTAtMDEtcHJldmlldw==",
      "RequestMethod": "GET",
      "RequestBody": "",
      "RequestHeaders": {
        "x-ms-client-request-id": [
          "eb0b26b6-6473-4eff-9266-d2efa5bccb43"
        ],
        "accept-language": [
          "en-US"
        ],
        "User-Agent": [
          "Microsoft.Azure.Management.DataLake.Store.DataLakeStoreAccountManagementClient/0.12.5-preview"
        ]
      },
      "ResponseBody": "{\r\n  \"properties\": {\r\n    \"firewallState\": \"Disabled\",\r\n    \"firewallRules\": [],\r\n    \"trustedIdProviderState\": \"Disabled\",\r\n    \"trustedIdProviders\": [],\r\n    \"provisioningState\": \"Succeeded\",\r\n    \"state\": \"Active\",\r\n    \"endpoint\": \"testdatalake18475.azuredatalakestore.net\",\r\n    \"accountId\": \"8353cc53-c33f-4da6-9570-c80f89a4c4fb\",\r\n    \"creationTime\": \"2016-07-19T00:58:05.9533022Z\",\r\n    \"lastModifiedTime\": \"2016-07-19T00:58:05.9533022Z\"\r\n  },\r\n  \"location\": \"East US 2\",\r\n  \"tags\": null,\r\n  \"id\": \"/subscriptions/53d9063d-87ae-4ea8-be90-3686c3b8669f/resourceGroups/rgaba14590/providers/Microsoft.DataLakeStore/accounts/testdatalake18475\",\r\n  \"name\": \"testdatalake18475\",\r\n  \"type\": \"Microsoft.DataLakeStore/accounts\"\r\n}",
      "ResponseHeaders": {
        "Content-Type": [
          "application/json"
        ],
        "Expires": [
          "-1"
        ],
        "Cache-Control": [
          "no-cache"
        ],
        "Connection": [
          "close"
        ],
        "Date": [
          "Tue, 19 Jul 2016 00:58:28 GMT"
        ],
        "Pragma": [
          "no-cache"
        ],
        "Server": [
          "Microsoft-IIS/8.5"
        ],
        "Vary": [
          "Accept-Encoding"
        ],
        "x-ms-request-id": [
          "fba02927-b474-4d76-996d-31d6e3f58f0a"
        ],
        "X-AspNet-Version": [
          "4.0.30319"
        ],
        "X-Powered-By": [
          "ASP.NET"
        ],
        "x-ms-ratelimit-remaining-subscription-reads": [
          "14998"
        ],
        "x-ms-correlation-request-id": [
          "ce977d0a-cfb6-4f42-946f-18ee5eab6679"
        ],
        "x-ms-routing-request-id": [
          "WESTUS:20160719T005828Z:ce977d0a-cfb6-4f42-946f-18ee5eab6679"
        ],
        "Strict-Transport-Security": [
          "max-age=31536000; includeSubDomains"
        ]
      },
      "StatusCode": 200
    },
    {
      "RequestUri": "/subscriptions/53d9063d-87ae-4ea8-be90-3686c3b8669f/resourceGroups/rgaba14590/providers/Microsoft.DataLakeStore/accounts/testdatalake18475?api-version=2015-10-01-preview",
      "EncodedRequestUri": "L3N1YnNjcmlwdGlvbnMvNTNkOTA2M2QtODdhZS00ZWE4LWJlOTAtMzY4NmMzYjg2NjlmL3Jlc291cmNlR3JvdXBzL3JnYWJhMTQ1OTAvcHJvdmlkZXJzL01pY3Jvc29mdC5EYXRhTGFrZVN0b3JlL2FjY291bnRzL3Rlc3RkYXRhbGFrZTE4NDc1P2FwaS12ZXJzaW9uPTIwMTUtMTAtMDEtcHJldmlldw==",
      "RequestMethod": "GET",
      "RequestBody": "",
      "RequestHeaders": {
        "x-ms-client-request-id": [
          "10206bfe-fbf6-4aa6-936f-8059dc2551d7"
        ],
        "accept-language": [
          "en-US"
        ],
        "User-Agent": [
          "Microsoft.Azure.Management.DataLake.Store.DataLakeStoreAccountManagementClient/0.12.5-preview"
        ]
      },
      "ResponseBody": "{\r\n  \"properties\": {\r\n    \"firewallState\": \"Disabled\",\r\n    \"firewallRules\": [],\r\n    \"trustedIdProviderState\": \"Disabled\",\r\n    \"trustedIdProviders\": [],\r\n    \"provisioningState\": \"Succeeded\",\r\n    \"state\": \"Active\",\r\n    \"endpoint\": \"testdatalake18475.azuredatalakestore.net\",\r\n    \"accountId\": \"8353cc53-c33f-4da6-9570-c80f89a4c4fb\",\r\n    \"creationTime\": \"2016-07-19T00:58:05.9533022Z\",\r\n    \"lastModifiedTime\": \"2016-07-19T00:58:05.9533022Z\"\r\n  },\r\n  \"location\": \"East US 2\",\r\n  \"tags\": null,\r\n  \"id\": \"/subscriptions/53d9063d-87ae-4ea8-be90-3686c3b8669f/resourceGroups/rgaba14590/providers/Microsoft.DataLakeStore/accounts/testdatalake18475\",\r\n  \"name\": \"testdatalake18475\",\r\n  \"type\": \"Microsoft.DataLakeStore/accounts\"\r\n}",
      "ResponseHeaders": {
        "Content-Type": [
          "application/json"
        ],
        "Expires": [
          "-1"
        ],
        "Cache-Control": [
          "no-cache"
        ],
        "Connection": [
          "close"
        ],
        "Date": [
          "Tue, 19 Jul 2016 00:59:02 GMT"
        ],
        "Pragma": [
          "no-cache"
        ],
        "Server": [
          "Microsoft-IIS/8.5"
        ],
        "Vary": [
          "Accept-Encoding"
        ],
        "x-ms-request-id": [
          "6ecb1af9-de98-461d-8085-22f682c9ad1f"
        ],
        "X-AspNet-Version": [
          "4.0.30319"
        ],
        "X-Powered-By": [
          "ASP.NET"
        ],
        "x-ms-ratelimit-remaining-subscription-reads": [
          "14999"
        ],
        "x-ms-correlation-request-id": [
          "865b2158-2196-4838-a5f4-a8db89d40f22"
        ],
        "x-ms-routing-request-id": [
          "WESTUS:20160719T005902Z:865b2158-2196-4838-a5f4-a8db89d40f22"
        ],
        "Strict-Transport-Security": [
          "max-age=31536000; includeSubDomains"
        ]
      },
      "StatusCode": 200
    },
    {
      "RequestUri": "/subscriptions/53d9063d-87ae-4ea8-be90-3686c3b8669f/resourceGroups/rgaba14590/providers/Microsoft.DataLakeStore/accounts/testdatalake18475?api-version=2015-10-01-preview",
      "EncodedRequestUri": "L3N1YnNjcmlwdGlvbnMvNTNkOTA2M2QtODdhZS00ZWE4LWJlOTAtMzY4NmMzYjg2NjlmL3Jlc291cmNlR3JvdXBzL3JnYWJhMTQ1OTAvcHJvdmlkZXJzL01pY3Jvc29mdC5EYXRhTGFrZVN0b3JlL2FjY291bnRzL3Rlc3RkYXRhbGFrZTE4NDc1P2FwaS12ZXJzaW9uPTIwMTUtMTAtMDEtcHJldmlldw==",
      "RequestMethod": "PUT",
      "RequestBody": "{\r\n  \"location\": \"East US 2\",\r\n  \"name\": \"testdatalake18475\"\r\n}",
=======
      "RequestUri": "/subscriptions/53d9063d-87ae-4ea8-be90-3686c3b8669f/resourceGroups/rgaba12440/providers/Microsoft.DataLakeStore/accounts/testdatalake11428?api-version=2015-10-01-preview",
      "EncodedRequestUri": "L3N1YnNjcmlwdGlvbnMvNTNkOTA2M2QtODdhZS00ZWE4LWJlOTAtMzY4NmMzYjg2NjlmL3Jlc291cmNlR3JvdXBzL3JnYWJhMTI0NDAvcHJvdmlkZXJzL01pY3Jvc29mdC5EYXRhTGFrZVN0b3JlL2FjY291bnRzL3Rlc3RkYXRhbGFrZTExNDI4P2FwaS12ZXJzaW9uPTIwMTUtMTAtMDEtcHJldmlldw==",
      "RequestMethod": "PUT",
      "RequestBody": "{\r\n  \"location\": \"East US 2\",\r\n  \"name\": \"testdatalake11428\"\r\n}",
>>>>>>> 1ac45789
      "RequestHeaders": {
        "Content-Type": [
          "application/json; charset=utf-8"
        ],
        "Content-Length": [
          "63"
        ],
        "x-ms-client-request-id": [
<<<<<<< HEAD
          "2193d969-e490-416b-896b-53043a7afb61"
=======
          "08b45450-5088-4065-8f03-8ebc04bc2272"
>>>>>>> 1ac45789
        ],
        "accept-language": [
          "en-US"
        ],
        "User-Agent": [
          "Microsoft.Azure.Management.DataLake.Store.DataLakeStoreAccountManagementClient/0.12.5-preview"
        ]
      },
<<<<<<< HEAD
      "ResponseBody": "{\r\n  \"properties\": {\r\n    \"provisioningState\": \"Creating\",\r\n    \"state\": null,\r\n    \"endpoint\": null,\r\n    \"accountId\": \"8353cc53-c33f-4da6-9570-c80f89a4c4fb\",\r\n    \"creationTime\": null,\r\n    \"lastModifiedTime\": null\r\n  },\r\n  \"location\": \"East US 2\",\r\n  \"tags\": null,\r\n  \"id\": \"/subscriptions/53d9063d-87ae-4ea8-be90-3686c3b8669f/resourceGroups/rgaba14590/providers/Microsoft.DataLakeStore/accounts/testdatalake18475\",\r\n  \"name\": \"testdatalake18475\",\r\n  \"type\": \"Microsoft.DataLakeStore/accounts\"\r\n}",
=======
      "ResponseBody": "{\r\n  \"error\": {\r\n    \"code\": \"ExceededMaxAccountCount\",\r\n    \"message\": \"The subscription has exceeded the maximum number of allowed resources.\"\r\n  }\r\n}",
>>>>>>> 1ac45789
      "ResponseHeaders": {
        "Content-Length": [
          "127"
        ],
        "Content-Type": [
          "application/json"
        ],
        "Expires": [
          "-1"
        ],
        "Cache-Control": [
          "no-cache"
        ],
        "Connection": [
          "close"
        ],
        "Date": [
<<<<<<< HEAD
          "Tue, 19 Jul 2016 00:57:56 GMT"
=======
          "Tue, 02 Aug 2016 02:46:54 GMT"
>>>>>>> 1ac45789
        ],
        "Pragma": [
          "no-cache"
        ],
<<<<<<< HEAD
        "Location": [
          "https://management.azure.com/subscriptions/53d9063d-87ae-4ea8-be90-3686c3b8669f/resourcegroups/rgaba14590/providers/Microsoft.DataLakeStore/accounts/testdatalake18475/operationresults/0?api-version=2015-10-01-preview"
        ],
        "Retry-After": [
          "10"
        ],
        "Server": [
          "Microsoft-IIS/8.5"
        ],
        "Azure-AsyncOperation": [
          "https://management.azure.com/subscriptions/53d9063d-87ae-4ea8-be90-3686c3b8669f/providers/Microsoft.DataLakeStore/locations/EastUS2/operationResults/8353cc53-c33f-4da6-9570-c80f89a4c4fb0?api-version=2015-10-01-preview&expanded=true"
        ],
        "x-ms-request-id": [
          "305d396a-4067-4bd9-aa37-24fb3de73e58"
=======
        "Server": [
          "Microsoft-IIS/8.5"
        ],
        "x-ms-request-id": [
          "f2d87e63-230b-4611-a6ac-68fabdd15654"
>>>>>>> 1ac45789
        ],
        "X-AspNet-Version": [
          "4.0.30319"
        ],
        "X-Powered-By": [
          "ASP.NET"
        ],
        "x-ms-ratelimit-remaining-subscription-writes": [
          "1199"
<<<<<<< HEAD
        ],
        "x-ms-correlation-request-id": [
          "b9523b2c-1875-4513-9001-0f5d37735d0c"
        ],
        "x-ms-routing-request-id": [
          "WESTUS:20160719T005757Z:b9523b2c-1875-4513-9001-0f5d37735d0c"
        ],
        "Strict-Transport-Security": [
          "max-age=31536000; includeSubDomains"
        ]
      },
      "StatusCode": 201
    },
    {
      "RequestUri": "/subscriptions/53d9063d-87ae-4ea8-be90-3686c3b8669f/providers/Microsoft.DataLakeStore/locations/EastUS2/operationResults/8353cc53-c33f-4da6-9570-c80f89a4c4fb0?api-version=2015-10-01-preview&expanded=true",
      "EncodedRequestUri": "L3N1YnNjcmlwdGlvbnMvNTNkOTA2M2QtODdhZS00ZWE4LWJlOTAtMzY4NmMzYjg2NjlmL3Byb3ZpZGVycy9NaWNyb3NvZnQuRGF0YUxha2VTdG9yZS9sb2NhdGlvbnMvRWFzdFVTMi9vcGVyYXRpb25SZXN1bHRzLzgzNTNjYzUzLWMzM2YtNGRhNi05NTcwLWM4MGY4OWE0YzRmYjA/YXBpLXZlcnNpb249MjAxNS0xMC0wMS1wcmV2aWV3JmV4cGFuZGVkPXRydWU=",
      "RequestMethod": "GET",
      "RequestBody": "",
      "RequestHeaders": {
        "User-Agent": [
          "Microsoft.Azure.Management.DataLake.Store.DataLakeStoreAccountManagementClient/0.12.5-preview"
        ]
      },
      "ResponseBody": "{\r\n  \"status\": \"Succeeded\"\r\n}",
      "ResponseHeaders": {
        "Content-Type": [
          "application/json"
        ],
        "Expires": [
          "-1"
        ],
        "Cache-Control": [
          "no-cache"
        ],
        "Connection": [
          "close"
        ],
        "Date": [
          "Tue, 19 Jul 2016 00:58:26 GMT"
        ],
        "Pragma": [
          "no-cache"
        ],
        "Server": [
          "Microsoft-IIS/8.5"
        ],
        "Vary": [
          "Accept-Encoding"
        ],
        "x-ms-request-id": [
          "7c6afe9f-f5f1-469a-a225-164b97566e50"
        ],
        "X-AspNet-Version": [
          "4.0.30319"
        ],
        "X-Powered-By": [
          "ASP.NET"
        ],
        "x-ms-ratelimit-remaining-subscription-reads": [
          "14999"
        ],
        "x-ms-correlation-request-id": [
          "488f4530-c3d3-4bf9-83cb-e07c2de82094"
        ],
        "x-ms-routing-request-id": [
          "WESTUS:20160719T005827Z:488f4530-c3d3-4bf9-83cb-e07c2de82094"
=======
        ],
        "x-ms-correlation-request-id": [
          "96aff4d8-150a-4405-be04-2e76d1853373"
        ],
        "x-ms-routing-request-id": [
          "CENTRALUS:20160802T024655Z:96aff4d8-150a-4405-be04-2e76d1853373"
>>>>>>> 1ac45789
        ],
        "Strict-Transport-Security": [
          "max-age=31536000; includeSubDomains"
        ]
      },
<<<<<<< HEAD
      "StatusCode": 200
    },
    {
      "RequestUri": "/subscriptions/53d9063d-87ae-4ea8-be90-3686c3b8669f/resourceGroups/rgaba14590/providers/Microsoft.DataLakeStore/accounts/testdatalake29612?api-version=2015-10-01-preview",
      "EncodedRequestUri": "L3N1YnNjcmlwdGlvbnMvNTNkOTA2M2QtODdhZS00ZWE4LWJlOTAtMzY4NmMzYjg2NjlmL3Jlc291cmNlR3JvdXBzL3JnYWJhMTQ1OTAvcHJvdmlkZXJzL01pY3Jvc29mdC5EYXRhTGFrZVN0b3JlL2FjY291bnRzL3Rlc3RkYXRhbGFrZTI5NjEyP2FwaS12ZXJzaW9uPTIwMTUtMTAtMDEtcHJldmlldw==",
      "RequestMethod": "GET",
      "RequestBody": "",
      "RequestHeaders": {
        "x-ms-client-request-id": [
          "8ce9477d-074a-47cd-8cf0-9bb7a4587351"
        ],
        "accept-language": [
          "en-US"
        ],
        "User-Agent": [
          "Microsoft.Azure.Management.DataLake.Store.DataLakeStoreAccountManagementClient/0.12.5-preview"
        ]
      },
      "ResponseBody": "{\r\n  \"error\": {\r\n    \"code\": \"ResourceNotFound\",\r\n    \"message\": \"The Resource 'Microsoft.DataLakeStore/accounts/testdatalake29612' under resource group 'rgaba14590' was not found.\"\r\n  }\r\n}",
      "ResponseHeaders": {
        "Content-Length": [
          "164"
        ],
        "Content-Type": [
          "application/json; charset=utf-8"
        ],
        "Expires": [
          "-1"
        ],
        "Cache-Control": [
          "no-cache"
        ],
        "Date": [
          "Tue, 19 Jul 2016 00:58:28 GMT"
        ],
        "Pragma": [
          "no-cache"
        ],
        "x-ms-failure-cause": [
          "gateway"
        ],
        "x-ms-request-id": [
          "512cec4a-df2d-4ea4-80be-0f628a1ee0a8"
        ],
        "x-ms-correlation-request-id": [
          "512cec4a-df2d-4ea4-80be-0f628a1ee0a8"
        ],
        "x-ms-routing-request-id": [
          "WESTUS:20160719T005829Z:512cec4a-df2d-4ea4-80be-0f628a1ee0a8"
        ],
        "Strict-Transport-Security": [
          "max-age=31536000; includeSubDomains"
        ]
      },
      "StatusCode": 404
    },
    {
      "RequestUri": "/subscriptions/53d9063d-87ae-4ea8-be90-3686c3b8669f/resourceGroups/rgaba14590/providers/Microsoft.DataLakeStore/accounts/testdatalake29612?api-version=2015-10-01-preview",
      "EncodedRequestUri": "L3N1YnNjcmlwdGlvbnMvNTNkOTA2M2QtODdhZS00ZWE4LWJlOTAtMzY4NmMzYjg2NjlmL3Jlc291cmNlR3JvdXBzL3JnYWJhMTQ1OTAvcHJvdmlkZXJzL01pY3Jvc29mdC5EYXRhTGFrZVN0b3JlL2FjY291bnRzL3Rlc3RkYXRhbGFrZTI5NjEyP2FwaS12ZXJzaW9uPTIwMTUtMTAtMDEtcHJldmlldw==",
      "RequestMethod": "GET",
      "RequestBody": "",
      "RequestHeaders": {
        "User-Agent": [
          "Microsoft.Azure.Management.DataLake.Store.DataLakeStoreAccountManagementClient/0.12.5-preview"
        ]
      },
      "ResponseBody": "{\r\n  \"properties\": {\r\n    \"firewallState\": \"Disabled\",\r\n    \"firewallRules\": [],\r\n    \"trustedIdProviderState\": \"Disabled\",\r\n    \"trustedIdProviders\": [],\r\n    \"provisioningState\": \"Succeeded\",\r\n    \"state\": \"Active\",\r\n    \"endpoint\": \"testdatalake29612.azuredatalakestore.net\",\r\n    \"accountId\": \"23310e24-295b-4d95-9ae7-91f113b08010\",\r\n    \"creationTime\": \"2016-07-19T00:58:42.8040737Z\",\r\n    \"lastModifiedTime\": \"2016-07-19T00:58:42.8040737Z\"\r\n  },\r\n  \"location\": \"East US 2\",\r\n  \"tags\": null,\r\n  \"id\": \"/subscriptions/53d9063d-87ae-4ea8-be90-3686c3b8669f/resourceGroups/rgaba14590/providers/Microsoft.DataLakeStore/accounts/testdatalake29612\",\r\n  \"name\": \"testdatalake29612\",\r\n  \"type\": \"Microsoft.DataLakeStore/accounts\"\r\n}",
      "ResponseHeaders": {
        "Content-Type": [
          "application/json"
        ],
        "Expires": [
          "-1"
        ],
        "Cache-Control": [
          "no-cache"
        ],
        "Connection": [
          "close"
        ],
        "Date": [
          "Tue, 19 Jul 2016 00:59:01 GMT"
        ],
        "Pragma": [
          "no-cache"
        ],
        "Server": [
          "Microsoft-IIS/8.5"
        ],
        "Vary": [
          "Accept-Encoding"
        ],
        "x-ms-request-id": [
          "255787e6-c147-401c-9535-87286912de8b"
        ],
        "X-AspNet-Version": [
          "4.0.30319"
        ],
        "X-Powered-By": [
          "ASP.NET"
        ],
        "x-ms-ratelimit-remaining-subscription-reads": [
          "14997"
        ],
        "x-ms-correlation-request-id": [
          "735a4284-5e5e-4804-9288-0db428456c79"
        ],
        "x-ms-routing-request-id": [
          "WESTUS:20160719T005901Z:735a4284-5e5e-4804-9288-0db428456c79"
        ],
        "Strict-Transport-Security": [
          "max-age=31536000; includeSubDomains"
        ]
      },
      "StatusCode": 200
    },
    {
      "RequestUri": "/subscriptions/53d9063d-87ae-4ea8-be90-3686c3b8669f/resourceGroups/rgaba14590/providers/Microsoft.DataLakeStore/accounts/testdatalake29612?api-version=2015-10-01-preview",
      "EncodedRequestUri": "L3N1YnNjcmlwdGlvbnMvNTNkOTA2M2QtODdhZS00ZWE4LWJlOTAtMzY4NmMzYjg2NjlmL3Jlc291cmNlR3JvdXBzL3JnYWJhMTQ1OTAvcHJvdmlkZXJzL01pY3Jvc29mdC5EYXRhTGFrZVN0b3JlL2FjY291bnRzL3Rlc3RkYXRhbGFrZTI5NjEyP2FwaS12ZXJzaW9uPTIwMTUtMTAtMDEtcHJldmlldw==",
      "RequestMethod": "GET",
      "RequestBody": "",
      "RequestHeaders": {
        "x-ms-client-request-id": [
          "dac579a6-c733-4604-bb72-f95440a0763f"
        ],
        "accept-language": [
          "en-US"
        ],
        "User-Agent": [
          "Microsoft.Azure.Management.DataLake.Store.DataLakeStoreAccountManagementClient/0.12.5-preview"
        ]
      },
      "ResponseBody": "{\r\n  \"properties\": {\r\n    \"firewallState\": \"Disabled\",\r\n    \"firewallRules\": [],\r\n    \"trustedIdProviderState\": \"Disabled\",\r\n    \"trustedIdProviders\": [],\r\n    \"provisioningState\": \"Succeeded\",\r\n    \"state\": \"Active\",\r\n    \"endpoint\": \"testdatalake29612.azuredatalakestore.net\",\r\n    \"accountId\": \"23310e24-295b-4d95-9ae7-91f113b08010\",\r\n    \"creationTime\": \"2016-07-19T00:58:42.8040737Z\",\r\n    \"lastModifiedTime\": \"2016-07-19T00:58:42.8040737Z\"\r\n  },\r\n  \"location\": \"East US 2\",\r\n  \"tags\": null,\r\n  \"id\": \"/subscriptions/53d9063d-87ae-4ea8-be90-3686c3b8669f/resourceGroups/rgaba14590/providers/Microsoft.DataLakeStore/accounts/testdatalake29612\",\r\n  \"name\": \"testdatalake29612\",\r\n  \"type\": \"Microsoft.DataLakeStore/accounts\"\r\n}",
      "ResponseHeaders": {
        "Content-Type": [
          "application/json"
        ],
        "Expires": [
          "-1"
        ],
        "Cache-Control": [
          "no-cache"
        ],
        "Connection": [
          "close"
        ],
        "Date": [
          "Tue, 19 Jul 2016 00:59:01 GMT"
        ],
        "Pragma": [
          "no-cache"
        ],
        "Server": [
          "Microsoft-IIS/8.5"
        ],
        "Vary": [
          "Accept-Encoding"
        ],
        "x-ms-request-id": [
          "22a8b2f7-9e39-46a1-9e76-cdb9e16945b1"
        ],
        "X-AspNet-Version": [
          "4.0.30319"
        ],
        "X-Powered-By": [
          "ASP.NET"
        ],
        "x-ms-ratelimit-remaining-subscription-reads": [
          "14998"
        ],
        "x-ms-correlation-request-id": [
          "06d1efc7-4a2b-4f1d-a2c5-18c537659362"
        ],
        "x-ms-routing-request-id": [
          "WESTUS:20160719T005902Z:06d1efc7-4a2b-4f1d-a2c5-18c537659362"
        ],
        "Strict-Transport-Security": [
          "max-age=31536000; includeSubDomains"
        ]
      },
      "StatusCode": 200
    },
    {
      "RequestUri": "/subscriptions/53d9063d-87ae-4ea8-be90-3686c3b8669f/resourceGroups/rgaba14590/providers/Microsoft.DataLakeStore/accounts/testdatalake29612?api-version=2015-10-01-preview",
      "EncodedRequestUri": "L3N1YnNjcmlwdGlvbnMvNTNkOTA2M2QtODdhZS00ZWE4LWJlOTAtMzY4NmMzYjg2NjlmL3Jlc291cmNlR3JvdXBzL3JnYWJhMTQ1OTAvcHJvdmlkZXJzL01pY3Jvc29mdC5EYXRhTGFrZVN0b3JlL2FjY291bnRzL3Rlc3RkYXRhbGFrZTI5NjEyP2FwaS12ZXJzaW9uPTIwMTUtMTAtMDEtcHJldmlldw==",
      "RequestMethod": "PUT",
      "RequestBody": "{\r\n  \"location\": \"East US 2\",\r\n  \"name\": \"testdatalake29612\"\r\n}",
      "RequestHeaders": {
        "Content-Type": [
          "application/json; charset=utf-8"
        ],
        "Content-Length": [
          "63"
        ],
        "x-ms-client-request-id": [
          "82ce02de-2b6f-4575-91b8-5f6cc35c2803"
        ],
        "accept-language": [
          "en-US"
        ],
        "User-Agent": [
          "Microsoft.Azure.Management.DataLake.Store.DataLakeStoreAccountManagementClient/0.12.5-preview"
        ]
      },
      "ResponseBody": "{\r\n  \"properties\": {\r\n    \"provisioningState\": \"Creating\",\r\n    \"state\": null,\r\n    \"endpoint\": null,\r\n    \"accountId\": \"23310e24-295b-4d95-9ae7-91f113b08010\",\r\n    \"creationTime\": null,\r\n    \"lastModifiedTime\": null\r\n  },\r\n  \"location\": \"East US 2\",\r\n  \"tags\": null,\r\n  \"id\": \"/subscriptions/53d9063d-87ae-4ea8-be90-3686c3b8669f/resourceGroups/rgaba14590/providers/Microsoft.DataLakeStore/accounts/testdatalake29612\",\r\n  \"name\": \"testdatalake29612\",\r\n  \"type\": \"Microsoft.DataLakeStore/accounts\"\r\n}",
      "ResponseHeaders": {
        "Content-Length": [
          "421"
        ],
        "Content-Type": [
          "application/json"
        ],
        "Expires": [
          "-1"
        ],
        "Cache-Control": [
          "no-cache"
        ],
        "Connection": [
          "close"
        ],
        "Date": [
          "Tue, 19 Jul 2016 00:58:30 GMT"
        ],
        "Pragma": [
          "no-cache"
        ],
        "Location": [
          "https://management.azure.com/subscriptions/53d9063d-87ae-4ea8-be90-3686c3b8669f/resourcegroups/rgaba14590/providers/Microsoft.DataLakeStore/accounts/testdatalake29612/operationresults/0?api-version=2015-10-01-preview"
        ],
        "Retry-After": [
          "10"
        ],
        "Server": [
          "Microsoft-IIS/8.5"
        ],
        "Azure-AsyncOperation": [
          "https://management.azure.com/subscriptions/53d9063d-87ae-4ea8-be90-3686c3b8669f/providers/Microsoft.DataLakeStore/locations/EastUS2/operationResults/23310e24-295b-4d95-9ae7-91f113b080100?api-version=2015-10-01-preview&expanded=true"
        ],
        "x-ms-request-id": [
          "d69ebddd-8849-4d29-834a-d363d6220a54"
        ],
        "X-AspNet-Version": [
          "4.0.30319"
        ],
        "X-Powered-By": [
          "ASP.NET"
        ],
        "x-ms-ratelimit-remaining-subscription-writes": [
          "1199"
        ],
        "x-ms-correlation-request-id": [
          "c3b50a90-4afd-4a9a-996e-7b58bd1d4222"
        ],
        "x-ms-routing-request-id": [
          "WESTUS:20160719T005830Z:c3b50a90-4afd-4a9a-996e-7b58bd1d4222"
        ],
        "Strict-Transport-Security": [
          "max-age=31536000; includeSubDomains"
        ]
      },
      "StatusCode": 201
    },
    {
      "RequestUri": "/subscriptions/53d9063d-87ae-4ea8-be90-3686c3b8669f/providers/Microsoft.DataLakeStore/locations/EastUS2/operationResults/23310e24-295b-4d95-9ae7-91f113b080100?api-version=2015-10-01-preview&expanded=true",
      "EncodedRequestUri": "L3N1YnNjcmlwdGlvbnMvNTNkOTA2M2QtODdhZS00ZWE4LWJlOTAtMzY4NmMzYjg2NjlmL3Byb3ZpZGVycy9NaWNyb3NvZnQuRGF0YUxha2VTdG9yZS9sb2NhdGlvbnMvRWFzdFVTMi9vcGVyYXRpb25SZXN1bHRzLzIzMzEwZTI0LTI5NWItNGQ5NS05YWU3LTkxZjExM2IwODAxMDA/YXBpLXZlcnNpb249MjAxNS0xMC0wMS1wcmV2aWV3JmV4cGFuZGVkPXRydWU=",
      "RequestMethod": "GET",
      "RequestBody": "",
      "RequestHeaders": {
        "User-Agent": [
          "Microsoft.Azure.Management.DataLake.Store.DataLakeStoreAccountManagementClient/0.12.5-preview"
        ]
      },
      "ResponseBody": "{\r\n  \"status\": \"Succeeded\"\r\n}",
      "ResponseHeaders": {
        "Content-Type": [
          "application/json"
        ],
        "Expires": [
          "-1"
        ],
        "Cache-Control": [
          "no-cache"
        ],
        "Connection": [
          "close"
        ],
        "Date": [
          "Tue, 19 Jul 2016 00:59:00 GMT"
        ],
        "Pragma": [
          "no-cache"
        ],
        "Server": [
          "Microsoft-IIS/8.5"
        ],
        "Vary": [
          "Accept-Encoding"
        ],
        "x-ms-request-id": [
          "a353dd78-b4ea-44f1-a69f-5ed036719fc1"
        ],
        "X-AspNet-Version": [
          "4.0.30319"
        ],
        "X-Powered-By": [
          "ASP.NET"
        ],
        "x-ms-ratelimit-remaining-subscription-reads": [
          "14998"
        ],
        "x-ms-correlation-request-id": [
          "23f92773-a9e5-4599-b4ad-18233397e154"
        ],
        "x-ms-routing-request-id": [
          "WESTUS:20160719T005901Z:23f92773-a9e5-4599-b4ad-18233397e154"
        ],
        "Strict-Transport-Security": [
          "max-age=31536000; includeSubDomains"
        ]
      },
      "StatusCode": 200
    },
    {
      "RequestUri": "/subscriptions/53d9063d-87ae-4ea8-be90-3686c3b8669f/resourceGroups/rgaba14590/providers/Microsoft.DataLakeAnalytics/accounts/testaba29646?api-version=2015-10-01-preview",
      "EncodedRequestUri": "L3N1YnNjcmlwdGlvbnMvNTNkOTA2M2QtODdhZS00ZWE4LWJlOTAtMzY4NmMzYjg2NjlmL3Jlc291cmNlR3JvdXBzL3JnYWJhMTQ1OTAvcHJvdmlkZXJzL01pY3Jvc29mdC5EYXRhTGFrZUFuYWx5dGljcy9hY2NvdW50cy90ZXN0YWJhMjk2NDY/YXBpLXZlcnNpb249MjAxNS0xMC0wMS1wcmV2aWV3",
      "RequestMethod": "PUT",
      "RequestBody": "{\r\n  \"location\": \"East US 2\",\r\n  \"name\": \"testaba29646\",\r\n  \"properties\": {\r\n    \"defaultDataLakeStoreAccount\": \"testdatalake18475\",\r\n    \"dataLakeStoreAccounts\": [\r\n      {\r\n        \"name\": \"testdatalake18475\",\r\n        \"properties\": {\r\n          \"suffix\": \"azuredatalakestore.net\"\r\n        }\r\n      }\r\n    ]\r\n  }\r\n}",
      "RequestHeaders": {
        "Content-Type": [
          "application/json; charset=utf-8"
        ],
        "Content-Length": [
          "317"
        ],
        "x-ms-client-request-id": [
          "d9e68c30-6f2d-4b39-8069-9d3696ac929c"
        ],
        "accept-language": [
          "en-US"
        ],
        "User-Agent": [
          "Microsoft.Azure.Management.DataLake.Analytics.DataLakeAnalyticsAccountManagementClient/0.11.9-preview"
        ]
      },
      "ResponseBody": "{\r\n  \"properties\": {\r\n    \"defaultDataLakeStoreAccount\": \"testdatalake18475\",\r\n    \"dataLakeStoreAccounts\": [\r\n      {\r\n        \"properties\": {\r\n          \"suffix\": \"azuredatalakestore.net\"\r\n        },\r\n        \"name\": \"testdatalake18475\"\r\n      }\r\n    ],\r\n    \"provisioningState\": \"Creating\",\r\n    \"state\": null,\r\n    \"endpoint\": null,\r\n    \"accountId\": \"4256fffe-0f69-4d43-94c6-09216c982139\",\r\n    \"creationTime\": null,\r\n    \"lastModifiedTime\": null\r\n  },\r\n  \"location\": \"East US 2\",\r\n  \"tags\": null,\r\n  \"id\": \"/subscriptions/53d9063d-87ae-4ea8-be90-3686c3b8669f/resourceGroups/rgaba14590/providers/Microsoft.DataLakeAnalytics/accounts/testaba29646\",\r\n  \"name\": \"testaba29646\",\r\n  \"type\": \"Microsoft.DataLakeAnalytics/accounts\"\r\n}",
      "ResponseHeaders": {
        "Content-Length": [
          "573"
        ],
        "Content-Type": [
          "application/json"
        ],
        "Expires": [
          "-1"
        ],
        "Cache-Control": [
          "no-cache"
        ],
        "Connection": [
          "close"
        ],
        "Date": [
          "Tue, 19 Jul 2016 00:59:04 GMT"
        ],
        "Pragma": [
          "no-cache"
        ],
        "Location": [
          "https://management.azure.com/subscriptions/53d9063d-87ae-4ea8-be90-3686c3b8669f/resourcegroups/rgaba14590/providers/Microsoft.DataLakeAnalytics/accounts/testaba29646/operationresults/0?api-version=2015-10-01-preview"
        ],
        "Retry-After": [
          "10"
        ],
        "Server": [
          "Microsoft-IIS/8.5"
        ],
        "Azure-AsyncOperation": [
          "https://management.azure.com/subscriptions/53d9063d-87ae-4ea8-be90-3686c3b8669f/providers/Microsoft.DataLakeAnalytics/locations/EastUS2/operationResults/4256fffe-0f69-4d43-94c6-09216c9821390?api-version=2015-10-01-preview&expanded=true"
        ],
        "x-ms-request-id": [
          "16b960ca-0e33-4fa9-9745-7404ff4335a7"
        ],
        "X-AspNet-Version": [
          "4.0.30319"
        ],
        "X-Powered-By": [
          "ASP.NET"
        ],
        "x-ms-ratelimit-remaining-subscription-writes": [
          "1199"
        ],
        "x-ms-correlation-request-id": [
          "f17c8f07-37b3-4ab7-8477-52866fbdf60a"
        ],
        "x-ms-routing-request-id": [
          "WESTUS:20160719T005904Z:f17c8f07-37b3-4ab7-8477-52866fbdf60a"
        ],
        "Strict-Transport-Security": [
          "max-age=31536000; includeSubDomains"
        ]
      },
      "StatusCode": 201
    },
    {
      "RequestUri": "/subscriptions/53d9063d-87ae-4ea8-be90-3686c3b8669f/providers/Microsoft.DataLakeAnalytics/locations/EastUS2/operationResults/4256fffe-0f69-4d43-94c6-09216c9821390?api-version=2015-10-01-preview&expanded=true",
      "EncodedRequestUri": "L3N1YnNjcmlwdGlvbnMvNTNkOTA2M2QtODdhZS00ZWE4LWJlOTAtMzY4NmMzYjg2NjlmL3Byb3ZpZGVycy9NaWNyb3NvZnQuRGF0YUxha2VBbmFseXRpY3MvbG9jYXRpb25zL0Vhc3RVUzIvb3BlcmF0aW9uUmVzdWx0cy80MjU2ZmZmZS0wZjY5LTRkNDMtOTRjNi0wOTIxNmM5ODIxMzkwP2FwaS12ZXJzaW9uPTIwMTUtMTAtMDEtcHJldmlldyZleHBhbmRlZD10cnVl",
      "RequestMethod": "GET",
      "RequestBody": "",
      "RequestHeaders": {
        "User-Agent": [
          "Microsoft.Azure.Management.DataLake.Analytics.DataLakeAnalyticsAccountManagementClient/0.11.9-preview"
        ]
      },
      "ResponseBody": "{\r\n  \"status\": \"Succeeded\"\r\n}",
      "ResponseHeaders": {
        "Content-Type": [
          "application/json"
        ],
        "Expires": [
          "-1"
        ],
        "Cache-Control": [
          "no-cache"
        ],
        "Connection": [
          "close"
        ],
        "Date": [
          "Tue, 19 Jul 2016 00:59:34 GMT"
        ],
        "Pragma": [
          "no-cache"
        ],
        "Server": [
          "Microsoft-IIS/8.5"
        ],
        "Vary": [
          "Accept-Encoding"
        ],
        "x-ms-request-id": [
          "8ba0570e-a9a3-4eb5-942c-c68491c6c6a2"
        ],
        "X-AspNet-Version": [
          "4.0.30319"
        ],
        "X-Powered-By": [
          "ASP.NET"
        ],
        "x-ms-ratelimit-remaining-subscription-reads": [
          "14997"
        ],
        "x-ms-correlation-request-id": [
          "045ca136-0f11-453a-87a2-36a233d94863"
        ],
        "x-ms-routing-request-id": [
          "WESTUS:20160719T005935Z:045ca136-0f11-453a-87a2-36a233d94863"
        ],
        "Strict-Transport-Security": [
          "max-age=31536000; includeSubDomains"
        ]
      },
      "StatusCode": 200
    },
    {
      "RequestUri": "/subscriptions/53d9063d-87ae-4ea8-be90-3686c3b8669f/resourceGroups/rgaba14590/providers/Microsoft.DataLakeAnalytics/accounts/testaba29646?api-version=2015-10-01-preview",
      "EncodedRequestUri": "L3N1YnNjcmlwdGlvbnMvNTNkOTA2M2QtODdhZS00ZWE4LWJlOTAtMzY4NmMzYjg2NjlmL3Jlc291cmNlR3JvdXBzL3JnYWJhMTQ1OTAvcHJvdmlkZXJzL01pY3Jvc29mdC5EYXRhTGFrZUFuYWx5dGljcy9hY2NvdW50cy90ZXN0YWJhMjk2NDY/YXBpLXZlcnNpb249MjAxNS0xMC0wMS1wcmV2aWV3",
      "RequestMethod": "GET",
      "RequestBody": "",
      "RequestHeaders": {
        "User-Agent": [
          "Microsoft.Azure.Management.DataLake.Analytics.DataLakeAnalyticsAccountManagementClient/0.11.9-preview"
        ]
      },
      "ResponseBody": "{\r\n  \"properties\": {\r\n    \"defaultDataLakeStoreAccount\": \"testdatalake18475\",\r\n    \"dataLakeStoreAccounts\": [\r\n      {\r\n        \"properties\": {\r\n          \"suffix\": \"azuredatalakestore.net\"\r\n        },\r\n        \"name\": \"testdatalake18475\"\r\n      }\r\n    ],\r\n    \"storageAccounts\": [],\r\n    \"maxDegreeOfParallelism\": 60,\r\n    \"maxJobCount\": 3,\r\n    \"hiveMetastores\": [],\r\n    \"provisioningState\": \"Succeeded\",\r\n    \"state\": \"Active\",\r\n    \"endpoint\": \"testaba29646.azuredatalakeanalytics.net\",\r\n    \"accountId\": \"4256fffe-0f69-4d43-94c6-09216c982139\",\r\n    \"creationTime\": \"2016-07-19T00:59:07.7057657Z\",\r\n    \"lastModifiedTime\": \"2016-07-19T00:59:07.7057657Z\"\r\n  },\r\n  \"location\": \"East US 2\",\r\n  \"tags\": null,\r\n  \"id\": \"/subscriptions/53d9063d-87ae-4ea8-be90-3686c3b8669f/resourceGroups/rgaba14590/providers/Microsoft.DataLakeAnalytics/accounts/testaba29646\",\r\n  \"name\": \"testaba29646\",\r\n  \"type\": \"Microsoft.DataLakeAnalytics/accounts\"\r\n}",
      "ResponseHeaders": {
        "Content-Type": [
          "application/json"
        ],
        "Expires": [
          "-1"
        ],
        "Cache-Control": [
          "no-cache"
        ],
        "Connection": [
          "close"
        ],
        "Date": [
          "Tue, 19 Jul 2016 00:59:35 GMT"
        ],
        "Pragma": [
          "no-cache"
        ],
        "Server": [
          "Microsoft-IIS/8.5"
        ],
        "Vary": [
          "Accept-Encoding"
        ],
        "x-ms-request-id": [
          "f5e22c87-c895-48eb-bf90-a0087f2001bf"
        ],
        "X-AspNet-Version": [
          "4.0.30319"
        ],
        "X-Powered-By": [
          "ASP.NET"
        ],
        "x-ms-ratelimit-remaining-subscription-reads": [
          "14998"
        ],
        "x-ms-correlation-request-id": [
          "1444ad66-2e39-4ac2-b7e3-70e0c634b9d3"
        ],
        "x-ms-routing-request-id": [
          "WESTUS:20160719T005935Z:1444ad66-2e39-4ac2-b7e3-70e0c634b9d3"
        ],
        "Strict-Transport-Security": [
          "max-age=31536000; includeSubDomains"
        ]
      },
      "StatusCode": 200
    },
    {
      "RequestUri": "/subscriptions/53d9063d-87ae-4ea8-be90-3686c3b8669f/resourceGroups/rgaba14590/providers/Microsoft.DataLakeAnalytics/accounts/testaba29646?api-version=2015-10-01-preview",
      "EncodedRequestUri": "L3N1YnNjcmlwdGlvbnMvNTNkOTA2M2QtODdhZS00ZWE4LWJlOTAtMzY4NmMzYjg2NjlmL3Jlc291cmNlR3JvdXBzL3JnYWJhMTQ1OTAvcHJvdmlkZXJzL01pY3Jvc29mdC5EYXRhTGFrZUFuYWx5dGljcy9hY2NvdW50cy90ZXN0YWJhMjk2NDY/YXBpLXZlcnNpb249MjAxNS0xMC0wMS1wcmV2aWV3",
      "RequestMethod": "GET",
      "RequestBody": "",
      "RequestHeaders": {
        "x-ms-client-request-id": [
          "4b179555-d37c-4060-a632-25bfad61f196"
        ],
        "accept-language": [
          "en-US"
        ],
        "User-Agent": [
          "Microsoft.Azure.Management.DataLake.Analytics.DataLakeAnalyticsAccountManagementClient/0.11.9-preview"
        ]
      },
      "ResponseBody": "{\r\n  \"properties\": {\r\n    \"defaultDataLakeStoreAccount\": \"testdatalake18475\",\r\n    \"dataLakeStoreAccounts\": [\r\n      {\r\n        \"properties\": {\r\n          \"suffix\": \"azuredatalakestore.net\"\r\n        },\r\n        \"name\": \"testdatalake18475\"\r\n      }\r\n    ],\r\n    \"storageAccounts\": [],\r\n    \"maxDegreeOfParallelism\": 60,\r\n    \"maxJobCount\": 3,\r\n    \"hiveMetastores\": [],\r\n    \"provisioningState\": \"Succeeded\",\r\n    \"state\": \"Active\",\r\n    \"endpoint\": \"testaba29646.azuredatalakeanalytics.net\",\r\n    \"accountId\": \"4256fffe-0f69-4d43-94c6-09216c982139\",\r\n    \"creationTime\": \"2016-07-19T00:59:07.7057657Z\",\r\n    \"lastModifiedTime\": \"2016-07-19T00:59:07.7057657Z\"\r\n  },\r\n  \"location\": \"East US 2\",\r\n  \"tags\": null,\r\n  \"id\": \"/subscriptions/53d9063d-87ae-4ea8-be90-3686c3b8669f/resourceGroups/rgaba14590/providers/Microsoft.DataLakeAnalytics/accounts/testaba29646\",\r\n  \"name\": \"testaba29646\",\r\n  \"type\": \"Microsoft.DataLakeAnalytics/accounts\"\r\n}",
      "ResponseHeaders": {
        "Content-Type": [
          "application/json"
        ],
        "Expires": [
          "-1"
        ],
        "Cache-Control": [
          "no-cache"
        ],
        "Connection": [
          "close"
        ],
        "Date": [
          "Tue, 19 Jul 2016 00:59:35 GMT"
        ],
        "Pragma": [
          "no-cache"
        ],
        "Server": [
          "Microsoft-IIS/8.5"
        ],
        "Vary": [
          "Accept-Encoding"
        ],
        "x-ms-request-id": [
          "457c026f-88c7-4745-8c4e-ddfda790e858"
        ],
        "X-AspNet-Version": [
          "4.0.30319"
        ],
        "X-Powered-By": [
          "ASP.NET"
        ],
        "x-ms-ratelimit-remaining-subscription-reads": [
          "14999"
        ],
        "x-ms-correlation-request-id": [
          "12a9e84a-aac0-4834-8921-f739c7468866"
        ],
        "x-ms-routing-request-id": [
          "WESTUS:20160719T005936Z:12a9e84a-aac0-4834-8921-f739c7468866"
        ],
        "Strict-Transport-Security": [
          "max-age=31536000; includeSubDomains"
        ]
      },
      "StatusCode": 200
    },
    {
      "RequestUri": "/Jobs/dfb48191-532f-4e0f-9770-d617d349e6e0?api-version=2016-03-20-preview",
      "EncodedRequestUri": "L0pvYnMvZGZiNDgxOTEtNTMyZi00ZTBmLTk3NzAtZDYxN2QzNDllNmUwP2FwaS12ZXJzaW9uPTIwMTYtMDMtMjAtcHJldmlldw==",
      "RequestMethod": "PUT",
      "RequestBody": "{\r\n  \"jobId\": \"dfb48191-532f-4e0f-9770-d617d349e6e0\",\r\n  \"name\": \"testjob1418\",\r\n  \"type\": \"USql\",\r\n  \"degreeOfParallelism\": 2,\r\n  \"properties\": {\r\n    \"type\": \"USql\",\r\n    \"script\": \"\\r\\nDROP DATABASE IF EXISTS testdb15065; CREATE DATABASE testdb15065; \\r\\n//Create Table\\r\\nCREATE TABLE testdb15065.dbo.testtbl18660\\r\\n(\\r\\n        //Define schema of table\\r\\n        UserId          int, \\r\\n        Start           DateTime, \\r\\n        Region          string, \\r\\n        Query           string, \\r\\n        Duration        int, \\r\\n        Urls            string, \\r\\n        ClickedUrls     string,\\r\\n    INDEX idx1 //Name of index\\r\\n    CLUSTERED (Region ASC) //Column to cluster by\\r\\n    PARTITIONED BY BUCKETS (UserId) HASH (Region) //Column to partition by\\r\\n);\\r\\n\\r\\nALTER TABLE testdb15065.dbo.testtbl18660 ADD IF NOT EXISTS PARTITION (1);\\r\\n\\r\\nDROP FUNCTION IF EXISTS testdb15065.dbo.testtvf12463;\\r\\n\\r\\n//create table weblogs on space-delimited website log data\\r\\nCREATE FUNCTION testdb15065.dbo.testtvf12463()\\r\\nRETURNS @result TABLE\\r\\n(\\r\\n    s_date DateTime,\\r\\n    s_time string,\\r\\n    s_sitename string,\\r\\n    cs_method string, \\r\\n    cs_uristem string,\\r\\n    cs_uriquery string,\\r\\n    s_port int,\\r\\n    cs_username string, \\r\\n    c_ip string,\\r\\n    cs_useragent string,\\r\\n    cs_cookie string,\\r\\n    cs_referer string, \\r\\n    cs_host string,\\r\\n    sc_status int,\\r\\n    sc_substatus int,\\r\\n    sc_win32status int, \\r\\n    sc_bytes int,\\r\\n    cs_bytes int,\\r\\n    s_timetaken int\\r\\n)\\r\\nAS\\r\\nBEGIN\\r\\n\\r\\n    @result = EXTRACT\\r\\n        s_date DateTime,\\r\\n        s_time string,\\r\\n        s_sitename string,\\r\\n        cs_method string,\\r\\n        cs_uristem string,\\r\\n        cs_uriquery string,\\r\\n        s_port int,\\r\\n        cs_username string,\\r\\n        c_ip string,\\r\\n        cs_useragent string,\\r\\n        cs_cookie string,\\r\\n        cs_referer string,\\r\\n        cs_host string,\\r\\n        sc_status int,\\r\\n        sc_substatus int,\\r\\n        sc_win32status int,\\r\\n        sc_bytes int,\\r\\n        cs_bytes int,\\r\\n        s_timetaken int\\r\\n    FROM @\\\"/Samples/Data/WebLog.log\\\"\\r\\n    USING Extractors.Text(delimiter:' ');\\r\\n\\r\\nRETURN;\\r\\nEND;\\r\\nCREATE VIEW testdb15065.dbo.testview12329 \\r\\nAS \\r\\n    SELECT * FROM \\r\\n    (\\r\\n        VALUES(1,2),(2,4)\\r\\n    ) \\r\\nAS \\r\\nT(a, b);\\r\\nCREATE PROCEDURE testdb15065.dbo.testproc16847()\\r\\nAS BEGIN\\r\\n  CREATE VIEW testdb15065.dbo.testview12329 \\r\\n  AS \\r\\n    SELECT * FROM \\r\\n    (\\r\\n        VALUES(1,2),(2,4)\\r\\n    ) \\r\\n  AS \\r\\n  T(a, b);\\r\\nEND;\"\r\n  }\r\n}",
      "RequestHeaders": {
        "Content-Type": [
          "application/json; charset=utf-8"
        ],
        "Content-Length": [
          "2590"
        ],
        "x-ms-client-request-id": [
          "2b97f48e-95a5-46bf-9a98-821aff9363c1"
        ],
        "accept-language": [
          "en-US"
        ],
        "User-Agent": [
          "Microsoft.Azure.Management.DataLake.Analytics.DataLakeAnalyticsJobManagementClient/0.11.9-preview"
        ]
      },
      "ResponseBody": "{\r\n  \"jobId\": \"dfb48191-532f-4e0f-9770-d617d349e6e0\",\r\n  \"name\": \"testjob1418\",\r\n  \"type\": \"USql\",\r\n  \"submitter\": \"adlsvc01@benwgoldoutlook.onmicrosoft.com\",\r\n  \"degreeOfParallelism\": 2,\r\n  \"priority\": 0,\r\n  \"submitTime\": \"2016-07-18T18:01:37.6929457-07:00\",\r\n  \"state\": \"Compiling\",\r\n  \"result\": \"Succeeded\",\r\n  \"stateAuditRecords\": [\r\n    {\r\n      \"newState\": \"New\",\r\n      \"timeStamp\": \"2016-07-18T18:01:37.6929457-07:00\",\r\n      \"details\": \"userName:adlsvc01@benwgoldoutlook.onmicrosoft.com;submitMachine:N/A\"\r\n    }\r\n  ],\r\n  \"properties\": {\r\n    \"owner\": \"adlsvc01@benwgoldoutlook.onmicrosoft.com\",\r\n    \"resources\": [],\r\n    \"runtimeVersion\": \"default\",\r\n    \"rootProcessNodeId\": \"00000000-0000-0000-0000-000000000000\",\r\n    \"algebraFilePath\": \"adl://testdatalake18475.azuredatalakestore.net/system/jobservice/jobs/Usql/2016/07/19/01/01/dfb48191-532f-4e0f-9770-d617d349e6e0/algebra.xml\",\r\n    \"compileMode\": \"Semantic\",\r\n    \"errorSource\": \"Unknown\",\r\n    \"totalCompilationTime\": \"PT0S\",\r\n    \"totalPausedTime\": \"PT0S\",\r\n    \"totalQueuedTime\": \"PT0S\",\r\n    \"totalRunningTime\": \"PT0S\",\r\n    \"type\": \"USql\"\r\n  }\r\n}",
      "ResponseHeaders": {
        "Content-Type": [
          "application/json; charset=utf-8"
        ],
        "Expires": [
          "-1"
        ],
        "Cache-Control": [
          "private"
        ],
        "Date": [
          "Tue, 19 Jul 2016 01:02:04 GMT"
        ],
        "Pragma": [
          "no-cache"
        ],
        "Transfer-Encoding": [
          "chunked"
        ],
        "x-ms-request-id": [
          "09015509-2d10-47d1-b3b8-01a3fa72459b"
        ],
        "X-Content-Type-Options": [
          "nosniff"
        ],
        "Strict-Transport-Security": [
          "max-age=15724800; includeSubDomains"
        ]
      },
      "StatusCode": 200
    },
    {
      "RequestUri": "/Jobs/dfb48191-532f-4e0f-9770-d617d349e6e0?api-version=2016-03-20-preview",
      "EncodedRequestUri": "L0pvYnMvZGZiNDgxOTEtNTMyZi00ZTBmLTk3NzAtZDYxN2QzNDllNmUwP2FwaS12ZXJzaW9uPTIwMTYtMDMtMjAtcHJldmlldw==",
      "RequestMethod": "GET",
      "RequestBody": "",
      "RequestHeaders": {
        "x-ms-client-request-id": [
          "f2333a00-a373-4655-a6d0-951f6119cbea"
        ],
        "accept-language": [
          "en-US"
        ],
        "User-Agent": [
          "Microsoft.Azure.Management.DataLake.Analytics.DataLakeAnalyticsJobManagementClient/0.11.9-preview"
        ]
      },
      "ResponseBody": "{\r\n  \"jobId\": \"dfb48191-532f-4e0f-9770-d617d349e6e0\",\r\n  \"name\": \"testjob1418\",\r\n  \"type\": \"USql\",\r\n  \"submitter\": \"adlsvc01@benwgoldoutlook.onmicrosoft.com\",\r\n  \"degreeOfParallelism\": 2,\r\n  \"priority\": 0,\r\n  \"submitTime\": \"2016-07-18T18:01:37.6929457-07:00\",\r\n  \"state\": \"Compiling\",\r\n  \"result\": \"Succeeded\",\r\n  \"stateAuditRecords\": [\r\n    {\r\n      \"newState\": \"New\",\r\n      \"timeStamp\": \"2016-07-18T18:01:37.6929457-07:00\",\r\n      \"details\": \"userName:adlsvc01@benwgoldoutlook.onmicrosoft.com;submitMachine:N/A\"\r\n    },\r\n    {\r\n      \"newState\": \"Compiling\",\r\n      \"timeStamp\": \"2016-07-18T18:02:05.0528923-07:00\",\r\n      \"details\": \"CcsAttempts:1;Status:Dispatched\"\r\n    }\r\n  ],\r\n  \"properties\": {\r\n    \"owner\": \"adlsvc01@benwgoldoutlook.onmicrosoft.com\",\r\n    \"resources\": [\r\n      {\r\n        \"name\": \"Profile\",\r\n        \"resourcePath\": \"adl://testdatalake18475.azuredatalakestore.net/system/jobservice/jobs/Usql/2016/07/19/01/01/dfb48191-532f-4e0f-9770-d617d349e6e0/profile\",\r\n        \"type\": \"StatisticsResource\"\r\n      },\r\n      {\r\n        \"name\": \"__ScopeRuntimeStatistics__.xml\",\r\n        \"resourcePath\": \"adl://testdatalake18475.azuredatalakestore.net/system/jobservice/jobs/Usql/2016/07/19/01/01/dfb48191-532f-4e0f-9770-d617d349e6e0/__ScopeRuntimeStatistics__.xml\",\r\n        \"type\": \"StatisticsResource\"\r\n      }\r\n    ],\r\n    \"runtimeVersion\": \"default\",\r\n    \"rootProcessNodeId\": \"00000000-0000-0000-0000-000000000000\",\r\n    \"script\": \"\\nDROP DATABASE IF EXISTS testdb15065; CREATE DATABASE testdb15065; \\n//Create Table\\nCREATE TABLE testdb15065.dbo.testtbl18660\\n(\\n        //Define schema of table\\n        UserId          int, \\n        Start           DateTime, \\n        Region          string, \\n        Query           string, \\n        Duration        int, \\n        Urls            string, \\n        ClickedUrls     string,\\n    INDEX idx1 //Name of index\\n    CLUSTERED (Region ASC) //Column to cluster by\\n    PARTITIONED BY BUCKETS (UserId) HASH (Region) //Column to partition by\\n);\\n\\nALTER TABLE testdb15065.dbo.testtbl18660 ADD IF NOT EXISTS PARTITION (1);\\n\\nDROP FUNCTION IF EXISTS testdb15065.dbo.testtvf12463;\\n\\n//create table weblogs on space-delimited website log data\\nCREATE FUNCTION testdb15065.dbo.testtvf12463()\\nRETURNS @result TABLE\\n(\\n    s_date DateTime,\\n    s_time string,\\n    s_sitename string,\\n    cs_method string, \\n    cs_uristem string,\\n    cs_uriquery string,\\n    s_port int,\\n    cs_username string, \\n    c_ip string,\\n    cs_useragent string,\\n    cs_cookie string,\\n    cs_referer string, \\n    cs_host string,\\n    sc_status int,\\n    sc_substatus int,\\n    sc_win32status int, \\n    sc_bytes int,\\n    cs_bytes int,\\n    s_timetaken int\\n)\\nAS\\nBEGIN\\n\\n    @result = EXTRACT\\n        s_date DateTime,\\n        s_time string,\\n        s_sitename string,\\n        cs_method string,\\n        cs_uristem string,\\n        cs_uriquery string,\\n        s_port int,\\n        cs_username string,\\n        c_ip string,\\n        cs_useragent string,\\n        cs_cookie string,\\n        cs_referer string,\\n        cs_host string,\\n        sc_status int,\\n        sc_substatus int,\\n        sc_win32status int,\\n        sc_bytes int,\\n        cs_bytes int,\\n        s_timetaken int\\n    FROM @\\\"/Samples/Data/WebLog.log\\\"\\n    USING Extractors.Text(delimiter:' ');\\n\\nRETURN;\\nEND;\\nCREATE VIEW testdb15065.dbo.testview12329 \\nAS \\n    SELECT * FROM \\n    (\\n        VALUES(1,2),(2,4)\\n    ) \\nAS \\nT(a, b);\\nCREATE PROCEDURE testdb15065.dbo.testproc16847()\\nAS BEGIN\\n  CREATE VIEW testdb15065.dbo.testview12329 \\n  AS \\n    SELECT * FROM \\n    (\\n        VALUES(1,2),(2,4)\\n    ) \\n  AS \\n  T(a, b);\\nEND;\",\r\n    \"algebraFilePath\": \"adl://testdatalake18475.azuredatalakestore.net/system/jobservice/jobs/Usql/2016/07/19/01/01/dfb48191-532f-4e0f-9770-d617d349e6e0/algebra.xml\",\r\n    \"compileMode\": \"Semantic\",\r\n    \"errorSource\": \"Unknown\",\r\n    \"totalCompilationTime\": \"PT0.1757817S\",\r\n    \"totalPausedTime\": \"PT0S\",\r\n    \"totalQueuedTime\": \"PT0S\",\r\n    \"totalRunningTime\": \"PT0S\",\r\n    \"type\": \"USql\"\r\n  }\r\n}",
      "ResponseHeaders": {
        "Content-Type": [
          "application/json; charset=utf-8"
        ],
        "Expires": [
          "-1"
        ],
        "Cache-Control": [
          "private"
        ],
        "Date": [
          "Tue, 19 Jul 2016 01:02:04 GMT"
        ],
        "Pragma": [
          "no-cache"
        ],
        "Transfer-Encoding": [
          "chunked"
        ],
        "x-ms-request-id": [
          "52ea0658-23ec-48fa-bd9f-cc0d81258577"
        ],
        "X-Content-Type-Options": [
          "nosniff"
        ],
        "Strict-Transport-Security": [
          "max-age=15724800; includeSubDomains"
        ]
      },
      "StatusCode": 200
    },
    {
      "RequestUri": "/Jobs/dfb48191-532f-4e0f-9770-d617d349e6e0?api-version=2016-03-20-preview",
      "EncodedRequestUri": "L0pvYnMvZGZiNDgxOTEtNTMyZi00ZTBmLTk3NzAtZDYxN2QzNDllNmUwP2FwaS12ZXJzaW9uPTIwMTYtMDMtMjAtcHJldmlldw==",
      "RequestMethod": "GET",
      "RequestBody": "",
      "RequestHeaders": {
        "x-ms-client-request-id": [
          "d0211cec-3492-462d-8b5e-eb9fa132322b"
        ],
        "accept-language": [
          "en-US"
        ],
        "User-Agent": [
          "Microsoft.Azure.Management.DataLake.Analytics.DataLakeAnalyticsJobManagementClient/0.11.9-preview"
        ]
      },
      "ResponseBody": "{\r\n  \"jobId\": \"dfb48191-532f-4e0f-9770-d617d349e6e0\",\r\n  \"name\": \"testjob1418\",\r\n  \"type\": \"USql\",\r\n  \"submitter\": \"adlsvc01@benwgoldoutlook.onmicrosoft.com\",\r\n  \"degreeOfParallelism\": 2,\r\n  \"priority\": 0,\r\n  \"submitTime\": \"2016-07-18T18:01:37.6929457-07:00\",\r\n  \"state\": \"Compiling\",\r\n  \"result\": \"Succeeded\",\r\n  \"stateAuditRecords\": [\r\n    {\r\n      \"newState\": \"New\",\r\n      \"timeStamp\": \"2016-07-18T18:01:37.6929457-07:00\",\r\n      \"details\": \"userName:adlsvc01@benwgoldoutlook.onmicrosoft.com;submitMachine:N/A\"\r\n    },\r\n    {\r\n      \"newState\": \"Compiling\",\r\n      \"timeStamp\": \"2016-07-18T18:02:05.0528923-07:00\",\r\n      \"details\": \"CcsAttempts:1;Status:Dispatched\"\r\n    }\r\n  ],\r\n  \"properties\": {\r\n    \"owner\": \"adlsvc01@benwgoldoutlook.onmicrosoft.com\",\r\n    \"resources\": [\r\n      {\r\n        \"name\": \"Profile\",\r\n        \"resourcePath\": \"adl://testdatalake18475.azuredatalakestore.net/system/jobservice/jobs/Usql/2016/07/19/01/01/dfb48191-532f-4e0f-9770-d617d349e6e0/profile\",\r\n        \"type\": \"StatisticsResource\"\r\n      },\r\n      {\r\n        \"name\": \"__ScopeRuntimeStatistics__.xml\",\r\n        \"resourcePath\": \"adl://testdatalake18475.azuredatalakestore.net/system/jobservice/jobs/Usql/2016/07/19/01/01/dfb48191-532f-4e0f-9770-d617d349e6e0/__ScopeRuntimeStatistics__.xml\",\r\n        \"type\": \"StatisticsResource\"\r\n      }\r\n    ],\r\n    \"runtimeVersion\": \"default\",\r\n    \"rootProcessNodeId\": \"00000000-0000-0000-0000-000000000000\",\r\n    \"script\": \"\\nDROP DATABASE IF EXISTS testdb15065; CREATE DATABASE testdb15065; \\n//Create Table\\nCREATE TABLE testdb15065.dbo.testtbl18660\\n(\\n        //Define schema of table\\n        UserId          int, \\n        Start           DateTime, \\n        Region          string, \\n        Query           string, \\n        Duration        int, \\n        Urls            string, \\n        ClickedUrls     string,\\n    INDEX idx1 //Name of index\\n    CLUSTERED (Region ASC) //Column to cluster by\\n    PARTITIONED BY BUCKETS (UserId) HASH (Region) //Column to partition by\\n);\\n\\nALTER TABLE testdb15065.dbo.testtbl18660 ADD IF NOT EXISTS PARTITION (1);\\n\\nDROP FUNCTION IF EXISTS testdb15065.dbo.testtvf12463;\\n\\n//create table weblogs on space-delimited website log data\\nCREATE FUNCTION testdb15065.dbo.testtvf12463()\\nRETURNS @result TABLE\\n(\\n    s_date DateTime,\\n    s_time string,\\n    s_sitename string,\\n    cs_method string, \\n    cs_uristem string,\\n    cs_uriquery string,\\n    s_port int,\\n    cs_username string, \\n    c_ip string,\\n    cs_useragent string,\\n    cs_cookie string,\\n    cs_referer string, \\n    cs_host string,\\n    sc_status int,\\n    sc_substatus int,\\n    sc_win32status int, \\n    sc_bytes int,\\n    cs_bytes int,\\n    s_timetaken int\\n)\\nAS\\nBEGIN\\n\\n    @result = EXTRACT\\n        s_date DateTime,\\n        s_time string,\\n        s_sitename string,\\n        cs_method string,\\n        cs_uristem string,\\n        cs_uriquery string,\\n        s_port int,\\n        cs_username string,\\n        c_ip string,\\n        cs_useragent string,\\n        cs_cookie string,\\n        cs_referer string,\\n        cs_host string,\\n        sc_status int,\\n        sc_substatus int,\\n        sc_win32status int,\\n        sc_bytes int,\\n        cs_bytes int,\\n        s_timetaken int\\n    FROM @\\\"/Samples/Data/WebLog.log\\\"\\n    USING Extractors.Text(delimiter:' ');\\n\\nRETURN;\\nEND;\\nCREATE VIEW testdb15065.dbo.testview12329 \\nAS \\n    SELECT * FROM \\n    (\\n        VALUES(1,2),(2,4)\\n    ) \\nAS \\nT(a, b);\\nCREATE PROCEDURE testdb15065.dbo.testproc16847()\\nAS BEGIN\\n  CREATE VIEW testdb15065.dbo.testview12329 \\n  AS \\n    SELECT * FROM \\n    (\\n        VALUES(1,2),(2,4)\\n    ) \\n  AS \\n  T(a, b);\\nEND;\",\r\n    \"algebraFilePath\": \"adl://testdatalake18475.azuredatalakestore.net/system/jobservice/jobs/Usql/2016/07/19/01/01/dfb48191-532f-4e0f-9770-d617d349e6e0/algebra.xml\",\r\n    \"compileMode\": \"Semantic\",\r\n    \"errorSource\": \"Unknown\",\r\n    \"totalCompilationTime\": \"PT5.5029798S\",\r\n    \"totalPausedTime\": \"PT0S\",\r\n    \"totalQueuedTime\": \"PT0S\",\r\n    \"totalRunningTime\": \"PT0S\",\r\n    \"type\": \"USql\"\r\n  }\r\n}",
      "ResponseHeaders": {
        "Content-Type": [
          "application/json; charset=utf-8"
        ],
        "Expires": [
          "-1"
        ],
        "Cache-Control": [
          "private"
        ],
        "Date": [
          "Tue, 19 Jul 2016 01:02:10 GMT"
        ],
        "Pragma": [
          "no-cache"
        ],
        "Transfer-Encoding": [
          "chunked"
        ],
        "x-ms-request-id": [
          "78b7cedc-3932-46a2-a841-7645524150f0"
        ],
        "X-Content-Type-Options": [
          "nosniff"
        ],
        "Strict-Transport-Security": [
          "max-age=15724800; includeSubDomains"
        ]
      },
      "StatusCode": 200
    },
    {
      "RequestUri": "/Jobs/dfb48191-532f-4e0f-9770-d617d349e6e0?api-version=2016-03-20-preview",
      "EncodedRequestUri": "L0pvYnMvZGZiNDgxOTEtNTMyZi00ZTBmLTk3NzAtZDYxN2QzNDllNmUwP2FwaS12ZXJzaW9uPTIwMTYtMDMtMjAtcHJldmlldw==",
      "RequestMethod": "GET",
      "RequestBody": "",
      "RequestHeaders": {
        "x-ms-client-request-id": [
          "750a5b6c-f974-48ed-8a47-d0eca8cbb01b"
        ],
        "accept-language": [
          "en-US"
        ],
        "User-Agent": [
          "Microsoft.Azure.Management.DataLake.Analytics.DataLakeAnalyticsJobManagementClient/0.11.9-preview"
        ]
      },
      "ResponseBody": "{\r\n  \"jobId\": \"dfb48191-532f-4e0f-9770-d617d349e6e0\",\r\n  \"name\": \"testjob1418\",\r\n  \"type\": \"USql\",\r\n  \"submitter\": \"adlsvc01@benwgoldoutlook.onmicrosoft.com\",\r\n  \"degreeOfParallelism\": 2,\r\n  \"priority\": 0,\r\n  \"submitTime\": \"2016-07-18T18:01:37.6929457-07:00\",\r\n  \"state\": \"Compiling\",\r\n  \"result\": \"Succeeded\",\r\n  \"stateAuditRecords\": [\r\n    {\r\n      \"newState\": \"New\",\r\n      \"timeStamp\": \"2016-07-18T18:01:37.6929457-07:00\",\r\n      \"details\": \"userName:adlsvc01@benwgoldoutlook.onmicrosoft.com;submitMachine:N/A\"\r\n    },\r\n    {\r\n      \"newState\": \"Compiling\",\r\n      \"timeStamp\": \"2016-07-18T18:02:05.0528923-07:00\",\r\n      \"details\": \"CcsAttempts:1;Status:Dispatched\"\r\n    }\r\n  ],\r\n  \"properties\": {\r\n    \"owner\": \"adlsvc01@benwgoldoutlook.onmicrosoft.com\",\r\n    \"resources\": [\r\n      {\r\n        \"name\": \"Profile\",\r\n        \"resourcePath\": \"adl://testdatalake18475.azuredatalakestore.net/system/jobservice/jobs/Usql/2016/07/19/01/01/dfb48191-532f-4e0f-9770-d617d349e6e0/profile\",\r\n        \"type\": \"StatisticsResource\"\r\n      },\r\n      {\r\n        \"name\": \"__ScopeRuntimeStatistics__.xml\",\r\n        \"resourcePath\": \"adl://testdatalake18475.azuredatalakestore.net/system/jobservice/jobs/Usql/2016/07/19/01/01/dfb48191-532f-4e0f-9770-d617d349e6e0/__ScopeRuntimeStatistics__.xml\",\r\n        \"type\": \"StatisticsResource\"\r\n      }\r\n    ],\r\n    \"runtimeVersion\": \"default\",\r\n    \"rootProcessNodeId\": \"00000000-0000-0000-0000-000000000000\",\r\n    \"script\": \"\\nDROP DATABASE IF EXISTS testdb15065; CREATE DATABASE testdb15065; \\n//Create Table\\nCREATE TABLE testdb15065.dbo.testtbl18660\\n(\\n        //Define schema of table\\n        UserId          int, \\n        Start           DateTime, \\n        Region          string, \\n        Query           string, \\n        Duration        int, \\n        Urls            string, \\n        ClickedUrls     string,\\n    INDEX idx1 //Name of index\\n    CLUSTERED (Region ASC) //Column to cluster by\\n    PARTITIONED BY BUCKETS (UserId) HASH (Region) //Column to partition by\\n);\\n\\nALTER TABLE testdb15065.dbo.testtbl18660 ADD IF NOT EXISTS PARTITION (1);\\n\\nDROP FUNCTION IF EXISTS testdb15065.dbo.testtvf12463;\\n\\n//create table weblogs on space-delimited website log data\\nCREATE FUNCTION testdb15065.dbo.testtvf12463()\\nRETURNS @result TABLE\\n(\\n    s_date DateTime,\\n    s_time string,\\n    s_sitename string,\\n    cs_method string, \\n    cs_uristem string,\\n    cs_uriquery string,\\n    s_port int,\\n    cs_username string, \\n    c_ip string,\\n    cs_useragent string,\\n    cs_cookie string,\\n    cs_referer string, \\n    cs_host string,\\n    sc_status int,\\n    sc_substatus int,\\n    sc_win32status int, \\n    sc_bytes int,\\n    cs_bytes int,\\n    s_timetaken int\\n)\\nAS\\nBEGIN\\n\\n    @result = EXTRACT\\n        s_date DateTime,\\n        s_time string,\\n        s_sitename string,\\n        cs_method string,\\n        cs_uristem string,\\n        cs_uriquery string,\\n        s_port int,\\n        cs_username string,\\n        c_ip string,\\n        cs_useragent string,\\n        cs_cookie string,\\n        cs_referer string,\\n        cs_host string,\\n        sc_status int,\\n        sc_substatus int,\\n        sc_win32status int,\\n        sc_bytes int,\\n        cs_bytes int,\\n        s_timetaken int\\n    FROM @\\\"/Samples/Data/WebLog.log\\\"\\n    USING Extractors.Text(delimiter:' ');\\n\\nRETURN;\\nEND;\\nCREATE VIEW testdb15065.dbo.testview12329 \\nAS \\n    SELECT * FROM \\n    (\\n        VALUES(1,2),(2,4)\\n    ) \\nAS \\nT(a, b);\\nCREATE PROCEDURE testdb15065.dbo.testproc16847()\\nAS BEGIN\\n  CREATE VIEW testdb15065.dbo.testview12329 \\n  AS \\n    SELECT * FROM \\n    (\\n        VALUES(1,2),(2,4)\\n    ) \\n  AS \\n  T(a, b);\\nEND;\",\r\n    \"algebraFilePath\": \"adl://testdatalake18475.azuredatalakestore.net/system/jobservice/jobs/Usql/2016/07/19/01/01/dfb48191-532f-4e0f-9770-d617d349e6e0/algebra.xml\",\r\n    \"compileMode\": \"Semantic\",\r\n    \"errorSource\": \"Unknown\",\r\n    \"totalCompilationTime\": \"PT10.8312015S\",\r\n    \"totalPausedTime\": \"PT0S\",\r\n    \"totalQueuedTime\": \"PT0S\",\r\n    \"totalRunningTime\": \"PT0S\",\r\n    \"type\": \"USql\"\r\n  }\r\n}",
      "ResponseHeaders": {
        "Content-Type": [
          "application/json; charset=utf-8"
        ],
        "Expires": [
          "-1"
        ],
        "Cache-Control": [
          "private"
        ],
        "Date": [
          "Tue, 19 Jul 2016 01:02:15 GMT"
        ],
        "Pragma": [
          "no-cache"
        ],
        "Transfer-Encoding": [
          "chunked"
        ],
        "x-ms-request-id": [
          "79fdd5be-3f8a-4e97-9985-82b5be614b58"
        ],
        "X-Content-Type-Options": [
          "nosniff"
        ],
        "Strict-Transport-Security": [
          "max-age=15724800; includeSubDomains"
        ]
      },
      "StatusCode": 200
    },
    {
      "RequestUri": "/Jobs/dfb48191-532f-4e0f-9770-d617d349e6e0?api-version=2016-03-20-preview",
      "EncodedRequestUri": "L0pvYnMvZGZiNDgxOTEtNTMyZi00ZTBmLTk3NzAtZDYxN2QzNDllNmUwP2FwaS12ZXJzaW9uPTIwMTYtMDMtMjAtcHJldmlldw==",
      "RequestMethod": "GET",
      "RequestBody": "",
      "RequestHeaders": {
        "x-ms-client-request-id": [
          "5ddd0894-7b3b-47a2-b810-19eb830eac4d"
        ],
        "accept-language": [
          "en-US"
        ],
        "User-Agent": [
          "Microsoft.Azure.Management.DataLake.Analytics.DataLakeAnalyticsJobManagementClient/0.11.9-preview"
        ]
      },
      "ResponseBody": "{\r\n  \"jobId\": \"dfb48191-532f-4e0f-9770-d617d349e6e0\",\r\n  \"name\": \"testjob1418\",\r\n  \"type\": \"USql\",\r\n  \"submitter\": \"adlsvc01@benwgoldoutlook.onmicrosoft.com\",\r\n  \"degreeOfParallelism\": 2,\r\n  \"priority\": 0,\r\n  \"submitTime\": \"2016-07-18T18:01:37.6929457-07:00\",\r\n  \"state\": \"Compiling\",\r\n  \"result\": \"Succeeded\",\r\n  \"stateAuditRecords\": [\r\n    {\r\n      \"newState\": \"New\",\r\n      \"timeStamp\": \"2016-07-18T18:01:37.6929457-07:00\",\r\n      \"details\": \"userName:adlsvc01@benwgoldoutlook.onmicrosoft.com;submitMachine:N/A\"\r\n    },\r\n    {\r\n      \"newState\": \"Compiling\",\r\n      \"timeStamp\": \"2016-07-18T18:02:05.0528923-07:00\",\r\n      \"details\": \"CcsAttempts:1;Status:Dispatched\"\r\n    }\r\n  ],\r\n  \"properties\": {\r\n    \"owner\": \"adlsvc01@benwgoldoutlook.onmicrosoft.com\",\r\n    \"resources\": [\r\n      {\r\n        \"name\": \"Profile\",\r\n        \"resourcePath\": \"adl://testdatalake18475.azuredatalakestore.net/system/jobservice/jobs/Usql/2016/07/19/01/01/dfb48191-532f-4e0f-9770-d617d349e6e0/profile\",\r\n        \"type\": \"StatisticsResource\"\r\n      },\r\n      {\r\n        \"name\": \"__ScopeRuntimeStatistics__.xml\",\r\n        \"resourcePath\": \"adl://testdatalake18475.azuredatalakestore.net/system/jobservice/jobs/Usql/2016/07/19/01/01/dfb48191-532f-4e0f-9770-d617d349e6e0/__ScopeRuntimeStatistics__.xml\",\r\n        \"type\": \"StatisticsResource\"\r\n      }\r\n    ],\r\n    \"runtimeVersion\": \"default\",\r\n    \"rootProcessNodeId\": \"00000000-0000-0000-0000-000000000000\",\r\n    \"script\": \"\\nDROP DATABASE IF EXISTS testdb15065; CREATE DATABASE testdb15065; \\n//Create Table\\nCREATE TABLE testdb15065.dbo.testtbl18660\\n(\\n        //Define schema of table\\n        UserId          int, \\n        Start           DateTime, \\n        Region          string, \\n        Query           string, \\n        Duration        int, \\n        Urls            string, \\n        ClickedUrls     string,\\n    INDEX idx1 //Name of index\\n    CLUSTERED (Region ASC) //Column to cluster by\\n    PARTITIONED BY BUCKETS (UserId) HASH (Region) //Column to partition by\\n);\\n\\nALTER TABLE testdb15065.dbo.testtbl18660 ADD IF NOT EXISTS PARTITION (1);\\n\\nDROP FUNCTION IF EXISTS testdb15065.dbo.testtvf12463;\\n\\n//create table weblogs on space-delimited website log data\\nCREATE FUNCTION testdb15065.dbo.testtvf12463()\\nRETURNS @result TABLE\\n(\\n    s_date DateTime,\\n    s_time string,\\n    s_sitename string,\\n    cs_method string, \\n    cs_uristem string,\\n    cs_uriquery string,\\n    s_port int,\\n    cs_username string, \\n    c_ip string,\\n    cs_useragent string,\\n    cs_cookie string,\\n    cs_referer string, \\n    cs_host string,\\n    sc_status int,\\n    sc_substatus int,\\n    sc_win32status int, \\n    sc_bytes int,\\n    cs_bytes int,\\n    s_timetaken int\\n)\\nAS\\nBEGIN\\n\\n    @result = EXTRACT\\n        s_date DateTime,\\n        s_time string,\\n        s_sitename string,\\n        cs_method string,\\n        cs_uristem string,\\n        cs_uriquery string,\\n        s_port int,\\n        cs_username string,\\n        c_ip string,\\n        cs_useragent string,\\n        cs_cookie string,\\n        cs_referer string,\\n        cs_host string,\\n        sc_status int,\\n        sc_substatus int,\\n        sc_win32status int,\\n        sc_bytes int,\\n        cs_bytes int,\\n        s_timetaken int\\n    FROM @\\\"/Samples/Data/WebLog.log\\\"\\n    USING Extractors.Text(delimiter:' ');\\n\\nRETURN;\\nEND;\\nCREATE VIEW testdb15065.dbo.testview12329 \\nAS \\n    SELECT * FROM \\n    (\\n        VALUES(1,2),(2,4)\\n    ) \\nAS \\nT(a, b);\\nCREATE PROCEDURE testdb15065.dbo.testproc16847()\\nAS BEGIN\\n  CREATE VIEW testdb15065.dbo.testview12329 \\n  AS \\n    SELECT * FROM \\n    (\\n        VALUES(1,2),(2,4)\\n    ) \\n  AS \\n  T(a, b);\\nEND;\",\r\n    \"algebraFilePath\": \"adl://testdatalake18475.azuredatalakestore.net/system/jobservice/jobs/Usql/2016/07/19/01/01/dfb48191-532f-4e0f-9770-d617d349e6e0/algebra.xml\",\r\n    \"compileMode\": \"Semantic\",\r\n    \"errorSource\": \"Unknown\",\r\n    \"totalCompilationTime\": \"PT16.0708514S\",\r\n    \"totalPausedTime\": \"PT0S\",\r\n    \"totalQueuedTime\": \"PT0S\",\r\n    \"totalRunningTime\": \"PT0S\",\r\n    \"type\": \"USql\"\r\n  }\r\n}",
      "ResponseHeaders": {
        "Content-Type": [
          "application/json; charset=utf-8"
        ],
        "Expires": [
          "-1"
        ],
        "Cache-Control": [
          "private"
        ],
        "Date": [
          "Tue, 19 Jul 2016 01:02:20 GMT"
        ],
        "Pragma": [
          "no-cache"
        ],
        "Transfer-Encoding": [
          "chunked"
        ],
        "x-ms-request-id": [
          "d3bd985e-d0e6-4f1c-9c02-b9b2a5325b38"
        ],
        "X-Content-Type-Options": [
          "nosniff"
        ],
        "Strict-Transport-Security": [
          "max-age=15724800; includeSubDomains"
        ]
      },
      "StatusCode": 200
    },
    {
      "RequestUri": "/Jobs/dfb48191-532f-4e0f-9770-d617d349e6e0?api-version=2016-03-20-preview",
      "EncodedRequestUri": "L0pvYnMvZGZiNDgxOTEtNTMyZi00ZTBmLTk3NzAtZDYxN2QzNDllNmUwP2FwaS12ZXJzaW9uPTIwMTYtMDMtMjAtcHJldmlldw==",
      "RequestMethod": "GET",
      "RequestBody": "",
      "RequestHeaders": {
        "x-ms-client-request-id": [
          "6055c00f-1bed-49dd-9f3d-98780396e52d"
        ],
        "accept-language": [
          "en-US"
        ],
        "User-Agent": [
          "Microsoft.Azure.Management.DataLake.Analytics.DataLakeAnalyticsJobManagementClient/0.11.9-preview"
        ]
      },
      "ResponseBody": "{\r\n  \"jobId\": \"dfb48191-532f-4e0f-9770-d617d349e6e0\",\r\n  \"name\": \"testjob1418\",\r\n  \"type\": \"USql\",\r\n  \"submitter\": \"adlsvc01@benwgoldoutlook.onmicrosoft.com\",\r\n  \"degreeOfParallelism\": 2,\r\n  \"priority\": 0,\r\n  \"submitTime\": \"2016-07-18T18:01:37.6929457-07:00\",\r\n  \"state\": \"Starting\",\r\n  \"result\": \"Succeeded\",\r\n  \"stateAuditRecords\": [\r\n    {\r\n      \"newState\": \"New\",\r\n      \"timeStamp\": \"2016-07-18T18:01:37.6929457-07:00\",\r\n      \"details\": \"userName:adlsvc01@benwgoldoutlook.onmicrosoft.com;submitMachine:N/A\"\r\n    },\r\n    {\r\n      \"newState\": \"Compiling\",\r\n      \"timeStamp\": \"2016-07-18T18:02:05.0528923-07:00\",\r\n      \"details\": \"CcsAttempts:1;Status:Dispatched\"\r\n    },\r\n    {\r\n      \"newState\": \"Queued\",\r\n      \"timeStamp\": \"2016-07-18T18:02:22.6086057-07:00\"\r\n    },\r\n    {\r\n      \"newState\": \"Scheduling\",\r\n      \"timeStamp\": \"2016-07-18T18:02:22.6242314-07:00\",\r\n      \"details\": \"Detail:Dispatching job to cluster.;rootProcessId:344903dc-f02e-4ae1-a76c-df991108580c\"\r\n    },\r\n    {\r\n      \"newState\": \"Starting\",\r\n      \"timeStamp\": \"2016-07-18T18:02:22.6242314-07:00\",\r\n      \"details\": \"runtimeVersion:kobo_vnext_5012367\"\r\n    }\r\n  ],\r\n  \"properties\": {\r\n    \"owner\": \"adlsvc01@benwgoldoutlook.onmicrosoft.com\",\r\n    \"resources\": [\r\n      {\r\n        \"name\": \"__ScopeCodeGen__.dll\",\r\n        \"resourcePath\": \"adl://testdatalake18475.azuredatalakestore.net/system/jobservice/jobs/Usql/2016/07/19/01/01/dfb48191-532f-4e0f-9770-d617d349e6e0/__ScopeCodeGen__.dll\",\r\n        \"type\": \"VertexResource\"\r\n      },\r\n      {\r\n        \"name\": \"__ScopeCodeGen__.pdb\",\r\n        \"resourcePath\": \"adl://testdatalake18475.azuredatalakestore.net/system/jobservice/jobs/Usql/2016/07/19/01/01/dfb48191-532f-4e0f-9770-d617d349e6e0/__ScopeCodeGen__.pdb\",\r\n        \"type\": \"VertexResource\"\r\n      },\r\n      {\r\n        \"name\": \"__ScopeCodeGenEngine__.dll\",\r\n        \"resourcePath\": \"adl://testdatalake18475.azuredatalakestore.net/system/jobservice/jobs/Usql/2016/07/19/01/01/dfb48191-532f-4e0f-9770-d617d349e6e0/__ScopeCodeGenEngine__.dll\",\r\n        \"type\": \"VertexResource\"\r\n      },\r\n      {\r\n        \"name\": \"__ScopeCodeGenEngine__.pdb\",\r\n        \"resourcePath\": \"adl://testdatalake18475.azuredatalakestore.net/system/jobservice/jobs/Usql/2016/07/19/01/01/dfb48191-532f-4e0f-9770-d617d349e6e0/__ScopeCodeGenEngine__.pdb\",\r\n        \"type\": \"VertexResource\"\r\n      },\r\n      {\r\n        \"name\": \"ScopeVertexDef.xml\",\r\n        \"resourcePath\": \"adl://testdatalake18475.azuredatalakestore.net/system/jobservice/jobs/Usql/2016/07/19/01/01/dfb48191-532f-4e0f-9770-d617d349e6e0/ScopeVertexDef.xml\",\r\n        \"type\": \"VertexResource\"\r\n      },\r\n      {\r\n        \"name\": \"__ScopeCodeGen__.dll.cs\",\r\n        \"resourcePath\": \"adl://testdatalake18475.azuredatalakestore.net/system/jobservice/jobs/Usql/2016/07/19/01/01/dfb48191-532f-4e0f-9770-d617d349e6e0/__ScopeCodeGen__.dll.cs\",\r\n        \"type\": \"StatisticsResource\"\r\n      },\r\n      {\r\n        \"name\": \"__ScopeCodeGenEngine__.dll.cpp\",\r\n        \"resourcePath\": \"adl://testdatalake18475.azuredatalakestore.net/system/jobservice/jobs/Usql/2016/07/19/01/01/dfb48191-532f-4e0f-9770-d617d349e6e0/__ScopeCodeGenEngine__.dll.cpp\",\r\n        \"type\": \"StatisticsResource\"\r\n      },\r\n      {\r\n        \"name\": \"__ScopeCodeGenCompileOutput__.txt\",\r\n        \"resourcePath\": \"adl://testdatalake18475.azuredatalakestore.net/system/jobservice/jobs/Usql/2016/07/19/01/01/dfb48191-532f-4e0f-9770-d617d349e6e0/__ScopeCodeGenCompileOutput__.txt\",\r\n        \"type\": \"StatisticsResource\"\r\n      },\r\n      {\r\n        \"name\": \"__ScopeCodeGenCompileOptions__.txt\",\r\n        \"resourcePath\": \"adl://testdatalake18475.azuredatalakestore.net/system/jobservice/jobs/Usql/2016/07/19/01/01/dfb48191-532f-4e0f-9770-d617d349e6e0/__ScopeCodeGenCompileOptions__.txt\",\r\n        \"type\": \"StatisticsResource\"\r\n      },\r\n      {\r\n        \"name\": \"__ScopeCodeGenEngine__.cppresources\",\r\n        \"resourcePath\": \"adl://testdatalake18475.azuredatalakestore.net/system/jobservice/jobs/Usql/2016/07/19/01/01/dfb48191-532f-4e0f-9770-d617d349e6e0/__ScopeCodeGenEngine__.cppresources\",\r\n        \"type\": \"StatisticsResource\"\r\n      },\r\n      {\r\n        \"name\": \"__Ast__.bin\",\r\n        \"resourcePath\": \"adl://testdatalake18475.azuredatalakestore.net/system/jobservice/jobs/Usql/2016/07/19/01/01/dfb48191-532f-4e0f-9770-d617d349e6e0/__Ast__.bin\",\r\n        \"type\": \"StatisticsResource\"\r\n      },\r\n      {\r\n        \"name\": \"__SystemInternalInfo__.xml\",\r\n        \"resourcePath\": \"adl://testdatalake18475.azuredatalakestore.net/system/jobservice/jobs/Usql/2016/07/19/01/01/dfb48191-532f-4e0f-9770-d617d349e6e0/__SystemInternalInfo__.xml\",\r\n        \"type\": \"StatisticsResource\"\r\n      },\r\n      {\r\n        \"name\": \"Profile\",\r\n        \"resourcePath\": \"adl://testdatalake18475.azuredatalakestore.net/system/jobservice/jobs/Usql/2016/07/19/01/01/dfb48191-532f-4e0f-9770-d617d349e6e0/profile\",\r\n        \"type\": \"StatisticsResource\"\r\n      },\r\n      {\r\n        \"name\": \"__ScopeRuntimeStatistics__.xml\",\r\n        \"resourcePath\": \"adl://testdatalake18475.azuredatalakestore.net/system/jobservice/jobs/Usql/2016/07/19/01/01/dfb48191-532f-4e0f-9770-d617d349e6e0/__ScopeRuntimeStatistics__.xml\",\r\n        \"type\": \"StatisticsResource\"\r\n      }\r\n    ],\r\n    \"runtimeVersion\": \"kobo_vnext_5012367\",\r\n    \"rootProcessNodeId\": \"344903dc-f02e-4ae1-a76c-df991108580c\",\r\n    \"script\": \"\\nDROP DATABASE IF EXISTS testdb15065; CREATE DATABASE testdb15065; \\n//Create Table\\nCREATE TABLE testdb15065.dbo.testtbl18660\\n(\\n        //Define schema of table\\n        UserId          int, \\n        Start           DateTime, \\n        Region          string, \\n        Query           string, \\n        Duration        int, \\n        Urls            string, \\n        ClickedUrls     string,\\n    INDEX idx1 //Name of index\\n    CLUSTERED (Region ASC) //Column to cluster by\\n    PARTITIONED BY BUCKETS (UserId) HASH (Region) //Column to partition by\\n);\\n\\nALTER TABLE testdb15065.dbo.testtbl18660 ADD IF NOT EXISTS PARTITION (1);\\n\\nDROP FUNCTION IF EXISTS testdb15065.dbo.testtvf12463;\\n\\n//create table weblogs on space-delimited website log data\\nCREATE FUNCTION testdb15065.dbo.testtvf12463()\\nRETURNS @result TABLE\\n(\\n    s_date DateTime,\\n    s_time string,\\n    s_sitename string,\\n    cs_method string, \\n    cs_uristem string,\\n    cs_uriquery string,\\n    s_port int,\\n    cs_username string, \\n    c_ip string,\\n    cs_useragent string,\\n    cs_cookie string,\\n    cs_referer string, \\n    cs_host string,\\n    sc_status int,\\n    sc_substatus int,\\n    sc_win32status int, \\n    sc_bytes int,\\n    cs_bytes int,\\n    s_timetaken int\\n)\\nAS\\nBEGIN\\n\\n    @result = EXTRACT\\n        s_date DateTime,\\n        s_time string,\\n        s_sitename string,\\n        cs_method string,\\n        cs_uristem string,\\n        cs_uriquery string,\\n        s_port int,\\n        cs_username string,\\n        c_ip string,\\n        cs_useragent string,\\n        cs_cookie string,\\n        cs_referer string,\\n        cs_host string,\\n        sc_status int,\\n        sc_substatus int,\\n        sc_win32status int,\\n        sc_bytes int,\\n        cs_bytes int,\\n        s_timetaken int\\n    FROM @\\\"/Samples/Data/WebLog.log\\\"\\n    USING Extractors.Text(delimiter:' ');\\n\\nRETURN;\\nEND;\\nCREATE VIEW testdb15065.dbo.testview12329 \\nAS \\n    SELECT * FROM \\n    (\\n        VALUES(1,2),(2,4)\\n    ) \\nAS \\nT(a, b);\\nCREATE PROCEDURE testdb15065.dbo.testproc16847()\\nAS BEGIN\\n  CREATE VIEW testdb15065.dbo.testview12329 \\n  AS \\n    SELECT * FROM \\n    (\\n        VALUES(1,2),(2,4)\\n    ) \\n  AS \\n  T(a, b);\\nEND;\",\r\n    \"algebraFilePath\": \"adl://testdatalake18475.azuredatalakestore.net/system/jobservice/jobs/Usql/2016/07/19/01/01/dfb48191-532f-4e0f-9770-d617d349e6e0/algebra.xml\",\r\n    \"yarnApplicationId\": 2712,\r\n    \"yarnApplicationTimeStamp\": 1468865588038,\r\n    \"compileMode\": \"Semantic\",\r\n    \"errorSource\": \"Unknown\",\r\n    \"totalCompilationTime\": \"PT17.5557134S\",\r\n    \"totalPausedTime\": \"PT0S\",\r\n    \"totalQueuedTime\": \"PT0.0156257S\",\r\n    \"totalRunningTime\": \"PT0S\",\r\n    \"type\": \"USql\"\r\n  }\r\n}",
      "ResponseHeaders": {
        "Content-Type": [
          "application/json; charset=utf-8"
        ],
        "Expires": [
          "-1"
        ],
        "Cache-Control": [
          "private"
        ],
        "Date": [
          "Tue, 19 Jul 2016 01:02:25 GMT"
        ],
        "Pragma": [
          "no-cache"
        ],
        "Transfer-Encoding": [
          "chunked"
        ],
        "x-ms-request-id": [
          "4d3c4b5a-d450-4299-8b28-2ce676b7353c"
        ],
        "X-Content-Type-Options": [
          "nosniff"
        ],
        "Strict-Transport-Security": [
          "max-age=15724800; includeSubDomains"
        ]
      },
      "StatusCode": 200
    },
    {
      "RequestUri": "/Jobs/dfb48191-532f-4e0f-9770-d617d349e6e0?api-version=2016-03-20-preview",
      "EncodedRequestUri": "L0pvYnMvZGZiNDgxOTEtNTMyZi00ZTBmLTk3NzAtZDYxN2QzNDllNmUwP2FwaS12ZXJzaW9uPTIwMTYtMDMtMjAtcHJldmlldw==",
      "RequestMethod": "GET",
      "RequestBody": "",
      "RequestHeaders": {
        "x-ms-client-request-id": [
          "d6856028-c27f-4f50-82eb-d8a79c605a0d"
        ],
        "accept-language": [
          "en-US"
        ],
        "User-Agent": [
          "Microsoft.Azure.Management.DataLake.Analytics.DataLakeAnalyticsJobManagementClient/0.11.9-preview"
        ]
      },
      "ResponseBody": "{\r\n  \"jobId\": \"dfb48191-532f-4e0f-9770-d617d349e6e0\",\r\n  \"name\": \"testjob1418\",\r\n  \"type\": \"USql\",\r\n  \"submitter\": \"adlsvc01@benwgoldoutlook.onmicrosoft.com\",\r\n  \"degreeOfParallelism\": 2,\r\n  \"priority\": 0,\r\n  \"submitTime\": \"2016-07-18T18:01:37.6929457-07:00\",\r\n  \"state\": \"Starting\",\r\n  \"result\": \"Succeeded\",\r\n  \"stateAuditRecords\": [\r\n    {\r\n      \"newState\": \"New\",\r\n      \"timeStamp\": \"2016-07-18T18:01:37.6929457-07:00\",\r\n      \"details\": \"userName:adlsvc01@benwgoldoutlook.onmicrosoft.com;submitMachine:N/A\"\r\n    },\r\n    {\r\n      \"newState\": \"Compiling\",\r\n      \"timeStamp\": \"2016-07-18T18:02:05.0528923-07:00\",\r\n      \"details\": \"CcsAttempts:1;Status:Dispatched\"\r\n    },\r\n    {\r\n      \"newState\": \"Queued\",\r\n      \"timeStamp\": \"2016-07-18T18:02:22.6086057-07:00\"\r\n    },\r\n    {\r\n      \"newState\": \"Scheduling\",\r\n      \"timeStamp\": \"2016-07-18T18:02:22.6242314-07:00\",\r\n      \"details\": \"Detail:Dispatching job to cluster.;rootProcessId:344903dc-f02e-4ae1-a76c-df991108580c\"\r\n    },\r\n    {\r\n      \"newState\": \"Starting\",\r\n      \"timeStamp\": \"2016-07-18T18:02:22.6242314-07:00\",\r\n      \"details\": \"runtimeVersion:kobo_vnext_5012367\"\r\n    }\r\n  ],\r\n  \"properties\": {\r\n    \"owner\": \"adlsvc01@benwgoldoutlook.onmicrosoft.com\",\r\n    \"resources\": [\r\n      {\r\n        \"name\": \"__ScopeCodeGen__.dll\",\r\n        \"resourcePath\": \"adl://testdatalake18475.azuredatalakestore.net/system/jobservice/jobs/Usql/2016/07/19/01/01/dfb48191-532f-4e0f-9770-d617d349e6e0/__ScopeCodeGen__.dll\",\r\n        \"type\": \"VertexResource\"\r\n      },\r\n      {\r\n        \"name\": \"__ScopeCodeGen__.pdb\",\r\n        \"resourcePath\": \"adl://testdatalake18475.azuredatalakestore.net/system/jobservice/jobs/Usql/2016/07/19/01/01/dfb48191-532f-4e0f-9770-d617d349e6e0/__ScopeCodeGen__.pdb\",\r\n        \"type\": \"VertexResource\"\r\n      },\r\n      {\r\n        \"name\": \"__ScopeCodeGenEngine__.dll\",\r\n        \"resourcePath\": \"adl://testdatalake18475.azuredatalakestore.net/system/jobservice/jobs/Usql/2016/07/19/01/01/dfb48191-532f-4e0f-9770-d617d349e6e0/__ScopeCodeGenEngine__.dll\",\r\n        \"type\": \"VertexResource\"\r\n      },\r\n      {\r\n        \"name\": \"__ScopeCodeGenEngine__.pdb\",\r\n        \"resourcePath\": \"adl://testdatalake18475.azuredatalakestore.net/system/jobservice/jobs/Usql/2016/07/19/01/01/dfb48191-532f-4e0f-9770-d617d349e6e0/__ScopeCodeGenEngine__.pdb\",\r\n        \"type\": \"VertexResource\"\r\n      },\r\n      {\r\n        \"name\": \"ScopeVertexDef.xml\",\r\n        \"resourcePath\": \"adl://testdatalake18475.azuredatalakestore.net/system/jobservice/jobs/Usql/2016/07/19/01/01/dfb48191-532f-4e0f-9770-d617d349e6e0/ScopeVertexDef.xml\",\r\n        \"type\": \"VertexResource\"\r\n      },\r\n      {\r\n        \"name\": \"__ScopeCodeGen__.dll.cs\",\r\n        \"resourcePath\": \"adl://testdatalake18475.azuredatalakestore.net/system/jobservice/jobs/Usql/2016/07/19/01/01/dfb48191-532f-4e0f-9770-d617d349e6e0/__ScopeCodeGen__.dll.cs\",\r\n        \"type\": \"StatisticsResource\"\r\n      },\r\n      {\r\n        \"name\": \"__ScopeCodeGenEngine__.dll.cpp\",\r\n        \"resourcePath\": \"adl://testdatalake18475.azuredatalakestore.net/system/jobservice/jobs/Usql/2016/07/19/01/01/dfb48191-532f-4e0f-9770-d617d349e6e0/__ScopeCodeGenEngine__.dll.cpp\",\r\n        \"type\": \"StatisticsResource\"\r\n      },\r\n      {\r\n        \"name\": \"__ScopeCodeGenCompileOutput__.txt\",\r\n        \"resourcePath\": \"adl://testdatalake18475.azuredatalakestore.net/system/jobservice/jobs/Usql/2016/07/19/01/01/dfb48191-532f-4e0f-9770-d617d349e6e0/__ScopeCodeGenCompileOutput__.txt\",\r\n        \"type\": \"StatisticsResource\"\r\n      },\r\n      {\r\n        \"name\": \"__ScopeCodeGenCompileOptions__.txt\",\r\n        \"resourcePath\": \"adl://testdatalake18475.azuredatalakestore.net/system/jobservice/jobs/Usql/2016/07/19/01/01/dfb48191-532f-4e0f-9770-d617d349e6e0/__ScopeCodeGenCompileOptions__.txt\",\r\n        \"type\": \"StatisticsResource\"\r\n      },\r\n      {\r\n        \"name\": \"__ScopeCodeGenEngine__.cppresources\",\r\n        \"resourcePath\": \"adl://testdatalake18475.azuredatalakestore.net/system/jobservice/jobs/Usql/2016/07/19/01/01/dfb48191-532f-4e0f-9770-d617d349e6e0/__ScopeCodeGenEngine__.cppresources\",\r\n        \"type\": \"StatisticsResource\"\r\n      },\r\n      {\r\n        \"name\": \"__Ast__.bin\",\r\n        \"resourcePath\": \"adl://testdatalake18475.azuredatalakestore.net/system/jobservice/jobs/Usql/2016/07/19/01/01/dfb48191-532f-4e0f-9770-d617d349e6e0/__Ast__.bin\",\r\n        \"type\": \"StatisticsResource\"\r\n      },\r\n      {\r\n        \"name\": \"__SystemInternalInfo__.xml\",\r\n        \"resourcePath\": \"adl://testdatalake18475.azuredatalakestore.net/system/jobservice/jobs/Usql/2016/07/19/01/01/dfb48191-532f-4e0f-9770-d617d349e6e0/__SystemInternalInfo__.xml\",\r\n        \"type\": \"StatisticsResource\"\r\n      },\r\n      {\r\n        \"name\": \"Profile\",\r\n        \"resourcePath\": \"adl://testdatalake18475.azuredatalakestore.net/system/jobservice/jobs/Usql/2016/07/19/01/01/dfb48191-532f-4e0f-9770-d617d349e6e0/profile\",\r\n        \"type\": \"StatisticsResource\"\r\n      },\r\n      {\r\n        \"name\": \"__ScopeRuntimeStatistics__.xml\",\r\n        \"resourcePath\": \"adl://testdatalake18475.azuredatalakestore.net/system/jobservice/jobs/Usql/2016/07/19/01/01/dfb48191-532f-4e0f-9770-d617d349e6e0/__ScopeRuntimeStatistics__.xml\",\r\n        \"type\": \"StatisticsResource\"\r\n      }\r\n    ],\r\n    \"runtimeVersion\": \"kobo_vnext_5012367\",\r\n    \"rootProcessNodeId\": \"344903dc-f02e-4ae1-a76c-df991108580c\",\r\n    \"script\": \"\\nDROP DATABASE IF EXISTS testdb15065; CREATE DATABASE testdb15065; \\n//Create Table\\nCREATE TABLE testdb15065.dbo.testtbl18660\\n(\\n        //Define schema of table\\n        UserId          int, \\n        Start           DateTime, \\n        Region          string, \\n        Query           string, \\n        Duration        int, \\n        Urls            string, \\n        ClickedUrls     string,\\n    INDEX idx1 //Name of index\\n    CLUSTERED (Region ASC) //Column to cluster by\\n    PARTITIONED BY BUCKETS (UserId) HASH (Region) //Column to partition by\\n);\\n\\nALTER TABLE testdb15065.dbo.testtbl18660 ADD IF NOT EXISTS PARTITION (1);\\n\\nDROP FUNCTION IF EXISTS testdb15065.dbo.testtvf12463;\\n\\n//create table weblogs on space-delimited website log data\\nCREATE FUNCTION testdb15065.dbo.testtvf12463()\\nRETURNS @result TABLE\\n(\\n    s_date DateTime,\\n    s_time string,\\n    s_sitename string,\\n    cs_method string, \\n    cs_uristem string,\\n    cs_uriquery string,\\n    s_port int,\\n    cs_username string, \\n    c_ip string,\\n    cs_useragent string,\\n    cs_cookie string,\\n    cs_referer string, \\n    cs_host string,\\n    sc_status int,\\n    sc_substatus int,\\n    sc_win32status int, \\n    sc_bytes int,\\n    cs_bytes int,\\n    s_timetaken int\\n)\\nAS\\nBEGIN\\n\\n    @result = EXTRACT\\n        s_date DateTime,\\n        s_time string,\\n        s_sitename string,\\n        cs_method string,\\n        cs_uristem string,\\n        cs_uriquery string,\\n        s_port int,\\n        cs_username string,\\n        c_ip string,\\n        cs_useragent string,\\n        cs_cookie string,\\n        cs_referer string,\\n        cs_host string,\\n        sc_status int,\\n        sc_substatus int,\\n        sc_win32status int,\\n        sc_bytes int,\\n        cs_bytes int,\\n        s_timetaken int\\n    FROM @\\\"/Samples/Data/WebLog.log\\\"\\n    USING Extractors.Text(delimiter:' ');\\n\\nRETURN;\\nEND;\\nCREATE VIEW testdb15065.dbo.testview12329 \\nAS \\n    SELECT * FROM \\n    (\\n        VALUES(1,2),(2,4)\\n    ) \\nAS \\nT(a, b);\\nCREATE PROCEDURE testdb15065.dbo.testproc16847()\\nAS BEGIN\\n  CREATE VIEW testdb15065.dbo.testview12329 \\n  AS \\n    SELECT * FROM \\n    (\\n        VALUES(1,2),(2,4)\\n    ) \\n  AS \\n  T(a, b);\\nEND;\",\r\n    \"algebraFilePath\": \"adl://testdatalake18475.azuredatalakestore.net/system/jobservice/jobs/Usql/2016/07/19/01/01/dfb48191-532f-4e0f-9770-d617d349e6e0/algebra.xml\",\r\n    \"yarnApplicationId\": 2712,\r\n    \"yarnApplicationTimeStamp\": 1468865588038,\r\n    \"compileMode\": \"Semantic\",\r\n    \"errorSource\": \"Unknown\",\r\n    \"totalCompilationTime\": \"PT17.5557134S\",\r\n    \"totalPausedTime\": \"PT0S\",\r\n    \"totalQueuedTime\": \"PT0.0156257S\",\r\n    \"totalRunningTime\": \"PT0S\",\r\n    \"type\": \"USql\"\r\n  }\r\n}",
      "ResponseHeaders": {
        "Content-Type": [
          "application/json; charset=utf-8"
        ],
        "Expires": [
          "-1"
        ],
        "Cache-Control": [
          "private"
        ],
        "Date": [
          "Tue, 19 Jul 2016 01:02:31 GMT"
        ],
        "Pragma": [
          "no-cache"
        ],
        "Transfer-Encoding": [
          "chunked"
        ],
        "x-ms-request-id": [
          "44b7794c-744d-463f-988e-ca8172017d32"
        ],
        "X-Content-Type-Options": [
          "nosniff"
        ],
        "Strict-Transport-Security": [
          "max-age=15724800; includeSubDomains"
        ]
      },
      "StatusCode": 200
    },
    {
      "RequestUri": "/Jobs/dfb48191-532f-4e0f-9770-d617d349e6e0?api-version=2016-03-20-preview",
      "EncodedRequestUri": "L0pvYnMvZGZiNDgxOTEtNTMyZi00ZTBmLTk3NzAtZDYxN2QzNDllNmUwP2FwaS12ZXJzaW9uPTIwMTYtMDMtMjAtcHJldmlldw==",
      "RequestMethod": "GET",
      "RequestBody": "",
      "RequestHeaders": {
        "x-ms-client-request-id": [
          "e43df96a-bd2d-4ad5-9c81-7b5feaa3bb9a"
        ],
        "accept-language": [
          "en-US"
        ],
        "User-Agent": [
          "Microsoft.Azure.Management.DataLake.Analytics.DataLakeAnalyticsJobManagementClient/0.11.9-preview"
        ]
      },
      "ResponseBody": "{\r\n  \"jobId\": \"dfb48191-532f-4e0f-9770-d617d349e6e0\",\r\n  \"name\": \"testjob1418\",\r\n  \"type\": \"USql\",\r\n  \"submitter\": \"adlsvc01@benwgoldoutlook.onmicrosoft.com\",\r\n  \"degreeOfParallelism\": 2,\r\n  \"priority\": 0,\r\n  \"submitTime\": \"2016-07-18T18:01:37.6929457-07:00\",\r\n  \"state\": \"Starting\",\r\n  \"result\": \"Succeeded\",\r\n  \"stateAuditRecords\": [\r\n    {\r\n      \"newState\": \"New\",\r\n      \"timeStamp\": \"2016-07-18T18:01:37.6929457-07:00\",\r\n      \"details\": \"userName:adlsvc01@benwgoldoutlook.onmicrosoft.com;submitMachine:N/A\"\r\n    },\r\n    {\r\n      \"newState\": \"Compiling\",\r\n      \"timeStamp\": \"2016-07-18T18:02:05.0528923-07:00\",\r\n      \"details\": \"CcsAttempts:1;Status:Dispatched\"\r\n    },\r\n    {\r\n      \"newState\": \"Queued\",\r\n      \"timeStamp\": \"2016-07-18T18:02:22.6086057-07:00\"\r\n    },\r\n    {\r\n      \"newState\": \"Scheduling\",\r\n      \"timeStamp\": \"2016-07-18T18:02:22.6242314-07:00\",\r\n      \"details\": \"Detail:Dispatching job to cluster.;rootProcessId:344903dc-f02e-4ae1-a76c-df991108580c\"\r\n    },\r\n    {\r\n      \"newState\": \"Starting\",\r\n      \"timeStamp\": \"2016-07-18T18:02:22.6242314-07:00\",\r\n      \"details\": \"runtimeVersion:kobo_vnext_5012367\"\r\n    }\r\n  ],\r\n  \"properties\": {\r\n    \"owner\": \"adlsvc01@benwgoldoutlook.onmicrosoft.com\",\r\n    \"resources\": [\r\n      {\r\n        \"name\": \"__ScopeCodeGen__.dll\",\r\n        \"resourcePath\": \"adl://testdatalake18475.azuredatalakestore.net/system/jobservice/jobs/Usql/2016/07/19/01/01/dfb48191-532f-4e0f-9770-d617d349e6e0/__ScopeCodeGen__.dll\",\r\n        \"type\": \"VertexResource\"\r\n      },\r\n      {\r\n        \"name\": \"__ScopeCodeGen__.pdb\",\r\n        \"resourcePath\": \"adl://testdatalake18475.azuredatalakestore.net/system/jobservice/jobs/Usql/2016/07/19/01/01/dfb48191-532f-4e0f-9770-d617d349e6e0/__ScopeCodeGen__.pdb\",\r\n        \"type\": \"VertexResource\"\r\n      },\r\n      {\r\n        \"name\": \"__ScopeCodeGenEngine__.dll\",\r\n        \"resourcePath\": \"adl://testdatalake18475.azuredatalakestore.net/system/jobservice/jobs/Usql/2016/07/19/01/01/dfb48191-532f-4e0f-9770-d617d349e6e0/__ScopeCodeGenEngine__.dll\",\r\n        \"type\": \"VertexResource\"\r\n      },\r\n      {\r\n        \"name\": \"__ScopeCodeGenEngine__.pdb\",\r\n        \"resourcePath\": \"adl://testdatalake18475.azuredatalakestore.net/system/jobservice/jobs/Usql/2016/07/19/01/01/dfb48191-532f-4e0f-9770-d617d349e6e0/__ScopeCodeGenEngine__.pdb\",\r\n        \"type\": \"VertexResource\"\r\n      },\r\n      {\r\n        \"name\": \"ScopeVertexDef.xml\",\r\n        \"resourcePath\": \"adl://testdatalake18475.azuredatalakestore.net/system/jobservice/jobs/Usql/2016/07/19/01/01/dfb48191-532f-4e0f-9770-d617d349e6e0/ScopeVertexDef.xml\",\r\n        \"type\": \"VertexResource\"\r\n      },\r\n      {\r\n        \"name\": \"__ScopeCodeGen__.dll.cs\",\r\n        \"resourcePath\": \"adl://testdatalake18475.azuredatalakestore.net/system/jobservice/jobs/Usql/2016/07/19/01/01/dfb48191-532f-4e0f-9770-d617d349e6e0/__ScopeCodeGen__.dll.cs\",\r\n        \"type\": \"StatisticsResource\"\r\n      },\r\n      {\r\n        \"name\": \"__ScopeCodeGenEngine__.dll.cpp\",\r\n        \"resourcePath\": \"adl://testdatalake18475.azuredatalakestore.net/system/jobservice/jobs/Usql/2016/07/19/01/01/dfb48191-532f-4e0f-9770-d617d349e6e0/__ScopeCodeGenEngine__.dll.cpp\",\r\n        \"type\": \"StatisticsResource\"\r\n      },\r\n      {\r\n        \"name\": \"__ScopeCodeGenCompileOutput__.txt\",\r\n        \"resourcePath\": \"adl://testdatalake18475.azuredatalakestore.net/system/jobservice/jobs/Usql/2016/07/19/01/01/dfb48191-532f-4e0f-9770-d617d349e6e0/__ScopeCodeGenCompileOutput__.txt\",\r\n        \"type\": \"StatisticsResource\"\r\n      },\r\n      {\r\n        \"name\": \"__ScopeCodeGenCompileOptions__.txt\",\r\n        \"resourcePath\": \"adl://testdatalake18475.azuredatalakestore.net/system/jobservice/jobs/Usql/2016/07/19/01/01/dfb48191-532f-4e0f-9770-d617d349e6e0/__ScopeCodeGenCompileOptions__.txt\",\r\n        \"type\": \"StatisticsResource\"\r\n      },\r\n      {\r\n        \"name\": \"__ScopeCodeGenEngine__.cppresources\",\r\n        \"resourcePath\": \"adl://testdatalake18475.azuredatalakestore.net/system/jobservice/jobs/Usql/2016/07/19/01/01/dfb48191-532f-4e0f-9770-d617d349e6e0/__ScopeCodeGenEngine__.cppresources\",\r\n        \"type\": \"StatisticsResource\"\r\n      },\r\n      {\r\n        \"name\": \"__Ast__.bin\",\r\n        \"resourcePath\": \"adl://testdatalake18475.azuredatalakestore.net/system/jobservice/jobs/Usql/2016/07/19/01/01/dfb48191-532f-4e0f-9770-d617d349e6e0/__Ast__.bin\",\r\n        \"type\": \"StatisticsResource\"\r\n      },\r\n      {\r\n        \"name\": \"__SystemInternalInfo__.xml\",\r\n        \"resourcePath\": \"adl://testdatalake18475.azuredatalakestore.net/system/jobservice/jobs/Usql/2016/07/19/01/01/dfb48191-532f-4e0f-9770-d617d349e6e0/__SystemInternalInfo__.xml\",\r\n        \"type\": \"StatisticsResource\"\r\n      },\r\n      {\r\n        \"name\": \"Profile\",\r\n        \"resourcePath\": \"adl://testdatalake18475.azuredatalakestore.net/system/jobservice/jobs/Usql/2016/07/19/01/01/dfb48191-532f-4e0f-9770-d617d349e6e0/profile\",\r\n        \"type\": \"StatisticsResource\"\r\n      },\r\n      {\r\n        \"name\": \"__ScopeRuntimeStatistics__.xml\",\r\n        \"resourcePath\": \"adl://testdatalake18475.azuredatalakestore.net/system/jobservice/jobs/Usql/2016/07/19/01/01/dfb48191-532f-4e0f-9770-d617d349e6e0/__ScopeRuntimeStatistics__.xml\",\r\n        \"type\": \"StatisticsResource\"\r\n      }\r\n    ],\r\n    \"runtimeVersion\": \"kobo_vnext_5012367\",\r\n    \"rootProcessNodeId\": \"344903dc-f02e-4ae1-a76c-df991108580c\",\r\n    \"script\": \"\\nDROP DATABASE IF EXISTS testdb15065; CREATE DATABASE testdb15065; \\n//Create Table\\nCREATE TABLE testdb15065.dbo.testtbl18660\\n(\\n        //Define schema of table\\n        UserId          int, \\n        Start           DateTime, \\n        Region          string, \\n        Query           string, \\n        Duration        int, \\n        Urls            string, \\n        ClickedUrls     string,\\n    INDEX idx1 //Name of index\\n    CLUSTERED (Region ASC) //Column to cluster by\\n    PARTITIONED BY BUCKETS (UserId) HASH (Region) //Column to partition by\\n);\\n\\nALTER TABLE testdb15065.dbo.testtbl18660 ADD IF NOT EXISTS PARTITION (1);\\n\\nDROP FUNCTION IF EXISTS testdb15065.dbo.testtvf12463;\\n\\n//create table weblogs on space-delimited website log data\\nCREATE FUNCTION testdb15065.dbo.testtvf12463()\\nRETURNS @result TABLE\\n(\\n    s_date DateTime,\\n    s_time string,\\n    s_sitename string,\\n    cs_method string, \\n    cs_uristem string,\\n    cs_uriquery string,\\n    s_port int,\\n    cs_username string, \\n    c_ip string,\\n    cs_useragent string,\\n    cs_cookie string,\\n    cs_referer string, \\n    cs_host string,\\n    sc_status int,\\n    sc_substatus int,\\n    sc_win32status int, \\n    sc_bytes int,\\n    cs_bytes int,\\n    s_timetaken int\\n)\\nAS\\nBEGIN\\n\\n    @result = EXTRACT\\n        s_date DateTime,\\n        s_time string,\\n        s_sitename string,\\n        cs_method string,\\n        cs_uristem string,\\n        cs_uriquery string,\\n        s_port int,\\n        cs_username string,\\n        c_ip string,\\n        cs_useragent string,\\n        cs_cookie string,\\n        cs_referer string,\\n        cs_host string,\\n        sc_status int,\\n        sc_substatus int,\\n        sc_win32status int,\\n        sc_bytes int,\\n        cs_bytes int,\\n        s_timetaken int\\n    FROM @\\\"/Samples/Data/WebLog.log\\\"\\n    USING Extractors.Text(delimiter:' ');\\n\\nRETURN;\\nEND;\\nCREATE VIEW testdb15065.dbo.testview12329 \\nAS \\n    SELECT * FROM \\n    (\\n        VALUES(1,2),(2,4)\\n    ) \\nAS \\nT(a, b);\\nCREATE PROCEDURE testdb15065.dbo.testproc16847()\\nAS BEGIN\\n  CREATE VIEW testdb15065.dbo.testview12329 \\n  AS \\n    SELECT * FROM \\n    (\\n        VALUES(1,2),(2,4)\\n    ) \\n  AS \\n  T(a, b);\\nEND;\",\r\n    \"algebraFilePath\": \"adl://testdatalake18475.azuredatalakestore.net/system/jobservice/jobs/Usql/2016/07/19/01/01/dfb48191-532f-4e0f-9770-d617d349e6e0/algebra.xml\",\r\n    \"yarnApplicationId\": 2712,\r\n    \"yarnApplicationTimeStamp\": 1468865588038,\r\n    \"compileMode\": \"Semantic\",\r\n    \"errorSource\": \"Unknown\",\r\n    \"totalCompilationTime\": \"PT17.5557134S\",\r\n    \"totalPausedTime\": \"PT0S\",\r\n    \"totalQueuedTime\": \"PT0.0156257S\",\r\n    \"totalRunningTime\": \"PT0S\",\r\n    \"type\": \"USql\"\r\n  }\r\n}",
      "ResponseHeaders": {
        "Content-Type": [
          "application/json; charset=utf-8"
        ],
        "Expires": [
          "-1"
        ],
        "Cache-Control": [
          "private"
        ],
        "Date": [
          "Tue, 19 Jul 2016 01:02:37 GMT"
        ],
        "Pragma": [
          "no-cache"
        ],
        "Transfer-Encoding": [
          "chunked"
        ],
        "x-ms-request-id": [
          "8f5de726-e5bb-4339-9c63-cf1dab1e5bd2"
        ],
        "X-Content-Type-Options": [
          "nosniff"
        ],
        "Strict-Transport-Security": [
          "max-age=15724800; includeSubDomains"
        ]
      },
      "StatusCode": 200
    },
    {
      "RequestUri": "/Jobs/dfb48191-532f-4e0f-9770-d617d349e6e0?api-version=2016-03-20-preview",
      "EncodedRequestUri": "L0pvYnMvZGZiNDgxOTEtNTMyZi00ZTBmLTk3NzAtZDYxN2QzNDllNmUwP2FwaS12ZXJzaW9uPTIwMTYtMDMtMjAtcHJldmlldw==",
      "RequestMethod": "GET",
      "RequestBody": "",
      "RequestHeaders": {
        "x-ms-client-request-id": [
          "641c7e75-200b-44da-829c-a7b311bb8fb0"
        ],
        "accept-language": [
          "en-US"
        ],
        "User-Agent": [
          "Microsoft.Azure.Management.DataLake.Analytics.DataLakeAnalyticsJobManagementClient/0.11.9-preview"
        ]
      },
      "ResponseBody": "{\r\n  \"jobId\": \"dfb48191-532f-4e0f-9770-d617d349e6e0\",\r\n  \"name\": \"testjob1418\",\r\n  \"type\": \"USql\",\r\n  \"submitter\": \"adlsvc01@benwgoldoutlook.onmicrosoft.com\",\r\n  \"degreeOfParallelism\": 2,\r\n  \"priority\": 0,\r\n  \"submitTime\": \"2016-07-18T18:01:37.6929457-07:00\",\r\n  \"state\": \"Starting\",\r\n  \"result\": \"Succeeded\",\r\n  \"stateAuditRecords\": [\r\n    {\r\n      \"newState\": \"New\",\r\n      \"timeStamp\": \"2016-07-18T18:01:37.6929457-07:00\",\r\n      \"details\": \"userName:adlsvc01@benwgoldoutlook.onmicrosoft.com;submitMachine:N/A\"\r\n    },\r\n    {\r\n      \"newState\": \"Compiling\",\r\n      \"timeStamp\": \"2016-07-18T18:02:05.0528923-07:00\",\r\n      \"details\": \"CcsAttempts:1;Status:Dispatched\"\r\n    },\r\n    {\r\n      \"newState\": \"Queued\",\r\n      \"timeStamp\": \"2016-07-18T18:02:22.6086057-07:00\"\r\n    },\r\n    {\r\n      \"newState\": \"Scheduling\",\r\n      \"timeStamp\": \"2016-07-18T18:02:22.6242314-07:00\",\r\n      \"details\": \"Detail:Dispatching job to cluster.;rootProcessId:344903dc-f02e-4ae1-a76c-df991108580c\"\r\n    },\r\n    {\r\n      \"newState\": \"Starting\",\r\n      \"timeStamp\": \"2016-07-18T18:02:22.6242314-07:00\",\r\n      \"details\": \"runtimeVersion:kobo_vnext_5012367\"\r\n    }\r\n  ],\r\n  \"properties\": {\r\n    \"owner\": \"adlsvc01@benwgoldoutlook.onmicrosoft.com\",\r\n    \"resources\": [\r\n      {\r\n        \"name\": \"__ScopeCodeGen__.dll\",\r\n        \"resourcePath\": \"adl://testdatalake18475.azuredatalakestore.net/system/jobservice/jobs/Usql/2016/07/19/01/01/dfb48191-532f-4e0f-9770-d617d349e6e0/__ScopeCodeGen__.dll\",\r\n        \"type\": \"VertexResource\"\r\n      },\r\n      {\r\n        \"name\": \"__ScopeCodeGen__.pdb\",\r\n        \"resourcePath\": \"adl://testdatalake18475.azuredatalakestore.net/system/jobservice/jobs/Usql/2016/07/19/01/01/dfb48191-532f-4e0f-9770-d617d349e6e0/__ScopeCodeGen__.pdb\",\r\n        \"type\": \"VertexResource\"\r\n      },\r\n      {\r\n        \"name\": \"__ScopeCodeGenEngine__.dll\",\r\n        \"resourcePath\": \"adl://testdatalake18475.azuredatalakestore.net/system/jobservice/jobs/Usql/2016/07/19/01/01/dfb48191-532f-4e0f-9770-d617d349e6e0/__ScopeCodeGenEngine__.dll\",\r\n        \"type\": \"VertexResource\"\r\n      },\r\n      {\r\n        \"name\": \"__ScopeCodeGenEngine__.pdb\",\r\n        \"resourcePath\": \"adl://testdatalake18475.azuredatalakestore.net/system/jobservice/jobs/Usql/2016/07/19/01/01/dfb48191-532f-4e0f-9770-d617d349e6e0/__ScopeCodeGenEngine__.pdb\",\r\n        \"type\": \"VertexResource\"\r\n      },\r\n      {\r\n        \"name\": \"ScopeVertexDef.xml\",\r\n        \"resourcePath\": \"adl://testdatalake18475.azuredatalakestore.net/system/jobservice/jobs/Usql/2016/07/19/01/01/dfb48191-532f-4e0f-9770-d617d349e6e0/ScopeVertexDef.xml\",\r\n        \"type\": \"VertexResource\"\r\n      },\r\n      {\r\n        \"name\": \"__ScopeCodeGen__.dll.cs\",\r\n        \"resourcePath\": \"adl://testdatalake18475.azuredatalakestore.net/system/jobservice/jobs/Usql/2016/07/19/01/01/dfb48191-532f-4e0f-9770-d617d349e6e0/__ScopeCodeGen__.dll.cs\",\r\n        \"type\": \"StatisticsResource\"\r\n      },\r\n      {\r\n        \"name\": \"__ScopeCodeGenEngine__.dll.cpp\",\r\n        \"resourcePath\": \"adl://testdatalake18475.azuredatalakestore.net/system/jobservice/jobs/Usql/2016/07/19/01/01/dfb48191-532f-4e0f-9770-d617d349e6e0/__ScopeCodeGenEngine__.dll.cpp\",\r\n        \"type\": \"StatisticsResource\"\r\n      },\r\n      {\r\n        \"name\": \"__ScopeCodeGenCompileOutput__.txt\",\r\n        \"resourcePath\": \"adl://testdatalake18475.azuredatalakestore.net/system/jobservice/jobs/Usql/2016/07/19/01/01/dfb48191-532f-4e0f-9770-d617d349e6e0/__ScopeCodeGenCompileOutput__.txt\",\r\n        \"type\": \"StatisticsResource\"\r\n      },\r\n      {\r\n        \"name\": \"__ScopeCodeGenCompileOptions__.txt\",\r\n        \"resourcePath\": \"adl://testdatalake18475.azuredatalakestore.net/system/jobservice/jobs/Usql/2016/07/19/01/01/dfb48191-532f-4e0f-9770-d617d349e6e0/__ScopeCodeGenCompileOptions__.txt\",\r\n        \"type\": \"StatisticsResource\"\r\n      },\r\n      {\r\n        \"name\": \"__ScopeCodeGenEngine__.cppresources\",\r\n        \"resourcePath\": \"adl://testdatalake18475.azuredatalakestore.net/system/jobservice/jobs/Usql/2016/07/19/01/01/dfb48191-532f-4e0f-9770-d617d349e6e0/__ScopeCodeGenEngine__.cppresources\",\r\n        \"type\": \"StatisticsResource\"\r\n      },\r\n      {\r\n        \"name\": \"__Ast__.bin\",\r\n        \"resourcePath\": \"adl://testdatalake18475.azuredatalakestore.net/system/jobservice/jobs/Usql/2016/07/19/01/01/dfb48191-532f-4e0f-9770-d617d349e6e0/__Ast__.bin\",\r\n        \"type\": \"StatisticsResource\"\r\n      },\r\n      {\r\n        \"name\": \"__SystemInternalInfo__.xml\",\r\n        \"resourcePath\": \"adl://testdatalake18475.azuredatalakestore.net/system/jobservice/jobs/Usql/2016/07/19/01/01/dfb48191-532f-4e0f-9770-d617d349e6e0/__SystemInternalInfo__.xml\",\r\n        \"type\": \"StatisticsResource\"\r\n      },\r\n      {\r\n        \"name\": \"Profile\",\r\n        \"resourcePath\": \"adl://testdatalake18475.azuredatalakestore.net/system/jobservice/jobs/Usql/2016/07/19/01/01/dfb48191-532f-4e0f-9770-d617d349e6e0/profile\",\r\n        \"type\": \"StatisticsResource\"\r\n      },\r\n      {\r\n        \"name\": \"__ScopeRuntimeStatistics__.xml\",\r\n        \"resourcePath\": \"adl://testdatalake18475.azuredatalakestore.net/system/jobservice/jobs/Usql/2016/07/19/01/01/dfb48191-532f-4e0f-9770-d617d349e6e0/__ScopeRuntimeStatistics__.xml\",\r\n        \"type\": \"StatisticsResource\"\r\n      }\r\n    ],\r\n    \"runtimeVersion\": \"kobo_vnext_5012367\",\r\n    \"rootProcessNodeId\": \"344903dc-f02e-4ae1-a76c-df991108580c\",\r\n    \"script\": \"\\nDROP DATABASE IF EXISTS testdb15065; CREATE DATABASE testdb15065; \\n//Create Table\\nCREATE TABLE testdb15065.dbo.testtbl18660\\n(\\n        //Define schema of table\\n        UserId          int, \\n        Start           DateTime, \\n        Region          string, \\n        Query           string, \\n        Duration        int, \\n        Urls            string, \\n        ClickedUrls     string,\\n    INDEX idx1 //Name of index\\n    CLUSTERED (Region ASC) //Column to cluster by\\n    PARTITIONED BY BUCKETS (UserId) HASH (Region) //Column to partition by\\n);\\n\\nALTER TABLE testdb15065.dbo.testtbl18660 ADD IF NOT EXISTS PARTITION (1);\\n\\nDROP FUNCTION IF EXISTS testdb15065.dbo.testtvf12463;\\n\\n//create table weblogs on space-delimited website log data\\nCREATE FUNCTION testdb15065.dbo.testtvf12463()\\nRETURNS @result TABLE\\n(\\n    s_date DateTime,\\n    s_time string,\\n    s_sitename string,\\n    cs_method string, \\n    cs_uristem string,\\n    cs_uriquery string,\\n    s_port int,\\n    cs_username string, \\n    c_ip string,\\n    cs_useragent string,\\n    cs_cookie string,\\n    cs_referer string, \\n    cs_host string,\\n    sc_status int,\\n    sc_substatus int,\\n    sc_win32status int, \\n    sc_bytes int,\\n    cs_bytes int,\\n    s_timetaken int\\n)\\nAS\\nBEGIN\\n\\n    @result = EXTRACT\\n        s_date DateTime,\\n        s_time string,\\n        s_sitename string,\\n        cs_method string,\\n        cs_uristem string,\\n        cs_uriquery string,\\n        s_port int,\\n        cs_username string,\\n        c_ip string,\\n        cs_useragent string,\\n        cs_cookie string,\\n        cs_referer string,\\n        cs_host string,\\n        sc_status int,\\n        sc_substatus int,\\n        sc_win32status int,\\n        sc_bytes int,\\n        cs_bytes int,\\n        s_timetaken int\\n    FROM @\\\"/Samples/Data/WebLog.log\\\"\\n    USING Extractors.Text(delimiter:' ');\\n\\nRETURN;\\nEND;\\nCREATE VIEW testdb15065.dbo.testview12329 \\nAS \\n    SELECT * FROM \\n    (\\n        VALUES(1,2),(2,4)\\n    ) \\nAS \\nT(a, b);\\nCREATE PROCEDURE testdb15065.dbo.testproc16847()\\nAS BEGIN\\n  CREATE VIEW testdb15065.dbo.testview12329 \\n  AS \\n    SELECT * FROM \\n    (\\n        VALUES(1,2),(2,4)\\n    ) \\n  AS \\n  T(a, b);\\nEND;\",\r\n    \"algebraFilePath\": \"adl://testdatalake18475.azuredatalakestore.net/system/jobservice/jobs/Usql/2016/07/19/01/01/dfb48191-532f-4e0f-9770-d617d349e6e0/algebra.xml\",\r\n    \"yarnApplicationId\": 2712,\r\n    \"yarnApplicationTimeStamp\": 1468865588038,\r\n    \"compileMode\": \"Semantic\",\r\n    \"errorSource\": \"Unknown\",\r\n    \"totalCompilationTime\": \"PT17.5557134S\",\r\n    \"totalPausedTime\": \"PT0S\",\r\n    \"totalQueuedTime\": \"PT0.0156257S\",\r\n    \"totalRunningTime\": \"PT0S\",\r\n    \"type\": \"USql\"\r\n  }\r\n}",
      "ResponseHeaders": {
        "Content-Type": [
          "application/json; charset=utf-8"
        ],
        "Expires": [
          "-1"
        ],
        "Cache-Control": [
          "private"
        ],
        "Date": [
          "Tue, 19 Jul 2016 01:02:42 GMT"
        ],
        "Pragma": [
          "no-cache"
        ],
        "Transfer-Encoding": [
          "chunked"
        ],
        "x-ms-request-id": [
          "72b21686-49d1-4e3d-b8af-cf27922f47d0"
        ],
        "X-Content-Type-Options": [
          "nosniff"
        ],
        "Strict-Transport-Security": [
          "max-age=15724800; includeSubDomains"
        ]
      },
      "StatusCode": 200
    },
    {
      "RequestUri": "/Jobs/dfb48191-532f-4e0f-9770-d617d349e6e0?api-version=2016-03-20-preview",
      "EncodedRequestUri": "L0pvYnMvZGZiNDgxOTEtNTMyZi00ZTBmLTk3NzAtZDYxN2QzNDllNmUwP2FwaS12ZXJzaW9uPTIwMTYtMDMtMjAtcHJldmlldw==",
      "RequestMethod": "GET",
      "RequestBody": "",
      "RequestHeaders": {
        "x-ms-client-request-id": [
          "38c3d6ae-5adc-4421-804e-5ceb3359bfc8"
        ],
        "accept-language": [
          "en-US"
        ],
        "User-Agent": [
          "Microsoft.Azure.Management.DataLake.Analytics.DataLakeAnalyticsJobManagementClient/0.11.9-preview"
        ]
      },
      "ResponseBody": "{\r\n  \"jobId\": \"dfb48191-532f-4e0f-9770-d617d349e6e0\",\r\n  \"name\": \"testjob1418\",\r\n  \"type\": \"USql\",\r\n  \"submitter\": \"adlsvc01@benwgoldoutlook.onmicrosoft.com\",\r\n  \"degreeOfParallelism\": 2,\r\n  \"priority\": 0,\r\n  \"submitTime\": \"2016-07-18T18:01:37.6929457-07:00\",\r\n  \"state\": \"Starting\",\r\n  \"result\": \"Succeeded\",\r\n  \"stateAuditRecords\": [\r\n    {\r\n      \"newState\": \"New\",\r\n      \"timeStamp\": \"2016-07-18T18:01:37.6929457-07:00\",\r\n      \"details\": \"userName:adlsvc01@benwgoldoutlook.onmicrosoft.com;submitMachine:N/A\"\r\n    },\r\n    {\r\n      \"newState\": \"Compiling\",\r\n      \"timeStamp\": \"2016-07-18T18:02:05.0528923-07:00\",\r\n      \"details\": \"CcsAttempts:1;Status:Dispatched\"\r\n    },\r\n    {\r\n      \"newState\": \"Queued\",\r\n      \"timeStamp\": \"2016-07-18T18:02:22.6086057-07:00\"\r\n    },\r\n    {\r\n      \"newState\": \"Scheduling\",\r\n      \"timeStamp\": \"2016-07-18T18:02:22.6242314-07:00\",\r\n      \"details\": \"Detail:Dispatching job to cluster.;rootProcessId:344903dc-f02e-4ae1-a76c-df991108580c\"\r\n    },\r\n    {\r\n      \"newState\": \"Starting\",\r\n      \"timeStamp\": \"2016-07-18T18:02:22.6242314-07:00\",\r\n      \"details\": \"runtimeVersion:kobo_vnext_5012367\"\r\n    }\r\n  ],\r\n  \"properties\": {\r\n    \"owner\": \"adlsvc01@benwgoldoutlook.onmicrosoft.com\",\r\n    \"resources\": [\r\n      {\r\n        \"name\": \"__ScopeCodeGen__.dll\",\r\n        \"resourcePath\": \"adl://testdatalake18475.azuredatalakestore.net/system/jobservice/jobs/Usql/2016/07/19/01/01/dfb48191-532f-4e0f-9770-d617d349e6e0/__ScopeCodeGen__.dll\",\r\n        \"type\": \"VertexResource\"\r\n      },\r\n      {\r\n        \"name\": \"__ScopeCodeGen__.pdb\",\r\n        \"resourcePath\": \"adl://testdatalake18475.azuredatalakestore.net/system/jobservice/jobs/Usql/2016/07/19/01/01/dfb48191-532f-4e0f-9770-d617d349e6e0/__ScopeCodeGen__.pdb\",\r\n        \"type\": \"VertexResource\"\r\n      },\r\n      {\r\n        \"name\": \"__ScopeCodeGenEngine__.dll\",\r\n        \"resourcePath\": \"adl://testdatalake18475.azuredatalakestore.net/system/jobservice/jobs/Usql/2016/07/19/01/01/dfb48191-532f-4e0f-9770-d617d349e6e0/__ScopeCodeGenEngine__.dll\",\r\n        \"type\": \"VertexResource\"\r\n      },\r\n      {\r\n        \"name\": \"__ScopeCodeGenEngine__.pdb\",\r\n        \"resourcePath\": \"adl://testdatalake18475.azuredatalakestore.net/system/jobservice/jobs/Usql/2016/07/19/01/01/dfb48191-532f-4e0f-9770-d617d349e6e0/__ScopeCodeGenEngine__.pdb\",\r\n        \"type\": \"VertexResource\"\r\n      },\r\n      {\r\n        \"name\": \"ScopeVertexDef.xml\",\r\n        \"resourcePath\": \"adl://testdatalake18475.azuredatalakestore.net/system/jobservice/jobs/Usql/2016/07/19/01/01/dfb48191-532f-4e0f-9770-d617d349e6e0/ScopeVertexDef.xml\",\r\n        \"type\": \"VertexResource\"\r\n      },\r\n      {\r\n        \"name\": \"__ScopeCodeGen__.dll.cs\",\r\n        \"resourcePath\": \"adl://testdatalake18475.azuredatalakestore.net/system/jobservice/jobs/Usql/2016/07/19/01/01/dfb48191-532f-4e0f-9770-d617d349e6e0/__ScopeCodeGen__.dll.cs\",\r\n        \"type\": \"StatisticsResource\"\r\n      },\r\n      {\r\n        \"name\": \"__ScopeCodeGenEngine__.dll.cpp\",\r\n        \"resourcePath\": \"adl://testdatalake18475.azuredatalakestore.net/system/jobservice/jobs/Usql/2016/07/19/01/01/dfb48191-532f-4e0f-9770-d617d349e6e0/__ScopeCodeGenEngine__.dll.cpp\",\r\n        \"type\": \"StatisticsResource\"\r\n      },\r\n      {\r\n        \"name\": \"__ScopeCodeGenCompileOutput__.txt\",\r\n        \"resourcePath\": \"adl://testdatalake18475.azuredatalakestore.net/system/jobservice/jobs/Usql/2016/07/19/01/01/dfb48191-532f-4e0f-9770-d617d349e6e0/__ScopeCodeGenCompileOutput__.txt\",\r\n        \"type\": \"StatisticsResource\"\r\n      },\r\n      {\r\n        \"name\": \"__ScopeCodeGenCompileOptions__.txt\",\r\n        \"resourcePath\": \"adl://testdatalake18475.azuredatalakestore.net/system/jobservice/jobs/Usql/2016/07/19/01/01/dfb48191-532f-4e0f-9770-d617d349e6e0/__ScopeCodeGenCompileOptions__.txt\",\r\n        \"type\": \"StatisticsResource\"\r\n      },\r\n      {\r\n        \"name\": \"__ScopeCodeGenEngine__.cppresources\",\r\n        \"resourcePath\": \"adl://testdatalake18475.azuredatalakestore.net/system/jobservice/jobs/Usql/2016/07/19/01/01/dfb48191-532f-4e0f-9770-d617d349e6e0/__ScopeCodeGenEngine__.cppresources\",\r\n        \"type\": \"StatisticsResource\"\r\n      },\r\n      {\r\n        \"name\": \"__Ast__.bin\",\r\n        \"resourcePath\": \"adl://testdatalake18475.azuredatalakestore.net/system/jobservice/jobs/Usql/2016/07/19/01/01/dfb48191-532f-4e0f-9770-d617d349e6e0/__Ast__.bin\",\r\n        \"type\": \"StatisticsResource\"\r\n      },\r\n      {\r\n        \"name\": \"__SystemInternalInfo__.xml\",\r\n        \"resourcePath\": \"adl://testdatalake18475.azuredatalakestore.net/system/jobservice/jobs/Usql/2016/07/19/01/01/dfb48191-532f-4e0f-9770-d617d349e6e0/__SystemInternalInfo__.xml\",\r\n        \"type\": \"StatisticsResource\"\r\n      },\r\n      {\r\n        \"name\": \"Profile\",\r\n        \"resourcePath\": \"adl://testdatalake18475.azuredatalakestore.net/system/jobservice/jobs/Usql/2016/07/19/01/01/dfb48191-532f-4e0f-9770-d617d349e6e0/profile\",\r\n        \"type\": \"StatisticsResource\"\r\n      },\r\n      {\r\n        \"name\": \"__ScopeRuntimeStatistics__.xml\",\r\n        \"resourcePath\": \"adl://testdatalake18475.azuredatalakestore.net/system/jobservice/jobs/Usql/2016/07/19/01/01/dfb48191-532f-4e0f-9770-d617d349e6e0/__ScopeRuntimeStatistics__.xml\",\r\n        \"type\": \"StatisticsResource\"\r\n      }\r\n    ],\r\n    \"runtimeVersion\": \"kobo_vnext_5012367\",\r\n    \"rootProcessNodeId\": \"344903dc-f02e-4ae1-a76c-df991108580c\",\r\n    \"script\": \"\\nDROP DATABASE IF EXISTS testdb15065; CREATE DATABASE testdb15065; \\n//Create Table\\nCREATE TABLE testdb15065.dbo.testtbl18660\\n(\\n        //Define schema of table\\n        UserId          int, \\n        Start           DateTime, \\n        Region          string, \\n        Query           string, \\n        Duration        int, \\n        Urls            string, \\n        ClickedUrls     string,\\n    INDEX idx1 //Name of index\\n    CLUSTERED (Region ASC) //Column to cluster by\\n    PARTITIONED BY BUCKETS (UserId) HASH (Region) //Column to partition by\\n);\\n\\nALTER TABLE testdb15065.dbo.testtbl18660 ADD IF NOT EXISTS PARTITION (1);\\n\\nDROP FUNCTION IF EXISTS testdb15065.dbo.testtvf12463;\\n\\n//create table weblogs on space-delimited website log data\\nCREATE FUNCTION testdb15065.dbo.testtvf12463()\\nRETURNS @result TABLE\\n(\\n    s_date DateTime,\\n    s_time string,\\n    s_sitename string,\\n    cs_method string, \\n    cs_uristem string,\\n    cs_uriquery string,\\n    s_port int,\\n    cs_username string, \\n    c_ip string,\\n    cs_useragent string,\\n    cs_cookie string,\\n    cs_referer string, \\n    cs_host string,\\n    sc_status int,\\n    sc_substatus int,\\n    sc_win32status int, \\n    sc_bytes int,\\n    cs_bytes int,\\n    s_timetaken int\\n)\\nAS\\nBEGIN\\n\\n    @result = EXTRACT\\n        s_date DateTime,\\n        s_time string,\\n        s_sitename string,\\n        cs_method string,\\n        cs_uristem string,\\n        cs_uriquery string,\\n        s_port int,\\n        cs_username string,\\n        c_ip string,\\n        cs_useragent string,\\n        cs_cookie string,\\n        cs_referer string,\\n        cs_host string,\\n        sc_status int,\\n        sc_substatus int,\\n        sc_win32status int,\\n        sc_bytes int,\\n        cs_bytes int,\\n        s_timetaken int\\n    FROM @\\\"/Samples/Data/WebLog.log\\\"\\n    USING Extractors.Text(delimiter:' ');\\n\\nRETURN;\\nEND;\\nCREATE VIEW testdb15065.dbo.testview12329 \\nAS \\n    SELECT * FROM \\n    (\\n        VALUES(1,2),(2,4)\\n    ) \\nAS \\nT(a, b);\\nCREATE PROCEDURE testdb15065.dbo.testproc16847()\\nAS BEGIN\\n  CREATE VIEW testdb15065.dbo.testview12329 \\n  AS \\n    SELECT * FROM \\n    (\\n        VALUES(1,2),(2,4)\\n    ) \\n  AS \\n  T(a, b);\\nEND;\",\r\n    \"algebraFilePath\": \"adl://testdatalake18475.azuredatalakestore.net/system/jobservice/jobs/Usql/2016/07/19/01/01/dfb48191-532f-4e0f-9770-d617d349e6e0/algebra.xml\",\r\n    \"yarnApplicationId\": 2712,\r\n    \"yarnApplicationTimeStamp\": 1468865588038,\r\n    \"compileMode\": \"Semantic\",\r\n    \"errorSource\": \"Unknown\",\r\n    \"totalCompilationTime\": \"PT17.5557134S\",\r\n    \"totalPausedTime\": \"PT0S\",\r\n    \"totalQueuedTime\": \"PT0.0156257S\",\r\n    \"totalRunningTime\": \"PT0S\",\r\n    \"type\": \"USql\"\r\n  }\r\n}",
      "ResponseHeaders": {
        "Content-Type": [
          "application/json; charset=utf-8"
        ],
        "Expires": [
          "-1"
        ],
        "Cache-Control": [
          "private"
        ],
        "Date": [
          "Tue, 19 Jul 2016 01:02:47 GMT"
        ],
        "Pragma": [
          "no-cache"
        ],
        "Transfer-Encoding": [
          "chunked"
        ],
        "x-ms-request-id": [
          "e4210ee9-600c-4ef6-852e-31522689819e"
        ],
        "X-Content-Type-Options": [
          "nosniff"
        ],
        "Strict-Transport-Security": [
          "max-age=15724800; includeSubDomains"
        ]
      },
      "StatusCode": 200
    },
    {
      "RequestUri": "/Jobs/dfb48191-532f-4e0f-9770-d617d349e6e0?api-version=2016-03-20-preview",
      "EncodedRequestUri": "L0pvYnMvZGZiNDgxOTEtNTMyZi00ZTBmLTk3NzAtZDYxN2QzNDllNmUwP2FwaS12ZXJzaW9uPTIwMTYtMDMtMjAtcHJldmlldw==",
      "RequestMethod": "GET",
      "RequestBody": "",
      "RequestHeaders": {
        "x-ms-client-request-id": [
          "f9facf88-200e-4002-86a8-6856f4207a42"
        ],
        "accept-language": [
          "en-US"
        ],
        "User-Agent": [
          "Microsoft.Azure.Management.DataLake.Analytics.DataLakeAnalyticsJobManagementClient/0.11.9-preview"
        ]
      },
      "ResponseBody": "{\r\n  \"jobId\": \"dfb48191-532f-4e0f-9770-d617d349e6e0\",\r\n  \"name\": \"testjob1418\",\r\n  \"type\": \"USql\",\r\n  \"submitter\": \"adlsvc01@benwgoldoutlook.onmicrosoft.com\",\r\n  \"degreeOfParallelism\": 2,\r\n  \"priority\": 0,\r\n  \"submitTime\": \"2016-07-18T18:01:37.6929457-07:00\",\r\n  \"startTime\": \"2016-07-18T18:02:48.9082628-07:00\",\r\n  \"state\": \"Running\",\r\n  \"result\": \"Succeeded\",\r\n  \"stateAuditRecords\": [\r\n    {\r\n      \"newState\": \"New\",\r\n      \"timeStamp\": \"2016-07-18T18:01:37.6929457-07:00\",\r\n      \"details\": \"userName:adlsvc01@benwgoldoutlook.onmicrosoft.com;submitMachine:N/A\"\r\n    },\r\n    {\r\n      \"newState\": \"Compiling\",\r\n      \"timeStamp\": \"2016-07-18T18:02:05.0528923-07:00\",\r\n      \"details\": \"CcsAttempts:1;Status:Dispatched\"\r\n    },\r\n    {\r\n      \"newState\": \"Queued\",\r\n      \"timeStamp\": \"2016-07-18T18:02:22.6086057-07:00\"\r\n    },\r\n    {\r\n      \"newState\": \"Scheduling\",\r\n      \"timeStamp\": \"2016-07-18T18:02:22.6242314-07:00\",\r\n      \"details\": \"Detail:Dispatching job to cluster.;rootProcessId:344903dc-f02e-4ae1-a76c-df991108580c\"\r\n    },\r\n    {\r\n      \"newState\": \"Starting\",\r\n      \"timeStamp\": \"2016-07-18T18:02:22.6242314-07:00\",\r\n      \"details\": \"runtimeVersion:kobo_vnext_5012367\"\r\n    },\r\n    {\r\n      \"newState\": \"Running\",\r\n      \"timeStamp\": \"2016-07-18T18:02:48.9082628-07:00\",\r\n      \"details\": \"runAttempt:1\"\r\n    }\r\n  ],\r\n  \"properties\": {\r\n    \"owner\": \"adlsvc01@benwgoldoutlook.onmicrosoft.com\",\r\n    \"resources\": [\r\n      {\r\n        \"name\": \"__ScopeCodeGen__.dll\",\r\n        \"resourcePath\": \"adl://testdatalake18475.azuredatalakestore.net/system/jobservice/jobs/Usql/2016/07/19/01/01/dfb48191-532f-4e0f-9770-d617d349e6e0/__ScopeCodeGen__.dll\",\r\n        \"type\": \"VertexResource\"\r\n      },\r\n      {\r\n        \"name\": \"__ScopeCodeGen__.pdb\",\r\n        \"resourcePath\": \"adl://testdatalake18475.azuredatalakestore.net/system/jobservice/jobs/Usql/2016/07/19/01/01/dfb48191-532f-4e0f-9770-d617d349e6e0/__ScopeCodeGen__.pdb\",\r\n        \"type\": \"VertexResource\"\r\n      },\r\n      {\r\n        \"name\": \"__ScopeCodeGenEngine__.dll\",\r\n        \"resourcePath\": \"adl://testdatalake18475.azuredatalakestore.net/system/jobservice/jobs/Usql/2016/07/19/01/01/dfb48191-532f-4e0f-9770-d617d349e6e0/__ScopeCodeGenEngine__.dll\",\r\n        \"type\": \"VertexResource\"\r\n      },\r\n      {\r\n        \"name\": \"__ScopeCodeGenEngine__.pdb\",\r\n        \"resourcePath\": \"adl://testdatalake18475.azuredatalakestore.net/system/jobservice/jobs/Usql/2016/07/19/01/01/dfb48191-532f-4e0f-9770-d617d349e6e0/__ScopeCodeGenEngine__.pdb\",\r\n        \"type\": \"VertexResource\"\r\n      },\r\n      {\r\n        \"name\": \"ScopeVertexDef.xml\",\r\n        \"resourcePath\": \"adl://testdatalake18475.azuredatalakestore.net/system/jobservice/jobs/Usql/2016/07/19/01/01/dfb48191-532f-4e0f-9770-d617d349e6e0/ScopeVertexDef.xml\",\r\n        \"type\": \"VertexResource\"\r\n      },\r\n      {\r\n        \"name\": \"__ScopeCodeGen__.dll.cs\",\r\n        \"resourcePath\": \"adl://testdatalake18475.azuredatalakestore.net/system/jobservice/jobs/Usql/2016/07/19/01/01/dfb48191-532f-4e0f-9770-d617d349e6e0/__ScopeCodeGen__.dll.cs\",\r\n        \"type\": \"StatisticsResource\"\r\n      },\r\n      {\r\n        \"name\": \"__ScopeCodeGenEngine__.dll.cpp\",\r\n        \"resourcePath\": \"adl://testdatalake18475.azuredatalakestore.net/system/jobservice/jobs/Usql/2016/07/19/01/01/dfb48191-532f-4e0f-9770-d617d349e6e0/__ScopeCodeGenEngine__.dll.cpp\",\r\n        \"type\": \"StatisticsResource\"\r\n      },\r\n      {\r\n        \"name\": \"__ScopeCodeGenCompileOutput__.txt\",\r\n        \"resourcePath\": \"adl://testdatalake18475.azuredatalakestore.net/system/jobservice/jobs/Usql/2016/07/19/01/01/dfb48191-532f-4e0f-9770-d617d349e6e0/__ScopeCodeGenCompileOutput__.txt\",\r\n        \"type\": \"StatisticsResource\"\r\n      },\r\n      {\r\n        \"name\": \"__ScopeCodeGenCompileOptions__.txt\",\r\n        \"resourcePath\": \"adl://testdatalake18475.azuredatalakestore.net/system/jobservice/jobs/Usql/2016/07/19/01/01/dfb48191-532f-4e0f-9770-d617d349e6e0/__ScopeCodeGenCompileOptions__.txt\",\r\n        \"type\": \"StatisticsResource\"\r\n      },\r\n      {\r\n        \"name\": \"__ScopeCodeGenEngine__.cppresources\",\r\n        \"resourcePath\": \"adl://testdatalake18475.azuredatalakestore.net/system/jobservice/jobs/Usql/2016/07/19/01/01/dfb48191-532f-4e0f-9770-d617d349e6e0/__ScopeCodeGenEngine__.cppresources\",\r\n        \"type\": \"StatisticsResource\"\r\n      },\r\n      {\r\n        \"name\": \"__Ast__.bin\",\r\n        \"resourcePath\": \"adl://testdatalake18475.azuredatalakestore.net/system/jobservice/jobs/Usql/2016/07/19/01/01/dfb48191-532f-4e0f-9770-d617d349e6e0/__Ast__.bin\",\r\n        \"type\": \"StatisticsResource\"\r\n      },\r\n      {\r\n        \"name\": \"__SystemInternalInfo__.xml\",\r\n        \"resourcePath\": \"adl://testdatalake18475.azuredatalakestore.net/system/jobservice/jobs/Usql/2016/07/19/01/01/dfb48191-532f-4e0f-9770-d617d349e6e0/__SystemInternalInfo__.xml\",\r\n        \"type\": \"StatisticsResource\"\r\n      },\r\n      {\r\n        \"name\": \"Profile\",\r\n        \"resourcePath\": \"adl://testdatalake18475.azuredatalakestore.net/system/jobservice/jobs/Usql/2016/07/19/01/01/dfb48191-532f-4e0f-9770-d617d349e6e0/profile\",\r\n        \"type\": \"StatisticsResource\"\r\n      },\r\n      {\r\n        \"name\": \"__ScopeRuntimeStatistics__.xml\",\r\n        \"resourcePath\": \"adl://testdatalake18475.azuredatalakestore.net/system/jobservice/jobs/Usql/2016/07/19/01/01/dfb48191-532f-4e0f-9770-d617d349e6e0/__ScopeRuntimeStatistics__.xml\",\r\n        \"type\": \"StatisticsResource\"\r\n      }\r\n    ],\r\n    \"runtimeVersion\": \"kobo_vnext_5012367\",\r\n    \"rootProcessNodeId\": \"344903dc-f02e-4ae1-a76c-df991108580c\",\r\n    \"script\": \"\\nDROP DATABASE IF EXISTS testdb15065; CREATE DATABASE testdb15065; \\n//Create Table\\nCREATE TABLE testdb15065.dbo.testtbl18660\\n(\\n        //Define schema of table\\n        UserId          int, \\n        Start           DateTime, \\n        Region          string, \\n        Query           string, \\n        Duration        int, \\n        Urls            string, \\n        ClickedUrls     string,\\n    INDEX idx1 //Name of index\\n    CLUSTERED (Region ASC) //Column to cluster by\\n    PARTITIONED BY BUCKETS (UserId) HASH (Region) //Column to partition by\\n);\\n\\nALTER TABLE testdb15065.dbo.testtbl18660 ADD IF NOT EXISTS PARTITION (1);\\n\\nDROP FUNCTION IF EXISTS testdb15065.dbo.testtvf12463;\\n\\n//create table weblogs on space-delimited website log data\\nCREATE FUNCTION testdb15065.dbo.testtvf12463()\\nRETURNS @result TABLE\\n(\\n    s_date DateTime,\\n    s_time string,\\n    s_sitename string,\\n    cs_method string, \\n    cs_uristem string,\\n    cs_uriquery string,\\n    s_port int,\\n    cs_username string, \\n    c_ip string,\\n    cs_useragent string,\\n    cs_cookie string,\\n    cs_referer string, \\n    cs_host string,\\n    sc_status int,\\n    sc_substatus int,\\n    sc_win32status int, \\n    sc_bytes int,\\n    cs_bytes int,\\n    s_timetaken int\\n)\\nAS\\nBEGIN\\n\\n    @result = EXTRACT\\n        s_date DateTime,\\n        s_time string,\\n        s_sitename string,\\n        cs_method string,\\n        cs_uristem string,\\n        cs_uriquery string,\\n        s_port int,\\n        cs_username string,\\n        c_ip string,\\n        cs_useragent string,\\n        cs_cookie string,\\n        cs_referer string,\\n        cs_host string,\\n        sc_status int,\\n        sc_substatus int,\\n        sc_win32status int,\\n        sc_bytes int,\\n        cs_bytes int,\\n        s_timetaken int\\n    FROM @\\\"/Samples/Data/WebLog.log\\\"\\n    USING Extractors.Text(delimiter:' ');\\n\\nRETURN;\\nEND;\\nCREATE VIEW testdb15065.dbo.testview12329 \\nAS \\n    SELECT * FROM \\n    (\\n        VALUES(1,2),(2,4)\\n    ) \\nAS \\nT(a, b);\\nCREATE PROCEDURE testdb15065.dbo.testproc16847()\\nAS BEGIN\\n  CREATE VIEW testdb15065.dbo.testview12329 \\n  AS \\n    SELECT * FROM \\n    (\\n        VALUES(1,2),(2,4)\\n    ) \\n  AS \\n  T(a, b);\\nEND;\",\r\n    \"algebraFilePath\": \"adl://testdatalake18475.azuredatalakestore.net/system/jobservice/jobs/Usql/2016/07/19/01/01/dfb48191-532f-4e0f-9770-d617d349e6e0/algebra.xml\",\r\n    \"yarnApplicationId\": 2712,\r\n    \"yarnApplicationTimeStamp\": 1468865588038,\r\n    \"compileMode\": \"Semantic\",\r\n    \"errorSource\": \"Unknown\",\r\n    \"totalCompilationTime\": \"PT17.5557134S\",\r\n    \"totalPausedTime\": \"PT0S\",\r\n    \"totalQueuedTime\": \"PT0.0156257S\",\r\n    \"totalRunningTime\": \"PT4.429632S\",\r\n    \"type\": \"USql\"\r\n  }\r\n}",
      "ResponseHeaders": {
        "Content-Type": [
          "application/json; charset=utf-8"
        ],
        "Expires": [
          "-1"
        ],
        "Cache-Control": [
          "private"
        ],
        "Date": [
          "Tue, 19 Jul 2016 01:02:53 GMT"
        ],
        "Pragma": [
          "no-cache"
        ],
        "Transfer-Encoding": [
          "chunked"
        ],
        "x-ms-request-id": [
          "cd52e73d-df14-4705-999c-c757ad22eaa6"
        ],
        "X-Content-Type-Options": [
          "nosniff"
        ],
        "Strict-Transport-Security": [
          "max-age=15724800; includeSubDomains"
        ]
      },
      "StatusCode": 200
    },
    {
      "RequestUri": "/Jobs/dfb48191-532f-4e0f-9770-d617d349e6e0?api-version=2016-03-20-preview",
      "EncodedRequestUri": "L0pvYnMvZGZiNDgxOTEtNTMyZi00ZTBmLTk3NzAtZDYxN2QzNDllNmUwP2FwaS12ZXJzaW9uPTIwMTYtMDMtMjAtcHJldmlldw==",
      "RequestMethod": "GET",
      "RequestBody": "",
      "RequestHeaders": {
        "x-ms-client-request-id": [
          "60f27a10-05c2-4fda-9d0d-a9454400255d"
        ],
        "accept-language": [
          "en-US"
        ],
        "User-Agent": [
          "Microsoft.Azure.Management.DataLake.Analytics.DataLakeAnalyticsJobManagementClient/0.11.9-preview"
        ]
      },
      "ResponseBody": "{\r\n  \"jobId\": \"dfb48191-532f-4e0f-9770-d617d349e6e0\",\r\n  \"name\": \"testjob1418\",\r\n  \"type\": \"USql\",\r\n  \"submitter\": \"adlsvc01@benwgoldoutlook.onmicrosoft.com\",\r\n  \"degreeOfParallelism\": 2,\r\n  \"priority\": 0,\r\n  \"submitTime\": \"2016-07-18T18:01:37.6929457-07:00\",\r\n  \"startTime\": \"2016-07-18T18:02:48.9082628-07:00\",\r\n  \"state\": \"Running\",\r\n  \"result\": \"Succeeded\",\r\n  \"stateAuditRecords\": [\r\n    {\r\n      \"newState\": \"New\",\r\n      \"timeStamp\": \"2016-07-18T18:01:37.6929457-07:00\",\r\n      \"details\": \"userName:adlsvc01@benwgoldoutlook.onmicrosoft.com;submitMachine:N/A\"\r\n    },\r\n    {\r\n      \"newState\": \"Compiling\",\r\n      \"timeStamp\": \"2016-07-18T18:02:05.0528923-07:00\",\r\n      \"details\": \"CcsAttempts:1;Status:Dispatched\"\r\n    },\r\n    {\r\n      \"newState\": \"Queued\",\r\n      \"timeStamp\": \"2016-07-18T18:02:22.6086057-07:00\"\r\n    },\r\n    {\r\n      \"newState\": \"Scheduling\",\r\n      \"timeStamp\": \"2016-07-18T18:02:22.6242314-07:00\",\r\n      \"details\": \"Detail:Dispatching job to cluster.;rootProcessId:344903dc-f02e-4ae1-a76c-df991108580c\"\r\n    },\r\n    {\r\n      \"newState\": \"Starting\",\r\n      \"timeStamp\": \"2016-07-18T18:02:22.6242314-07:00\",\r\n      \"details\": \"runtimeVersion:kobo_vnext_5012367\"\r\n    },\r\n    {\r\n      \"newState\": \"Running\",\r\n      \"timeStamp\": \"2016-07-18T18:02:48.9082628-07:00\",\r\n      \"details\": \"runAttempt:1\"\r\n    }\r\n  ],\r\n  \"properties\": {\r\n    \"owner\": \"adlsvc01@benwgoldoutlook.onmicrosoft.com\",\r\n    \"resources\": [\r\n      {\r\n        \"name\": \"__ScopeCodeGen__.dll\",\r\n        \"resourcePath\": \"adl://testdatalake18475.azuredatalakestore.net/system/jobservice/jobs/Usql/2016/07/19/01/01/dfb48191-532f-4e0f-9770-d617d349e6e0/__ScopeCodeGen__.dll\",\r\n        \"type\": \"VertexResource\"\r\n      },\r\n      {\r\n        \"name\": \"__ScopeCodeGen__.pdb\",\r\n        \"resourcePath\": \"adl://testdatalake18475.azuredatalakestore.net/system/jobservice/jobs/Usql/2016/07/19/01/01/dfb48191-532f-4e0f-9770-d617d349e6e0/__ScopeCodeGen__.pdb\",\r\n        \"type\": \"VertexResource\"\r\n      },\r\n      {\r\n        \"name\": \"__ScopeCodeGenEngine__.dll\",\r\n        \"resourcePath\": \"adl://testdatalake18475.azuredatalakestore.net/system/jobservice/jobs/Usql/2016/07/19/01/01/dfb48191-532f-4e0f-9770-d617d349e6e0/__ScopeCodeGenEngine__.dll\",\r\n        \"type\": \"VertexResource\"\r\n      },\r\n      {\r\n        \"name\": \"__ScopeCodeGenEngine__.pdb\",\r\n        \"resourcePath\": \"adl://testdatalake18475.azuredatalakestore.net/system/jobservice/jobs/Usql/2016/07/19/01/01/dfb48191-532f-4e0f-9770-d617d349e6e0/__ScopeCodeGenEngine__.pdb\",\r\n        \"type\": \"VertexResource\"\r\n      },\r\n      {\r\n        \"name\": \"ScopeVertexDef.xml\",\r\n        \"resourcePath\": \"adl://testdatalake18475.azuredatalakestore.net/system/jobservice/jobs/Usql/2016/07/19/01/01/dfb48191-532f-4e0f-9770-d617d349e6e0/ScopeVertexDef.xml\",\r\n        \"type\": \"VertexResource\"\r\n      },\r\n      {\r\n        \"name\": \"__ScopeCodeGen__.dll.cs\",\r\n        \"resourcePath\": \"adl://testdatalake18475.azuredatalakestore.net/system/jobservice/jobs/Usql/2016/07/19/01/01/dfb48191-532f-4e0f-9770-d617d349e6e0/__ScopeCodeGen__.dll.cs\",\r\n        \"type\": \"StatisticsResource\"\r\n      },\r\n      {\r\n        \"name\": \"__ScopeCodeGenEngine__.dll.cpp\",\r\n        \"resourcePath\": \"adl://testdatalake18475.azuredatalakestore.net/system/jobservice/jobs/Usql/2016/07/19/01/01/dfb48191-532f-4e0f-9770-d617d349e6e0/__ScopeCodeGenEngine__.dll.cpp\",\r\n        \"type\": \"StatisticsResource\"\r\n      },\r\n      {\r\n        \"name\": \"__ScopeCodeGenCompileOutput__.txt\",\r\n        \"resourcePath\": \"adl://testdatalake18475.azuredatalakestore.net/system/jobservice/jobs/Usql/2016/07/19/01/01/dfb48191-532f-4e0f-9770-d617d349e6e0/__ScopeCodeGenCompileOutput__.txt\",\r\n        \"type\": \"StatisticsResource\"\r\n      },\r\n      {\r\n        \"name\": \"__ScopeCodeGenCompileOptions__.txt\",\r\n        \"resourcePath\": \"adl://testdatalake18475.azuredatalakestore.net/system/jobservice/jobs/Usql/2016/07/19/01/01/dfb48191-532f-4e0f-9770-d617d349e6e0/__ScopeCodeGenCompileOptions__.txt\",\r\n        \"type\": \"StatisticsResource\"\r\n      },\r\n      {\r\n        \"name\": \"__ScopeCodeGenEngine__.cppresources\",\r\n        \"resourcePath\": \"adl://testdatalake18475.azuredatalakestore.net/system/jobservice/jobs/Usql/2016/07/19/01/01/dfb48191-532f-4e0f-9770-d617d349e6e0/__ScopeCodeGenEngine__.cppresources\",\r\n        \"type\": \"StatisticsResource\"\r\n      },\r\n      {\r\n        \"name\": \"__Ast__.bin\",\r\n        \"resourcePath\": \"adl://testdatalake18475.azuredatalakestore.net/system/jobservice/jobs/Usql/2016/07/19/01/01/dfb48191-532f-4e0f-9770-d617d349e6e0/__Ast__.bin\",\r\n        \"type\": \"StatisticsResource\"\r\n      },\r\n      {\r\n        \"name\": \"__SystemInternalInfo__.xml\",\r\n        \"resourcePath\": \"adl://testdatalake18475.azuredatalakestore.net/system/jobservice/jobs/Usql/2016/07/19/01/01/dfb48191-532f-4e0f-9770-d617d349e6e0/__SystemInternalInfo__.xml\",\r\n        \"type\": \"StatisticsResource\"\r\n      },\r\n      {\r\n        \"name\": \"Profile\",\r\n        \"resourcePath\": \"adl://testdatalake18475.azuredatalakestore.net/system/jobservice/jobs/Usql/2016/07/19/01/01/dfb48191-532f-4e0f-9770-d617d349e6e0/profile\",\r\n        \"type\": \"StatisticsResource\"\r\n      },\r\n      {\r\n        \"name\": \"__ScopeRuntimeStatistics__.xml\",\r\n        \"resourcePath\": \"adl://testdatalake18475.azuredatalakestore.net/system/jobservice/jobs/Usql/2016/07/19/01/01/dfb48191-532f-4e0f-9770-d617d349e6e0/__ScopeRuntimeStatistics__.xml\",\r\n        \"type\": \"StatisticsResource\"\r\n      }\r\n    ],\r\n    \"runtimeVersion\": \"kobo_vnext_5012367\",\r\n    \"rootProcessNodeId\": \"344903dc-f02e-4ae1-a76c-df991108580c\",\r\n    \"script\": \"\\nDROP DATABASE IF EXISTS testdb15065; CREATE DATABASE testdb15065; \\n//Create Table\\nCREATE TABLE testdb15065.dbo.testtbl18660\\n(\\n        //Define schema of table\\n        UserId          int, \\n        Start           DateTime, \\n        Region          string, \\n        Query           string, \\n        Duration        int, \\n        Urls            string, \\n        ClickedUrls     string,\\n    INDEX idx1 //Name of index\\n    CLUSTERED (Region ASC) //Column to cluster by\\n    PARTITIONED BY BUCKETS (UserId) HASH (Region) //Column to partition by\\n);\\n\\nALTER TABLE testdb15065.dbo.testtbl18660 ADD IF NOT EXISTS PARTITION (1);\\n\\nDROP FUNCTION IF EXISTS testdb15065.dbo.testtvf12463;\\n\\n//create table weblogs on space-delimited website log data\\nCREATE FUNCTION testdb15065.dbo.testtvf12463()\\nRETURNS @result TABLE\\n(\\n    s_date DateTime,\\n    s_time string,\\n    s_sitename string,\\n    cs_method string, \\n    cs_uristem string,\\n    cs_uriquery string,\\n    s_port int,\\n    cs_username string, \\n    c_ip string,\\n    cs_useragent string,\\n    cs_cookie string,\\n    cs_referer string, \\n    cs_host string,\\n    sc_status int,\\n    sc_substatus int,\\n    sc_win32status int, \\n    sc_bytes int,\\n    cs_bytes int,\\n    s_timetaken int\\n)\\nAS\\nBEGIN\\n\\n    @result = EXTRACT\\n        s_date DateTime,\\n        s_time string,\\n        s_sitename string,\\n        cs_method string,\\n        cs_uristem string,\\n        cs_uriquery string,\\n        s_port int,\\n        cs_username string,\\n        c_ip string,\\n        cs_useragent string,\\n        cs_cookie string,\\n        cs_referer string,\\n        cs_host string,\\n        sc_status int,\\n        sc_substatus int,\\n        sc_win32status int,\\n        sc_bytes int,\\n        cs_bytes int,\\n        s_timetaken int\\n    FROM @\\\"/Samples/Data/WebLog.log\\\"\\n    USING Extractors.Text(delimiter:' ');\\n\\nRETURN;\\nEND;\\nCREATE VIEW testdb15065.dbo.testview12329 \\nAS \\n    SELECT * FROM \\n    (\\n        VALUES(1,2),(2,4)\\n    ) \\nAS \\nT(a, b);\\nCREATE PROCEDURE testdb15065.dbo.testproc16847()\\nAS BEGIN\\n  CREATE VIEW testdb15065.dbo.testview12329 \\n  AS \\n    SELECT * FROM \\n    (\\n        VALUES(1,2),(2,4)\\n    ) \\n  AS \\n  T(a, b);\\nEND;\",\r\n    \"algebraFilePath\": \"adl://testdatalake18475.azuredatalakestore.net/system/jobservice/jobs/Usql/2016/07/19/01/01/dfb48191-532f-4e0f-9770-d617d349e6e0/algebra.xml\",\r\n    \"yarnApplicationId\": 2712,\r\n    \"yarnApplicationTimeStamp\": 1468865588038,\r\n    \"compileMode\": \"Semantic\",\r\n    \"errorSource\": \"Unknown\",\r\n    \"totalCompilationTime\": \"PT17.5557134S\",\r\n    \"totalPausedTime\": \"PT0S\",\r\n    \"totalQueuedTime\": \"PT0.0156257S\",\r\n    \"totalRunningTime\": \"PT9.8516024S\",\r\n    \"type\": \"USql\"\r\n  }\r\n}",
      "ResponseHeaders": {
        "Content-Type": [
          "application/json; charset=utf-8"
        ],
        "Expires": [
          "-1"
        ],
        "Cache-Control": [
          "private"
        ],
        "Date": [
          "Tue, 19 Jul 2016 01:02:58 GMT"
        ],
        "Pragma": [
          "no-cache"
        ],
        "Transfer-Encoding": [
          "chunked"
        ],
        "x-ms-request-id": [
          "14b3da16-2b5e-4b51-a874-97c1c6fa48aa"
        ],
        "X-Content-Type-Options": [
          "nosniff"
        ],
        "Strict-Transport-Security": [
          "max-age=15724800; includeSubDomains"
        ]
      },
      "StatusCode": 200
    },
    {
      "RequestUri": "/Jobs/dfb48191-532f-4e0f-9770-d617d349e6e0?api-version=2016-03-20-preview",
      "EncodedRequestUri": "L0pvYnMvZGZiNDgxOTEtNTMyZi00ZTBmLTk3NzAtZDYxN2QzNDllNmUwP2FwaS12ZXJzaW9uPTIwMTYtMDMtMjAtcHJldmlldw==",
      "RequestMethod": "GET",
      "RequestBody": "",
      "RequestHeaders": {
        "x-ms-client-request-id": [
          "07904c0e-4907-41ff-8c0d-4901159174c2"
        ],
        "accept-language": [
          "en-US"
        ],
        "User-Agent": [
          "Microsoft.Azure.Management.DataLake.Analytics.DataLakeAnalyticsJobManagementClient/0.11.9-preview"
        ]
      },
      "ResponseBody": "{\r\n  \"jobId\": \"dfb48191-532f-4e0f-9770-d617d349e6e0\",\r\n  \"name\": \"testjob1418\",\r\n  \"type\": \"USql\",\r\n  \"submitter\": \"adlsvc01@benwgoldoutlook.onmicrosoft.com\",\r\n  \"degreeOfParallelism\": 2,\r\n  \"priority\": 0,\r\n  \"submitTime\": \"2016-07-18T18:01:37.6929457-07:00\",\r\n  \"startTime\": \"2016-07-18T18:02:48.9082628-07:00\",\r\n  \"state\": \"Running\",\r\n  \"result\": \"Succeeded\",\r\n  \"stateAuditRecords\": [\r\n    {\r\n      \"newState\": \"New\",\r\n      \"timeStamp\": \"2016-07-18T18:01:37.6929457-07:00\",\r\n      \"details\": \"userName:adlsvc01@benwgoldoutlook.onmicrosoft.com;submitMachine:N/A\"\r\n    },\r\n    {\r\n      \"newState\": \"Compiling\",\r\n      \"timeStamp\": \"2016-07-18T18:02:05.0528923-07:00\",\r\n      \"details\": \"CcsAttempts:1;Status:Dispatched\"\r\n    },\r\n    {\r\n      \"newState\": \"Queued\",\r\n      \"timeStamp\": \"2016-07-18T18:02:22.6086057-07:00\"\r\n    },\r\n    {\r\n      \"newState\": \"Scheduling\",\r\n      \"timeStamp\": \"2016-07-18T18:02:22.6242314-07:00\",\r\n      \"details\": \"Detail:Dispatching job to cluster.;rootProcessId:344903dc-f02e-4ae1-a76c-df991108580c\"\r\n    },\r\n    {\r\n      \"newState\": \"Starting\",\r\n      \"timeStamp\": \"2016-07-18T18:02:22.6242314-07:00\",\r\n      \"details\": \"runtimeVersion:kobo_vnext_5012367\"\r\n    },\r\n    {\r\n      \"newState\": \"Running\",\r\n      \"timeStamp\": \"2016-07-18T18:02:48.9082628-07:00\",\r\n      \"details\": \"runAttempt:1\"\r\n    }\r\n  ],\r\n  \"properties\": {\r\n    \"owner\": \"adlsvc01@benwgoldoutlook.onmicrosoft.com\",\r\n    \"resources\": [\r\n      {\r\n        \"name\": \"__ScopeCodeGen__.dll\",\r\n        \"resourcePath\": \"adl://testdatalake18475.azuredatalakestore.net/system/jobservice/jobs/Usql/2016/07/19/01/01/dfb48191-532f-4e0f-9770-d617d349e6e0/__ScopeCodeGen__.dll\",\r\n        \"type\": \"VertexResource\"\r\n      },\r\n      {\r\n        \"name\": \"__ScopeCodeGen__.pdb\",\r\n        \"resourcePath\": \"adl://testdatalake18475.azuredatalakestore.net/system/jobservice/jobs/Usql/2016/07/19/01/01/dfb48191-532f-4e0f-9770-d617d349e6e0/__ScopeCodeGen__.pdb\",\r\n        \"type\": \"VertexResource\"\r\n      },\r\n      {\r\n        \"name\": \"__ScopeCodeGenEngine__.dll\",\r\n        \"resourcePath\": \"adl://testdatalake18475.azuredatalakestore.net/system/jobservice/jobs/Usql/2016/07/19/01/01/dfb48191-532f-4e0f-9770-d617d349e6e0/__ScopeCodeGenEngine__.dll\",\r\n        \"type\": \"VertexResource\"\r\n      },\r\n      {\r\n        \"name\": \"__ScopeCodeGenEngine__.pdb\",\r\n        \"resourcePath\": \"adl://testdatalake18475.azuredatalakestore.net/system/jobservice/jobs/Usql/2016/07/19/01/01/dfb48191-532f-4e0f-9770-d617d349e6e0/__ScopeCodeGenEngine__.pdb\",\r\n        \"type\": \"VertexResource\"\r\n      },\r\n      {\r\n        \"name\": \"ScopeVertexDef.xml\",\r\n        \"resourcePath\": \"adl://testdatalake18475.azuredatalakestore.net/system/jobservice/jobs/Usql/2016/07/19/01/01/dfb48191-532f-4e0f-9770-d617d349e6e0/ScopeVertexDef.xml\",\r\n        \"type\": \"VertexResource\"\r\n      },\r\n      {\r\n        \"name\": \"__ScopeCodeGen__.dll.cs\",\r\n        \"resourcePath\": \"adl://testdatalake18475.azuredatalakestore.net/system/jobservice/jobs/Usql/2016/07/19/01/01/dfb48191-532f-4e0f-9770-d617d349e6e0/__ScopeCodeGen__.dll.cs\",\r\n        \"type\": \"StatisticsResource\"\r\n      },\r\n      {\r\n        \"name\": \"__ScopeCodeGenEngine__.dll.cpp\",\r\n        \"resourcePath\": \"adl://testdatalake18475.azuredatalakestore.net/system/jobservice/jobs/Usql/2016/07/19/01/01/dfb48191-532f-4e0f-9770-d617d349e6e0/__ScopeCodeGenEngine__.dll.cpp\",\r\n        \"type\": \"StatisticsResource\"\r\n      },\r\n      {\r\n        \"name\": \"__ScopeCodeGenCompileOutput__.txt\",\r\n        \"resourcePath\": \"adl://testdatalake18475.azuredatalakestore.net/system/jobservice/jobs/Usql/2016/07/19/01/01/dfb48191-532f-4e0f-9770-d617d349e6e0/__ScopeCodeGenCompileOutput__.txt\",\r\n        \"type\": \"StatisticsResource\"\r\n      },\r\n      {\r\n        \"name\": \"__ScopeCodeGenCompileOptions__.txt\",\r\n        \"resourcePath\": \"adl://testdatalake18475.azuredatalakestore.net/system/jobservice/jobs/Usql/2016/07/19/01/01/dfb48191-532f-4e0f-9770-d617d349e6e0/__ScopeCodeGenCompileOptions__.txt\",\r\n        \"type\": \"StatisticsResource\"\r\n      },\r\n      {\r\n        \"name\": \"__ScopeCodeGenEngine__.cppresources\",\r\n        \"resourcePath\": \"adl://testdatalake18475.azuredatalakestore.net/system/jobservice/jobs/Usql/2016/07/19/01/01/dfb48191-532f-4e0f-9770-d617d349e6e0/__ScopeCodeGenEngine__.cppresources\",\r\n        \"type\": \"StatisticsResource\"\r\n      },\r\n      {\r\n        \"name\": \"__Ast__.bin\",\r\n        \"resourcePath\": \"adl://testdatalake18475.azuredatalakestore.net/system/jobservice/jobs/Usql/2016/07/19/01/01/dfb48191-532f-4e0f-9770-d617d349e6e0/__Ast__.bin\",\r\n        \"type\": \"StatisticsResource\"\r\n      },\r\n      {\r\n        \"name\": \"__SystemInternalInfo__.xml\",\r\n        \"resourcePath\": \"adl://testdatalake18475.azuredatalakestore.net/system/jobservice/jobs/Usql/2016/07/19/01/01/dfb48191-532f-4e0f-9770-d617d349e6e0/__SystemInternalInfo__.xml\",\r\n        \"type\": \"StatisticsResource\"\r\n      },\r\n      {\r\n        \"name\": \"Profile\",\r\n        \"resourcePath\": \"adl://testdatalake18475.azuredatalakestore.net/system/jobservice/jobs/Usql/2016/07/19/01/01/dfb48191-532f-4e0f-9770-d617d349e6e0/profile\",\r\n        \"type\": \"StatisticsResource\"\r\n      },\r\n      {\r\n        \"name\": \"__ScopeRuntimeStatistics__.xml\",\r\n        \"resourcePath\": \"adl://testdatalake18475.azuredatalakestore.net/system/jobservice/jobs/Usql/2016/07/19/01/01/dfb48191-532f-4e0f-9770-d617d349e6e0/__ScopeRuntimeStatistics__.xml\",\r\n        \"type\": \"StatisticsResource\"\r\n      }\r\n    ],\r\n    \"runtimeVersion\": \"kobo_vnext_5012367\",\r\n    \"rootProcessNodeId\": \"344903dc-f02e-4ae1-a76c-df991108580c\",\r\n    \"script\": \"\\nDROP DATABASE IF EXISTS testdb15065; CREATE DATABASE testdb15065; \\n//Create Table\\nCREATE TABLE testdb15065.dbo.testtbl18660\\n(\\n        //Define schema of table\\n        UserId          int, \\n        Start           DateTime, \\n        Region          string, \\n        Query           string, \\n        Duration        int, \\n        Urls            string, \\n        ClickedUrls     string,\\n    INDEX idx1 //Name of index\\n    CLUSTERED (Region ASC) //Column to cluster by\\n    PARTITIONED BY BUCKETS (UserId) HASH (Region) //Column to partition by\\n);\\n\\nALTER TABLE testdb15065.dbo.testtbl18660 ADD IF NOT EXISTS PARTITION (1);\\n\\nDROP FUNCTION IF EXISTS testdb15065.dbo.testtvf12463;\\n\\n//create table weblogs on space-delimited website log data\\nCREATE FUNCTION testdb15065.dbo.testtvf12463()\\nRETURNS @result TABLE\\n(\\n    s_date DateTime,\\n    s_time string,\\n    s_sitename string,\\n    cs_method string, \\n    cs_uristem string,\\n    cs_uriquery string,\\n    s_port int,\\n    cs_username string, \\n    c_ip string,\\n    cs_useragent string,\\n    cs_cookie string,\\n    cs_referer string, \\n    cs_host string,\\n    sc_status int,\\n    sc_substatus int,\\n    sc_win32status int, \\n    sc_bytes int,\\n    cs_bytes int,\\n    s_timetaken int\\n)\\nAS\\nBEGIN\\n\\n    @result = EXTRACT\\n        s_date DateTime,\\n        s_time string,\\n        s_sitename string,\\n        cs_method string,\\n        cs_uristem string,\\n        cs_uriquery string,\\n        s_port int,\\n        cs_username string,\\n        c_ip string,\\n        cs_useragent string,\\n        cs_cookie string,\\n        cs_referer string,\\n        cs_host string,\\n        sc_status int,\\n        sc_substatus int,\\n        sc_win32status int,\\n        sc_bytes int,\\n        cs_bytes int,\\n        s_timetaken int\\n    FROM @\\\"/Samples/Data/WebLog.log\\\"\\n    USING Extractors.Text(delimiter:' ');\\n\\nRETURN;\\nEND;\\nCREATE VIEW testdb15065.dbo.testview12329 \\nAS \\n    SELECT * FROM \\n    (\\n        VALUES(1,2),(2,4)\\n    ) \\nAS \\nT(a, b);\\nCREATE PROCEDURE testdb15065.dbo.testproc16847()\\nAS BEGIN\\n  CREATE VIEW testdb15065.dbo.testview12329 \\n  AS \\n    SELECT * FROM \\n    (\\n        VALUES(1,2),(2,4)\\n    ) \\n  AS \\n  T(a, b);\\nEND;\",\r\n    \"algebraFilePath\": \"adl://testdatalake18475.azuredatalakestore.net/system/jobservice/jobs/Usql/2016/07/19/01/01/dfb48191-532f-4e0f-9770-d617d349e6e0/algebra.xml\",\r\n    \"yarnApplicationId\": 2712,\r\n    \"yarnApplicationTimeStamp\": 1468865588038,\r\n    \"compileMode\": \"Semantic\",\r\n    \"errorSource\": \"Unknown\",\r\n    \"totalCompilationTime\": \"PT17.5557134S\",\r\n    \"totalPausedTime\": \"PT0S\",\r\n    \"totalQueuedTime\": \"PT0.0156257S\",\r\n    \"totalRunningTime\": \"PT15.2238969S\",\r\n    \"type\": \"USql\"\r\n  }\r\n}",
      "ResponseHeaders": {
        "Content-Type": [
          "application/json; charset=utf-8"
        ],
        "Expires": [
          "-1"
        ],
        "Cache-Control": [
          "private"
        ],
        "Date": [
          "Tue, 19 Jul 2016 01:03:04 GMT"
        ],
        "Pragma": [
          "no-cache"
        ],
        "Transfer-Encoding": [
          "chunked"
        ],
        "x-ms-request-id": [
          "cb96189d-e11e-4b61-ad2b-fe59a67b37dc"
        ],
        "X-Content-Type-Options": [
          "nosniff"
        ],
        "Strict-Transport-Security": [
          "max-age=15724800; includeSubDomains"
        ]
      },
      "StatusCode": 200
    },
    {
      "RequestUri": "/Jobs/dfb48191-532f-4e0f-9770-d617d349e6e0?api-version=2016-03-20-preview",
      "EncodedRequestUri": "L0pvYnMvZGZiNDgxOTEtNTMyZi00ZTBmLTk3NzAtZDYxN2QzNDllNmUwP2FwaS12ZXJzaW9uPTIwMTYtMDMtMjAtcHJldmlldw==",
      "RequestMethod": "GET",
      "RequestBody": "",
      "RequestHeaders": {
        "x-ms-client-request-id": [
          "09dcfc6e-cb14-4f88-ac90-20e1570cfe85"
        ],
        "accept-language": [
          "en-US"
        ],
        "User-Agent": [
          "Microsoft.Azure.Management.DataLake.Analytics.DataLakeAnalyticsJobManagementClient/0.11.9-preview"
        ]
      },
      "ResponseBody": "{\r\n  \"jobId\": \"dfb48191-532f-4e0f-9770-d617d349e6e0\",\r\n  \"name\": \"testjob1418\",\r\n  \"type\": \"USql\",\r\n  \"submitter\": \"adlsvc01@benwgoldoutlook.onmicrosoft.com\",\r\n  \"degreeOfParallelism\": 2,\r\n  \"priority\": 0,\r\n  \"submitTime\": \"2016-07-18T18:01:37.6929457-07:00\",\r\n  \"startTime\": \"2016-07-18T18:02:48.9082628-07:00\",\r\n  \"state\": \"Running\",\r\n  \"result\": \"Succeeded\",\r\n  \"stateAuditRecords\": [\r\n    {\r\n      \"newState\": \"New\",\r\n      \"timeStamp\": \"2016-07-18T18:01:37.6929457-07:00\",\r\n      \"details\": \"userName:adlsvc01@benwgoldoutlook.onmicrosoft.com;submitMachine:N/A\"\r\n    },\r\n    {\r\n      \"newState\": \"Compiling\",\r\n      \"timeStamp\": \"2016-07-18T18:02:05.0528923-07:00\",\r\n      \"details\": \"CcsAttempts:1;Status:Dispatched\"\r\n    },\r\n    {\r\n      \"newState\": \"Queued\",\r\n      \"timeStamp\": \"2016-07-18T18:02:22.6086057-07:00\"\r\n    },\r\n    {\r\n      \"newState\": \"Scheduling\",\r\n      \"timeStamp\": \"2016-07-18T18:02:22.6242314-07:00\",\r\n      \"details\": \"Detail:Dispatching job to cluster.;rootProcessId:344903dc-f02e-4ae1-a76c-df991108580c\"\r\n    },\r\n    {\r\n      \"newState\": \"Starting\",\r\n      \"timeStamp\": \"2016-07-18T18:02:22.6242314-07:00\",\r\n      \"details\": \"runtimeVersion:kobo_vnext_5012367\"\r\n    },\r\n    {\r\n      \"newState\": \"Running\",\r\n      \"timeStamp\": \"2016-07-18T18:02:48.9082628-07:00\",\r\n      \"details\": \"runAttempt:1\"\r\n    }\r\n  ],\r\n  \"properties\": {\r\n    \"owner\": \"adlsvc01@benwgoldoutlook.onmicrosoft.com\",\r\n    \"resources\": [\r\n      {\r\n        \"name\": \"__ScopeCodeGen__.dll\",\r\n        \"resourcePath\": \"adl://testdatalake18475.azuredatalakestore.net/system/jobservice/jobs/Usql/2016/07/19/01/01/dfb48191-532f-4e0f-9770-d617d349e6e0/__ScopeCodeGen__.dll\",\r\n        \"type\": \"VertexResource\"\r\n      },\r\n      {\r\n        \"name\": \"__ScopeCodeGen__.pdb\",\r\n        \"resourcePath\": \"adl://testdatalake18475.azuredatalakestore.net/system/jobservice/jobs/Usql/2016/07/19/01/01/dfb48191-532f-4e0f-9770-d617d349e6e0/__ScopeCodeGen__.pdb\",\r\n        \"type\": \"VertexResource\"\r\n      },\r\n      {\r\n        \"name\": \"__ScopeCodeGenEngine__.dll\",\r\n        \"resourcePath\": \"adl://testdatalake18475.azuredatalakestore.net/system/jobservice/jobs/Usql/2016/07/19/01/01/dfb48191-532f-4e0f-9770-d617d349e6e0/__ScopeCodeGenEngine__.dll\",\r\n        \"type\": \"VertexResource\"\r\n      },\r\n      {\r\n        \"name\": \"__ScopeCodeGenEngine__.pdb\",\r\n        \"resourcePath\": \"adl://testdatalake18475.azuredatalakestore.net/system/jobservice/jobs/Usql/2016/07/19/01/01/dfb48191-532f-4e0f-9770-d617d349e6e0/__ScopeCodeGenEngine__.pdb\",\r\n        \"type\": \"VertexResource\"\r\n      },\r\n      {\r\n        \"name\": \"ScopeVertexDef.xml\",\r\n        \"resourcePath\": \"adl://testdatalake18475.azuredatalakestore.net/system/jobservice/jobs/Usql/2016/07/19/01/01/dfb48191-532f-4e0f-9770-d617d349e6e0/ScopeVertexDef.xml\",\r\n        \"type\": \"VertexResource\"\r\n      },\r\n      {\r\n        \"name\": \"__ScopeCodeGen__.dll.cs\",\r\n        \"resourcePath\": \"adl://testdatalake18475.azuredatalakestore.net/system/jobservice/jobs/Usql/2016/07/19/01/01/dfb48191-532f-4e0f-9770-d617d349e6e0/__ScopeCodeGen__.dll.cs\",\r\n        \"type\": \"StatisticsResource\"\r\n      },\r\n      {\r\n        \"name\": \"__ScopeCodeGenEngine__.dll.cpp\",\r\n        \"resourcePath\": \"adl://testdatalake18475.azuredatalakestore.net/system/jobservice/jobs/Usql/2016/07/19/01/01/dfb48191-532f-4e0f-9770-d617d349e6e0/__ScopeCodeGenEngine__.dll.cpp\",\r\n        \"type\": \"StatisticsResource\"\r\n      },\r\n      {\r\n        \"name\": \"__ScopeCodeGenCompileOutput__.txt\",\r\n        \"resourcePath\": \"adl://testdatalake18475.azuredatalakestore.net/system/jobservice/jobs/Usql/2016/07/19/01/01/dfb48191-532f-4e0f-9770-d617d349e6e0/__ScopeCodeGenCompileOutput__.txt\",\r\n        \"type\": \"StatisticsResource\"\r\n      },\r\n      {\r\n        \"name\": \"__ScopeCodeGenCompileOptions__.txt\",\r\n        \"resourcePath\": \"adl://testdatalake18475.azuredatalakestore.net/system/jobservice/jobs/Usql/2016/07/19/01/01/dfb48191-532f-4e0f-9770-d617d349e6e0/__ScopeCodeGenCompileOptions__.txt\",\r\n        \"type\": \"StatisticsResource\"\r\n      },\r\n      {\r\n        \"name\": \"__ScopeCodeGenEngine__.cppresources\",\r\n        \"resourcePath\": \"adl://testdatalake18475.azuredatalakestore.net/system/jobservice/jobs/Usql/2016/07/19/01/01/dfb48191-532f-4e0f-9770-d617d349e6e0/__ScopeCodeGenEngine__.cppresources\",\r\n        \"type\": \"StatisticsResource\"\r\n      },\r\n      {\r\n        \"name\": \"__Ast__.bin\",\r\n        \"resourcePath\": \"adl://testdatalake18475.azuredatalakestore.net/system/jobservice/jobs/Usql/2016/07/19/01/01/dfb48191-532f-4e0f-9770-d617d349e6e0/__Ast__.bin\",\r\n        \"type\": \"StatisticsResource\"\r\n      },\r\n      {\r\n        \"name\": \"__SystemInternalInfo__.xml\",\r\n        \"resourcePath\": \"adl://testdatalake18475.azuredatalakestore.net/system/jobservice/jobs/Usql/2016/07/19/01/01/dfb48191-532f-4e0f-9770-d617d349e6e0/__SystemInternalInfo__.xml\",\r\n        \"type\": \"StatisticsResource\"\r\n      },\r\n      {\r\n        \"name\": \"Profile\",\r\n        \"resourcePath\": \"adl://testdatalake18475.azuredatalakestore.net/system/jobservice/jobs/Usql/2016/07/19/01/01/dfb48191-532f-4e0f-9770-d617d349e6e0/profile\",\r\n        \"type\": \"StatisticsResource\"\r\n      },\r\n      {\r\n        \"name\": \"__ScopeRuntimeStatistics__.xml\",\r\n        \"resourcePath\": \"adl://testdatalake18475.azuredatalakestore.net/system/jobservice/jobs/Usql/2016/07/19/01/01/dfb48191-532f-4e0f-9770-d617d349e6e0/__ScopeRuntimeStatistics__.xml\",\r\n        \"type\": \"StatisticsResource\"\r\n      }\r\n    ],\r\n    \"runtimeVersion\": \"kobo_vnext_5012367\",\r\n    \"rootProcessNodeId\": \"344903dc-f02e-4ae1-a76c-df991108580c\",\r\n    \"script\": \"\\nDROP DATABASE IF EXISTS testdb15065; CREATE DATABASE testdb15065; \\n//Create Table\\nCREATE TABLE testdb15065.dbo.testtbl18660\\n(\\n        //Define schema of table\\n        UserId          int, \\n        Start           DateTime, \\n        Region          string, \\n        Query           string, \\n        Duration        int, \\n        Urls            string, \\n        ClickedUrls     string,\\n    INDEX idx1 //Name of index\\n    CLUSTERED (Region ASC) //Column to cluster by\\n    PARTITIONED BY BUCKETS (UserId) HASH (Region) //Column to partition by\\n);\\n\\nALTER TABLE testdb15065.dbo.testtbl18660 ADD IF NOT EXISTS PARTITION (1);\\n\\nDROP FUNCTION IF EXISTS testdb15065.dbo.testtvf12463;\\n\\n//create table weblogs on space-delimited website log data\\nCREATE FUNCTION testdb15065.dbo.testtvf12463()\\nRETURNS @result TABLE\\n(\\n    s_date DateTime,\\n    s_time string,\\n    s_sitename string,\\n    cs_method string, \\n    cs_uristem string,\\n    cs_uriquery string,\\n    s_port int,\\n    cs_username string, \\n    c_ip string,\\n    cs_useragent string,\\n    cs_cookie string,\\n    cs_referer string, \\n    cs_host string,\\n    sc_status int,\\n    sc_substatus int,\\n    sc_win32status int, \\n    sc_bytes int,\\n    cs_bytes int,\\n    s_timetaken int\\n)\\nAS\\nBEGIN\\n\\n    @result = EXTRACT\\n        s_date DateTime,\\n        s_time string,\\n        s_sitename string,\\n        cs_method string,\\n        cs_uristem string,\\n        cs_uriquery string,\\n        s_port int,\\n        cs_username string,\\n        c_ip string,\\n        cs_useragent string,\\n        cs_cookie string,\\n        cs_referer string,\\n        cs_host string,\\n        sc_status int,\\n        sc_substatus int,\\n        sc_win32status int,\\n        sc_bytes int,\\n        cs_bytes int,\\n        s_timetaken int\\n    FROM @\\\"/Samples/Data/WebLog.log\\\"\\n    USING Extractors.Text(delimiter:' ');\\n\\nRETURN;\\nEND;\\nCREATE VIEW testdb15065.dbo.testview12329 \\nAS \\n    SELECT * FROM \\n    (\\n        VALUES(1,2),(2,4)\\n    ) \\nAS \\nT(a, b);\\nCREATE PROCEDURE testdb15065.dbo.testproc16847()\\nAS BEGIN\\n  CREATE VIEW testdb15065.dbo.testview12329 \\n  AS \\n    SELECT * FROM \\n    (\\n        VALUES(1,2),(2,4)\\n    ) \\n  AS \\n  T(a, b);\\nEND;\",\r\n    \"algebraFilePath\": \"adl://testdatalake18475.azuredatalakestore.net/system/jobservice/jobs/Usql/2016/07/19/01/01/dfb48191-532f-4e0f-9770-d617d349e6e0/algebra.xml\",\r\n    \"yarnApplicationId\": 2712,\r\n    \"yarnApplicationTimeStamp\": 1468865588038,\r\n    \"compileMode\": \"Semantic\",\r\n    \"errorSource\": \"Unknown\",\r\n    \"totalCompilationTime\": \"PT17.5557134S\",\r\n    \"totalPausedTime\": \"PT0S\",\r\n    \"totalQueuedTime\": \"PT0.0156257S\",\r\n    \"totalRunningTime\": \"PT20.6181629S\",\r\n    \"type\": \"USql\"\r\n  }\r\n}",
      "ResponseHeaders": {
        "Content-Type": [
          "application/json; charset=utf-8"
        ],
        "Expires": [
          "-1"
        ],
        "Cache-Control": [
          "private"
        ],
        "Date": [
          "Tue, 19 Jul 2016 01:03:09 GMT"
        ],
        "Pragma": [
          "no-cache"
        ],
        "Transfer-Encoding": [
          "chunked"
        ],
        "x-ms-request-id": [
          "032bd03a-1ed6-450e-bf80-ac588f6a1ceb"
        ],
        "X-Content-Type-Options": [
          "nosniff"
        ],
        "Strict-Transport-Security": [
          "max-age=15724800; includeSubDomains"
        ]
      },
      "StatusCode": 200
    },
    {
      "RequestUri": "/Jobs/dfb48191-532f-4e0f-9770-d617d349e6e0?api-version=2016-03-20-preview",
      "EncodedRequestUri": "L0pvYnMvZGZiNDgxOTEtNTMyZi00ZTBmLTk3NzAtZDYxN2QzNDllNmUwP2FwaS12ZXJzaW9uPTIwMTYtMDMtMjAtcHJldmlldw==",
      "RequestMethod": "GET",
      "RequestBody": "",
      "RequestHeaders": {
        "x-ms-client-request-id": [
          "7fa39c4c-27ab-4dcd-9b0a-3ab8f5a1c3b8"
        ],
        "accept-language": [
          "en-US"
        ],
        "User-Agent": [
          "Microsoft.Azure.Management.DataLake.Analytics.DataLakeAnalyticsJobManagementClient/0.11.9-preview"
        ]
      },
      "ResponseBody": "{\r\n  \"jobId\": \"dfb48191-532f-4e0f-9770-d617d349e6e0\",\r\n  \"name\": \"testjob1418\",\r\n  \"type\": \"USql\",\r\n  \"submitter\": \"adlsvc01@benwgoldoutlook.onmicrosoft.com\",\r\n  \"degreeOfParallelism\": 2,\r\n  \"priority\": 0,\r\n  \"submitTime\": \"2016-07-18T18:01:37.6929457-07:00\",\r\n  \"startTime\": \"2016-07-18T18:02:48.9082628-07:00\",\r\n  \"state\": \"Running\",\r\n  \"result\": \"Succeeded\",\r\n  \"stateAuditRecords\": [\r\n    {\r\n      \"newState\": \"New\",\r\n      \"timeStamp\": \"2016-07-18T18:01:37.6929457-07:00\",\r\n      \"details\": \"userName:adlsvc01@benwgoldoutlook.onmicrosoft.com;submitMachine:N/A\"\r\n    },\r\n    {\r\n      \"newState\": \"Compiling\",\r\n      \"timeStamp\": \"2016-07-18T18:02:05.0528923-07:00\",\r\n      \"details\": \"CcsAttempts:1;Status:Dispatched\"\r\n    },\r\n    {\r\n      \"newState\": \"Queued\",\r\n      \"timeStamp\": \"2016-07-18T18:02:22.6086057-07:00\"\r\n    },\r\n    {\r\n      \"newState\": \"Scheduling\",\r\n      \"timeStamp\": \"2016-07-18T18:02:22.6242314-07:00\",\r\n      \"details\": \"Detail:Dispatching job to cluster.;rootProcessId:344903dc-f02e-4ae1-a76c-df991108580c\"\r\n    },\r\n    {\r\n      \"newState\": \"Starting\",\r\n      \"timeStamp\": \"2016-07-18T18:02:22.6242314-07:00\",\r\n      \"details\": \"runtimeVersion:kobo_vnext_5012367\"\r\n    },\r\n    {\r\n      \"newState\": \"Running\",\r\n      \"timeStamp\": \"2016-07-18T18:02:48.9082628-07:00\",\r\n      \"details\": \"runAttempt:1\"\r\n    }\r\n  ],\r\n  \"properties\": {\r\n    \"owner\": \"adlsvc01@benwgoldoutlook.onmicrosoft.com\",\r\n    \"resources\": [\r\n      {\r\n        \"name\": \"__ScopeCodeGen__.dll\",\r\n        \"resourcePath\": \"adl://testdatalake18475.azuredatalakestore.net/system/jobservice/jobs/Usql/2016/07/19/01/01/dfb48191-532f-4e0f-9770-d617d349e6e0/__ScopeCodeGen__.dll\",\r\n        \"type\": \"VertexResource\"\r\n      },\r\n      {\r\n        \"name\": \"__ScopeCodeGen__.pdb\",\r\n        \"resourcePath\": \"adl://testdatalake18475.azuredatalakestore.net/system/jobservice/jobs/Usql/2016/07/19/01/01/dfb48191-532f-4e0f-9770-d617d349e6e0/__ScopeCodeGen__.pdb\",\r\n        \"type\": \"VertexResource\"\r\n      },\r\n      {\r\n        \"name\": \"__ScopeCodeGenEngine__.dll\",\r\n        \"resourcePath\": \"adl://testdatalake18475.azuredatalakestore.net/system/jobservice/jobs/Usql/2016/07/19/01/01/dfb48191-532f-4e0f-9770-d617d349e6e0/__ScopeCodeGenEngine__.dll\",\r\n        \"type\": \"VertexResource\"\r\n      },\r\n      {\r\n        \"name\": \"__ScopeCodeGenEngine__.pdb\",\r\n        \"resourcePath\": \"adl://testdatalake18475.azuredatalakestore.net/system/jobservice/jobs/Usql/2016/07/19/01/01/dfb48191-532f-4e0f-9770-d617d349e6e0/__ScopeCodeGenEngine__.pdb\",\r\n        \"type\": \"VertexResource\"\r\n      },\r\n      {\r\n        \"name\": \"ScopeVertexDef.xml\",\r\n        \"resourcePath\": \"adl://testdatalake18475.azuredatalakestore.net/system/jobservice/jobs/Usql/2016/07/19/01/01/dfb48191-532f-4e0f-9770-d617d349e6e0/ScopeVertexDef.xml\",\r\n        \"type\": \"VertexResource\"\r\n      },\r\n      {\r\n        \"name\": \"__ScopeCodeGen__.dll.cs\",\r\n        \"resourcePath\": \"adl://testdatalake18475.azuredatalakestore.net/system/jobservice/jobs/Usql/2016/07/19/01/01/dfb48191-532f-4e0f-9770-d617d349e6e0/__ScopeCodeGen__.dll.cs\",\r\n        \"type\": \"StatisticsResource\"\r\n      },\r\n      {\r\n        \"name\": \"__ScopeCodeGenEngine__.dll.cpp\",\r\n        \"resourcePath\": \"adl://testdatalake18475.azuredatalakestore.net/system/jobservice/jobs/Usql/2016/07/19/01/01/dfb48191-532f-4e0f-9770-d617d349e6e0/__ScopeCodeGenEngine__.dll.cpp\",\r\n        \"type\": \"StatisticsResource\"\r\n      },\r\n      {\r\n        \"name\": \"__ScopeCodeGenCompileOutput__.txt\",\r\n        \"resourcePath\": \"adl://testdatalake18475.azuredatalakestore.net/system/jobservice/jobs/Usql/2016/07/19/01/01/dfb48191-532f-4e0f-9770-d617d349e6e0/__ScopeCodeGenCompileOutput__.txt\",\r\n        \"type\": \"StatisticsResource\"\r\n      },\r\n      {\r\n        \"name\": \"__ScopeCodeGenCompileOptions__.txt\",\r\n        \"resourcePath\": \"adl://testdatalake18475.azuredatalakestore.net/system/jobservice/jobs/Usql/2016/07/19/01/01/dfb48191-532f-4e0f-9770-d617d349e6e0/__ScopeCodeGenCompileOptions__.txt\",\r\n        \"type\": \"StatisticsResource\"\r\n      },\r\n      {\r\n        \"name\": \"__ScopeCodeGenEngine__.cppresources\",\r\n        \"resourcePath\": \"adl://testdatalake18475.azuredatalakestore.net/system/jobservice/jobs/Usql/2016/07/19/01/01/dfb48191-532f-4e0f-9770-d617d349e6e0/__ScopeCodeGenEngine__.cppresources\",\r\n        \"type\": \"StatisticsResource\"\r\n      },\r\n      {\r\n        \"name\": \"__Ast__.bin\",\r\n        \"resourcePath\": \"adl://testdatalake18475.azuredatalakestore.net/system/jobservice/jobs/Usql/2016/07/19/01/01/dfb48191-532f-4e0f-9770-d617d349e6e0/__Ast__.bin\",\r\n        \"type\": \"StatisticsResource\"\r\n      },\r\n      {\r\n        \"name\": \"__SystemInternalInfo__.xml\",\r\n        \"resourcePath\": \"adl://testdatalake18475.azuredatalakestore.net/system/jobservice/jobs/Usql/2016/07/19/01/01/dfb48191-532f-4e0f-9770-d617d349e6e0/__SystemInternalInfo__.xml\",\r\n        \"type\": \"StatisticsResource\"\r\n      },\r\n      {\r\n        \"name\": \"Profile\",\r\n        \"resourcePath\": \"adl://testdatalake18475.azuredatalakestore.net/system/jobservice/jobs/Usql/2016/07/19/01/01/dfb48191-532f-4e0f-9770-d617d349e6e0/profile\",\r\n        \"type\": \"StatisticsResource\"\r\n      },\r\n      {\r\n        \"name\": \"__ScopeRuntimeStatistics__.xml\",\r\n        \"resourcePath\": \"adl://testdatalake18475.azuredatalakestore.net/system/jobservice/jobs/Usql/2016/07/19/01/01/dfb48191-532f-4e0f-9770-d617d349e6e0/__ScopeRuntimeStatistics__.xml\",\r\n        \"type\": \"StatisticsResource\"\r\n      }\r\n    ],\r\n    \"runtimeVersion\": \"kobo_vnext_5012367\",\r\n    \"rootProcessNodeId\": \"344903dc-f02e-4ae1-a76c-df991108580c\",\r\n    \"script\": \"\\nDROP DATABASE IF EXISTS testdb15065; CREATE DATABASE testdb15065; \\n//Create Table\\nCREATE TABLE testdb15065.dbo.testtbl18660\\n(\\n        //Define schema of table\\n        UserId          int, \\n        Start           DateTime, \\n        Region          string, \\n        Query           string, \\n        Duration        int, \\n        Urls            string, \\n        ClickedUrls     string,\\n    INDEX idx1 //Name of index\\n    CLUSTERED (Region ASC) //Column to cluster by\\n    PARTITIONED BY BUCKETS (UserId) HASH (Region) //Column to partition by\\n);\\n\\nALTER TABLE testdb15065.dbo.testtbl18660 ADD IF NOT EXISTS PARTITION (1);\\n\\nDROP FUNCTION IF EXISTS testdb15065.dbo.testtvf12463;\\n\\n//create table weblogs on space-delimited website log data\\nCREATE FUNCTION testdb15065.dbo.testtvf12463()\\nRETURNS @result TABLE\\n(\\n    s_date DateTime,\\n    s_time string,\\n    s_sitename string,\\n    cs_method string, \\n    cs_uristem string,\\n    cs_uriquery string,\\n    s_port int,\\n    cs_username string, \\n    c_ip string,\\n    cs_useragent string,\\n    cs_cookie string,\\n    cs_referer string, \\n    cs_host string,\\n    sc_status int,\\n    sc_substatus int,\\n    sc_win32status int, \\n    sc_bytes int,\\n    cs_bytes int,\\n    s_timetaken int\\n)\\nAS\\nBEGIN\\n\\n    @result = EXTRACT\\n        s_date DateTime,\\n        s_time string,\\n        s_sitename string,\\n        cs_method string,\\n        cs_uristem string,\\n        cs_uriquery string,\\n        s_port int,\\n        cs_username string,\\n        c_ip string,\\n        cs_useragent string,\\n        cs_cookie string,\\n        cs_referer string,\\n        cs_host string,\\n        sc_status int,\\n        sc_substatus int,\\n        sc_win32status int,\\n        sc_bytes int,\\n        cs_bytes int,\\n        s_timetaken int\\n    FROM @\\\"/Samples/Data/WebLog.log\\\"\\n    USING Extractors.Text(delimiter:' ');\\n\\nRETURN;\\nEND;\\nCREATE VIEW testdb15065.dbo.testview12329 \\nAS \\n    SELECT * FROM \\n    (\\n        VALUES(1,2),(2,4)\\n    ) \\nAS \\nT(a, b);\\nCREATE PROCEDURE testdb15065.dbo.testproc16847()\\nAS BEGIN\\n  CREATE VIEW testdb15065.dbo.testview12329 \\n  AS \\n    SELECT * FROM \\n    (\\n        VALUES(1,2),(2,4)\\n    ) \\n  AS \\n  T(a, b);\\nEND;\",\r\n    \"algebraFilePath\": \"adl://testdatalake18475.azuredatalakestore.net/system/jobservice/jobs/Usql/2016/07/19/01/01/dfb48191-532f-4e0f-9770-d617d349e6e0/algebra.xml\",\r\n    \"yarnApplicationId\": 2712,\r\n    \"yarnApplicationTimeStamp\": 1468865588038,\r\n    \"compileMode\": \"Semantic\",\r\n    \"errorSource\": \"Unknown\",\r\n    \"totalCompilationTime\": \"PT17.5557134S\",\r\n    \"totalPausedTime\": \"PT0S\",\r\n    \"totalQueuedTime\": \"PT0.0156257S\",\r\n    \"totalRunningTime\": \"PT26.091346S\",\r\n    \"type\": \"USql\"\r\n  }\r\n}",
      "ResponseHeaders": {
        "Content-Type": [
          "application/json; charset=utf-8"
        ],
        "Expires": [
          "-1"
        ],
        "Cache-Control": [
          "private"
        ],
        "Date": [
          "Tue, 19 Jul 2016 01:03:14 GMT"
        ],
        "Pragma": [
          "no-cache"
        ],
        "Transfer-Encoding": [
          "chunked"
        ],
        "x-ms-request-id": [
          "26b30113-05bb-4b23-b9cc-013a0131ed59"
        ],
        "X-Content-Type-Options": [
          "nosniff"
        ],
        "Strict-Transport-Security": [
          "max-age=15724800; includeSubDomains"
        ]
      },
      "StatusCode": 200
    },
    {
      "RequestUri": "/Jobs/dfb48191-532f-4e0f-9770-d617d349e6e0?api-version=2016-03-20-preview",
      "EncodedRequestUri": "L0pvYnMvZGZiNDgxOTEtNTMyZi00ZTBmLTk3NzAtZDYxN2QzNDllNmUwP2FwaS12ZXJzaW9uPTIwMTYtMDMtMjAtcHJldmlldw==",
      "RequestMethod": "GET",
      "RequestBody": "",
      "RequestHeaders": {
        "x-ms-client-request-id": [
          "d5054540-8ca5-40b8-87c0-ece7e6d825bb"
        ],
        "accept-language": [
          "en-US"
        ],
        "User-Agent": [
          "Microsoft.Azure.Management.DataLake.Analytics.DataLakeAnalyticsJobManagementClient/0.11.9-preview"
        ]
      },
      "ResponseBody": "{\r\n  \"jobId\": \"dfb48191-532f-4e0f-9770-d617d349e6e0\",\r\n  \"name\": \"testjob1418\",\r\n  \"type\": \"USql\",\r\n  \"submitter\": \"adlsvc01@benwgoldoutlook.onmicrosoft.com\",\r\n  \"degreeOfParallelism\": 2,\r\n  \"priority\": 0,\r\n  \"submitTime\": \"2016-07-18T18:01:37.6929457-07:00\",\r\n  \"startTime\": \"2016-07-18T18:02:48.9082628-07:00\",\r\n  \"state\": \"Running\",\r\n  \"result\": \"Succeeded\",\r\n  \"stateAuditRecords\": [\r\n    {\r\n      \"newState\": \"New\",\r\n      \"timeStamp\": \"2016-07-18T18:01:37.6929457-07:00\",\r\n      \"details\": \"userName:adlsvc01@benwgoldoutlook.onmicrosoft.com;submitMachine:N/A\"\r\n    },\r\n    {\r\n      \"newState\": \"Compiling\",\r\n      \"timeStamp\": \"2016-07-18T18:02:05.0528923-07:00\",\r\n      \"details\": \"CcsAttempts:1;Status:Dispatched\"\r\n    },\r\n    {\r\n      \"newState\": \"Queued\",\r\n      \"timeStamp\": \"2016-07-18T18:02:22.6086057-07:00\"\r\n    },\r\n    {\r\n      \"newState\": \"Scheduling\",\r\n      \"timeStamp\": \"2016-07-18T18:02:22.6242314-07:00\",\r\n      \"details\": \"Detail:Dispatching job to cluster.;rootProcessId:344903dc-f02e-4ae1-a76c-df991108580c\"\r\n    },\r\n    {\r\n      \"newState\": \"Starting\",\r\n      \"timeStamp\": \"2016-07-18T18:02:22.6242314-07:00\",\r\n      \"details\": \"runtimeVersion:kobo_vnext_5012367\"\r\n    },\r\n    {\r\n      \"newState\": \"Running\",\r\n      \"timeStamp\": \"2016-07-18T18:02:48.9082628-07:00\",\r\n      \"details\": \"runAttempt:1\"\r\n    }\r\n  ],\r\n  \"properties\": {\r\n    \"owner\": \"adlsvc01@benwgoldoutlook.onmicrosoft.com\",\r\n    \"resources\": [\r\n      {\r\n        \"name\": \"__ScopeCodeGen__.dll\",\r\n        \"resourcePath\": \"adl://testdatalake18475.azuredatalakestore.net/system/jobservice/jobs/Usql/2016/07/19/01/01/dfb48191-532f-4e0f-9770-d617d349e6e0/__ScopeCodeGen__.dll\",\r\n        \"type\": \"VertexResource\"\r\n      },\r\n      {\r\n        \"name\": \"__ScopeCodeGen__.pdb\",\r\n        \"resourcePath\": \"adl://testdatalake18475.azuredatalakestore.net/system/jobservice/jobs/Usql/2016/07/19/01/01/dfb48191-532f-4e0f-9770-d617d349e6e0/__ScopeCodeGen__.pdb\",\r\n        \"type\": \"VertexResource\"\r\n      },\r\n      {\r\n        \"name\": \"__ScopeCodeGenEngine__.dll\",\r\n        \"resourcePath\": \"adl://testdatalake18475.azuredatalakestore.net/system/jobservice/jobs/Usql/2016/07/19/01/01/dfb48191-532f-4e0f-9770-d617d349e6e0/__ScopeCodeGenEngine__.dll\",\r\n        \"type\": \"VertexResource\"\r\n      },\r\n      {\r\n        \"name\": \"__ScopeCodeGenEngine__.pdb\",\r\n        \"resourcePath\": \"adl://testdatalake18475.azuredatalakestore.net/system/jobservice/jobs/Usql/2016/07/19/01/01/dfb48191-532f-4e0f-9770-d617d349e6e0/__ScopeCodeGenEngine__.pdb\",\r\n        \"type\": \"VertexResource\"\r\n      },\r\n      {\r\n        \"name\": \"ScopeVertexDef.xml\",\r\n        \"resourcePath\": \"adl://testdatalake18475.azuredatalakestore.net/system/jobservice/jobs/Usql/2016/07/19/01/01/dfb48191-532f-4e0f-9770-d617d349e6e0/ScopeVertexDef.xml\",\r\n        \"type\": \"VertexResource\"\r\n      },\r\n      {\r\n        \"name\": \"__ScopeCodeGen__.dll.cs\",\r\n        \"resourcePath\": \"adl://testdatalake18475.azuredatalakestore.net/system/jobservice/jobs/Usql/2016/07/19/01/01/dfb48191-532f-4e0f-9770-d617d349e6e0/__ScopeCodeGen__.dll.cs\",\r\n        \"type\": \"StatisticsResource\"\r\n      },\r\n      {\r\n        \"name\": \"__ScopeCodeGenEngine__.dll.cpp\",\r\n        \"resourcePath\": \"adl://testdatalake18475.azuredatalakestore.net/system/jobservice/jobs/Usql/2016/07/19/01/01/dfb48191-532f-4e0f-9770-d617d349e6e0/__ScopeCodeGenEngine__.dll.cpp\",\r\n        \"type\": \"StatisticsResource\"\r\n      },\r\n      {\r\n        \"name\": \"__ScopeCodeGenCompileOutput__.txt\",\r\n        \"resourcePath\": \"adl://testdatalake18475.azuredatalakestore.net/system/jobservice/jobs/Usql/2016/07/19/01/01/dfb48191-532f-4e0f-9770-d617d349e6e0/__ScopeCodeGenCompileOutput__.txt\",\r\n        \"type\": \"StatisticsResource\"\r\n      },\r\n      {\r\n        \"name\": \"__ScopeCodeGenCompileOptions__.txt\",\r\n        \"resourcePath\": \"adl://testdatalake18475.azuredatalakestore.net/system/jobservice/jobs/Usql/2016/07/19/01/01/dfb48191-532f-4e0f-9770-d617d349e6e0/__ScopeCodeGenCompileOptions__.txt\",\r\n        \"type\": \"StatisticsResource\"\r\n      },\r\n      {\r\n        \"name\": \"__ScopeCodeGenEngine__.cppresources\",\r\n        \"resourcePath\": \"adl://testdatalake18475.azuredatalakestore.net/system/jobservice/jobs/Usql/2016/07/19/01/01/dfb48191-532f-4e0f-9770-d617d349e6e0/__ScopeCodeGenEngine__.cppresources\",\r\n        \"type\": \"StatisticsResource\"\r\n      },\r\n      {\r\n        \"name\": \"__Ast__.bin\",\r\n        \"resourcePath\": \"adl://testdatalake18475.azuredatalakestore.net/system/jobservice/jobs/Usql/2016/07/19/01/01/dfb48191-532f-4e0f-9770-d617d349e6e0/__Ast__.bin\",\r\n        \"type\": \"StatisticsResource\"\r\n      },\r\n      {\r\n        \"name\": \"__SystemInternalInfo__.xml\",\r\n        \"resourcePath\": \"adl://testdatalake18475.azuredatalakestore.net/system/jobservice/jobs/Usql/2016/07/19/01/01/dfb48191-532f-4e0f-9770-d617d349e6e0/__SystemInternalInfo__.xml\",\r\n        \"type\": \"StatisticsResource\"\r\n      },\r\n      {\r\n        \"name\": \"Profile\",\r\n        \"resourcePath\": \"adl://testdatalake18475.azuredatalakestore.net/system/jobservice/jobs/Usql/2016/07/19/01/01/dfb48191-532f-4e0f-9770-d617d349e6e0/profile\",\r\n        \"type\": \"StatisticsResource\"\r\n      },\r\n      {\r\n        \"name\": \"__ScopeRuntimeStatistics__.xml\",\r\n        \"resourcePath\": \"adl://testdatalake18475.azuredatalakestore.net/system/jobservice/jobs/Usql/2016/07/19/01/01/dfb48191-532f-4e0f-9770-d617d349e6e0/__ScopeRuntimeStatistics__.xml\",\r\n        \"type\": \"StatisticsResource\"\r\n      }\r\n    ],\r\n    \"runtimeVersion\": \"kobo_vnext_5012367\",\r\n    \"rootProcessNodeId\": \"344903dc-f02e-4ae1-a76c-df991108580c\",\r\n    \"script\": \"\\nDROP DATABASE IF EXISTS testdb15065; CREATE DATABASE testdb15065; \\n//Create Table\\nCREATE TABLE testdb15065.dbo.testtbl18660\\n(\\n        //Define schema of table\\n        UserId          int, \\n        Start           DateTime, \\n        Region          string, \\n        Query           string, \\n        Duration        int, \\n        Urls            string, \\n        ClickedUrls     string,\\n    INDEX idx1 //Name of index\\n    CLUSTERED (Region ASC) //Column to cluster by\\n    PARTITIONED BY BUCKETS (UserId) HASH (Region) //Column to partition by\\n);\\n\\nALTER TABLE testdb15065.dbo.testtbl18660 ADD IF NOT EXISTS PARTITION (1);\\n\\nDROP FUNCTION IF EXISTS testdb15065.dbo.testtvf12463;\\n\\n//create table weblogs on space-delimited website log data\\nCREATE FUNCTION testdb15065.dbo.testtvf12463()\\nRETURNS @result TABLE\\n(\\n    s_date DateTime,\\n    s_time string,\\n    s_sitename string,\\n    cs_method string, \\n    cs_uristem string,\\n    cs_uriquery string,\\n    s_port int,\\n    cs_username string, \\n    c_ip string,\\n    cs_useragent string,\\n    cs_cookie string,\\n    cs_referer string, \\n    cs_host string,\\n    sc_status int,\\n    sc_substatus int,\\n    sc_win32status int, \\n    sc_bytes int,\\n    cs_bytes int,\\n    s_timetaken int\\n)\\nAS\\nBEGIN\\n\\n    @result = EXTRACT\\n        s_date DateTime,\\n        s_time string,\\n        s_sitename string,\\n        cs_method string,\\n        cs_uristem string,\\n        cs_uriquery string,\\n        s_port int,\\n        cs_username string,\\n        c_ip string,\\n        cs_useragent string,\\n        cs_cookie string,\\n        cs_referer string,\\n        cs_host string,\\n        sc_status int,\\n        sc_substatus int,\\n        sc_win32status int,\\n        sc_bytes int,\\n        cs_bytes int,\\n        s_timetaken int\\n    FROM @\\\"/Samples/Data/WebLog.log\\\"\\n    USING Extractors.Text(delimiter:' ');\\n\\nRETURN;\\nEND;\\nCREATE VIEW testdb15065.dbo.testview12329 \\nAS \\n    SELECT * FROM \\n    (\\n        VALUES(1,2),(2,4)\\n    ) \\nAS \\nT(a, b);\\nCREATE PROCEDURE testdb15065.dbo.testproc16847()\\nAS BEGIN\\n  CREATE VIEW testdb15065.dbo.testview12329 \\n  AS \\n    SELECT * FROM \\n    (\\n        VALUES(1,2),(2,4)\\n    ) \\n  AS \\n  T(a, b);\\nEND;\",\r\n    \"algebraFilePath\": \"adl://testdatalake18475.azuredatalakestore.net/system/jobservice/jobs/Usql/2016/07/19/01/01/dfb48191-532f-4e0f-9770-d617d349e6e0/algebra.xml\",\r\n    \"yarnApplicationId\": 2712,\r\n    \"yarnApplicationTimeStamp\": 1468865588038,\r\n    \"compileMode\": \"Semantic\",\r\n    \"errorSource\": \"Unknown\",\r\n    \"totalCompilationTime\": \"PT17.5557134S\",\r\n    \"totalPausedTime\": \"PT0S\",\r\n    \"totalQueuedTime\": \"PT0.0156257S\",\r\n    \"totalRunningTime\": \"PT31.5210613S\",\r\n    \"type\": \"USql\"\r\n  }\r\n}",
      "ResponseHeaders": {
        "Content-Type": [
          "application/json; charset=utf-8"
        ],
        "Expires": [
          "-1"
        ],
        "Cache-Control": [
          "private"
        ],
        "Date": [
          "Tue, 19 Jul 2016 01:03:20 GMT"
        ],
        "Pragma": [
          "no-cache"
        ],
        "Transfer-Encoding": [
          "chunked"
        ],
        "x-ms-request-id": [
          "0248b058-f3cf-45f4-9db6-c51775d4ef05"
        ],
        "X-Content-Type-Options": [
          "nosniff"
        ],
        "Strict-Transport-Security": [
          "max-age=15724800; includeSubDomains"
        ]
      },
      "StatusCode": 200
    },
    {
      "RequestUri": "/Jobs/dfb48191-532f-4e0f-9770-d617d349e6e0?api-version=2016-03-20-preview",
      "EncodedRequestUri": "L0pvYnMvZGZiNDgxOTEtNTMyZi00ZTBmLTk3NzAtZDYxN2QzNDllNmUwP2FwaS12ZXJzaW9uPTIwMTYtMDMtMjAtcHJldmlldw==",
      "RequestMethod": "GET",
      "RequestBody": "",
      "RequestHeaders": {
        "x-ms-client-request-id": [
          "d5115122-df76-44f4-af1d-e72876b263e8"
        ],
        "accept-language": [
          "en-US"
        ],
        "User-Agent": [
          "Microsoft.Azure.Management.DataLake.Analytics.DataLakeAnalyticsJobManagementClient/0.11.9-preview"
        ]
      },
      "ResponseBody": "{\r\n  \"jobId\": \"dfb48191-532f-4e0f-9770-d617d349e6e0\",\r\n  \"name\": \"testjob1418\",\r\n  \"type\": \"USql\",\r\n  \"submitter\": \"adlsvc01@benwgoldoutlook.onmicrosoft.com\",\r\n  \"degreeOfParallelism\": 2,\r\n  \"priority\": 0,\r\n  \"submitTime\": \"2016-07-18T18:01:37.6929457-07:00\",\r\n  \"startTime\": \"2016-07-18T18:02:48.9082628-07:00\",\r\n  \"state\": \"Running\",\r\n  \"result\": \"Succeeded\",\r\n  \"stateAuditRecords\": [\r\n    {\r\n      \"newState\": \"New\",\r\n      \"timeStamp\": \"2016-07-18T18:01:37.6929457-07:00\",\r\n      \"details\": \"userName:adlsvc01@benwgoldoutlook.onmicrosoft.com;submitMachine:N/A\"\r\n    },\r\n    {\r\n      \"newState\": \"Compiling\",\r\n      \"timeStamp\": \"2016-07-18T18:02:05.0528923-07:00\",\r\n      \"details\": \"CcsAttempts:1;Status:Dispatched\"\r\n    },\r\n    {\r\n      \"newState\": \"Queued\",\r\n      \"timeStamp\": \"2016-07-18T18:02:22.6086057-07:00\"\r\n    },\r\n    {\r\n      \"newState\": \"Scheduling\",\r\n      \"timeStamp\": \"2016-07-18T18:02:22.6242314-07:00\",\r\n      \"details\": \"Detail:Dispatching job to cluster.;rootProcessId:344903dc-f02e-4ae1-a76c-df991108580c\"\r\n    },\r\n    {\r\n      \"newState\": \"Starting\",\r\n      \"timeStamp\": \"2016-07-18T18:02:22.6242314-07:00\",\r\n      \"details\": \"runtimeVersion:kobo_vnext_5012367\"\r\n    },\r\n    {\r\n      \"newState\": \"Running\",\r\n      \"timeStamp\": \"2016-07-18T18:02:48.9082628-07:00\",\r\n      \"details\": \"runAttempt:1\"\r\n    }\r\n  ],\r\n  \"properties\": {\r\n    \"owner\": \"adlsvc01@benwgoldoutlook.onmicrosoft.com\",\r\n    \"resources\": [\r\n      {\r\n        \"name\": \"__ScopeCodeGen__.dll\",\r\n        \"resourcePath\": \"adl://testdatalake18475.azuredatalakestore.net/system/jobservice/jobs/Usql/2016/07/19/01/01/dfb48191-532f-4e0f-9770-d617d349e6e0/__ScopeCodeGen__.dll\",\r\n        \"type\": \"VertexResource\"\r\n      },\r\n      {\r\n        \"name\": \"__ScopeCodeGen__.pdb\",\r\n        \"resourcePath\": \"adl://testdatalake18475.azuredatalakestore.net/system/jobservice/jobs/Usql/2016/07/19/01/01/dfb48191-532f-4e0f-9770-d617d349e6e0/__ScopeCodeGen__.pdb\",\r\n        \"type\": \"VertexResource\"\r\n      },\r\n      {\r\n        \"name\": \"__ScopeCodeGenEngine__.dll\",\r\n        \"resourcePath\": \"adl://testdatalake18475.azuredatalakestore.net/system/jobservice/jobs/Usql/2016/07/19/01/01/dfb48191-532f-4e0f-9770-d617d349e6e0/__ScopeCodeGenEngine__.dll\",\r\n        \"type\": \"VertexResource\"\r\n      },\r\n      {\r\n        \"name\": \"__ScopeCodeGenEngine__.pdb\",\r\n        \"resourcePath\": \"adl://testdatalake18475.azuredatalakestore.net/system/jobservice/jobs/Usql/2016/07/19/01/01/dfb48191-532f-4e0f-9770-d617d349e6e0/__ScopeCodeGenEngine__.pdb\",\r\n        \"type\": \"VertexResource\"\r\n      },\r\n      {\r\n        \"name\": \"ScopeVertexDef.xml\",\r\n        \"resourcePath\": \"adl://testdatalake18475.azuredatalakestore.net/system/jobservice/jobs/Usql/2016/07/19/01/01/dfb48191-532f-4e0f-9770-d617d349e6e0/ScopeVertexDef.xml\",\r\n        \"type\": \"VertexResource\"\r\n      },\r\n      {\r\n        \"name\": \"__ScopeCodeGen__.dll.cs\",\r\n        \"resourcePath\": \"adl://testdatalake18475.azuredatalakestore.net/system/jobservice/jobs/Usql/2016/07/19/01/01/dfb48191-532f-4e0f-9770-d617d349e6e0/__ScopeCodeGen__.dll.cs\",\r\n        \"type\": \"StatisticsResource\"\r\n      },\r\n      {\r\n        \"name\": \"__ScopeCodeGenEngine__.dll.cpp\",\r\n        \"resourcePath\": \"adl://testdatalake18475.azuredatalakestore.net/system/jobservice/jobs/Usql/2016/07/19/01/01/dfb48191-532f-4e0f-9770-d617d349e6e0/__ScopeCodeGenEngine__.dll.cpp\",\r\n        \"type\": \"StatisticsResource\"\r\n      },\r\n      {\r\n        \"name\": \"__ScopeCodeGenCompileOutput__.txt\",\r\n        \"resourcePath\": \"adl://testdatalake18475.azuredatalakestore.net/system/jobservice/jobs/Usql/2016/07/19/01/01/dfb48191-532f-4e0f-9770-d617d349e6e0/__ScopeCodeGenCompileOutput__.txt\",\r\n        \"type\": \"StatisticsResource\"\r\n      },\r\n      {\r\n        \"name\": \"__ScopeCodeGenCompileOptions__.txt\",\r\n        \"resourcePath\": \"adl://testdatalake18475.azuredatalakestore.net/system/jobservice/jobs/Usql/2016/07/19/01/01/dfb48191-532f-4e0f-9770-d617d349e6e0/__ScopeCodeGenCompileOptions__.txt\",\r\n        \"type\": \"StatisticsResource\"\r\n      },\r\n      {\r\n        \"name\": \"__ScopeCodeGenEngine__.cppresources\",\r\n        \"resourcePath\": \"adl://testdatalake18475.azuredatalakestore.net/system/jobservice/jobs/Usql/2016/07/19/01/01/dfb48191-532f-4e0f-9770-d617d349e6e0/__ScopeCodeGenEngine__.cppresources\",\r\n        \"type\": \"StatisticsResource\"\r\n      },\r\n      {\r\n        \"name\": \"__Ast__.bin\",\r\n        \"resourcePath\": \"adl://testdatalake18475.azuredatalakestore.net/system/jobservice/jobs/Usql/2016/07/19/01/01/dfb48191-532f-4e0f-9770-d617d349e6e0/__Ast__.bin\",\r\n        \"type\": \"StatisticsResource\"\r\n      },\r\n      {\r\n        \"name\": \"__SystemInternalInfo__.xml\",\r\n        \"resourcePath\": \"adl://testdatalake18475.azuredatalakestore.net/system/jobservice/jobs/Usql/2016/07/19/01/01/dfb48191-532f-4e0f-9770-d617d349e6e0/__SystemInternalInfo__.xml\",\r\n        \"type\": \"StatisticsResource\"\r\n      },\r\n      {\r\n        \"name\": \"Profile\",\r\n        \"resourcePath\": \"adl://testdatalake18475.azuredatalakestore.net/system/jobservice/jobs/Usql/2016/07/19/01/01/dfb48191-532f-4e0f-9770-d617d349e6e0/profile\",\r\n        \"type\": \"StatisticsResource\"\r\n      },\r\n      {\r\n        \"name\": \"__ScopeRuntimeStatistics__.xml\",\r\n        \"resourcePath\": \"adl://testdatalake18475.azuredatalakestore.net/system/jobservice/jobs/Usql/2016/07/19/01/01/dfb48191-532f-4e0f-9770-d617d349e6e0/__ScopeRuntimeStatistics__.xml\",\r\n        \"type\": \"StatisticsResource\"\r\n      }\r\n    ],\r\n    \"runtimeVersion\": \"kobo_vnext_5012367\",\r\n    \"rootProcessNodeId\": \"344903dc-f02e-4ae1-a76c-df991108580c\",\r\n    \"script\": \"\\nDROP DATABASE IF EXISTS testdb15065; CREATE DATABASE testdb15065; \\n//Create Table\\nCREATE TABLE testdb15065.dbo.testtbl18660\\n(\\n        //Define schema of table\\n        UserId          int, \\n        Start           DateTime, \\n        Region          string, \\n        Query           string, \\n        Duration        int, \\n        Urls            string, \\n        ClickedUrls     string,\\n    INDEX idx1 //Name of index\\n    CLUSTERED (Region ASC) //Column to cluster by\\n    PARTITIONED BY BUCKETS (UserId) HASH (Region) //Column to partition by\\n);\\n\\nALTER TABLE testdb15065.dbo.testtbl18660 ADD IF NOT EXISTS PARTITION (1);\\n\\nDROP FUNCTION IF EXISTS testdb15065.dbo.testtvf12463;\\n\\n//create table weblogs on space-delimited website log data\\nCREATE FUNCTION testdb15065.dbo.testtvf12463()\\nRETURNS @result TABLE\\n(\\n    s_date DateTime,\\n    s_time string,\\n    s_sitename string,\\n    cs_method string, \\n    cs_uristem string,\\n    cs_uriquery string,\\n    s_port int,\\n    cs_username string, \\n    c_ip string,\\n    cs_useragent string,\\n    cs_cookie string,\\n    cs_referer string, \\n    cs_host string,\\n    sc_status int,\\n    sc_substatus int,\\n    sc_win32status int, \\n    sc_bytes int,\\n    cs_bytes int,\\n    s_timetaken int\\n)\\nAS\\nBEGIN\\n\\n    @result = EXTRACT\\n        s_date DateTime,\\n        s_time string,\\n        s_sitename string,\\n        cs_method string,\\n        cs_uristem string,\\n        cs_uriquery string,\\n        s_port int,\\n        cs_username string,\\n        c_ip string,\\n        cs_useragent string,\\n        cs_cookie string,\\n        cs_referer string,\\n        cs_host string,\\n        sc_status int,\\n        sc_substatus int,\\n        sc_win32status int,\\n        sc_bytes int,\\n        cs_bytes int,\\n        s_timetaken int\\n    FROM @\\\"/Samples/Data/WebLog.log\\\"\\n    USING Extractors.Text(delimiter:' ');\\n\\nRETURN;\\nEND;\\nCREATE VIEW testdb15065.dbo.testview12329 \\nAS \\n    SELECT * FROM \\n    (\\n        VALUES(1,2),(2,4)\\n    ) \\nAS \\nT(a, b);\\nCREATE PROCEDURE testdb15065.dbo.testproc16847()\\nAS BEGIN\\n  CREATE VIEW testdb15065.dbo.testview12329 \\n  AS \\n    SELECT * FROM \\n    (\\n        VALUES(1,2),(2,4)\\n    ) \\n  AS \\n  T(a, b);\\nEND;\",\r\n    \"algebraFilePath\": \"adl://testdatalake18475.azuredatalakestore.net/system/jobservice/jobs/Usql/2016/07/19/01/01/dfb48191-532f-4e0f-9770-d617d349e6e0/algebra.xml\",\r\n    \"yarnApplicationId\": 2712,\r\n    \"yarnApplicationTimeStamp\": 1468865588038,\r\n    \"compileMode\": \"Semantic\",\r\n    \"errorSource\": \"Unknown\",\r\n    \"totalCompilationTime\": \"PT17.5557134S\",\r\n    \"totalPausedTime\": \"PT0S\",\r\n    \"totalQueuedTime\": \"PT0.0156257S\",\r\n    \"totalRunningTime\": \"PT36.8840077S\",\r\n    \"type\": \"USql\"\r\n  }\r\n}",
      "ResponseHeaders": {
        "Content-Type": [
          "application/json; charset=utf-8"
        ],
        "Expires": [
          "-1"
        ],
        "Cache-Control": [
          "private"
        ],
        "Date": [
          "Tue, 19 Jul 2016 01:03:25 GMT"
        ],
        "Pragma": [
          "no-cache"
        ],
        "Transfer-Encoding": [
          "chunked"
        ],
        "x-ms-request-id": [
          "8e02dd91-68e2-42f9-81fd-b4a74d97e8cc"
        ],
        "X-Content-Type-Options": [
          "nosniff"
        ],
        "Strict-Transport-Security": [
          "max-age=15724800; includeSubDomains"
        ]
      },
      "StatusCode": 200
    },
    {
      "RequestUri": "/Jobs/dfb48191-532f-4e0f-9770-d617d349e6e0?api-version=2016-03-20-preview",
      "EncodedRequestUri": "L0pvYnMvZGZiNDgxOTEtNTMyZi00ZTBmLTk3NzAtZDYxN2QzNDllNmUwP2FwaS12ZXJzaW9uPTIwMTYtMDMtMjAtcHJldmlldw==",
      "RequestMethod": "GET",
      "RequestBody": "",
      "RequestHeaders": {
        "x-ms-client-request-id": [
          "3338f422-6f55-4bbf-a61f-abb5c81c6242"
        ],
        "accept-language": [
          "en-US"
        ],
        "User-Agent": [
          "Microsoft.Azure.Management.DataLake.Analytics.DataLakeAnalyticsJobManagementClient/0.11.9-preview"
        ]
      },
      "ResponseBody": "{\r\n  \"jobId\": \"dfb48191-532f-4e0f-9770-d617d349e6e0\",\r\n  \"name\": \"testjob1418\",\r\n  \"type\": \"USql\",\r\n  \"submitter\": \"adlsvc01@benwgoldoutlook.onmicrosoft.com\",\r\n  \"degreeOfParallelism\": 2,\r\n  \"priority\": 0,\r\n  \"submitTime\": \"2016-07-18T18:01:37.6929457-07:00\",\r\n  \"startTime\": \"2016-07-18T18:02:48.9082628-07:00\",\r\n  \"state\": \"Running\",\r\n  \"result\": \"Succeeded\",\r\n  \"stateAuditRecords\": [\r\n    {\r\n      \"newState\": \"New\",\r\n      \"timeStamp\": \"2016-07-18T18:01:37.6929457-07:00\",\r\n      \"details\": \"userName:adlsvc01@benwgoldoutlook.onmicrosoft.com;submitMachine:N/A\"\r\n    },\r\n    {\r\n      \"newState\": \"Compiling\",\r\n      \"timeStamp\": \"2016-07-18T18:02:05.0528923-07:00\",\r\n      \"details\": \"CcsAttempts:1;Status:Dispatched\"\r\n    },\r\n    {\r\n      \"newState\": \"Queued\",\r\n      \"timeStamp\": \"2016-07-18T18:02:22.6086057-07:00\"\r\n    },\r\n    {\r\n      \"newState\": \"Scheduling\",\r\n      \"timeStamp\": \"2016-07-18T18:02:22.6242314-07:00\",\r\n      \"details\": \"Detail:Dispatching job to cluster.;rootProcessId:344903dc-f02e-4ae1-a76c-df991108580c\"\r\n    },\r\n    {\r\n      \"newState\": \"Starting\",\r\n      \"timeStamp\": \"2016-07-18T18:02:22.6242314-07:00\",\r\n      \"details\": \"runtimeVersion:kobo_vnext_5012367\"\r\n    },\r\n    {\r\n      \"newState\": \"Running\",\r\n      \"timeStamp\": \"2016-07-18T18:02:48.9082628-07:00\",\r\n      \"details\": \"runAttempt:1\"\r\n    }\r\n  ],\r\n  \"properties\": {\r\n    \"owner\": \"adlsvc01@benwgoldoutlook.onmicrosoft.com\",\r\n    \"resources\": [\r\n      {\r\n        \"name\": \"__ScopeCodeGen__.dll\",\r\n        \"resourcePath\": \"adl://testdatalake18475.azuredatalakestore.net/system/jobservice/jobs/Usql/2016/07/19/01/01/dfb48191-532f-4e0f-9770-d617d349e6e0/__ScopeCodeGen__.dll\",\r\n        \"type\": \"VertexResource\"\r\n      },\r\n      {\r\n        \"name\": \"__ScopeCodeGen__.pdb\",\r\n        \"resourcePath\": \"adl://testdatalake18475.azuredatalakestore.net/system/jobservice/jobs/Usql/2016/07/19/01/01/dfb48191-532f-4e0f-9770-d617d349e6e0/__ScopeCodeGen__.pdb\",\r\n        \"type\": \"VertexResource\"\r\n      },\r\n      {\r\n        \"name\": \"__ScopeCodeGenEngine__.dll\",\r\n        \"resourcePath\": \"adl://testdatalake18475.azuredatalakestore.net/system/jobservice/jobs/Usql/2016/07/19/01/01/dfb48191-532f-4e0f-9770-d617d349e6e0/__ScopeCodeGenEngine__.dll\",\r\n        \"type\": \"VertexResource\"\r\n      },\r\n      {\r\n        \"name\": \"__ScopeCodeGenEngine__.pdb\",\r\n        \"resourcePath\": \"adl://testdatalake18475.azuredatalakestore.net/system/jobservice/jobs/Usql/2016/07/19/01/01/dfb48191-532f-4e0f-9770-d617d349e6e0/__ScopeCodeGenEngine__.pdb\",\r\n        \"type\": \"VertexResource\"\r\n      },\r\n      {\r\n        \"name\": \"ScopeVertexDef.xml\",\r\n        \"resourcePath\": \"adl://testdatalake18475.azuredatalakestore.net/system/jobservice/jobs/Usql/2016/07/19/01/01/dfb48191-532f-4e0f-9770-d617d349e6e0/ScopeVertexDef.xml\",\r\n        \"type\": \"VertexResource\"\r\n      },\r\n      {\r\n        \"name\": \"__ScopeCodeGen__.dll.cs\",\r\n        \"resourcePath\": \"adl://testdatalake18475.azuredatalakestore.net/system/jobservice/jobs/Usql/2016/07/19/01/01/dfb48191-532f-4e0f-9770-d617d349e6e0/__ScopeCodeGen__.dll.cs\",\r\n        \"type\": \"StatisticsResource\"\r\n      },\r\n      {\r\n        \"name\": \"__ScopeCodeGenEngine__.dll.cpp\",\r\n        \"resourcePath\": \"adl://testdatalake18475.azuredatalakestore.net/system/jobservice/jobs/Usql/2016/07/19/01/01/dfb48191-532f-4e0f-9770-d617d349e6e0/__ScopeCodeGenEngine__.dll.cpp\",\r\n        \"type\": \"StatisticsResource\"\r\n      },\r\n      {\r\n        \"name\": \"__ScopeCodeGenCompileOutput__.txt\",\r\n        \"resourcePath\": \"adl://testdatalake18475.azuredatalakestore.net/system/jobservice/jobs/Usql/2016/07/19/01/01/dfb48191-532f-4e0f-9770-d617d349e6e0/__ScopeCodeGenCompileOutput__.txt\",\r\n        \"type\": \"StatisticsResource\"\r\n      },\r\n      {\r\n        \"name\": \"__ScopeCodeGenCompileOptions__.txt\",\r\n        \"resourcePath\": \"adl://testdatalake18475.azuredatalakestore.net/system/jobservice/jobs/Usql/2016/07/19/01/01/dfb48191-532f-4e0f-9770-d617d349e6e0/__ScopeCodeGenCompileOptions__.txt\",\r\n        \"type\": \"StatisticsResource\"\r\n      },\r\n      {\r\n        \"name\": \"__ScopeCodeGenEngine__.cppresources\",\r\n        \"resourcePath\": \"adl://testdatalake18475.azuredatalakestore.net/system/jobservice/jobs/Usql/2016/07/19/01/01/dfb48191-532f-4e0f-9770-d617d349e6e0/__ScopeCodeGenEngine__.cppresources\",\r\n        \"type\": \"StatisticsResource\"\r\n      },\r\n      {\r\n        \"name\": \"__Ast__.bin\",\r\n        \"resourcePath\": \"adl://testdatalake18475.azuredatalakestore.net/system/jobservice/jobs/Usql/2016/07/19/01/01/dfb48191-532f-4e0f-9770-d617d349e6e0/__Ast__.bin\",\r\n        \"type\": \"StatisticsResource\"\r\n      },\r\n      {\r\n        \"name\": \"__SystemInternalInfo__.xml\",\r\n        \"resourcePath\": \"adl://testdatalake18475.azuredatalakestore.net/system/jobservice/jobs/Usql/2016/07/19/01/01/dfb48191-532f-4e0f-9770-d617d349e6e0/__SystemInternalInfo__.xml\",\r\n        \"type\": \"StatisticsResource\"\r\n      },\r\n      {\r\n        \"name\": \"Profile\",\r\n        \"resourcePath\": \"adl://testdatalake18475.azuredatalakestore.net/system/jobservice/jobs/Usql/2016/07/19/01/01/dfb48191-532f-4e0f-9770-d617d349e6e0/profile\",\r\n        \"type\": \"StatisticsResource\"\r\n      },\r\n      {\r\n        \"name\": \"__ScopeRuntimeStatistics__.xml\",\r\n        \"resourcePath\": \"adl://testdatalake18475.azuredatalakestore.net/system/jobservice/jobs/Usql/2016/07/19/01/01/dfb48191-532f-4e0f-9770-d617d349e6e0/__ScopeRuntimeStatistics__.xml\",\r\n        \"type\": \"StatisticsResource\"\r\n      }\r\n    ],\r\n    \"runtimeVersion\": \"kobo_vnext_5012367\",\r\n    \"rootProcessNodeId\": \"344903dc-f02e-4ae1-a76c-df991108580c\",\r\n    \"script\": \"\\nDROP DATABASE IF EXISTS testdb15065; CREATE DATABASE testdb15065; \\n//Create Table\\nCREATE TABLE testdb15065.dbo.testtbl18660\\n(\\n        //Define schema of table\\n        UserId          int, \\n        Start           DateTime, \\n        Region          string, \\n        Query           string, \\n        Duration        int, \\n        Urls            string, \\n        ClickedUrls     string,\\n    INDEX idx1 //Name of index\\n    CLUSTERED (Region ASC) //Column to cluster by\\n    PARTITIONED BY BUCKETS (UserId) HASH (Region) //Column to partition by\\n);\\n\\nALTER TABLE testdb15065.dbo.testtbl18660 ADD IF NOT EXISTS PARTITION (1);\\n\\nDROP FUNCTION IF EXISTS testdb15065.dbo.testtvf12463;\\n\\n//create table weblogs on space-delimited website log data\\nCREATE FUNCTION testdb15065.dbo.testtvf12463()\\nRETURNS @result TABLE\\n(\\n    s_date DateTime,\\n    s_time string,\\n    s_sitename string,\\n    cs_method string, \\n    cs_uristem string,\\n    cs_uriquery string,\\n    s_port int,\\n    cs_username string, \\n    c_ip string,\\n    cs_useragent string,\\n    cs_cookie string,\\n    cs_referer string, \\n    cs_host string,\\n    sc_status int,\\n    sc_substatus int,\\n    sc_win32status int, \\n    sc_bytes int,\\n    cs_bytes int,\\n    s_timetaken int\\n)\\nAS\\nBEGIN\\n\\n    @result = EXTRACT\\n        s_date DateTime,\\n        s_time string,\\n        s_sitename string,\\n        cs_method string,\\n        cs_uristem string,\\n        cs_uriquery string,\\n        s_port int,\\n        cs_username string,\\n        c_ip string,\\n        cs_useragent string,\\n        cs_cookie string,\\n        cs_referer string,\\n        cs_host string,\\n        sc_status int,\\n        sc_substatus int,\\n        sc_win32status int,\\n        sc_bytes int,\\n        cs_bytes int,\\n        s_timetaken int\\n    FROM @\\\"/Samples/Data/WebLog.log\\\"\\n    USING Extractors.Text(delimiter:' ');\\n\\nRETURN;\\nEND;\\nCREATE VIEW testdb15065.dbo.testview12329 \\nAS \\n    SELECT * FROM \\n    (\\n        VALUES(1,2),(2,4)\\n    ) \\nAS \\nT(a, b);\\nCREATE PROCEDURE testdb15065.dbo.testproc16847()\\nAS BEGIN\\n  CREATE VIEW testdb15065.dbo.testview12329 \\n  AS \\n    SELECT * FROM \\n    (\\n        VALUES(1,2),(2,4)\\n    ) \\n  AS \\n  T(a, b);\\nEND;\",\r\n    \"algebraFilePath\": \"adl://testdatalake18475.azuredatalakestore.net/system/jobservice/jobs/Usql/2016/07/19/01/01/dfb48191-532f-4e0f-9770-d617d349e6e0/algebra.xml\",\r\n    \"yarnApplicationId\": 2712,\r\n    \"yarnApplicationTimeStamp\": 1468865588038,\r\n    \"compileMode\": \"Semantic\",\r\n    \"errorSource\": \"Unknown\",\r\n    \"totalCompilationTime\": \"PT17.5557134S\",\r\n    \"totalPausedTime\": \"PT0S\",\r\n    \"totalQueuedTime\": \"PT0.0156257S\",\r\n    \"totalRunningTime\": \"PT42.3684565S\",\r\n    \"type\": \"USql\"\r\n  }\r\n}",
      "ResponseHeaders": {
        "Content-Type": [
          "application/json; charset=utf-8"
        ],
        "Expires": [
          "-1"
        ],
        "Cache-Control": [
          "private"
        ],
        "Date": [
          "Tue, 19 Jul 2016 01:03:30 GMT"
        ],
        "Pragma": [
          "no-cache"
        ],
        "Transfer-Encoding": [
          "chunked"
        ],
        "x-ms-request-id": [
          "082c0df4-8abb-41c5-b7a0-5cd19d5beb6d"
        ],
        "X-Content-Type-Options": [
          "nosniff"
        ],
        "Strict-Transport-Security": [
          "max-age=15724800; includeSubDomains"
        ]
      },
      "StatusCode": 200
    },
    {
      "RequestUri": "/Jobs/dfb48191-532f-4e0f-9770-d617d349e6e0?api-version=2016-03-20-preview",
      "EncodedRequestUri": "L0pvYnMvZGZiNDgxOTEtNTMyZi00ZTBmLTk3NzAtZDYxN2QzNDllNmUwP2FwaS12ZXJzaW9uPTIwMTYtMDMtMjAtcHJldmlldw==",
      "RequestMethod": "GET",
      "RequestBody": "",
      "RequestHeaders": {
        "x-ms-client-request-id": [
          "afe3c507-f780-4746-b260-c5acf45f3820"
        ],
        "accept-language": [
          "en-US"
        ],
        "User-Agent": [
          "Microsoft.Azure.Management.DataLake.Analytics.DataLakeAnalyticsJobManagementClient/0.11.9-preview"
        ]
      },
      "ResponseBody": "{\r\n  \"jobId\": \"dfb48191-532f-4e0f-9770-d617d349e6e0\",\r\n  \"name\": \"testjob1418\",\r\n  \"type\": \"USql\",\r\n  \"submitter\": \"adlsvc01@benwgoldoutlook.onmicrosoft.com\",\r\n  \"degreeOfParallelism\": 2,\r\n  \"priority\": 0,\r\n  \"submitTime\": \"2016-07-18T18:01:37.6929457-07:00\",\r\n  \"startTime\": \"2016-07-18T18:02:48.9082628-07:00\",\r\n  \"state\": \"Running\",\r\n  \"result\": \"Succeeded\",\r\n  \"stateAuditRecords\": [\r\n    {\r\n      \"newState\": \"New\",\r\n      \"timeStamp\": \"2016-07-18T18:01:37.6929457-07:00\",\r\n      \"details\": \"userName:adlsvc01@benwgoldoutlook.onmicrosoft.com;submitMachine:N/A\"\r\n    },\r\n    {\r\n      \"newState\": \"Compiling\",\r\n      \"timeStamp\": \"2016-07-18T18:02:05.0528923-07:00\",\r\n      \"details\": \"CcsAttempts:1;Status:Dispatched\"\r\n    },\r\n    {\r\n      \"newState\": \"Queued\",\r\n      \"timeStamp\": \"2016-07-18T18:02:22.6086057-07:00\"\r\n    },\r\n    {\r\n      \"newState\": \"Scheduling\",\r\n      \"timeStamp\": \"2016-07-18T18:02:22.6242314-07:00\",\r\n      \"details\": \"Detail:Dispatching job to cluster.;rootProcessId:344903dc-f02e-4ae1-a76c-df991108580c\"\r\n    },\r\n    {\r\n      \"newState\": \"Starting\",\r\n      \"timeStamp\": \"2016-07-18T18:02:22.6242314-07:00\",\r\n      \"details\": \"runtimeVersion:kobo_vnext_5012367\"\r\n    },\r\n    {\r\n      \"newState\": \"Running\",\r\n      \"timeStamp\": \"2016-07-18T18:02:48.9082628-07:00\",\r\n      \"details\": \"runAttempt:1\"\r\n    }\r\n  ],\r\n  \"properties\": {\r\n    \"owner\": \"adlsvc01@benwgoldoutlook.onmicrosoft.com\",\r\n    \"resources\": [\r\n      {\r\n        \"name\": \"__ScopeCodeGen__.dll\",\r\n        \"resourcePath\": \"adl://testdatalake18475.azuredatalakestore.net/system/jobservice/jobs/Usql/2016/07/19/01/01/dfb48191-532f-4e0f-9770-d617d349e6e0/__ScopeCodeGen__.dll\",\r\n        \"type\": \"VertexResource\"\r\n      },\r\n      {\r\n        \"name\": \"__ScopeCodeGen__.pdb\",\r\n        \"resourcePath\": \"adl://testdatalake18475.azuredatalakestore.net/system/jobservice/jobs/Usql/2016/07/19/01/01/dfb48191-532f-4e0f-9770-d617d349e6e0/__ScopeCodeGen__.pdb\",\r\n        \"type\": \"VertexResource\"\r\n      },\r\n      {\r\n        \"name\": \"__ScopeCodeGenEngine__.dll\",\r\n        \"resourcePath\": \"adl://testdatalake18475.azuredatalakestore.net/system/jobservice/jobs/Usql/2016/07/19/01/01/dfb48191-532f-4e0f-9770-d617d349e6e0/__ScopeCodeGenEngine__.dll\",\r\n        \"type\": \"VertexResource\"\r\n      },\r\n      {\r\n        \"name\": \"__ScopeCodeGenEngine__.pdb\",\r\n        \"resourcePath\": \"adl://testdatalake18475.azuredatalakestore.net/system/jobservice/jobs/Usql/2016/07/19/01/01/dfb48191-532f-4e0f-9770-d617d349e6e0/__ScopeCodeGenEngine__.pdb\",\r\n        \"type\": \"VertexResource\"\r\n      },\r\n      {\r\n        \"name\": \"ScopeVertexDef.xml\",\r\n        \"resourcePath\": \"adl://testdatalake18475.azuredatalakestore.net/system/jobservice/jobs/Usql/2016/07/19/01/01/dfb48191-532f-4e0f-9770-d617d349e6e0/ScopeVertexDef.xml\",\r\n        \"type\": \"VertexResource\"\r\n      },\r\n      {\r\n        \"name\": \"__ScopeCodeGen__.dll.cs\",\r\n        \"resourcePath\": \"adl://testdatalake18475.azuredatalakestore.net/system/jobservice/jobs/Usql/2016/07/19/01/01/dfb48191-532f-4e0f-9770-d617d349e6e0/__ScopeCodeGen__.dll.cs\",\r\n        \"type\": \"StatisticsResource\"\r\n      },\r\n      {\r\n        \"name\": \"__ScopeCodeGenEngine__.dll.cpp\",\r\n        \"resourcePath\": \"adl://testdatalake18475.azuredatalakestore.net/system/jobservice/jobs/Usql/2016/07/19/01/01/dfb48191-532f-4e0f-9770-d617d349e6e0/__ScopeCodeGenEngine__.dll.cpp\",\r\n        \"type\": \"StatisticsResource\"\r\n      },\r\n      {\r\n        \"name\": \"__ScopeCodeGenCompileOutput__.txt\",\r\n        \"resourcePath\": \"adl://testdatalake18475.azuredatalakestore.net/system/jobservice/jobs/Usql/2016/07/19/01/01/dfb48191-532f-4e0f-9770-d617d349e6e0/__ScopeCodeGenCompileOutput__.txt\",\r\n        \"type\": \"StatisticsResource\"\r\n      },\r\n      {\r\n        \"name\": \"__ScopeCodeGenCompileOptions__.txt\",\r\n        \"resourcePath\": \"adl://testdatalake18475.azuredatalakestore.net/system/jobservice/jobs/Usql/2016/07/19/01/01/dfb48191-532f-4e0f-9770-d617d349e6e0/__ScopeCodeGenCompileOptions__.txt\",\r\n        \"type\": \"StatisticsResource\"\r\n      },\r\n      {\r\n        \"name\": \"__ScopeCodeGenEngine__.cppresources\",\r\n        \"resourcePath\": \"adl://testdatalake18475.azuredatalakestore.net/system/jobservice/jobs/Usql/2016/07/19/01/01/dfb48191-532f-4e0f-9770-d617d349e6e0/__ScopeCodeGenEngine__.cppresources\",\r\n        \"type\": \"StatisticsResource\"\r\n      },\r\n      {\r\n        \"name\": \"__Ast__.bin\",\r\n        \"resourcePath\": \"adl://testdatalake18475.azuredatalakestore.net/system/jobservice/jobs/Usql/2016/07/19/01/01/dfb48191-532f-4e0f-9770-d617d349e6e0/__Ast__.bin\",\r\n        \"type\": \"StatisticsResource\"\r\n      },\r\n      {\r\n        \"name\": \"__SystemInternalInfo__.xml\",\r\n        \"resourcePath\": \"adl://testdatalake18475.azuredatalakestore.net/system/jobservice/jobs/Usql/2016/07/19/01/01/dfb48191-532f-4e0f-9770-d617d349e6e0/__SystemInternalInfo__.xml\",\r\n        \"type\": \"StatisticsResource\"\r\n      },\r\n      {\r\n        \"name\": \"Profile\",\r\n        \"resourcePath\": \"adl://testdatalake18475.azuredatalakestore.net/system/jobservice/jobs/Usql/2016/07/19/01/01/dfb48191-532f-4e0f-9770-d617d349e6e0/profile\",\r\n        \"type\": \"StatisticsResource\"\r\n      },\r\n      {\r\n        \"name\": \"__ScopeRuntimeStatistics__.xml\",\r\n        \"resourcePath\": \"adl://testdatalake18475.azuredatalakestore.net/system/jobservice/jobs/Usql/2016/07/19/01/01/dfb48191-532f-4e0f-9770-d617d349e6e0/__ScopeRuntimeStatistics__.xml\",\r\n        \"type\": \"StatisticsResource\"\r\n      }\r\n    ],\r\n    \"runtimeVersion\": \"kobo_vnext_5012367\",\r\n    \"rootProcessNodeId\": \"344903dc-f02e-4ae1-a76c-df991108580c\",\r\n    \"script\": \"\\nDROP DATABASE IF EXISTS testdb15065; CREATE DATABASE testdb15065; \\n//Create Table\\nCREATE TABLE testdb15065.dbo.testtbl18660\\n(\\n        //Define schema of table\\n        UserId          int, \\n        Start           DateTime, \\n        Region          string, \\n        Query           string, \\n        Duration        int, \\n        Urls            string, \\n        ClickedUrls     string,\\n    INDEX idx1 //Name of index\\n    CLUSTERED (Region ASC) //Column to cluster by\\n    PARTITIONED BY BUCKETS (UserId) HASH (Region) //Column to partition by\\n);\\n\\nALTER TABLE testdb15065.dbo.testtbl18660 ADD IF NOT EXISTS PARTITION (1);\\n\\nDROP FUNCTION IF EXISTS testdb15065.dbo.testtvf12463;\\n\\n//create table weblogs on space-delimited website log data\\nCREATE FUNCTION testdb15065.dbo.testtvf12463()\\nRETURNS @result TABLE\\n(\\n    s_date DateTime,\\n    s_time string,\\n    s_sitename string,\\n    cs_method string, \\n    cs_uristem string,\\n    cs_uriquery string,\\n    s_port int,\\n    cs_username string, \\n    c_ip string,\\n    cs_useragent string,\\n    cs_cookie string,\\n    cs_referer string, \\n    cs_host string,\\n    sc_status int,\\n    sc_substatus int,\\n    sc_win32status int, \\n    sc_bytes int,\\n    cs_bytes int,\\n    s_timetaken int\\n)\\nAS\\nBEGIN\\n\\n    @result = EXTRACT\\n        s_date DateTime,\\n        s_time string,\\n        s_sitename string,\\n        cs_method string,\\n        cs_uristem string,\\n        cs_uriquery string,\\n        s_port int,\\n        cs_username string,\\n        c_ip string,\\n        cs_useragent string,\\n        cs_cookie string,\\n        cs_referer string,\\n        cs_host string,\\n        sc_status int,\\n        sc_substatus int,\\n        sc_win32status int,\\n        sc_bytes int,\\n        cs_bytes int,\\n        s_timetaken int\\n    FROM @\\\"/Samples/Data/WebLog.log\\\"\\n    USING Extractors.Text(delimiter:' ');\\n\\nRETURN;\\nEND;\\nCREATE VIEW testdb15065.dbo.testview12329 \\nAS \\n    SELECT * FROM \\n    (\\n        VALUES(1,2),(2,4)\\n    ) \\nAS \\nT(a, b);\\nCREATE PROCEDURE testdb15065.dbo.testproc16847()\\nAS BEGIN\\n  CREATE VIEW testdb15065.dbo.testview12329 \\n  AS \\n    SELECT * FROM \\n    (\\n        VALUES(1,2),(2,4)\\n    ) \\n  AS \\n  T(a, b);\\nEND;\",\r\n    \"algebraFilePath\": \"adl://testdatalake18475.azuredatalakestore.net/system/jobservice/jobs/Usql/2016/07/19/01/01/dfb48191-532f-4e0f-9770-d617d349e6e0/algebra.xml\",\r\n    \"yarnApplicationId\": 2712,\r\n    \"yarnApplicationTimeStamp\": 1468865588038,\r\n    \"compileMode\": \"Semantic\",\r\n    \"errorSource\": \"Unknown\",\r\n    \"totalCompilationTime\": \"PT17.5557134S\",\r\n    \"totalPausedTime\": \"PT0S\",\r\n    \"totalQueuedTime\": \"PT0.0156257S\",\r\n    \"totalRunningTime\": \"PT47.7713596S\",\r\n    \"type\": \"USql\"\r\n  }\r\n}",
      "ResponseHeaders": {
        "Content-Type": [
          "application/json; charset=utf-8"
        ],
        "Expires": [
          "-1"
        ],
        "Cache-Control": [
          "private"
        ],
        "Date": [
          "Tue, 19 Jul 2016 01:03:36 GMT"
        ],
        "Pragma": [
          "no-cache"
        ],
        "Transfer-Encoding": [
          "chunked"
        ],
        "x-ms-request-id": [
          "2118c9de-ae63-461e-9b34-306a30996a71"
        ],
        "X-Content-Type-Options": [
          "nosniff"
        ],
        "Strict-Transport-Security": [
          "max-age=15724800; includeSubDomains"
        ]
      },
      "StatusCode": 200
    },
    {
      "RequestUri": "/Jobs/dfb48191-532f-4e0f-9770-d617d349e6e0?api-version=2016-03-20-preview",
      "EncodedRequestUri": "L0pvYnMvZGZiNDgxOTEtNTMyZi00ZTBmLTk3NzAtZDYxN2QzNDllNmUwP2FwaS12ZXJzaW9uPTIwMTYtMDMtMjAtcHJldmlldw==",
      "RequestMethod": "GET",
      "RequestBody": "",
      "RequestHeaders": {
        "x-ms-client-request-id": [
          "868d11a0-608b-40ce-9171-d009e474b395"
        ],
        "accept-language": [
          "en-US"
        ],
        "User-Agent": [
          "Microsoft.Azure.Management.DataLake.Analytics.DataLakeAnalyticsJobManagementClient/0.11.9-preview"
        ]
      },
      "ResponseBody": "{\r\n  \"jobId\": \"dfb48191-532f-4e0f-9770-d617d349e6e0\",\r\n  \"name\": \"testjob1418\",\r\n  \"type\": \"USql\",\r\n  \"submitter\": \"adlsvc01@benwgoldoutlook.onmicrosoft.com\",\r\n  \"degreeOfParallelism\": 2,\r\n  \"priority\": 0,\r\n  \"submitTime\": \"2016-07-18T18:01:37.6929457-07:00\",\r\n  \"startTime\": \"2016-07-18T18:02:48.9082628-07:00\",\r\n  \"state\": \"Running\",\r\n  \"result\": \"Succeeded\",\r\n  \"stateAuditRecords\": [\r\n    {\r\n      \"newState\": \"New\",\r\n      \"timeStamp\": \"2016-07-18T18:01:37.6929457-07:00\",\r\n      \"details\": \"userName:adlsvc01@benwgoldoutlook.onmicrosoft.com;submitMachine:N/A\"\r\n    },\r\n    {\r\n      \"newState\": \"Compiling\",\r\n      \"timeStamp\": \"2016-07-18T18:02:05.0528923-07:00\",\r\n      \"details\": \"CcsAttempts:1;Status:Dispatched\"\r\n    },\r\n    {\r\n      \"newState\": \"Queued\",\r\n      \"timeStamp\": \"2016-07-18T18:02:22.6086057-07:00\"\r\n    },\r\n    {\r\n      \"newState\": \"Scheduling\",\r\n      \"timeStamp\": \"2016-07-18T18:02:22.6242314-07:00\",\r\n      \"details\": \"Detail:Dispatching job to cluster.;rootProcessId:344903dc-f02e-4ae1-a76c-df991108580c\"\r\n    },\r\n    {\r\n      \"newState\": \"Starting\",\r\n      \"timeStamp\": \"2016-07-18T18:02:22.6242314-07:00\",\r\n      \"details\": \"runtimeVersion:kobo_vnext_5012367\"\r\n    },\r\n    {\r\n      \"newState\": \"Running\",\r\n      \"timeStamp\": \"2016-07-18T18:02:48.9082628-07:00\",\r\n      \"details\": \"runAttempt:1\"\r\n    }\r\n  ],\r\n  \"properties\": {\r\n    \"owner\": \"adlsvc01@benwgoldoutlook.onmicrosoft.com\",\r\n    \"resources\": [\r\n      {\r\n        \"name\": \"__ScopeCodeGen__.dll\",\r\n        \"resourcePath\": \"adl://testdatalake18475.azuredatalakestore.net/system/jobservice/jobs/Usql/2016/07/19/01/01/dfb48191-532f-4e0f-9770-d617d349e6e0/__ScopeCodeGen__.dll\",\r\n        \"type\": \"VertexResource\"\r\n      },\r\n      {\r\n        \"name\": \"__ScopeCodeGen__.pdb\",\r\n        \"resourcePath\": \"adl://testdatalake18475.azuredatalakestore.net/system/jobservice/jobs/Usql/2016/07/19/01/01/dfb48191-532f-4e0f-9770-d617d349e6e0/__ScopeCodeGen__.pdb\",\r\n        \"type\": \"VertexResource\"\r\n      },\r\n      {\r\n        \"name\": \"__ScopeCodeGenEngine__.dll\",\r\n        \"resourcePath\": \"adl://testdatalake18475.azuredatalakestore.net/system/jobservice/jobs/Usql/2016/07/19/01/01/dfb48191-532f-4e0f-9770-d617d349e6e0/__ScopeCodeGenEngine__.dll\",\r\n        \"type\": \"VertexResource\"\r\n      },\r\n      {\r\n        \"name\": \"__ScopeCodeGenEngine__.pdb\",\r\n        \"resourcePath\": \"adl://testdatalake18475.azuredatalakestore.net/system/jobservice/jobs/Usql/2016/07/19/01/01/dfb48191-532f-4e0f-9770-d617d349e6e0/__ScopeCodeGenEngine__.pdb\",\r\n        \"type\": \"VertexResource\"\r\n      },\r\n      {\r\n        \"name\": \"ScopeVertexDef.xml\",\r\n        \"resourcePath\": \"adl://testdatalake18475.azuredatalakestore.net/system/jobservice/jobs/Usql/2016/07/19/01/01/dfb48191-532f-4e0f-9770-d617d349e6e0/ScopeVertexDef.xml\",\r\n        \"type\": \"VertexResource\"\r\n      },\r\n      {\r\n        \"name\": \"__ScopeCodeGen__.dll.cs\",\r\n        \"resourcePath\": \"adl://testdatalake18475.azuredatalakestore.net/system/jobservice/jobs/Usql/2016/07/19/01/01/dfb48191-532f-4e0f-9770-d617d349e6e0/__ScopeCodeGen__.dll.cs\",\r\n        \"type\": \"StatisticsResource\"\r\n      },\r\n      {\r\n        \"name\": \"__ScopeCodeGenEngine__.dll.cpp\",\r\n        \"resourcePath\": \"adl://testdatalake18475.azuredatalakestore.net/system/jobservice/jobs/Usql/2016/07/19/01/01/dfb48191-532f-4e0f-9770-d617d349e6e0/__ScopeCodeGenEngine__.dll.cpp\",\r\n        \"type\": \"StatisticsResource\"\r\n      },\r\n      {\r\n        \"name\": \"__ScopeCodeGenCompileOutput__.txt\",\r\n        \"resourcePath\": \"adl://testdatalake18475.azuredatalakestore.net/system/jobservice/jobs/Usql/2016/07/19/01/01/dfb48191-532f-4e0f-9770-d617d349e6e0/__ScopeCodeGenCompileOutput__.txt\",\r\n        \"type\": \"StatisticsResource\"\r\n      },\r\n      {\r\n        \"name\": \"__ScopeCodeGenCompileOptions__.txt\",\r\n        \"resourcePath\": \"adl://testdatalake18475.azuredatalakestore.net/system/jobservice/jobs/Usql/2016/07/19/01/01/dfb48191-532f-4e0f-9770-d617d349e6e0/__ScopeCodeGenCompileOptions__.txt\",\r\n        \"type\": \"StatisticsResource\"\r\n      },\r\n      {\r\n        \"name\": \"__ScopeCodeGenEngine__.cppresources\",\r\n        \"resourcePath\": \"adl://testdatalake18475.azuredatalakestore.net/system/jobservice/jobs/Usql/2016/07/19/01/01/dfb48191-532f-4e0f-9770-d617d349e6e0/__ScopeCodeGenEngine__.cppresources\",\r\n        \"type\": \"StatisticsResource\"\r\n      },\r\n      {\r\n        \"name\": \"__Ast__.bin\",\r\n        \"resourcePath\": \"adl://testdatalake18475.azuredatalakestore.net/system/jobservice/jobs/Usql/2016/07/19/01/01/dfb48191-532f-4e0f-9770-d617d349e6e0/__Ast__.bin\",\r\n        \"type\": \"StatisticsResource\"\r\n      },\r\n      {\r\n        \"name\": \"__SystemInternalInfo__.xml\",\r\n        \"resourcePath\": \"adl://testdatalake18475.azuredatalakestore.net/system/jobservice/jobs/Usql/2016/07/19/01/01/dfb48191-532f-4e0f-9770-d617d349e6e0/__SystemInternalInfo__.xml\",\r\n        \"type\": \"StatisticsResource\"\r\n      },\r\n      {\r\n        \"name\": \"Profile\",\r\n        \"resourcePath\": \"adl://testdatalake18475.azuredatalakestore.net/system/jobservice/jobs/Usql/2016/07/19/01/01/dfb48191-532f-4e0f-9770-d617d349e6e0/profile\",\r\n        \"type\": \"StatisticsResource\"\r\n      },\r\n      {\r\n        \"name\": \"__ScopeRuntimeStatistics__.xml\",\r\n        \"resourcePath\": \"adl://testdatalake18475.azuredatalakestore.net/system/jobservice/jobs/Usql/2016/07/19/01/01/dfb48191-532f-4e0f-9770-d617d349e6e0/__ScopeRuntimeStatistics__.xml\",\r\n        \"type\": \"StatisticsResource\"\r\n      }\r\n    ],\r\n    \"runtimeVersion\": \"kobo_vnext_5012367\",\r\n    \"rootProcessNodeId\": \"344903dc-f02e-4ae1-a76c-df991108580c\",\r\n    \"script\": \"\\nDROP DATABASE IF EXISTS testdb15065; CREATE DATABASE testdb15065; \\n//Create Table\\nCREATE TABLE testdb15065.dbo.testtbl18660\\n(\\n        //Define schema of table\\n        UserId          int, \\n        Start           DateTime, \\n        Region          string, \\n        Query           string, \\n        Duration        int, \\n        Urls            string, \\n        ClickedUrls     string,\\n    INDEX idx1 //Name of index\\n    CLUSTERED (Region ASC) //Column to cluster by\\n    PARTITIONED BY BUCKETS (UserId) HASH (Region) //Column to partition by\\n);\\n\\nALTER TABLE testdb15065.dbo.testtbl18660 ADD IF NOT EXISTS PARTITION (1);\\n\\nDROP FUNCTION IF EXISTS testdb15065.dbo.testtvf12463;\\n\\n//create table weblogs on space-delimited website log data\\nCREATE FUNCTION testdb15065.dbo.testtvf12463()\\nRETURNS @result TABLE\\n(\\n    s_date DateTime,\\n    s_time string,\\n    s_sitename string,\\n    cs_method string, \\n    cs_uristem string,\\n    cs_uriquery string,\\n    s_port int,\\n    cs_username string, \\n    c_ip string,\\n    cs_useragent string,\\n    cs_cookie string,\\n    cs_referer string, \\n    cs_host string,\\n    sc_status int,\\n    sc_substatus int,\\n    sc_win32status int, \\n    sc_bytes int,\\n    cs_bytes int,\\n    s_timetaken int\\n)\\nAS\\nBEGIN\\n\\n    @result = EXTRACT\\n        s_date DateTime,\\n        s_time string,\\n        s_sitename string,\\n        cs_method string,\\n        cs_uristem string,\\n        cs_uriquery string,\\n        s_port int,\\n        cs_username string,\\n        c_ip string,\\n        cs_useragent string,\\n        cs_cookie string,\\n        cs_referer string,\\n        cs_host string,\\n        sc_status int,\\n        sc_substatus int,\\n        sc_win32status int,\\n        sc_bytes int,\\n        cs_bytes int,\\n        s_timetaken int\\n    FROM @\\\"/Samples/Data/WebLog.log\\\"\\n    USING Extractors.Text(delimiter:' ');\\n\\nRETURN;\\nEND;\\nCREATE VIEW testdb15065.dbo.testview12329 \\nAS \\n    SELECT * FROM \\n    (\\n        VALUES(1,2),(2,4)\\n    ) \\nAS \\nT(a, b);\\nCREATE PROCEDURE testdb15065.dbo.testproc16847()\\nAS BEGIN\\n  CREATE VIEW testdb15065.dbo.testview12329 \\n  AS \\n    SELECT * FROM \\n    (\\n        VALUES(1,2),(2,4)\\n    ) \\n  AS \\n  T(a, b);\\nEND;\",\r\n    \"algebraFilePath\": \"adl://testdatalake18475.azuredatalakestore.net/system/jobservice/jobs/Usql/2016/07/19/01/01/dfb48191-532f-4e0f-9770-d617d349e6e0/algebra.xml\",\r\n    \"yarnApplicationId\": 2712,\r\n    \"yarnApplicationTimeStamp\": 1468865588038,\r\n    \"compileMode\": \"Semantic\",\r\n    \"errorSource\": \"Unknown\",\r\n    \"totalCompilationTime\": \"PT17.5557134S\",\r\n    \"totalPausedTime\": \"PT0S\",\r\n    \"totalQueuedTime\": \"PT0.0156257S\",\r\n    \"totalRunningTime\": \"PT53.1029806S\",\r\n    \"type\": \"USql\"\r\n  }\r\n}",
      "ResponseHeaders": {
        "Content-Type": [
          "application/json; charset=utf-8"
        ],
        "Expires": [
          "-1"
        ],
        "Cache-Control": [
          "private"
        ],
        "Date": [
          "Tue, 19 Jul 2016 01:03:42 GMT"
        ],
        "Pragma": [
          "no-cache"
        ],
        "Transfer-Encoding": [
          "chunked"
        ],
        "x-ms-request-id": [
          "862cd212-5d1d-4890-9240-0d5fe7137717"
        ],
        "X-Content-Type-Options": [
          "nosniff"
        ],
        "Strict-Transport-Security": [
          "max-age=15724800; includeSubDomains"
        ]
      },
      "StatusCode": 200
    },
    {
      "RequestUri": "/Jobs/dfb48191-532f-4e0f-9770-d617d349e6e0?api-version=2016-03-20-preview",
      "EncodedRequestUri": "L0pvYnMvZGZiNDgxOTEtNTMyZi00ZTBmLTk3NzAtZDYxN2QzNDllNmUwP2FwaS12ZXJzaW9uPTIwMTYtMDMtMjAtcHJldmlldw==",
      "RequestMethod": "GET",
      "RequestBody": "",
      "RequestHeaders": {
        "x-ms-client-request-id": [
          "d633cd99-e519-4314-948b-ed5ae443f551"
        ],
        "accept-language": [
          "en-US"
        ],
        "User-Agent": [
          "Microsoft.Azure.Management.DataLake.Analytics.DataLakeAnalyticsJobManagementClient/0.11.9-preview"
        ]
      },
      "ResponseBody": "{\r\n  \"jobId\": \"dfb48191-532f-4e0f-9770-d617d349e6e0\",\r\n  \"name\": \"testjob1418\",\r\n  \"type\": \"USql\",\r\n  \"submitter\": \"adlsvc01@benwgoldoutlook.onmicrosoft.com\",\r\n  \"degreeOfParallelism\": 2,\r\n  \"priority\": 0,\r\n  \"submitTime\": \"2016-07-18T18:01:37.6929457-07:00\",\r\n  \"startTime\": \"2016-07-18T18:02:48.9082628-07:00\",\r\n  \"state\": \"Running\",\r\n  \"result\": \"Succeeded\",\r\n  \"stateAuditRecords\": [\r\n    {\r\n      \"newState\": \"New\",\r\n      \"timeStamp\": \"2016-07-18T18:01:37.6929457-07:00\",\r\n      \"details\": \"userName:adlsvc01@benwgoldoutlook.onmicrosoft.com;submitMachine:N/A\"\r\n    },\r\n    {\r\n      \"newState\": \"Compiling\",\r\n      \"timeStamp\": \"2016-07-18T18:02:05.0528923-07:00\",\r\n      \"details\": \"CcsAttempts:1;Status:Dispatched\"\r\n    },\r\n    {\r\n      \"newState\": \"Queued\",\r\n      \"timeStamp\": \"2016-07-18T18:02:22.6086057-07:00\"\r\n    },\r\n    {\r\n      \"newState\": \"Scheduling\",\r\n      \"timeStamp\": \"2016-07-18T18:02:22.6242314-07:00\",\r\n      \"details\": \"Detail:Dispatching job to cluster.;rootProcessId:344903dc-f02e-4ae1-a76c-df991108580c\"\r\n    },\r\n    {\r\n      \"newState\": \"Starting\",\r\n      \"timeStamp\": \"2016-07-18T18:02:22.6242314-07:00\",\r\n      \"details\": \"runtimeVersion:kobo_vnext_5012367\"\r\n    },\r\n    {\r\n      \"newState\": \"Running\",\r\n      \"timeStamp\": \"2016-07-18T18:02:48.9082628-07:00\",\r\n      \"details\": \"runAttempt:1\"\r\n    }\r\n  ],\r\n  \"properties\": {\r\n    \"owner\": \"adlsvc01@benwgoldoutlook.onmicrosoft.com\",\r\n    \"resources\": [\r\n      {\r\n        \"name\": \"__ScopeCodeGen__.dll\",\r\n        \"resourcePath\": \"adl://testdatalake18475.azuredatalakestore.net/system/jobservice/jobs/Usql/2016/07/19/01/01/dfb48191-532f-4e0f-9770-d617d349e6e0/__ScopeCodeGen__.dll\",\r\n        \"type\": \"VertexResource\"\r\n      },\r\n      {\r\n        \"name\": \"__ScopeCodeGen__.pdb\",\r\n        \"resourcePath\": \"adl://testdatalake18475.azuredatalakestore.net/system/jobservice/jobs/Usql/2016/07/19/01/01/dfb48191-532f-4e0f-9770-d617d349e6e0/__ScopeCodeGen__.pdb\",\r\n        \"type\": \"VertexResource\"\r\n      },\r\n      {\r\n        \"name\": \"__ScopeCodeGenEngine__.dll\",\r\n        \"resourcePath\": \"adl://testdatalake18475.azuredatalakestore.net/system/jobservice/jobs/Usql/2016/07/19/01/01/dfb48191-532f-4e0f-9770-d617d349e6e0/__ScopeCodeGenEngine__.dll\",\r\n        \"type\": \"VertexResource\"\r\n      },\r\n      {\r\n        \"name\": \"__ScopeCodeGenEngine__.pdb\",\r\n        \"resourcePath\": \"adl://testdatalake18475.azuredatalakestore.net/system/jobservice/jobs/Usql/2016/07/19/01/01/dfb48191-532f-4e0f-9770-d617d349e6e0/__ScopeCodeGenEngine__.pdb\",\r\n        \"type\": \"VertexResource\"\r\n      },\r\n      {\r\n        \"name\": \"ScopeVertexDef.xml\",\r\n        \"resourcePath\": \"adl://testdatalake18475.azuredatalakestore.net/system/jobservice/jobs/Usql/2016/07/19/01/01/dfb48191-532f-4e0f-9770-d617d349e6e0/ScopeVertexDef.xml\",\r\n        \"type\": \"VertexResource\"\r\n      },\r\n      {\r\n        \"name\": \"__ScopeCodeGen__.dll.cs\",\r\n        \"resourcePath\": \"adl://testdatalake18475.azuredatalakestore.net/system/jobservice/jobs/Usql/2016/07/19/01/01/dfb48191-532f-4e0f-9770-d617d349e6e0/__ScopeCodeGen__.dll.cs\",\r\n        \"type\": \"StatisticsResource\"\r\n      },\r\n      {\r\n        \"name\": \"__ScopeCodeGenEngine__.dll.cpp\",\r\n        \"resourcePath\": \"adl://testdatalake18475.azuredatalakestore.net/system/jobservice/jobs/Usql/2016/07/19/01/01/dfb48191-532f-4e0f-9770-d617d349e6e0/__ScopeCodeGenEngine__.dll.cpp\",\r\n        \"type\": \"StatisticsResource\"\r\n      },\r\n      {\r\n        \"name\": \"__ScopeCodeGenCompileOutput__.txt\",\r\n        \"resourcePath\": \"adl://testdatalake18475.azuredatalakestore.net/system/jobservice/jobs/Usql/2016/07/19/01/01/dfb48191-532f-4e0f-9770-d617d349e6e0/__ScopeCodeGenCompileOutput__.txt\",\r\n        \"type\": \"StatisticsResource\"\r\n      },\r\n      {\r\n        \"name\": \"__ScopeCodeGenCompileOptions__.txt\",\r\n        \"resourcePath\": \"adl://testdatalake18475.azuredatalakestore.net/system/jobservice/jobs/Usql/2016/07/19/01/01/dfb48191-532f-4e0f-9770-d617d349e6e0/__ScopeCodeGenCompileOptions__.txt\",\r\n        \"type\": \"StatisticsResource\"\r\n      },\r\n      {\r\n        \"name\": \"__ScopeCodeGenEngine__.cppresources\",\r\n        \"resourcePath\": \"adl://testdatalake18475.azuredatalakestore.net/system/jobservice/jobs/Usql/2016/07/19/01/01/dfb48191-532f-4e0f-9770-d617d349e6e0/__ScopeCodeGenEngine__.cppresources\",\r\n        \"type\": \"StatisticsResource\"\r\n      },\r\n      {\r\n        \"name\": \"__Ast__.bin\",\r\n        \"resourcePath\": \"adl://testdatalake18475.azuredatalakestore.net/system/jobservice/jobs/Usql/2016/07/19/01/01/dfb48191-532f-4e0f-9770-d617d349e6e0/__Ast__.bin\",\r\n        \"type\": \"StatisticsResource\"\r\n      },\r\n      {\r\n        \"name\": \"__SystemInternalInfo__.xml\",\r\n        \"resourcePath\": \"adl://testdatalake18475.azuredatalakestore.net/system/jobservice/jobs/Usql/2016/07/19/01/01/dfb48191-532f-4e0f-9770-d617d349e6e0/__SystemInternalInfo__.xml\",\r\n        \"type\": \"StatisticsResource\"\r\n      },\r\n      {\r\n        \"name\": \"Profile\",\r\n        \"resourcePath\": \"adl://testdatalake18475.azuredatalakestore.net/system/jobservice/jobs/Usql/2016/07/19/01/01/dfb48191-532f-4e0f-9770-d617d349e6e0/profile\",\r\n        \"type\": \"StatisticsResource\"\r\n      },\r\n      {\r\n        \"name\": \"__ScopeRuntimeStatistics__.xml\",\r\n        \"resourcePath\": \"adl://testdatalake18475.azuredatalakestore.net/system/jobservice/jobs/Usql/2016/07/19/01/01/dfb48191-532f-4e0f-9770-d617d349e6e0/__ScopeRuntimeStatistics__.xml\",\r\n        \"type\": \"StatisticsResource\"\r\n      }\r\n    ],\r\n    \"runtimeVersion\": \"kobo_vnext_5012367\",\r\n    \"rootProcessNodeId\": \"344903dc-f02e-4ae1-a76c-df991108580c\",\r\n    \"script\": \"\\nDROP DATABASE IF EXISTS testdb15065; CREATE DATABASE testdb15065; \\n//Create Table\\nCREATE TABLE testdb15065.dbo.testtbl18660\\n(\\n        //Define schema of table\\n        UserId          int, \\n        Start           DateTime, \\n        Region          string, \\n        Query           string, \\n        Duration        int, \\n        Urls            string, \\n        ClickedUrls     string,\\n    INDEX idx1 //Name of index\\n    CLUSTERED (Region ASC) //Column to cluster by\\n    PARTITIONED BY BUCKETS (UserId) HASH (Region) //Column to partition by\\n);\\n\\nALTER TABLE testdb15065.dbo.testtbl18660 ADD IF NOT EXISTS PARTITION (1);\\n\\nDROP FUNCTION IF EXISTS testdb15065.dbo.testtvf12463;\\n\\n//create table weblogs on space-delimited website log data\\nCREATE FUNCTION testdb15065.dbo.testtvf12463()\\nRETURNS @result TABLE\\n(\\n    s_date DateTime,\\n    s_time string,\\n    s_sitename string,\\n    cs_method string, \\n    cs_uristem string,\\n    cs_uriquery string,\\n    s_port int,\\n    cs_username string, \\n    c_ip string,\\n    cs_useragent string,\\n    cs_cookie string,\\n    cs_referer string, \\n    cs_host string,\\n    sc_status int,\\n    sc_substatus int,\\n    sc_win32status int, \\n    sc_bytes int,\\n    cs_bytes int,\\n    s_timetaken int\\n)\\nAS\\nBEGIN\\n\\n    @result = EXTRACT\\n        s_date DateTime,\\n        s_time string,\\n        s_sitename string,\\n        cs_method string,\\n        cs_uristem string,\\n        cs_uriquery string,\\n        s_port int,\\n        cs_username string,\\n        c_ip string,\\n        cs_useragent string,\\n        cs_cookie string,\\n        cs_referer string,\\n        cs_host string,\\n        sc_status int,\\n        sc_substatus int,\\n        sc_win32status int,\\n        sc_bytes int,\\n        cs_bytes int,\\n        s_timetaken int\\n    FROM @\\\"/Samples/Data/WebLog.log\\\"\\n    USING Extractors.Text(delimiter:' ');\\n\\nRETURN;\\nEND;\\nCREATE VIEW testdb15065.dbo.testview12329 \\nAS \\n    SELECT * FROM \\n    (\\n        VALUES(1,2),(2,4)\\n    ) \\nAS \\nT(a, b);\\nCREATE PROCEDURE testdb15065.dbo.testproc16847()\\nAS BEGIN\\n  CREATE VIEW testdb15065.dbo.testview12329 \\n  AS \\n    SELECT * FROM \\n    (\\n        VALUES(1,2),(2,4)\\n    ) \\n  AS \\n  T(a, b);\\nEND;\",\r\n    \"algebraFilePath\": \"adl://testdatalake18475.azuredatalakestore.net/system/jobservice/jobs/Usql/2016/07/19/01/01/dfb48191-532f-4e0f-9770-d617d349e6e0/algebra.xml\",\r\n    \"yarnApplicationId\": 2712,\r\n    \"yarnApplicationTimeStamp\": 1468865588038,\r\n    \"compileMode\": \"Semantic\",\r\n    \"errorSource\": \"Unknown\",\r\n    \"totalCompilationTime\": \"PT17.5557134S\",\r\n    \"totalPausedTime\": \"PT0S\",\r\n    \"totalQueuedTime\": \"PT0.0156257S\",\r\n    \"totalRunningTime\": \"PT58.5093053S\",\r\n    \"type\": \"USql\"\r\n  }\r\n}",
      "ResponseHeaders": {
        "Content-Type": [
          "application/json; charset=utf-8"
        ],
        "Expires": [
          "-1"
        ],
        "Cache-Control": [
          "private"
        ],
        "Date": [
          "Tue, 19 Jul 2016 01:03:47 GMT"
        ],
        "Pragma": [
          "no-cache"
        ],
        "Transfer-Encoding": [
          "chunked"
        ],
        "x-ms-request-id": [
          "49edae64-b448-48e1-9256-6f9bbaa085a1"
        ],
        "X-Content-Type-Options": [
          "nosniff"
        ],
        "Strict-Transport-Security": [
          "max-age=15724800; includeSubDomains"
        ]
      },
      "StatusCode": 200
    },
    {
      "RequestUri": "/Jobs/dfb48191-532f-4e0f-9770-d617d349e6e0?api-version=2016-03-20-preview",
      "EncodedRequestUri": "L0pvYnMvZGZiNDgxOTEtNTMyZi00ZTBmLTk3NzAtZDYxN2QzNDllNmUwP2FwaS12ZXJzaW9uPTIwMTYtMDMtMjAtcHJldmlldw==",
      "RequestMethod": "GET",
      "RequestBody": "",
      "RequestHeaders": {
        "x-ms-client-request-id": [
          "91b5e961-29e3-4941-bb3c-a9757d04f1b5"
        ],
        "accept-language": [
          "en-US"
        ],
        "User-Agent": [
          "Microsoft.Azure.Management.DataLake.Analytics.DataLakeAnalyticsJobManagementClient/0.11.9-preview"
        ]
      },
      "ResponseBody": "{\r\n  \"jobId\": \"dfb48191-532f-4e0f-9770-d617d349e6e0\",\r\n  \"name\": \"testjob1418\",\r\n  \"type\": \"USql\",\r\n  \"submitter\": \"adlsvc01@benwgoldoutlook.onmicrosoft.com\",\r\n  \"degreeOfParallelism\": 2,\r\n  \"priority\": 0,\r\n  \"submitTime\": \"2016-07-18T18:01:37.6929457-07:00\",\r\n  \"startTime\": \"2016-07-18T18:02:48.9082628-07:00\",\r\n  \"state\": \"Running\",\r\n  \"result\": \"Succeeded\",\r\n  \"stateAuditRecords\": [\r\n    {\r\n      \"newState\": \"New\",\r\n      \"timeStamp\": \"2016-07-18T18:01:37.6929457-07:00\",\r\n      \"details\": \"userName:adlsvc01@benwgoldoutlook.onmicrosoft.com;submitMachine:N/A\"\r\n    },\r\n    {\r\n      \"newState\": \"Compiling\",\r\n      \"timeStamp\": \"2016-07-18T18:02:05.0528923-07:00\",\r\n      \"details\": \"CcsAttempts:1;Status:Dispatched\"\r\n    },\r\n    {\r\n      \"newState\": \"Queued\",\r\n      \"timeStamp\": \"2016-07-18T18:02:22.6086057-07:00\"\r\n    },\r\n    {\r\n      \"newState\": \"Scheduling\",\r\n      \"timeStamp\": \"2016-07-18T18:02:22.6242314-07:00\",\r\n      \"details\": \"Detail:Dispatching job to cluster.;rootProcessId:344903dc-f02e-4ae1-a76c-df991108580c\"\r\n    },\r\n    {\r\n      \"newState\": \"Starting\",\r\n      \"timeStamp\": \"2016-07-18T18:02:22.6242314-07:00\",\r\n      \"details\": \"runtimeVersion:kobo_vnext_5012367\"\r\n    },\r\n    {\r\n      \"newState\": \"Running\",\r\n      \"timeStamp\": \"2016-07-18T18:02:48.9082628-07:00\",\r\n      \"details\": \"runAttempt:1\"\r\n    }\r\n  ],\r\n  \"properties\": {\r\n    \"owner\": \"adlsvc01@benwgoldoutlook.onmicrosoft.com\",\r\n    \"resources\": [\r\n      {\r\n        \"name\": \"__ScopeCodeGen__.dll\",\r\n        \"resourcePath\": \"adl://testdatalake18475.azuredatalakestore.net/system/jobservice/jobs/Usql/2016/07/19/01/01/dfb48191-532f-4e0f-9770-d617d349e6e0/__ScopeCodeGen__.dll\",\r\n        \"type\": \"VertexResource\"\r\n      },\r\n      {\r\n        \"name\": \"__ScopeCodeGen__.pdb\",\r\n        \"resourcePath\": \"adl://testdatalake18475.azuredatalakestore.net/system/jobservice/jobs/Usql/2016/07/19/01/01/dfb48191-532f-4e0f-9770-d617d349e6e0/__ScopeCodeGen__.pdb\",\r\n        \"type\": \"VertexResource\"\r\n      },\r\n      {\r\n        \"name\": \"__ScopeCodeGenEngine__.dll\",\r\n        \"resourcePath\": \"adl://testdatalake18475.azuredatalakestore.net/system/jobservice/jobs/Usql/2016/07/19/01/01/dfb48191-532f-4e0f-9770-d617d349e6e0/__ScopeCodeGenEngine__.dll\",\r\n        \"type\": \"VertexResource\"\r\n      },\r\n      {\r\n        \"name\": \"__ScopeCodeGenEngine__.pdb\",\r\n        \"resourcePath\": \"adl://testdatalake18475.azuredatalakestore.net/system/jobservice/jobs/Usql/2016/07/19/01/01/dfb48191-532f-4e0f-9770-d617d349e6e0/__ScopeCodeGenEngine__.pdb\",\r\n        \"type\": \"VertexResource\"\r\n      },\r\n      {\r\n        \"name\": \"ScopeVertexDef.xml\",\r\n        \"resourcePath\": \"adl://testdatalake18475.azuredatalakestore.net/system/jobservice/jobs/Usql/2016/07/19/01/01/dfb48191-532f-4e0f-9770-d617d349e6e0/ScopeVertexDef.xml\",\r\n        \"type\": \"VertexResource\"\r\n      },\r\n      {\r\n        \"name\": \"__ScopeCodeGen__.dll.cs\",\r\n        \"resourcePath\": \"adl://testdatalake18475.azuredatalakestore.net/system/jobservice/jobs/Usql/2016/07/19/01/01/dfb48191-532f-4e0f-9770-d617d349e6e0/__ScopeCodeGen__.dll.cs\",\r\n        \"type\": \"StatisticsResource\"\r\n      },\r\n      {\r\n        \"name\": \"__ScopeCodeGenEngine__.dll.cpp\",\r\n        \"resourcePath\": \"adl://testdatalake18475.azuredatalakestore.net/system/jobservice/jobs/Usql/2016/07/19/01/01/dfb48191-532f-4e0f-9770-d617d349e6e0/__ScopeCodeGenEngine__.dll.cpp\",\r\n        \"type\": \"StatisticsResource\"\r\n      },\r\n      {\r\n        \"name\": \"__ScopeCodeGenCompileOutput__.txt\",\r\n        \"resourcePath\": \"adl://testdatalake18475.azuredatalakestore.net/system/jobservice/jobs/Usql/2016/07/19/01/01/dfb48191-532f-4e0f-9770-d617d349e6e0/__ScopeCodeGenCompileOutput__.txt\",\r\n        \"type\": \"StatisticsResource\"\r\n      },\r\n      {\r\n        \"name\": \"__ScopeCodeGenCompileOptions__.txt\",\r\n        \"resourcePath\": \"adl://testdatalake18475.azuredatalakestore.net/system/jobservice/jobs/Usql/2016/07/19/01/01/dfb48191-532f-4e0f-9770-d617d349e6e0/__ScopeCodeGenCompileOptions__.txt\",\r\n        \"type\": \"StatisticsResource\"\r\n      },\r\n      {\r\n        \"name\": \"__ScopeCodeGenEngine__.cppresources\",\r\n        \"resourcePath\": \"adl://testdatalake18475.azuredatalakestore.net/system/jobservice/jobs/Usql/2016/07/19/01/01/dfb48191-532f-4e0f-9770-d617d349e6e0/__ScopeCodeGenEngine__.cppresources\",\r\n        \"type\": \"StatisticsResource\"\r\n      },\r\n      {\r\n        \"name\": \"__Ast__.bin\",\r\n        \"resourcePath\": \"adl://testdatalake18475.azuredatalakestore.net/system/jobservice/jobs/Usql/2016/07/19/01/01/dfb48191-532f-4e0f-9770-d617d349e6e0/__Ast__.bin\",\r\n        \"type\": \"StatisticsResource\"\r\n      },\r\n      {\r\n        \"name\": \"__SystemInternalInfo__.xml\",\r\n        \"resourcePath\": \"adl://testdatalake18475.azuredatalakestore.net/system/jobservice/jobs/Usql/2016/07/19/01/01/dfb48191-532f-4e0f-9770-d617d349e6e0/__SystemInternalInfo__.xml\",\r\n        \"type\": \"StatisticsResource\"\r\n      },\r\n      {\r\n        \"name\": \"Profile\",\r\n        \"resourcePath\": \"adl://testdatalake18475.azuredatalakestore.net/system/jobservice/jobs/Usql/2016/07/19/01/01/dfb48191-532f-4e0f-9770-d617d349e6e0/profile\",\r\n        \"type\": \"StatisticsResource\"\r\n      },\r\n      {\r\n        \"name\": \"__ScopeRuntimeStatistics__.xml\",\r\n        \"resourcePath\": \"adl://testdatalake18475.azuredatalakestore.net/system/jobservice/jobs/Usql/2016/07/19/01/01/dfb48191-532f-4e0f-9770-d617d349e6e0/__ScopeRuntimeStatistics__.xml\",\r\n        \"type\": \"StatisticsResource\"\r\n      }\r\n    ],\r\n    \"runtimeVersion\": \"kobo_vnext_5012367\",\r\n    \"rootProcessNodeId\": \"344903dc-f02e-4ae1-a76c-df991108580c\",\r\n    \"script\": \"\\nDROP DATABASE IF EXISTS testdb15065; CREATE DATABASE testdb15065; \\n//Create Table\\nCREATE TABLE testdb15065.dbo.testtbl18660\\n(\\n        //Define schema of table\\n        UserId          int, \\n        Start           DateTime, \\n        Region          string, \\n        Query           string, \\n        Duration        int, \\n        Urls            string, \\n        ClickedUrls     string,\\n    INDEX idx1 //Name of index\\n    CLUSTERED (Region ASC) //Column to cluster by\\n    PARTITIONED BY BUCKETS (UserId) HASH (Region) //Column to partition by\\n);\\n\\nALTER TABLE testdb15065.dbo.testtbl18660 ADD IF NOT EXISTS PARTITION (1);\\n\\nDROP FUNCTION IF EXISTS testdb15065.dbo.testtvf12463;\\n\\n//create table weblogs on space-delimited website log data\\nCREATE FUNCTION testdb15065.dbo.testtvf12463()\\nRETURNS @result TABLE\\n(\\n    s_date DateTime,\\n    s_time string,\\n    s_sitename string,\\n    cs_method string, \\n    cs_uristem string,\\n    cs_uriquery string,\\n    s_port int,\\n    cs_username string, \\n    c_ip string,\\n    cs_useragent string,\\n    cs_cookie string,\\n    cs_referer string, \\n    cs_host string,\\n    sc_status int,\\n    sc_substatus int,\\n    sc_win32status int, \\n    sc_bytes int,\\n    cs_bytes int,\\n    s_timetaken int\\n)\\nAS\\nBEGIN\\n\\n    @result = EXTRACT\\n        s_date DateTime,\\n        s_time string,\\n        s_sitename string,\\n        cs_method string,\\n        cs_uristem string,\\n        cs_uriquery string,\\n        s_port int,\\n        cs_username string,\\n        c_ip string,\\n        cs_useragent string,\\n        cs_cookie string,\\n        cs_referer string,\\n        cs_host string,\\n        sc_status int,\\n        sc_substatus int,\\n        sc_win32status int,\\n        sc_bytes int,\\n        cs_bytes int,\\n        s_timetaken int\\n    FROM @\\\"/Samples/Data/WebLog.log\\\"\\n    USING Extractors.Text(delimiter:' ');\\n\\nRETURN;\\nEND;\\nCREATE VIEW testdb15065.dbo.testview12329 \\nAS \\n    SELECT * FROM \\n    (\\n        VALUES(1,2),(2,4)\\n    ) \\nAS \\nT(a, b);\\nCREATE PROCEDURE testdb15065.dbo.testproc16847()\\nAS BEGIN\\n  CREATE VIEW testdb15065.dbo.testview12329 \\n  AS \\n    SELECT * FROM \\n    (\\n        VALUES(1,2),(2,4)\\n    ) \\n  AS \\n  T(a, b);\\nEND;\",\r\n    \"algebraFilePath\": \"adl://testdatalake18475.azuredatalakestore.net/system/jobservice/jobs/Usql/2016/07/19/01/01/dfb48191-532f-4e0f-9770-d617d349e6e0/algebra.xml\",\r\n    \"yarnApplicationId\": 2712,\r\n    \"yarnApplicationTimeStamp\": 1468865588038,\r\n    \"compileMode\": \"Semantic\",\r\n    \"errorSource\": \"Unknown\",\r\n    \"totalCompilationTime\": \"PT17.5557134S\",\r\n    \"totalPausedTime\": \"PT0S\",\r\n    \"totalQueuedTime\": \"PT0.0156257S\",\r\n    \"totalRunningTime\": \"PT1M3.8966298S\",\r\n    \"type\": \"USql\"\r\n  }\r\n}",
      "ResponseHeaders": {
        "Content-Type": [
          "application/json; charset=utf-8"
        ],
        "Expires": [
          "-1"
        ],
        "Cache-Control": [
          "private"
        ],
        "Date": [
          "Tue, 19 Jul 2016 01:03:52 GMT"
        ],
        "Pragma": [
          "no-cache"
        ],
        "Transfer-Encoding": [
          "chunked"
        ],
        "x-ms-request-id": [
          "97d75ce6-6525-4312-b30c-1f0365466b47"
        ],
        "X-Content-Type-Options": [
          "nosniff"
        ],
        "Strict-Transport-Security": [
          "max-age=15724800; includeSubDomains"
        ]
      },
      "StatusCode": 200
    },
    {
      "RequestUri": "/Jobs/dfb48191-532f-4e0f-9770-d617d349e6e0?api-version=2016-03-20-preview",
      "EncodedRequestUri": "L0pvYnMvZGZiNDgxOTEtNTMyZi00ZTBmLTk3NzAtZDYxN2QzNDllNmUwP2FwaS12ZXJzaW9uPTIwMTYtMDMtMjAtcHJldmlldw==",
      "RequestMethod": "GET",
      "RequestBody": "",
      "RequestHeaders": {
        "x-ms-client-request-id": [
          "b2ae9cd3-442a-4d45-98ba-332c2e5f2528"
        ],
        "accept-language": [
          "en-US"
        ],
        "User-Agent": [
          "Microsoft.Azure.Management.DataLake.Analytics.DataLakeAnalyticsJobManagementClient/0.11.9-preview"
        ]
      },
      "ResponseBody": "{\r\n  \"jobId\": \"dfb48191-532f-4e0f-9770-d617d349e6e0\",\r\n  \"name\": \"testjob1418\",\r\n  \"type\": \"USql\",\r\n  \"submitter\": \"adlsvc01@benwgoldoutlook.onmicrosoft.com\",\r\n  \"degreeOfParallelism\": 2,\r\n  \"priority\": 0,\r\n  \"submitTime\": \"2016-07-18T18:01:37.6929457-07:00\",\r\n  \"startTime\": \"2016-07-18T18:02:48.9082628-07:00\",\r\n  \"state\": \"Running\",\r\n  \"result\": \"Succeeded\",\r\n  \"stateAuditRecords\": [\r\n    {\r\n      \"newState\": \"New\",\r\n      \"timeStamp\": \"2016-07-18T18:01:37.6929457-07:00\",\r\n      \"details\": \"userName:adlsvc01@benwgoldoutlook.onmicrosoft.com;submitMachine:N/A\"\r\n    },\r\n    {\r\n      \"newState\": \"Compiling\",\r\n      \"timeStamp\": \"2016-07-18T18:02:05.0528923-07:00\",\r\n      \"details\": \"CcsAttempts:1;Status:Dispatched\"\r\n    },\r\n    {\r\n      \"newState\": \"Queued\",\r\n      \"timeStamp\": \"2016-07-18T18:02:22.6086057-07:00\"\r\n    },\r\n    {\r\n      \"newState\": \"Scheduling\",\r\n      \"timeStamp\": \"2016-07-18T18:02:22.6242314-07:00\",\r\n      \"details\": \"Detail:Dispatching job to cluster.;rootProcessId:344903dc-f02e-4ae1-a76c-df991108580c\"\r\n    },\r\n    {\r\n      \"newState\": \"Starting\",\r\n      \"timeStamp\": \"2016-07-18T18:02:22.6242314-07:00\",\r\n      \"details\": \"runtimeVersion:kobo_vnext_5012367\"\r\n    },\r\n    {\r\n      \"newState\": \"Running\",\r\n      \"timeStamp\": \"2016-07-18T18:02:48.9082628-07:00\",\r\n      \"details\": \"runAttempt:1\"\r\n    }\r\n  ],\r\n  \"properties\": {\r\n    \"owner\": \"adlsvc01@benwgoldoutlook.onmicrosoft.com\",\r\n    \"resources\": [\r\n      {\r\n        \"name\": \"__ScopeCodeGen__.dll\",\r\n        \"resourcePath\": \"adl://testdatalake18475.azuredatalakestore.net/system/jobservice/jobs/Usql/2016/07/19/01/01/dfb48191-532f-4e0f-9770-d617d349e6e0/__ScopeCodeGen__.dll\",\r\n        \"type\": \"VertexResource\"\r\n      },\r\n      {\r\n        \"name\": \"__ScopeCodeGen__.pdb\",\r\n        \"resourcePath\": \"adl://testdatalake18475.azuredatalakestore.net/system/jobservice/jobs/Usql/2016/07/19/01/01/dfb48191-532f-4e0f-9770-d617d349e6e0/__ScopeCodeGen__.pdb\",\r\n        \"type\": \"VertexResource\"\r\n      },\r\n      {\r\n        \"name\": \"__ScopeCodeGenEngine__.dll\",\r\n        \"resourcePath\": \"adl://testdatalake18475.azuredatalakestore.net/system/jobservice/jobs/Usql/2016/07/19/01/01/dfb48191-532f-4e0f-9770-d617d349e6e0/__ScopeCodeGenEngine__.dll\",\r\n        \"type\": \"VertexResource\"\r\n      },\r\n      {\r\n        \"name\": \"__ScopeCodeGenEngine__.pdb\",\r\n        \"resourcePath\": \"adl://testdatalake18475.azuredatalakestore.net/system/jobservice/jobs/Usql/2016/07/19/01/01/dfb48191-532f-4e0f-9770-d617d349e6e0/__ScopeCodeGenEngine__.pdb\",\r\n        \"type\": \"VertexResource\"\r\n      },\r\n      {\r\n        \"name\": \"ScopeVertexDef.xml\",\r\n        \"resourcePath\": \"adl://testdatalake18475.azuredatalakestore.net/system/jobservice/jobs/Usql/2016/07/19/01/01/dfb48191-532f-4e0f-9770-d617d349e6e0/ScopeVertexDef.xml\",\r\n        \"type\": \"VertexResource\"\r\n      },\r\n      {\r\n        \"name\": \"__ScopeCodeGen__.dll.cs\",\r\n        \"resourcePath\": \"adl://testdatalake18475.azuredatalakestore.net/system/jobservice/jobs/Usql/2016/07/19/01/01/dfb48191-532f-4e0f-9770-d617d349e6e0/__ScopeCodeGen__.dll.cs\",\r\n        \"type\": \"StatisticsResource\"\r\n      },\r\n      {\r\n        \"name\": \"__ScopeCodeGenEngine__.dll.cpp\",\r\n        \"resourcePath\": \"adl://testdatalake18475.azuredatalakestore.net/system/jobservice/jobs/Usql/2016/07/19/01/01/dfb48191-532f-4e0f-9770-d617d349e6e0/__ScopeCodeGenEngine__.dll.cpp\",\r\n        \"type\": \"StatisticsResource\"\r\n      },\r\n      {\r\n        \"name\": \"__ScopeCodeGenCompileOutput__.txt\",\r\n        \"resourcePath\": \"adl://testdatalake18475.azuredatalakestore.net/system/jobservice/jobs/Usql/2016/07/19/01/01/dfb48191-532f-4e0f-9770-d617d349e6e0/__ScopeCodeGenCompileOutput__.txt\",\r\n        \"type\": \"StatisticsResource\"\r\n      },\r\n      {\r\n        \"name\": \"__ScopeCodeGenCompileOptions__.txt\",\r\n        \"resourcePath\": \"adl://testdatalake18475.azuredatalakestore.net/system/jobservice/jobs/Usql/2016/07/19/01/01/dfb48191-532f-4e0f-9770-d617d349e6e0/__ScopeCodeGenCompileOptions__.txt\",\r\n        \"type\": \"StatisticsResource\"\r\n      },\r\n      {\r\n        \"name\": \"__ScopeCodeGenEngine__.cppresources\",\r\n        \"resourcePath\": \"adl://testdatalake18475.azuredatalakestore.net/system/jobservice/jobs/Usql/2016/07/19/01/01/dfb48191-532f-4e0f-9770-d617d349e6e0/__ScopeCodeGenEngine__.cppresources\",\r\n        \"type\": \"StatisticsResource\"\r\n      },\r\n      {\r\n        \"name\": \"__Ast__.bin\",\r\n        \"resourcePath\": \"adl://testdatalake18475.azuredatalakestore.net/system/jobservice/jobs/Usql/2016/07/19/01/01/dfb48191-532f-4e0f-9770-d617d349e6e0/__Ast__.bin\",\r\n        \"type\": \"StatisticsResource\"\r\n      },\r\n      {\r\n        \"name\": \"__SystemInternalInfo__.xml\",\r\n        \"resourcePath\": \"adl://testdatalake18475.azuredatalakestore.net/system/jobservice/jobs/Usql/2016/07/19/01/01/dfb48191-532f-4e0f-9770-d617d349e6e0/__SystemInternalInfo__.xml\",\r\n        \"type\": \"StatisticsResource\"\r\n      },\r\n      {\r\n        \"name\": \"Profile\",\r\n        \"resourcePath\": \"adl://testdatalake18475.azuredatalakestore.net/system/jobservice/jobs/Usql/2016/07/19/01/01/dfb48191-532f-4e0f-9770-d617d349e6e0/profile\",\r\n        \"type\": \"StatisticsResource\"\r\n      },\r\n      {\r\n        \"name\": \"__ScopeRuntimeStatistics__.xml\",\r\n        \"resourcePath\": \"adl://testdatalake18475.azuredatalakestore.net/system/jobservice/jobs/Usql/2016/07/19/01/01/dfb48191-532f-4e0f-9770-d617d349e6e0/__ScopeRuntimeStatistics__.xml\",\r\n        \"type\": \"StatisticsResource\"\r\n      }\r\n    ],\r\n    \"runtimeVersion\": \"kobo_vnext_5012367\",\r\n    \"rootProcessNodeId\": \"344903dc-f02e-4ae1-a76c-df991108580c\",\r\n    \"script\": \"\\nDROP DATABASE IF EXISTS testdb15065; CREATE DATABASE testdb15065; \\n//Create Table\\nCREATE TABLE testdb15065.dbo.testtbl18660\\n(\\n        //Define schema of table\\n        UserId          int, \\n        Start           DateTime, \\n        Region          string, \\n        Query           string, \\n        Duration        int, \\n        Urls            string, \\n        ClickedUrls     string,\\n    INDEX idx1 //Name of index\\n    CLUSTERED (Region ASC) //Column to cluster by\\n    PARTITIONED BY BUCKETS (UserId) HASH (Region) //Column to partition by\\n);\\n\\nALTER TABLE testdb15065.dbo.testtbl18660 ADD IF NOT EXISTS PARTITION (1);\\n\\nDROP FUNCTION IF EXISTS testdb15065.dbo.testtvf12463;\\n\\n//create table weblogs on space-delimited website log data\\nCREATE FUNCTION testdb15065.dbo.testtvf12463()\\nRETURNS @result TABLE\\n(\\n    s_date DateTime,\\n    s_time string,\\n    s_sitename string,\\n    cs_method string, \\n    cs_uristem string,\\n    cs_uriquery string,\\n    s_port int,\\n    cs_username string, \\n    c_ip string,\\n    cs_useragent string,\\n    cs_cookie string,\\n    cs_referer string, \\n    cs_host string,\\n    sc_status int,\\n    sc_substatus int,\\n    sc_win32status int, \\n    sc_bytes int,\\n    cs_bytes int,\\n    s_timetaken int\\n)\\nAS\\nBEGIN\\n\\n    @result = EXTRACT\\n        s_date DateTime,\\n        s_time string,\\n        s_sitename string,\\n        cs_method string,\\n        cs_uristem string,\\n        cs_uriquery string,\\n        s_port int,\\n        cs_username string,\\n        c_ip string,\\n        cs_useragent string,\\n        cs_cookie string,\\n        cs_referer string,\\n        cs_host string,\\n        sc_status int,\\n        sc_substatus int,\\n        sc_win32status int,\\n        sc_bytes int,\\n        cs_bytes int,\\n        s_timetaken int\\n    FROM @\\\"/Samples/Data/WebLog.log\\\"\\n    USING Extractors.Text(delimiter:' ');\\n\\nRETURN;\\nEND;\\nCREATE VIEW testdb15065.dbo.testview12329 \\nAS \\n    SELECT * FROM \\n    (\\n        VALUES(1,2),(2,4)\\n    ) \\nAS \\nT(a, b);\\nCREATE PROCEDURE testdb15065.dbo.testproc16847()\\nAS BEGIN\\n  CREATE VIEW testdb15065.dbo.testview12329 \\n  AS \\n    SELECT * FROM \\n    (\\n        VALUES(1,2),(2,4)\\n    ) \\n  AS \\n  T(a, b);\\nEND;\",\r\n    \"algebraFilePath\": \"adl://testdatalake18475.azuredatalakestore.net/system/jobservice/jobs/Usql/2016/07/19/01/01/dfb48191-532f-4e0f-9770-d617d349e6e0/algebra.xml\",\r\n    \"yarnApplicationId\": 2712,\r\n    \"yarnApplicationTimeStamp\": 1468865588038,\r\n    \"compileMode\": \"Semantic\",\r\n    \"errorSource\": \"Unknown\",\r\n    \"totalCompilationTime\": \"PT17.5557134S\",\r\n    \"totalPausedTime\": \"PT0S\",\r\n    \"totalQueuedTime\": \"PT0.0156257S\",\r\n    \"totalRunningTime\": \"PT1M9.2282016S\",\r\n    \"type\": \"USql\"\r\n  }\r\n}",
      "ResponseHeaders": {
        "Content-Type": [
          "application/json; charset=utf-8"
        ],
        "Expires": [
          "-1"
        ],
        "Cache-Control": [
          "private"
        ],
        "Date": [
          "Tue, 19 Jul 2016 01:03:57 GMT"
        ],
        "Pragma": [
          "no-cache"
        ],
        "Transfer-Encoding": [
          "chunked"
        ],
        "x-ms-request-id": [
          "703be8aa-8e7e-4a77-b86c-ee0bfa098be7"
        ],
        "X-Content-Type-Options": [
          "nosniff"
        ],
        "Strict-Transport-Security": [
          "max-age=15724800; includeSubDomains"
        ]
      },
      "StatusCode": 200
    },
    {
      "RequestUri": "/Jobs/dfb48191-532f-4e0f-9770-d617d349e6e0?api-version=2016-03-20-preview",
      "EncodedRequestUri": "L0pvYnMvZGZiNDgxOTEtNTMyZi00ZTBmLTk3NzAtZDYxN2QzNDllNmUwP2FwaS12ZXJzaW9uPTIwMTYtMDMtMjAtcHJldmlldw==",
      "RequestMethod": "GET",
      "RequestBody": "",
      "RequestHeaders": {
        "x-ms-client-request-id": [
          "c0391266-911a-417c-acf4-f9b73e37867d"
        ],
        "accept-language": [
          "en-US"
        ],
        "User-Agent": [
          "Microsoft.Azure.Management.DataLake.Analytics.DataLakeAnalyticsJobManagementClient/0.11.9-preview"
        ]
      },
      "ResponseBody": "{\r\n  \"jobId\": \"dfb48191-532f-4e0f-9770-d617d349e6e0\",\r\n  \"name\": \"testjob1418\",\r\n  \"type\": \"USql\",\r\n  \"submitter\": \"adlsvc01@benwgoldoutlook.onmicrosoft.com\",\r\n  \"degreeOfParallelism\": 2,\r\n  \"priority\": 0,\r\n  \"submitTime\": \"2016-07-18T18:01:37.6929457-07:00\",\r\n  \"startTime\": \"2016-07-18T18:02:48.9082628-07:00\",\r\n  \"state\": \"Running\",\r\n  \"result\": \"Succeeded\",\r\n  \"stateAuditRecords\": [\r\n    {\r\n      \"newState\": \"New\",\r\n      \"timeStamp\": \"2016-07-18T18:01:37.6929457-07:00\",\r\n      \"details\": \"userName:adlsvc01@benwgoldoutlook.onmicrosoft.com;submitMachine:N/A\"\r\n    },\r\n    {\r\n      \"newState\": \"Compiling\",\r\n      \"timeStamp\": \"2016-07-18T18:02:05.0528923-07:00\",\r\n      \"details\": \"CcsAttempts:1;Status:Dispatched\"\r\n    },\r\n    {\r\n      \"newState\": \"Queued\",\r\n      \"timeStamp\": \"2016-07-18T18:02:22.6086057-07:00\"\r\n    },\r\n    {\r\n      \"newState\": \"Scheduling\",\r\n      \"timeStamp\": \"2016-07-18T18:02:22.6242314-07:00\",\r\n      \"details\": \"Detail:Dispatching job to cluster.;rootProcessId:344903dc-f02e-4ae1-a76c-df991108580c\"\r\n    },\r\n    {\r\n      \"newState\": \"Starting\",\r\n      \"timeStamp\": \"2016-07-18T18:02:22.6242314-07:00\",\r\n      \"details\": \"runtimeVersion:kobo_vnext_5012367\"\r\n    },\r\n    {\r\n      \"newState\": \"Running\",\r\n      \"timeStamp\": \"2016-07-18T18:02:48.9082628-07:00\",\r\n      \"details\": \"runAttempt:1\"\r\n    }\r\n  ],\r\n  \"properties\": {\r\n    \"owner\": \"adlsvc01@benwgoldoutlook.onmicrosoft.com\",\r\n    \"resources\": [\r\n      {\r\n        \"name\": \"__ScopeCodeGen__.dll\",\r\n        \"resourcePath\": \"adl://testdatalake18475.azuredatalakestore.net/system/jobservice/jobs/Usql/2016/07/19/01/01/dfb48191-532f-4e0f-9770-d617d349e6e0/__ScopeCodeGen__.dll\",\r\n        \"type\": \"VertexResource\"\r\n      },\r\n      {\r\n        \"name\": \"__ScopeCodeGen__.pdb\",\r\n        \"resourcePath\": \"adl://testdatalake18475.azuredatalakestore.net/system/jobservice/jobs/Usql/2016/07/19/01/01/dfb48191-532f-4e0f-9770-d617d349e6e0/__ScopeCodeGen__.pdb\",\r\n        \"type\": \"VertexResource\"\r\n      },\r\n      {\r\n        \"name\": \"__ScopeCodeGenEngine__.dll\",\r\n        \"resourcePath\": \"adl://testdatalake18475.azuredatalakestore.net/system/jobservice/jobs/Usql/2016/07/19/01/01/dfb48191-532f-4e0f-9770-d617d349e6e0/__ScopeCodeGenEngine__.dll\",\r\n        \"type\": \"VertexResource\"\r\n      },\r\n      {\r\n        \"name\": \"__ScopeCodeGenEngine__.pdb\",\r\n        \"resourcePath\": \"adl://testdatalake18475.azuredatalakestore.net/system/jobservice/jobs/Usql/2016/07/19/01/01/dfb48191-532f-4e0f-9770-d617d349e6e0/__ScopeCodeGenEngine__.pdb\",\r\n        \"type\": \"VertexResource\"\r\n      },\r\n      {\r\n        \"name\": \"ScopeVertexDef.xml\",\r\n        \"resourcePath\": \"adl://testdatalake18475.azuredatalakestore.net/system/jobservice/jobs/Usql/2016/07/19/01/01/dfb48191-532f-4e0f-9770-d617d349e6e0/ScopeVertexDef.xml\",\r\n        \"type\": \"VertexResource\"\r\n      },\r\n      {\r\n        \"name\": \"__ScopeCodeGen__.dll.cs\",\r\n        \"resourcePath\": \"adl://testdatalake18475.azuredatalakestore.net/system/jobservice/jobs/Usql/2016/07/19/01/01/dfb48191-532f-4e0f-9770-d617d349e6e0/__ScopeCodeGen__.dll.cs\",\r\n        \"type\": \"StatisticsResource\"\r\n      },\r\n      {\r\n        \"name\": \"__ScopeCodeGenEngine__.dll.cpp\",\r\n        \"resourcePath\": \"adl://testdatalake18475.azuredatalakestore.net/system/jobservice/jobs/Usql/2016/07/19/01/01/dfb48191-532f-4e0f-9770-d617d349e6e0/__ScopeCodeGenEngine__.dll.cpp\",\r\n        \"type\": \"StatisticsResource\"\r\n      },\r\n      {\r\n        \"name\": \"__ScopeCodeGenCompileOutput__.txt\",\r\n        \"resourcePath\": \"adl://testdatalake18475.azuredatalakestore.net/system/jobservice/jobs/Usql/2016/07/19/01/01/dfb48191-532f-4e0f-9770-d617d349e6e0/__ScopeCodeGenCompileOutput__.txt\",\r\n        \"type\": \"StatisticsResource\"\r\n      },\r\n      {\r\n        \"name\": \"__ScopeCodeGenCompileOptions__.txt\",\r\n        \"resourcePath\": \"adl://testdatalake18475.azuredatalakestore.net/system/jobservice/jobs/Usql/2016/07/19/01/01/dfb48191-532f-4e0f-9770-d617d349e6e0/__ScopeCodeGenCompileOptions__.txt\",\r\n        \"type\": \"StatisticsResource\"\r\n      },\r\n      {\r\n        \"name\": \"__ScopeCodeGenEngine__.cppresources\",\r\n        \"resourcePath\": \"adl://testdatalake18475.azuredatalakestore.net/system/jobservice/jobs/Usql/2016/07/19/01/01/dfb48191-532f-4e0f-9770-d617d349e6e0/__ScopeCodeGenEngine__.cppresources\",\r\n        \"type\": \"StatisticsResource\"\r\n      },\r\n      {\r\n        \"name\": \"__Ast__.bin\",\r\n        \"resourcePath\": \"adl://testdatalake18475.azuredatalakestore.net/system/jobservice/jobs/Usql/2016/07/19/01/01/dfb48191-532f-4e0f-9770-d617d349e6e0/__Ast__.bin\",\r\n        \"type\": \"StatisticsResource\"\r\n      },\r\n      {\r\n        \"name\": \"__SystemInternalInfo__.xml\",\r\n        \"resourcePath\": \"adl://testdatalake18475.azuredatalakestore.net/system/jobservice/jobs/Usql/2016/07/19/01/01/dfb48191-532f-4e0f-9770-d617d349e6e0/__SystemInternalInfo__.xml\",\r\n        \"type\": \"StatisticsResource\"\r\n      },\r\n      {\r\n        \"name\": \"Profile\",\r\n        \"resourcePath\": \"adl://testdatalake18475.azuredatalakestore.net/system/jobservice/jobs/Usql/2016/07/19/01/01/dfb48191-532f-4e0f-9770-d617d349e6e0/profile\",\r\n        \"type\": \"StatisticsResource\"\r\n      },\r\n      {\r\n        \"name\": \"__ScopeRuntimeStatistics__.xml\",\r\n        \"resourcePath\": \"adl://testdatalake18475.azuredatalakestore.net/system/jobservice/jobs/Usql/2016/07/19/01/01/dfb48191-532f-4e0f-9770-d617d349e6e0/__ScopeRuntimeStatistics__.xml\",\r\n        \"type\": \"StatisticsResource\"\r\n      }\r\n    ],\r\n    \"runtimeVersion\": \"kobo_vnext_5012367\",\r\n    \"rootProcessNodeId\": \"344903dc-f02e-4ae1-a76c-df991108580c\",\r\n    \"script\": \"\\nDROP DATABASE IF EXISTS testdb15065; CREATE DATABASE testdb15065; \\n//Create Table\\nCREATE TABLE testdb15065.dbo.testtbl18660\\n(\\n        //Define schema of table\\n        UserId          int, \\n        Start           DateTime, \\n        Region          string, \\n        Query           string, \\n        Duration        int, \\n        Urls            string, \\n        ClickedUrls     string,\\n    INDEX idx1 //Name of index\\n    CLUSTERED (Region ASC) //Column to cluster by\\n    PARTITIONED BY BUCKETS (UserId) HASH (Region) //Column to partition by\\n);\\n\\nALTER TABLE testdb15065.dbo.testtbl18660 ADD IF NOT EXISTS PARTITION (1);\\n\\nDROP FUNCTION IF EXISTS testdb15065.dbo.testtvf12463;\\n\\n//create table weblogs on space-delimited website log data\\nCREATE FUNCTION testdb15065.dbo.testtvf12463()\\nRETURNS @result TABLE\\n(\\n    s_date DateTime,\\n    s_time string,\\n    s_sitename string,\\n    cs_method string, \\n    cs_uristem string,\\n    cs_uriquery string,\\n    s_port int,\\n    cs_username string, \\n    c_ip string,\\n    cs_useragent string,\\n    cs_cookie string,\\n    cs_referer string, \\n    cs_host string,\\n    sc_status int,\\n    sc_substatus int,\\n    sc_win32status int, \\n    sc_bytes int,\\n    cs_bytes int,\\n    s_timetaken int\\n)\\nAS\\nBEGIN\\n\\n    @result = EXTRACT\\n        s_date DateTime,\\n        s_time string,\\n        s_sitename string,\\n        cs_method string,\\n        cs_uristem string,\\n        cs_uriquery string,\\n        s_port int,\\n        cs_username string,\\n        c_ip string,\\n        cs_useragent string,\\n        cs_cookie string,\\n        cs_referer string,\\n        cs_host string,\\n        sc_status int,\\n        sc_substatus int,\\n        sc_win32status int,\\n        sc_bytes int,\\n        cs_bytes int,\\n        s_timetaken int\\n    FROM @\\\"/Samples/Data/WebLog.log\\\"\\n    USING Extractors.Text(delimiter:' ');\\n\\nRETURN;\\nEND;\\nCREATE VIEW testdb15065.dbo.testview12329 \\nAS \\n    SELECT * FROM \\n    (\\n        VALUES(1,2),(2,4)\\n    ) \\nAS \\nT(a, b);\\nCREATE PROCEDURE testdb15065.dbo.testproc16847()\\nAS BEGIN\\n  CREATE VIEW testdb15065.dbo.testview12329 \\n  AS \\n    SELECT * FROM \\n    (\\n        VALUES(1,2),(2,4)\\n    ) \\n  AS \\n  T(a, b);\\nEND;\",\r\n    \"algebraFilePath\": \"adl://testdatalake18475.azuredatalakestore.net/system/jobservice/jobs/Usql/2016/07/19/01/01/dfb48191-532f-4e0f-9770-d617d349e6e0/algebra.xml\",\r\n    \"yarnApplicationId\": 2712,\r\n    \"yarnApplicationTimeStamp\": 1468865588038,\r\n    \"compileMode\": \"Semantic\",\r\n    \"errorSource\": \"Unknown\",\r\n    \"totalCompilationTime\": \"PT17.5557134S\",\r\n    \"totalPausedTime\": \"PT0S\",\r\n    \"totalQueuedTime\": \"PT0.0156257S\",\r\n    \"totalRunningTime\": \"PT1M14.6496404S\",\r\n    \"type\": \"USql\"\r\n  }\r\n}",
      "ResponseHeaders": {
        "Content-Type": [
          "application/json; charset=utf-8"
        ],
        "Expires": [
          "-1"
        ],
        "Cache-Control": [
          "private"
        ],
        "Date": [
          "Tue, 19 Jul 2016 01:04:03 GMT"
        ],
        "Pragma": [
          "no-cache"
        ],
        "Transfer-Encoding": [
          "chunked"
        ],
        "x-ms-request-id": [
          "f9b8fb27-087b-451c-8c5c-cff37bdb9ebf"
        ],
        "X-Content-Type-Options": [
          "nosniff"
        ],
        "Strict-Transport-Security": [
          "max-age=15724800; includeSubDomains"
        ]
      },
      "StatusCode": 200
    },
    {
      "RequestUri": "/Jobs/dfb48191-532f-4e0f-9770-d617d349e6e0?api-version=2016-03-20-preview",
      "EncodedRequestUri": "L0pvYnMvZGZiNDgxOTEtNTMyZi00ZTBmLTk3NzAtZDYxN2QzNDllNmUwP2FwaS12ZXJzaW9uPTIwMTYtMDMtMjAtcHJldmlldw==",
      "RequestMethod": "GET",
      "RequestBody": "",
      "RequestHeaders": {
        "x-ms-client-request-id": [
          "a93dab16-4cd4-4a5c-915c-4fbec37200c1"
        ],
        "accept-language": [
          "en-US"
        ],
        "User-Agent": [
          "Microsoft.Azure.Management.DataLake.Analytics.DataLakeAnalyticsJobManagementClient/0.11.9-preview"
        ]
      },
      "ResponseBody": "{\r\n  \"jobId\": \"dfb48191-532f-4e0f-9770-d617d349e6e0\",\r\n  \"name\": \"testjob1418\",\r\n  \"type\": \"USql\",\r\n  \"submitter\": \"adlsvc01@benwgoldoutlook.onmicrosoft.com\",\r\n  \"degreeOfParallelism\": 2,\r\n  \"priority\": 0,\r\n  \"submitTime\": \"2016-07-18T18:01:37.6929457-07:00\",\r\n  \"startTime\": \"2016-07-18T18:02:48.9082628-07:00\",\r\n  \"endTime\": \"2016-07-18T18:04:02.6401817-07:00\",\r\n  \"state\": \"Ended\",\r\n  \"result\": \"Succeeded\",\r\n  \"stateAuditRecords\": [\r\n    {\r\n      \"newState\": \"New\",\r\n      \"timeStamp\": \"2016-07-18T18:01:37.6929457-07:00\",\r\n      \"details\": \"userName:adlsvc01@benwgoldoutlook.onmicrosoft.com;submitMachine:N/A\"\r\n    },\r\n    {\r\n      \"newState\": \"Compiling\",\r\n      \"timeStamp\": \"2016-07-18T18:02:05.0528923-07:00\",\r\n      \"details\": \"CcsAttempts:1;Status:Dispatched\"\r\n    },\r\n    {\r\n      \"newState\": \"Queued\",\r\n      \"timeStamp\": \"2016-07-18T18:02:22.6086057-07:00\"\r\n    },\r\n    {\r\n      \"newState\": \"Scheduling\",\r\n      \"timeStamp\": \"2016-07-18T18:02:22.6242314-07:00\",\r\n      \"details\": \"Detail:Dispatching job to cluster.;rootProcessId:344903dc-f02e-4ae1-a76c-df991108580c\"\r\n    },\r\n    {\r\n      \"newState\": \"Starting\",\r\n      \"timeStamp\": \"2016-07-18T18:02:22.6242314-07:00\",\r\n      \"details\": \"runtimeVersion:kobo_vnext_5012367\"\r\n    },\r\n    {\r\n      \"newState\": \"Running\",\r\n      \"timeStamp\": \"2016-07-18T18:02:48.9082628-07:00\",\r\n      \"details\": \"runAttempt:1\"\r\n    },\r\n    {\r\n      \"newState\": \"Ended\",\r\n      \"timeStamp\": \"2016-07-18T18:04:02.6401817-07:00\",\r\n      \"details\": \"result:Succeeded\"\r\n    }\r\n  ],\r\n  \"properties\": {\r\n    \"owner\": \"adlsvc01@benwgoldoutlook.onmicrosoft.com\",\r\n    \"resources\": [\r\n      {\r\n        \"name\": \"__ScopeCodeGen__.dll\",\r\n        \"resourcePath\": \"adl://testdatalake18475.azuredatalakestore.net/system/jobservice/jobs/Usql/2016/07/19/01/01/dfb48191-532f-4e0f-9770-d617d349e6e0/__ScopeCodeGen__.dll\",\r\n        \"type\": \"VertexResource\"\r\n      },\r\n      {\r\n        \"name\": \"__ScopeCodeGen__.pdb\",\r\n        \"resourcePath\": \"adl://testdatalake18475.azuredatalakestore.net/system/jobservice/jobs/Usql/2016/07/19/01/01/dfb48191-532f-4e0f-9770-d617d349e6e0/__ScopeCodeGen__.pdb\",\r\n        \"type\": \"VertexResource\"\r\n      },\r\n      {\r\n        \"name\": \"__ScopeCodeGenEngine__.dll\",\r\n        \"resourcePath\": \"adl://testdatalake18475.azuredatalakestore.net/system/jobservice/jobs/Usql/2016/07/19/01/01/dfb48191-532f-4e0f-9770-d617d349e6e0/__ScopeCodeGenEngine__.dll\",\r\n        \"type\": \"VertexResource\"\r\n      },\r\n      {\r\n        \"name\": \"__ScopeCodeGenEngine__.pdb\",\r\n        \"resourcePath\": \"adl://testdatalake18475.azuredatalakestore.net/system/jobservice/jobs/Usql/2016/07/19/01/01/dfb48191-532f-4e0f-9770-d617d349e6e0/__ScopeCodeGenEngine__.pdb\",\r\n        \"type\": \"VertexResource\"\r\n      },\r\n      {\r\n        \"name\": \"ScopeVertexDef.xml\",\r\n        \"resourcePath\": \"adl://testdatalake18475.azuredatalakestore.net/system/jobservice/jobs/Usql/2016/07/19/01/01/dfb48191-532f-4e0f-9770-d617d349e6e0/ScopeVertexDef.xml\",\r\n        \"type\": \"VertexResource\"\r\n      },\r\n      {\r\n        \"name\": \"__ScopeCodeGen__.dll.cs\",\r\n        \"resourcePath\": \"adl://testdatalake18475.azuredatalakestore.net/system/jobservice/jobs/Usql/2016/07/19/01/01/dfb48191-532f-4e0f-9770-d617d349e6e0/__ScopeCodeGen__.dll.cs\",\r\n        \"type\": \"StatisticsResource\"\r\n      },\r\n      {\r\n        \"name\": \"__ScopeCodeGenEngine__.dll.cpp\",\r\n        \"resourcePath\": \"adl://testdatalake18475.azuredatalakestore.net/system/jobservice/jobs/Usql/2016/07/19/01/01/dfb48191-532f-4e0f-9770-d617d349e6e0/__ScopeCodeGenEngine__.dll.cpp\",\r\n        \"type\": \"StatisticsResource\"\r\n      },\r\n      {\r\n        \"name\": \"__ScopeCodeGenCompileOutput__.txt\",\r\n        \"resourcePath\": \"adl://testdatalake18475.azuredatalakestore.net/system/jobservice/jobs/Usql/2016/07/19/01/01/dfb48191-532f-4e0f-9770-d617d349e6e0/__ScopeCodeGenCompileOutput__.txt\",\r\n        \"type\": \"StatisticsResource\"\r\n      },\r\n      {\r\n        \"name\": \"__ScopeCodeGenCompileOptions__.txt\",\r\n        \"resourcePath\": \"adl://testdatalake18475.azuredatalakestore.net/system/jobservice/jobs/Usql/2016/07/19/01/01/dfb48191-532f-4e0f-9770-d617d349e6e0/__ScopeCodeGenCompileOptions__.txt\",\r\n        \"type\": \"StatisticsResource\"\r\n      },\r\n      {\r\n        \"name\": \"__ScopeCodeGenEngine__.cppresources\",\r\n        \"resourcePath\": \"adl://testdatalake18475.azuredatalakestore.net/system/jobservice/jobs/Usql/2016/07/19/01/01/dfb48191-532f-4e0f-9770-d617d349e6e0/__ScopeCodeGenEngine__.cppresources\",\r\n        \"type\": \"StatisticsResource\"\r\n      },\r\n      {\r\n        \"name\": \"__Ast__.bin\",\r\n        \"resourcePath\": \"adl://testdatalake18475.azuredatalakestore.net/system/jobservice/jobs/Usql/2016/07/19/01/01/dfb48191-532f-4e0f-9770-d617d349e6e0/__Ast__.bin\",\r\n        \"type\": \"StatisticsResource\"\r\n      },\r\n      {\r\n        \"name\": \"__SystemInternalInfo__.xml\",\r\n        \"resourcePath\": \"adl://testdatalake18475.azuredatalakestore.net/system/jobservice/jobs/Usql/2016/07/19/01/01/dfb48191-532f-4e0f-9770-d617d349e6e0/__SystemInternalInfo__.xml\",\r\n        \"type\": \"StatisticsResource\"\r\n      },\r\n      {\r\n        \"name\": \"Profile\",\r\n        \"resourcePath\": \"adl://testdatalake18475.azuredatalakestore.net/system/jobservice/jobs/Usql/2016/07/19/01/01/dfb48191-532f-4e0f-9770-d617d349e6e0/profile\",\r\n        \"type\": \"StatisticsResource\"\r\n      },\r\n      {\r\n        \"name\": \"__ScopeRuntimeStatistics__.xml\",\r\n        \"resourcePath\": \"adl://testdatalake18475.azuredatalakestore.net/system/jobservice/jobs/Usql/2016/07/19/01/01/dfb48191-532f-4e0f-9770-d617d349e6e0/__ScopeRuntimeStatistics__.xml\",\r\n        \"type\": \"StatisticsResource\"\r\n      }\r\n    ],\r\n    \"runtimeVersion\": \"kobo_vnext_5012367\",\r\n    \"rootProcessNodeId\": \"344903dc-f02e-4ae1-a76c-df991108580c\",\r\n    \"script\": \"\\nDROP DATABASE IF EXISTS testdb15065; CREATE DATABASE testdb15065; \\n//Create Table\\nCREATE TABLE testdb15065.dbo.testtbl18660\\n(\\n        //Define schema of table\\n        UserId          int, \\n        Start           DateTime, \\n        Region          string, \\n        Query           string, \\n        Duration        int, \\n        Urls            string, \\n        ClickedUrls     string,\\n    INDEX idx1 //Name of index\\n    CLUSTERED (Region ASC) //Column to cluster by\\n    PARTITIONED BY BUCKETS (UserId) HASH (Region) //Column to partition by\\n);\\n\\nALTER TABLE testdb15065.dbo.testtbl18660 ADD IF NOT EXISTS PARTITION (1);\\n\\nDROP FUNCTION IF EXISTS testdb15065.dbo.testtvf12463;\\n\\n//create table weblogs on space-delimited website log data\\nCREATE FUNCTION testdb15065.dbo.testtvf12463()\\nRETURNS @result TABLE\\n(\\n    s_date DateTime,\\n    s_time string,\\n    s_sitename string,\\n    cs_method string, \\n    cs_uristem string,\\n    cs_uriquery string,\\n    s_port int,\\n    cs_username string, \\n    c_ip string,\\n    cs_useragent string,\\n    cs_cookie string,\\n    cs_referer string, \\n    cs_host string,\\n    sc_status int,\\n    sc_substatus int,\\n    sc_win32status int, \\n    sc_bytes int,\\n    cs_bytes int,\\n    s_timetaken int\\n)\\nAS\\nBEGIN\\n\\n    @result = EXTRACT\\n        s_date DateTime,\\n        s_time string,\\n        s_sitename string,\\n        cs_method string,\\n        cs_uristem string,\\n        cs_uriquery string,\\n        s_port int,\\n        cs_username string,\\n        c_ip string,\\n        cs_useragent string,\\n        cs_cookie string,\\n        cs_referer string,\\n        cs_host string,\\n        sc_status int,\\n        sc_substatus int,\\n        sc_win32status int,\\n        sc_bytes int,\\n        cs_bytes int,\\n        s_timetaken int\\n    FROM @\\\"/Samples/Data/WebLog.log\\\"\\n    USING Extractors.Text(delimiter:' ');\\n\\nRETURN;\\nEND;\\nCREATE VIEW testdb15065.dbo.testview12329 \\nAS \\n    SELECT * FROM \\n    (\\n        VALUES(1,2),(2,4)\\n    ) \\nAS \\nT(a, b);\\nCREATE PROCEDURE testdb15065.dbo.testproc16847()\\nAS BEGIN\\n  CREATE VIEW testdb15065.dbo.testview12329 \\n  AS \\n    SELECT * FROM \\n    (\\n        VALUES(1,2),(2,4)\\n    ) \\n  AS \\n  T(a, b);\\nEND;\",\r\n    \"algebraFilePath\": \"adl://testdatalake18475.azuredatalakestore.net/system/jobservice/jobs/Usql/2016/07/19/01/01/dfb48191-532f-4e0f-9770-d617d349e6e0/algebra.xml\",\r\n    \"yarnApplicationId\": 2712,\r\n    \"yarnApplicationTimeStamp\": 1468865588038,\r\n    \"compileMode\": \"Semantic\",\r\n    \"errorSource\": \"Unknown\",\r\n    \"totalCompilationTime\": \"PT17.5557134S\",\r\n    \"totalPausedTime\": \"PT0S\",\r\n    \"totalQueuedTime\": \"PT0.0156257S\",\r\n    \"totalRunningTime\": \"PT1M13.7319189S\",\r\n    \"type\": \"USql\"\r\n  }\r\n}",
      "ResponseHeaders": {
        "Content-Type": [
          "application/json; charset=utf-8"
        ],
        "Expires": [
          "-1"
        ],
        "Cache-Control": [
          "private"
        ],
        "Date": [
          "Tue, 19 Jul 2016 01:04:08 GMT"
        ],
        "Pragma": [
          "no-cache"
        ],
        "Transfer-Encoding": [
          "chunked"
        ],
        "x-ms-request-id": [
          "f172d58b-7a45-454c-a31e-60dc33fac00c"
        ],
        "X-Content-Type-Options": [
          "nosniff"
        ],
        "Strict-Transport-Security": [
          "max-age=15724800; includeSubDomains"
        ]
      },
      "StatusCode": 200
    },
    {
      "RequestUri": "/catalog/usql/databases/testdb15065/secrets/testsecret1707?api-version=2015-10-01-preview",
      "EncodedRequestUri": "L2NhdGFsb2cvdXNxbC9kYXRhYmFzZXMvdGVzdGRiMTUwNjUvc2VjcmV0cy90ZXN0c2VjcmV0MTcwNz9hcGktdmVyc2lvbj0yMDE1LTEwLTAxLXByZXZpZXc=",
      "RequestMethod": "PUT",
      "RequestBody": "{\r\n  \"password\": \"testsecretpwd11771\",\r\n  \"uri\": \"https://adlasecrettest.contoso.com:443\"\r\n}",
      "RequestHeaders": {
        "Content-Type": [
          "application/json; charset=utf-8"
        ],
        "Content-Length": [
          "92"
        ],
        "x-ms-client-request-id": [
          "d7102644-341e-4221-a90d-04c1c0174e52"
        ],
        "accept-language": [
          "en-US"
        ],
        "User-Agent": [
          "Microsoft.Azure.Management.DataLake.Analytics.DataLakeAnalyticsCatalogManagementClient/0.11.9-preview"
        ]
      },
      "ResponseBody": "",
      "ResponseHeaders": {
        "Expires": [
          "-1"
        ],
        "Cache-Control": [
          "private"
        ],
        "Date": [
          "Tue, 19 Jul 2016 01:04:11 GMT"
        ],
        "Pragma": [
          "no-cache"
        ],
        "Transfer-Encoding": [
          "chunked"
        ],
        "x-ms-request-id": [
          "0949dcc7-5a08-442b-a7e9-7525acb3cfbb"
        ],
        "X-Content-Type-Options": [
          "nosniff"
        ],
        "Strict-Transport-Security": [
          "max-age=15724800; includeSubDomains"
        ]
      },
      "StatusCode": 200
    },
    {
      "RequestUri": "/catalog/usql/databases/testdb15065/secrets/testsecret1707?api-version=2015-10-01-preview",
      "EncodedRequestUri": "L2NhdGFsb2cvdXNxbC9kYXRhYmFzZXMvdGVzdGRiMTUwNjUvc2VjcmV0cy90ZXN0c2VjcmV0MTcwNz9hcGktdmVyc2lvbj0yMDE1LTEwLTAxLXByZXZpZXc=",
      "RequestMethod": "PUT",
      "RequestBody": "{\r\n  \"password\": \"testsecretpwd11771\",\r\n  \"uri\": \"https://adlasecrettest.contoso.com:443\"\r\n}",
      "RequestHeaders": {
        "Content-Type": [
          "application/json; charset=utf-8"
        ],
        "Content-Length": [
          "92"
        ],
        "x-ms-client-request-id": [
          "a3342578-a130-41e1-aad0-5af3c9e11adf"
        ],
        "accept-language": [
          "en-US"
        ],
        "User-Agent": [
          "Microsoft.Azure.Management.DataLake.Analytics.DataLakeAnalyticsCatalogManagementClient/0.11.9-preview"
        ]
      },
      "ResponseBody": "{\r\n  \"error\": {\r\n    \"code\": \"ResourceAlreadyExists\",\r\n    \"message\": \"The resource 'mafs://accounts/testdatalake18475/fs/catalog/database/741c2b9c-0b16-4b0f-bc38-66cf9b1958e1/credential/testsecret1707' already exists. Trace: 4a999346-9353-493e-b9a8-43d11df4b4ff Time: 2016-07-18T18:04:11.5969424-07:00\"\r\n  }\r\n}",
      "ResponseHeaders": {
        "Content-Type": [
          "application/json; charset=utf-8"
        ],
        "Expires": [
          "-1"
        ],
        "Cache-Control": [
          "private"
        ],
        "Date": [
          "Tue, 19 Jul 2016 01:04:11 GMT"
        ],
        "Pragma": [
          "no-cache"
        ],
        "Transfer-Encoding": [
          "chunked"
        ],
        "x-ms-request-id": [
          "4a999346-9353-493e-b9a8-43d11df4b4ff"
        ],
        "X-Content-Type-Options": [
          "nosniff"
        ],
        "Strict-Transport-Security": [
          "max-age=15724800; includeSubDomains"
        ]
      },
      "StatusCode": 409
    },
    {
      "RequestUri": "/catalog/usql/databases/testdb15065/secrets/testsecret1707dup?api-version=2015-10-01-preview",
      "EncodedRequestUri": "L2NhdGFsb2cvdXNxbC9kYXRhYmFzZXMvdGVzdGRiMTUwNjUvc2VjcmV0cy90ZXN0c2VjcmV0MTcwN2R1cD9hcGktdmVyc2lvbj0yMDE1LTEwLTAxLXByZXZpZXc=",
      "RequestMethod": "PUT",
      "RequestBody": "{\r\n  \"password\": \"testsecretpwd11771\",\r\n  \"uri\": \"https://adlasecrettest.contoso.com:443\"\r\n}",
      "RequestHeaders": {
        "Content-Type": [
          "application/json; charset=utf-8"
        ],
        "Content-Length": [
          "92"
        ],
        "x-ms-client-request-id": [
          "b6217a36-0f94-4d77-a03c-91c8cda031f6"
        ],
        "accept-language": [
          "en-US"
        ],
        "User-Agent": [
          "Microsoft.Azure.Management.DataLake.Analytics.DataLakeAnalyticsCatalogManagementClient/0.11.9-preview"
        ]
      },
      "ResponseBody": "",
      "ResponseHeaders": {
        "Expires": [
          "-1"
        ],
        "Cache-Control": [
          "private"
        ],
        "Date": [
          "Tue, 19 Jul 2016 01:04:11 GMT"
        ],
        "Pragma": [
          "no-cache"
        ],
        "Transfer-Encoding": [
          "chunked"
        ],
        "x-ms-request-id": [
          "a917b587-22f5-407c-808c-df9db879fef7"
        ],
        "X-Content-Type-Options": [
          "nosniff"
        ],
        "Strict-Transport-Security": [
          "max-age=15724800; includeSubDomains"
        ]
      },
      "StatusCode": 200
    },
    {
      "RequestUri": "/catalog/usql/databases/testdb15065/secrets/testsecret1707?api-version=2015-10-01-preview",
      "EncodedRequestUri": "L2NhdGFsb2cvdXNxbC9kYXRhYmFzZXMvdGVzdGRiMTUwNjUvc2VjcmV0cy90ZXN0c2VjcmV0MTcwNz9hcGktdmVyc2lvbj0yMDE1LTEwLTAxLXByZXZpZXc=",
      "RequestMethod": "GET",
      "RequestBody": "",
      "RequestHeaders": {
        "x-ms-client-request-id": [
          "f47b906d-a55b-48e8-8c08-54b8803ecd8d"
        ],
        "accept-language": [
          "en-US"
        ],
        "User-Agent": [
          "Microsoft.Azure.Management.DataLake.Analytics.DataLakeAnalyticsCatalogManagementClient/0.11.9-preview"
        ]
      },
      "ResponseBody": "{\r\n  \"creationTime\": \"2016-07-19T01:04:10.95Z\"\r\n}",
      "ResponseHeaders": {
        "Content-Type": [
          "application/json; charset=utf-8"
        ],
        "Expires": [
          "-1"
        ],
        "Cache-Control": [
          "private"
        ],
        "Date": [
          "Tue, 19 Jul 2016 01:04:12 GMT"
        ],
        "Pragma": [
          "no-cache"
        ],
        "Transfer-Encoding": [
          "chunked"
        ],
        "x-ms-request-id": [
          "bc960fcc-2084-4493-b3a6-d103d035a959"
        ],
        "X-Content-Type-Options": [
          "nosniff"
        ],
        "Strict-Transport-Security": [
          "max-age=15724800; includeSubDomains"
        ]
      },
      "StatusCode": 200
    },
    {
      "RequestUri": "/catalog/usql/databases/testdb15065/secrets/testsecret1707?api-version=2015-10-01-preview",
      "EncodedRequestUri": "L2NhdGFsb2cvdXNxbC9kYXRhYmFzZXMvdGVzdGRiMTUwNjUvc2VjcmV0cy90ZXN0c2VjcmV0MTcwNz9hcGktdmVyc2lvbj0yMDE1LTEwLTAxLXByZXZpZXc=",
      "RequestMethod": "GET",
      "RequestBody": "",
      "RequestHeaders": {
        "x-ms-client-request-id": [
          "05f636ef-d585-4043-a950-0851195104d8"
        ],
        "accept-language": [
          "en-US"
        ],
        "User-Agent": [
          "Microsoft.Azure.Management.DataLake.Analytics.DataLakeAnalyticsCatalogManagementClient/0.11.9-preview"
        ]
      },
      "ResponseBody": "{\r\n  \"error\": {\r\n    \"code\": \"ResourceNotFound\",\r\n    \"message\": \"The resource 'testsecret1707' does not exist. Trace: e5c7b013-7ea0-4ca8-bc1a-b844575eca9c Time: 2016-07-18T18:05:51.9110979-07:00\"\r\n  }\r\n}",
      "ResponseHeaders": {
        "Content-Type": [
          "application/json; charset=utf-8"
        ],
        "Expires": [
          "-1"
        ],
        "Cache-Control": [
          "private"
        ],
        "Date": [
          "Tue, 19 Jul 2016 01:05:51 GMT"
        ],
        "Pragma": [
          "no-cache"
        ],
        "Transfer-Encoding": [
          "chunked"
        ],
        "x-ms-request-id": [
          "e5c7b013-7ea0-4ca8-bc1a-b844575eca9c"
        ],
        "X-Content-Type-Options": [
          "nosniff"
        ],
        "Strict-Transport-Security": [
          "max-age=15724800; includeSubDomains"
        ]
      },
      "StatusCode": 404
    },
    {
      "RequestUri": "/Jobs/ca7f4c38-e4c9-450e-94e8-fa041321471d?api-version=2016-03-20-preview",
      "EncodedRequestUri": "L0pvYnMvY2E3ZjRjMzgtZTRjOS00NTBlLTk0ZTgtZmEwNDEzMjE0NzFkP2FwaS12ZXJzaW9uPTIwMTYtMDMtMjAtcHJldmlldw==",
      "RequestMethod": "PUT",
      "RequestBody": "{\r\n  \"jobId\": \"ca7f4c38-e4c9-450e-94e8-fa041321471d\",\r\n  \"name\": \"testjob11539\",\r\n  \"type\": \"USql\",\r\n  \"degreeOfParallelism\": 2,\r\n  \"properties\": {\r\n    \"type\": \"USql\",\r\n    \"script\": \"USE testdb15065; CREATE CREDENTIAL testcred11628 WITH USER_NAME = \\\"scope@rkm4grspxa\\\", IDENTITY = \\\"testsecret1707\\\";\"\r\n  }\r\n}",
      "RequestHeaders": {
        "Content-Type": [
          "application/json; charset=utf-8"
        ],
        "Content-Length": [
          "312"
        ],
        "x-ms-client-request-id": [
          "fffce10a-077d-41ad-9f31-cc1586cccd97"
        ],
        "accept-language": [
          "en-US"
        ],
        "User-Agent": [
          "Microsoft.Azure.Management.DataLake.Analytics.DataLakeAnalyticsJobManagementClient/0.11.9-preview"
        ]
      },
      "ResponseBody": "{\r\n  \"jobId\": \"ca7f4c38-e4c9-450e-94e8-fa041321471d\",\r\n  \"name\": \"testjob11539\",\r\n  \"type\": \"USql\",\r\n  \"submitter\": \"adlsvc01@benwgoldoutlook.onmicrosoft.com\",\r\n  \"degreeOfParallelism\": 2,\r\n  \"priority\": 0,\r\n  \"submitTime\": \"2016-07-18T18:04:13.2082454-07:00\",\r\n  \"state\": \"Compiling\",\r\n  \"result\": \"Succeeded\",\r\n  \"stateAuditRecords\": [\r\n    {\r\n      \"newState\": \"New\",\r\n      \"timeStamp\": \"2016-07-18T18:04:13.2082454-07:00\",\r\n      \"details\": \"userName:adlsvc01@benwgoldoutlook.onmicrosoft.com;submitMachine:N/A\"\r\n    }\r\n  ],\r\n  \"properties\": {\r\n    \"owner\": \"adlsvc01@benwgoldoutlook.onmicrosoft.com\",\r\n    \"resources\": [],\r\n    \"runtimeVersion\": \"default\",\r\n    \"rootProcessNodeId\": \"00000000-0000-0000-0000-000000000000\",\r\n    \"algebraFilePath\": \"adl://testdatalake18475.azuredatalakestore.net/system/jobservice/jobs/Usql/2016/07/19/01/04/ca7f4c38-e4c9-450e-94e8-fa041321471d/algebra.xml\",\r\n    \"compileMode\": \"Semantic\",\r\n    \"errorSource\": \"Unknown\",\r\n    \"totalCompilationTime\": \"PT0S\",\r\n    \"totalPausedTime\": \"PT0S\",\r\n    \"totalQueuedTime\": \"PT0S\",\r\n    \"totalRunningTime\": \"PT0S\",\r\n    \"type\": \"USql\"\r\n  }\r\n}",
      "ResponseHeaders": {
        "Content-Type": [
          "application/json; charset=utf-8"
        ],
        "Expires": [
          "-1"
        ],
        "Cache-Control": [
          "private"
        ],
        "Date": [
          "Tue, 19 Jul 2016 01:04:13 GMT"
        ],
        "Pragma": [
          "no-cache"
        ],
        "Transfer-Encoding": [
          "chunked"
        ],
        "x-ms-request-id": [
          "46df2200-c388-4c0b-91a1-65637732e375"
        ],
        "X-Content-Type-Options": [
          "nosniff"
        ],
        "Strict-Transport-Security": [
          "max-age=15724800; includeSubDomains"
        ]
      },
      "StatusCode": 200
    },
    {
      "RequestUri": "/Jobs/ca7f4c38-e4c9-450e-94e8-fa041321471d?api-version=2016-03-20-preview",
      "EncodedRequestUri": "L0pvYnMvY2E3ZjRjMzgtZTRjOS00NTBlLTk0ZTgtZmEwNDEzMjE0NzFkP2FwaS12ZXJzaW9uPTIwMTYtMDMtMjAtcHJldmlldw==",
      "RequestMethod": "GET",
      "RequestBody": "",
      "RequestHeaders": {
        "x-ms-client-request-id": [
          "a36c5dc1-6a10-4813-82f5-360e3f64b001"
        ],
        "accept-language": [
          "en-US"
        ],
        "User-Agent": [
          "Microsoft.Azure.Management.DataLake.Analytics.DataLakeAnalyticsJobManagementClient/0.11.9-preview"
        ]
      },
      "ResponseBody": "{\r\n  \"jobId\": \"ca7f4c38-e4c9-450e-94e8-fa041321471d\",\r\n  \"name\": \"testjob11539\",\r\n  \"type\": \"USql\",\r\n  \"submitter\": \"adlsvc01@benwgoldoutlook.onmicrosoft.com\",\r\n  \"degreeOfParallelism\": 2,\r\n  \"priority\": 0,\r\n  \"submitTime\": \"2016-07-18T18:04:13.2082454-07:00\",\r\n  \"state\": \"Compiling\",\r\n  \"result\": \"Succeeded\",\r\n  \"stateAuditRecords\": [\r\n    {\r\n      \"newState\": \"New\",\r\n      \"timeStamp\": \"2016-07-18T18:04:13.2082454-07:00\",\r\n      \"details\": \"userName:adlsvc01@benwgoldoutlook.onmicrosoft.com;submitMachine:N/A\"\r\n    },\r\n    {\r\n      \"newState\": \"Compiling\",\r\n      \"timeStamp\": \"2016-07-18T18:04:13.8332606-07:00\",\r\n      \"details\": \"CcsAttempts:1;Status:Dispatched\"\r\n    }\r\n  ],\r\n  \"properties\": {\r\n    \"owner\": \"adlsvc01@benwgoldoutlook.onmicrosoft.com\",\r\n    \"resources\": [\r\n      {\r\n        \"name\": \"Profile\",\r\n        \"resourcePath\": \"adl://testdatalake18475.azuredatalakestore.net/system/jobservice/jobs/Usql/2016/07/19/01/04/ca7f4c38-e4c9-450e-94e8-fa041321471d/profile\",\r\n        \"type\": \"StatisticsResource\"\r\n      },\r\n      {\r\n        \"name\": \"__ScopeRuntimeStatistics__.xml\",\r\n        \"resourcePath\": \"adl://testdatalake18475.azuredatalakestore.net/system/jobservice/jobs/Usql/2016/07/19/01/04/ca7f4c38-e4c9-450e-94e8-fa041321471d/__ScopeRuntimeStatistics__.xml\",\r\n        \"type\": \"StatisticsResource\"\r\n      }\r\n    ],\r\n    \"runtimeVersion\": \"default\",\r\n    \"rootProcessNodeId\": \"00000000-0000-0000-0000-000000000000\",\r\n    \"script\": \"USE testdb15065; CREATE CREDENTIAL testcred11628 WITH USER_NAME = \\\"scope@rkm4grspxa\\\", IDENTITY = \\\"testsecret1707\\\";\",\r\n    \"algebraFilePath\": \"adl://testdatalake18475.azuredatalakestore.net/system/jobservice/jobs/Usql/2016/07/19/01/04/ca7f4c38-e4c9-450e-94e8-fa041321471d/algebra.xml\",\r\n    \"compileMode\": \"Semantic\",\r\n    \"errorSource\": \"Unknown\",\r\n    \"totalCompilationTime\": \"PT0.1704703S\",\r\n    \"totalPausedTime\": \"PT0S\",\r\n    \"totalQueuedTime\": \"PT0S\",\r\n    \"totalRunningTime\": \"PT0S\",\r\n    \"type\": \"USql\"\r\n  }\r\n}",
      "ResponseHeaders": {
        "Content-Type": [
          "application/json; charset=utf-8"
        ],
        "Expires": [
          "-1"
        ],
        "Cache-Control": [
          "private"
        ],
        "Date": [
          "Tue, 19 Jul 2016 01:04:13 GMT"
        ],
        "Pragma": [
          "no-cache"
        ],
        "Transfer-Encoding": [
          "chunked"
        ],
        "x-ms-request-id": [
          "8af0d917-ab89-4d97-821c-b1004fb158a5"
        ],
        "X-Content-Type-Options": [
          "nosniff"
        ],
        "Strict-Transport-Security": [
          "max-age=15724800; includeSubDomains"
        ]
      },
      "StatusCode": 200
    },
    {
      "RequestUri": "/Jobs/ca7f4c38-e4c9-450e-94e8-fa041321471d?api-version=2016-03-20-preview",
      "EncodedRequestUri": "L0pvYnMvY2E3ZjRjMzgtZTRjOS00NTBlLTk0ZTgtZmEwNDEzMjE0NzFkP2FwaS12ZXJzaW9uPTIwMTYtMDMtMjAtcHJldmlldw==",
      "RequestMethod": "GET",
      "RequestBody": "",
      "RequestHeaders": {
        "x-ms-client-request-id": [
          "9113cc0e-8f8a-4089-abf2-9a5fd261e1d9"
        ],
        "accept-language": [
          "en-US"
        ],
        "User-Agent": [
          "Microsoft.Azure.Management.DataLake.Analytics.DataLakeAnalyticsJobManagementClient/0.11.9-preview"
        ]
      },
      "ResponseBody": "{\r\n  \"jobId\": \"ca7f4c38-e4c9-450e-94e8-fa041321471d\",\r\n  \"name\": \"testjob11539\",\r\n  \"type\": \"USql\",\r\n  \"submitter\": \"adlsvc01@benwgoldoutlook.onmicrosoft.com\",\r\n  \"degreeOfParallelism\": 2,\r\n  \"priority\": 0,\r\n  \"submitTime\": \"2016-07-18T18:04:13.2082454-07:00\",\r\n  \"state\": \"Compiling\",\r\n  \"result\": \"Succeeded\",\r\n  \"stateAuditRecords\": [\r\n    {\r\n      \"newState\": \"New\",\r\n      \"timeStamp\": \"2016-07-18T18:04:13.2082454-07:00\",\r\n      \"details\": \"userName:adlsvc01@benwgoldoutlook.onmicrosoft.com;submitMachine:N/A\"\r\n    },\r\n    {\r\n      \"newState\": \"Compiling\",\r\n      \"timeStamp\": \"2016-07-18T18:04:13.8332606-07:00\",\r\n      \"details\": \"CcsAttempts:1;Status:Dispatched\"\r\n    }\r\n  ],\r\n  \"properties\": {\r\n    \"owner\": \"adlsvc01@benwgoldoutlook.onmicrosoft.com\",\r\n    \"resources\": [\r\n      {\r\n        \"name\": \"Profile\",\r\n        \"resourcePath\": \"adl://testdatalake18475.azuredatalakestore.net/system/jobservice/jobs/Usql/2016/07/19/01/04/ca7f4c38-e4c9-450e-94e8-fa041321471d/profile\",\r\n        \"type\": \"StatisticsResource\"\r\n      },\r\n      {\r\n        \"name\": \"__ScopeRuntimeStatistics__.xml\",\r\n        \"resourcePath\": \"adl://testdatalake18475.azuredatalakestore.net/system/jobservice/jobs/Usql/2016/07/19/01/04/ca7f4c38-e4c9-450e-94e8-fa041321471d/__ScopeRuntimeStatistics__.xml\",\r\n        \"type\": \"StatisticsResource\"\r\n      }\r\n    ],\r\n    \"runtimeVersion\": \"default\",\r\n    \"rootProcessNodeId\": \"00000000-0000-0000-0000-000000000000\",\r\n    \"script\": \"USE testdb15065; CREATE CREDENTIAL testcred11628 WITH USER_NAME = \\\"scope@rkm4grspxa\\\", IDENTITY = \\\"testsecret1707\\\";\",\r\n    \"algebraFilePath\": \"adl://testdatalake18475.azuredatalakestore.net/system/jobservice/jobs/Usql/2016/07/19/01/04/ca7f4c38-e4c9-450e-94e8-fa041321471d/algebra.xml\",\r\n    \"compileMode\": \"Semantic\",\r\n    \"errorSource\": \"Unknown\",\r\n    \"totalCompilationTime\": \"PT5.4205622S\",\r\n    \"totalPausedTime\": \"PT0S\",\r\n    \"totalQueuedTime\": \"PT0S\",\r\n    \"totalRunningTime\": \"PT0S\",\r\n    \"type\": \"USql\"\r\n  }\r\n}",
      "ResponseHeaders": {
        "Content-Type": [
          "application/json; charset=utf-8"
        ],
        "Expires": [
          "-1"
        ],
        "Cache-Control": [
          "private"
        ],
        "Date": [
          "Tue, 19 Jul 2016 01:04:18 GMT"
        ],
        "Pragma": [
          "no-cache"
        ],
        "Transfer-Encoding": [
          "chunked"
        ],
        "x-ms-request-id": [
          "f214d297-28da-4e61-83c6-bb9e3af5dee4"
        ],
        "X-Content-Type-Options": [
          "nosniff"
        ],
        "Strict-Transport-Security": [
          "max-age=15724800; includeSubDomains"
        ]
      },
      "StatusCode": 200
    },
    {
      "RequestUri": "/Jobs/ca7f4c38-e4c9-450e-94e8-fa041321471d?api-version=2016-03-20-preview",
      "EncodedRequestUri": "L0pvYnMvY2E3ZjRjMzgtZTRjOS00NTBlLTk0ZTgtZmEwNDEzMjE0NzFkP2FwaS12ZXJzaW9uPTIwMTYtMDMtMjAtcHJldmlldw==",
      "RequestMethod": "GET",
      "RequestBody": "",
      "RequestHeaders": {
        "x-ms-client-request-id": [
          "5f66e6f4-4ffe-4944-9704-3b488ea34305"
        ],
        "accept-language": [
          "en-US"
        ],
        "User-Agent": [
          "Microsoft.Azure.Management.DataLake.Analytics.DataLakeAnalyticsJobManagementClient/0.11.9-preview"
        ]
      },
      "ResponseBody": "{\r\n  \"jobId\": \"ca7f4c38-e4c9-450e-94e8-fa041321471d\",\r\n  \"name\": \"testjob11539\",\r\n  \"type\": \"USql\",\r\n  \"submitter\": \"adlsvc01@benwgoldoutlook.onmicrosoft.com\",\r\n  \"degreeOfParallelism\": 2,\r\n  \"priority\": 0,\r\n  \"submitTime\": \"2016-07-18T18:04:13.2082454-07:00\",\r\n  \"state\": \"Compiling\",\r\n  \"result\": \"Succeeded\",\r\n  \"stateAuditRecords\": [\r\n    {\r\n      \"newState\": \"New\",\r\n      \"timeStamp\": \"2016-07-18T18:04:13.2082454-07:00\",\r\n      \"details\": \"userName:adlsvc01@benwgoldoutlook.onmicrosoft.com;submitMachine:N/A\"\r\n    },\r\n    {\r\n      \"newState\": \"Compiling\",\r\n      \"timeStamp\": \"2016-07-18T18:04:13.8332606-07:00\",\r\n      \"details\": \"CcsAttempts:1;Status:Dispatched\"\r\n    }\r\n  ],\r\n  \"properties\": {\r\n    \"owner\": \"adlsvc01@benwgoldoutlook.onmicrosoft.com\",\r\n    \"resources\": [\r\n      {\r\n        \"name\": \"Profile\",\r\n        \"resourcePath\": \"adl://testdatalake18475.azuredatalakestore.net/system/jobservice/jobs/Usql/2016/07/19/01/04/ca7f4c38-e4c9-450e-94e8-fa041321471d/profile\",\r\n        \"type\": \"StatisticsResource\"\r\n      },\r\n      {\r\n        \"name\": \"__ScopeRuntimeStatistics__.xml\",\r\n        \"resourcePath\": \"adl://testdatalake18475.azuredatalakestore.net/system/jobservice/jobs/Usql/2016/07/19/01/04/ca7f4c38-e4c9-450e-94e8-fa041321471d/__ScopeRuntimeStatistics__.xml\",\r\n        \"type\": \"StatisticsResource\"\r\n      }\r\n    ],\r\n    \"runtimeVersion\": \"default\",\r\n    \"rootProcessNodeId\": \"00000000-0000-0000-0000-000000000000\",\r\n    \"script\": \"USE testdb15065; CREATE CREDENTIAL testcred11628 WITH USER_NAME = \\\"scope@rkm4grspxa\\\", IDENTITY = \\\"testsecret1707\\\";\",\r\n    \"algebraFilePath\": \"adl://testdatalake18475.azuredatalakestore.net/system/jobservice/jobs/Usql/2016/07/19/01/04/ca7f4c38-e4c9-450e-94e8-fa041321471d/algebra.xml\",\r\n    \"compileMode\": \"Semantic\",\r\n    \"errorSource\": \"Unknown\",\r\n    \"totalCompilationTime\": \"PT10.639398S\",\r\n    \"totalPausedTime\": \"PT0S\",\r\n    \"totalQueuedTime\": \"PT0S\",\r\n    \"totalRunningTime\": \"PT0S\",\r\n    \"type\": \"USql\"\r\n  }\r\n}",
      "ResponseHeaders": {
        "Content-Type": [
          "application/json; charset=utf-8"
        ],
        "Expires": [
          "-1"
        ],
        "Cache-Control": [
          "private"
        ],
        "Date": [
          "Tue, 19 Jul 2016 01:04:23 GMT"
        ],
        "Pragma": [
          "no-cache"
        ],
        "Transfer-Encoding": [
          "chunked"
        ],
        "x-ms-request-id": [
          "e2f911ce-d602-4912-b0da-31be386a85f7"
        ],
        "X-Content-Type-Options": [
          "nosniff"
        ],
        "Strict-Transport-Security": [
          "max-age=15724800; includeSubDomains"
        ]
      },
      "StatusCode": 200
    },
    {
      "RequestUri": "/Jobs/ca7f4c38-e4c9-450e-94e8-fa041321471d?api-version=2016-03-20-preview",
      "EncodedRequestUri": "L0pvYnMvY2E3ZjRjMzgtZTRjOS00NTBlLTk0ZTgtZmEwNDEzMjE0NzFkP2FwaS12ZXJzaW9uPTIwMTYtMDMtMjAtcHJldmlldw==",
      "RequestMethod": "GET",
      "RequestBody": "",
      "RequestHeaders": {
        "x-ms-client-request-id": [
          "4351092d-01ae-4460-8c9e-2f479b2e6935"
        ],
        "accept-language": [
          "en-US"
        ],
        "User-Agent": [
          "Microsoft.Azure.Management.DataLake.Analytics.DataLakeAnalyticsJobManagementClient/0.11.9-preview"
        ]
      },
      "ResponseBody": "{\r\n  \"jobId\": \"ca7f4c38-e4c9-450e-94e8-fa041321471d\",\r\n  \"name\": \"testjob11539\",\r\n  \"type\": \"USql\",\r\n  \"submitter\": \"adlsvc01@benwgoldoutlook.onmicrosoft.com\",\r\n  \"degreeOfParallelism\": 2,\r\n  \"priority\": 0,\r\n  \"submitTime\": \"2016-07-18T18:04:13.2082454-07:00\",\r\n  \"state\": \"Compiling\",\r\n  \"result\": \"Succeeded\",\r\n  \"stateAuditRecords\": [\r\n    {\r\n      \"newState\": \"New\",\r\n      \"timeStamp\": \"2016-07-18T18:04:13.2082454-07:00\",\r\n      \"details\": \"userName:adlsvc01@benwgoldoutlook.onmicrosoft.com;submitMachine:N/A\"\r\n    },\r\n    {\r\n      \"newState\": \"Compiling\",\r\n      \"timeStamp\": \"2016-07-18T18:04:13.8332606-07:00\",\r\n      \"details\": \"CcsAttempts:1;Status:Dispatched\"\r\n    }\r\n  ],\r\n  \"properties\": {\r\n    \"owner\": \"adlsvc01@benwgoldoutlook.onmicrosoft.com\",\r\n    \"resources\": [\r\n      {\r\n        \"name\": \"Profile\",\r\n        \"resourcePath\": \"adl://testdatalake18475.azuredatalakestore.net/system/jobservice/jobs/Usql/2016/07/19/01/04/ca7f4c38-e4c9-450e-94e8-fa041321471d/profile\",\r\n        \"type\": \"StatisticsResource\"\r\n      },\r\n      {\r\n        \"name\": \"__ScopeRuntimeStatistics__.xml\",\r\n        \"resourcePath\": \"adl://testdatalake18475.azuredatalakestore.net/system/jobservice/jobs/Usql/2016/07/19/01/04/ca7f4c38-e4c9-450e-94e8-fa041321471d/__ScopeRuntimeStatistics__.xml\",\r\n        \"type\": \"StatisticsResource\"\r\n      }\r\n    ],\r\n    \"runtimeVersion\": \"default\",\r\n    \"rootProcessNodeId\": \"00000000-0000-0000-0000-000000000000\",\r\n    \"script\": \"USE testdb15065; CREATE CREDENTIAL testcred11628 WITH USER_NAME = \\\"scope@rkm4grspxa\\\", IDENTITY = \\\"testsecret1707\\\";\",\r\n    \"algebraFilePath\": \"adl://testdatalake18475.azuredatalakestore.net/system/jobservice/jobs/Usql/2016/07/19/01/04/ca7f4c38-e4c9-450e-94e8-fa041321471d/algebra.xml\",\r\n    \"compileMode\": \"Semantic\",\r\n    \"errorSource\": \"Unknown\",\r\n    \"totalCompilationTime\": \"PT15.8894891S\",\r\n    \"totalPausedTime\": \"PT0S\",\r\n    \"totalQueuedTime\": \"PT0S\",\r\n    \"totalRunningTime\": \"PT0S\",\r\n    \"type\": \"USql\"\r\n  }\r\n}",
      "ResponseHeaders": {
        "Content-Type": [
          "application/json; charset=utf-8"
        ],
        "Expires": [
          "-1"
        ],
        "Cache-Control": [
          "private"
        ],
        "Date": [
          "Tue, 19 Jul 2016 01:04:28 GMT"
        ],
        "Pragma": [
          "no-cache"
        ],
        "Transfer-Encoding": [
          "chunked"
        ],
        "x-ms-request-id": [
          "a3e01f76-df99-446a-9fb1-275d199e6cb2"
        ],
        "X-Content-Type-Options": [
          "nosniff"
        ],
        "Strict-Transport-Security": [
          "max-age=15724800; includeSubDomains"
        ]
      },
      "StatusCode": 200
    },
    {
      "RequestUri": "/Jobs/ca7f4c38-e4c9-450e-94e8-fa041321471d?api-version=2016-03-20-preview",
      "EncodedRequestUri": "L0pvYnMvY2E3ZjRjMzgtZTRjOS00NTBlLTk0ZTgtZmEwNDEzMjE0NzFkP2FwaS12ZXJzaW9uPTIwMTYtMDMtMjAtcHJldmlldw==",
      "RequestMethod": "GET",
      "RequestBody": "",
      "RequestHeaders": {
        "x-ms-client-request-id": [
          "eb9cd1c7-4608-4280-b487-6f2343c53dda"
        ],
        "accept-language": [
          "en-US"
        ],
        "User-Agent": [
          "Microsoft.Azure.Management.DataLake.Analytics.DataLakeAnalyticsJobManagementClient/0.11.9-preview"
        ]
      },
      "ResponseBody": "{\r\n  \"jobId\": \"ca7f4c38-e4c9-450e-94e8-fa041321471d\",\r\n  \"name\": \"testjob11539\",\r\n  \"type\": \"USql\",\r\n  \"submitter\": \"adlsvc01@benwgoldoutlook.onmicrosoft.com\",\r\n  \"degreeOfParallelism\": 2,\r\n  \"priority\": 0,\r\n  \"submitTime\": \"2016-07-18T18:04:13.2082454-07:00\",\r\n  \"state\": \"Starting\",\r\n  \"result\": \"Succeeded\",\r\n  \"stateAuditRecords\": [\r\n    {\r\n      \"newState\": \"New\",\r\n      \"timeStamp\": \"2016-07-18T18:04:13.2082454-07:00\",\r\n      \"details\": \"userName:adlsvc01@benwgoldoutlook.onmicrosoft.com;submitMachine:N/A\"\r\n    },\r\n    {\r\n      \"newState\": \"Compiling\",\r\n      \"timeStamp\": \"2016-07-18T18:04:13.8332606-07:00\",\r\n      \"details\": \"CcsAttempts:1;Status:Dispatched\"\r\n    },\r\n    {\r\n      \"newState\": \"Queued\",\r\n      \"timeStamp\": \"2016-07-18T18:04:30.5679854-07:00\"\r\n    },\r\n    {\r\n      \"newState\": \"Scheduling\",\r\n      \"timeStamp\": \"2016-07-18T18:04:30.5836099-07:00\",\r\n      \"details\": \"Detail:Dispatching job to cluster.;rootProcessId:72521b2d-25a7-4adc-b96f-13e98ff9c208\"\r\n    },\r\n    {\r\n      \"newState\": \"Starting\",\r\n      \"timeStamp\": \"2016-07-18T18:04:30.5992353-07:00\",\r\n      \"details\": \"runtimeVersion:kobo_vnext_5012367\"\r\n    }\r\n  ],\r\n  \"properties\": {\r\n    \"owner\": \"adlsvc01@benwgoldoutlook.onmicrosoft.com\",\r\n    \"resources\": [\r\n      {\r\n        \"name\": \"__ScopeCodeGen__.dll\",\r\n        \"resourcePath\": \"adl://testdatalake18475.azuredatalakestore.net/system/jobservice/jobs/Usql/2016/07/19/01/04/ca7f4c38-e4c9-450e-94e8-fa041321471d/__ScopeCodeGen__.dll\",\r\n        \"type\": \"VertexResource\"\r\n      },\r\n      {\r\n        \"name\": \"__ScopeCodeGen__.pdb\",\r\n        \"resourcePath\": \"adl://testdatalake18475.azuredatalakestore.net/system/jobservice/jobs/Usql/2016/07/19/01/04/ca7f4c38-e4c9-450e-94e8-fa041321471d/__ScopeCodeGen__.pdb\",\r\n        \"type\": \"VertexResource\"\r\n      },\r\n      {\r\n        \"name\": \"__ScopeCodeGenEngine__.dll\",\r\n        \"resourcePath\": \"adl://testdatalake18475.azuredatalakestore.net/system/jobservice/jobs/Usql/2016/07/19/01/04/ca7f4c38-e4c9-450e-94e8-fa041321471d/__ScopeCodeGenEngine__.dll\",\r\n        \"type\": \"VertexResource\"\r\n      },\r\n      {\r\n        \"name\": \"__ScopeCodeGenEngine__.pdb\",\r\n        \"resourcePath\": \"adl://testdatalake18475.azuredatalakestore.net/system/jobservice/jobs/Usql/2016/07/19/01/04/ca7f4c38-e4c9-450e-94e8-fa041321471d/__ScopeCodeGenEngine__.pdb\",\r\n        \"type\": \"VertexResource\"\r\n      },\r\n      {\r\n        \"name\": \"ScopeVertexDef.xml\",\r\n        \"resourcePath\": \"adl://testdatalake18475.azuredatalakestore.net/system/jobservice/jobs/Usql/2016/07/19/01/04/ca7f4c38-e4c9-450e-94e8-fa041321471d/ScopeVertexDef.xml\",\r\n        \"type\": \"VertexResource\"\r\n      },\r\n      {\r\n        \"name\": \"__ScopeCodeGen__.dll.cs\",\r\n        \"resourcePath\": \"adl://testdatalake18475.azuredatalakestore.net/system/jobservice/jobs/Usql/2016/07/19/01/04/ca7f4c38-e4c9-450e-94e8-fa041321471d/__ScopeCodeGen__.dll.cs\",\r\n        \"type\": \"StatisticsResource\"\r\n      },\r\n      {\r\n        \"name\": \"__ScopeCodeGenEngine__.dll.cpp\",\r\n        \"resourcePath\": \"adl://testdatalake18475.azuredatalakestore.net/system/jobservice/jobs/Usql/2016/07/19/01/04/ca7f4c38-e4c9-450e-94e8-fa041321471d/__ScopeCodeGenEngine__.dll.cpp\",\r\n        \"type\": \"StatisticsResource\"\r\n      },\r\n      {\r\n        \"name\": \"__ScopeCodeGenCompileOutput__.txt\",\r\n        \"resourcePath\": \"adl://testdatalake18475.azuredatalakestore.net/system/jobservice/jobs/Usql/2016/07/19/01/04/ca7f4c38-e4c9-450e-94e8-fa041321471d/__ScopeCodeGenCompileOutput__.txt\",\r\n        \"type\": \"StatisticsResource\"\r\n      },\r\n      {\r\n        \"name\": \"__ScopeCodeGenCompileOptions__.txt\",\r\n        \"resourcePath\": \"adl://testdatalake18475.azuredatalakestore.net/system/jobservice/jobs/Usql/2016/07/19/01/04/ca7f4c38-e4c9-450e-94e8-fa041321471d/__ScopeCodeGenCompileOptions__.txt\",\r\n        \"type\": \"StatisticsResource\"\r\n      },\r\n      {\r\n        \"name\": \"__ScopeCodeGenEngine__.cppresources\",\r\n        \"resourcePath\": \"adl://testdatalake18475.azuredatalakestore.net/system/jobservice/jobs/Usql/2016/07/19/01/04/ca7f4c38-e4c9-450e-94e8-fa041321471d/__ScopeCodeGenEngine__.cppresources\",\r\n        \"type\": \"StatisticsResource\"\r\n      },\r\n      {\r\n        \"name\": \"__Ast__.bin\",\r\n        \"resourcePath\": \"adl://testdatalake18475.azuredatalakestore.net/system/jobservice/jobs/Usql/2016/07/19/01/04/ca7f4c38-e4c9-450e-94e8-fa041321471d/__Ast__.bin\",\r\n        \"type\": \"StatisticsResource\"\r\n      },\r\n      {\r\n        \"name\": \"__SystemInternalInfo__.xml\",\r\n        \"resourcePath\": \"adl://testdatalake18475.azuredatalakestore.net/system/jobservice/jobs/Usql/2016/07/19/01/04/ca7f4c38-e4c9-450e-94e8-fa041321471d/__SystemInternalInfo__.xml\",\r\n        \"type\": \"StatisticsResource\"\r\n      },\r\n      {\r\n        \"name\": \"Profile\",\r\n        \"resourcePath\": \"adl://testdatalake18475.azuredatalakestore.net/system/jobservice/jobs/Usql/2016/07/19/01/04/ca7f4c38-e4c9-450e-94e8-fa041321471d/profile\",\r\n        \"type\": \"StatisticsResource\"\r\n      },\r\n      {\r\n        \"name\": \"__ScopeRuntimeStatistics__.xml\",\r\n        \"resourcePath\": \"adl://testdatalake18475.azuredatalakestore.net/system/jobservice/jobs/Usql/2016/07/19/01/04/ca7f4c38-e4c9-450e-94e8-fa041321471d/__ScopeRuntimeStatistics__.xml\",\r\n        \"type\": \"StatisticsResource\"\r\n      }\r\n    ],\r\n    \"runtimeVersion\": \"kobo_vnext_5012367\",\r\n    \"rootProcessNodeId\": \"72521b2d-25a7-4adc-b96f-13e98ff9c208\",\r\n    \"script\": \"USE testdb15065; CREATE CREDENTIAL testcred11628 WITH USER_NAME = \\\"scope@rkm4grspxa\\\", IDENTITY = \\\"testsecret1707\\\";\",\r\n    \"algebraFilePath\": \"adl://testdatalake18475.azuredatalakestore.net/system/jobservice/jobs/Usql/2016/07/19/01/04/ca7f4c38-e4c9-450e-94e8-fa041321471d/algebra.xml\",\r\n    \"yarnApplicationId\": 2735,\r\n    \"yarnApplicationTimeStamp\": 1468865588038,\r\n    \"compileMode\": \"Semantic\",\r\n    \"errorSource\": \"Unknown\",\r\n    \"totalCompilationTime\": \"PT16.7347248S\",\r\n    \"totalPausedTime\": \"PT0S\",\r\n    \"totalQueuedTime\": \"PT0.0156245S\",\r\n    \"totalRunningTime\": \"PT0S\",\r\n    \"type\": \"USql\"\r\n  }\r\n}",
      "ResponseHeaders": {
        "Content-Type": [
          "application/json; charset=utf-8"
        ],
        "Expires": [
          "-1"
        ],
        "Cache-Control": [
          "private"
        ],
        "Date": [
          "Tue, 19 Jul 2016 01:04:34 GMT"
        ],
        "Pragma": [
          "no-cache"
        ],
        "Transfer-Encoding": [
          "chunked"
        ],
        "x-ms-request-id": [
          "ae61d2be-c569-4fb1-b87a-83f3b9a8982e"
        ],
        "X-Content-Type-Options": [
          "nosniff"
        ],
        "Strict-Transport-Security": [
          "max-age=15724800; includeSubDomains"
        ]
      },
      "StatusCode": 200
    },
    {
      "RequestUri": "/Jobs/ca7f4c38-e4c9-450e-94e8-fa041321471d?api-version=2016-03-20-preview",
      "EncodedRequestUri": "L0pvYnMvY2E3ZjRjMzgtZTRjOS00NTBlLTk0ZTgtZmEwNDEzMjE0NzFkP2FwaS12ZXJzaW9uPTIwMTYtMDMtMjAtcHJldmlldw==",
      "RequestMethod": "GET",
      "RequestBody": "",
      "RequestHeaders": {
        "x-ms-client-request-id": [
          "f840e587-77d6-4926-b243-d6013671c5db"
        ],
        "accept-language": [
          "en-US"
        ],
        "User-Agent": [
          "Microsoft.Azure.Management.DataLake.Analytics.DataLakeAnalyticsJobManagementClient/0.11.9-preview"
        ]
      },
      "ResponseBody": "{\r\n  \"jobId\": \"ca7f4c38-e4c9-450e-94e8-fa041321471d\",\r\n  \"name\": \"testjob11539\",\r\n  \"type\": \"USql\",\r\n  \"submitter\": \"adlsvc01@benwgoldoutlook.onmicrosoft.com\",\r\n  \"degreeOfParallelism\": 2,\r\n  \"priority\": 0,\r\n  \"submitTime\": \"2016-07-18T18:04:13.2082454-07:00\",\r\n  \"state\": \"Starting\",\r\n  \"result\": \"Succeeded\",\r\n  \"stateAuditRecords\": [\r\n    {\r\n      \"newState\": \"New\",\r\n      \"timeStamp\": \"2016-07-18T18:04:13.2082454-07:00\",\r\n      \"details\": \"userName:adlsvc01@benwgoldoutlook.onmicrosoft.com;submitMachine:N/A\"\r\n    },\r\n    {\r\n      \"newState\": \"Compiling\",\r\n      \"timeStamp\": \"2016-07-18T18:04:13.8332606-07:00\",\r\n      \"details\": \"CcsAttempts:1;Status:Dispatched\"\r\n    },\r\n    {\r\n      \"newState\": \"Queued\",\r\n      \"timeStamp\": \"2016-07-18T18:04:30.5679854-07:00\"\r\n    },\r\n    {\r\n      \"newState\": \"Scheduling\",\r\n      \"timeStamp\": \"2016-07-18T18:04:30.5836099-07:00\",\r\n      \"details\": \"Detail:Dispatching job to cluster.;rootProcessId:72521b2d-25a7-4adc-b96f-13e98ff9c208\"\r\n    },\r\n    {\r\n      \"newState\": \"Starting\",\r\n      \"timeStamp\": \"2016-07-18T18:04:30.5992353-07:00\",\r\n      \"details\": \"runtimeVersion:kobo_vnext_5012367\"\r\n    }\r\n  ],\r\n  \"properties\": {\r\n    \"owner\": \"adlsvc01@benwgoldoutlook.onmicrosoft.com\",\r\n    \"resources\": [\r\n      {\r\n        \"name\": \"__ScopeCodeGen__.dll\",\r\n        \"resourcePath\": \"adl://testdatalake18475.azuredatalakestore.net/system/jobservice/jobs/Usql/2016/07/19/01/04/ca7f4c38-e4c9-450e-94e8-fa041321471d/__ScopeCodeGen__.dll\",\r\n        \"type\": \"VertexResource\"\r\n      },\r\n      {\r\n        \"name\": \"__ScopeCodeGen__.pdb\",\r\n        \"resourcePath\": \"adl://testdatalake18475.azuredatalakestore.net/system/jobservice/jobs/Usql/2016/07/19/01/04/ca7f4c38-e4c9-450e-94e8-fa041321471d/__ScopeCodeGen__.pdb\",\r\n        \"type\": \"VertexResource\"\r\n      },\r\n      {\r\n        \"name\": \"__ScopeCodeGenEngine__.dll\",\r\n        \"resourcePath\": \"adl://testdatalake18475.azuredatalakestore.net/system/jobservice/jobs/Usql/2016/07/19/01/04/ca7f4c38-e4c9-450e-94e8-fa041321471d/__ScopeCodeGenEngine__.dll\",\r\n        \"type\": \"VertexResource\"\r\n      },\r\n      {\r\n        \"name\": \"__ScopeCodeGenEngine__.pdb\",\r\n        \"resourcePath\": \"adl://testdatalake18475.azuredatalakestore.net/system/jobservice/jobs/Usql/2016/07/19/01/04/ca7f4c38-e4c9-450e-94e8-fa041321471d/__ScopeCodeGenEngine__.pdb\",\r\n        \"type\": \"VertexResource\"\r\n      },\r\n      {\r\n        \"name\": \"ScopeVertexDef.xml\",\r\n        \"resourcePath\": \"adl://testdatalake18475.azuredatalakestore.net/system/jobservice/jobs/Usql/2016/07/19/01/04/ca7f4c38-e4c9-450e-94e8-fa041321471d/ScopeVertexDef.xml\",\r\n        \"type\": \"VertexResource\"\r\n      },\r\n      {\r\n        \"name\": \"__ScopeCodeGen__.dll.cs\",\r\n        \"resourcePath\": \"adl://testdatalake18475.azuredatalakestore.net/system/jobservice/jobs/Usql/2016/07/19/01/04/ca7f4c38-e4c9-450e-94e8-fa041321471d/__ScopeCodeGen__.dll.cs\",\r\n        \"type\": \"StatisticsResource\"\r\n      },\r\n      {\r\n        \"name\": \"__ScopeCodeGenEngine__.dll.cpp\",\r\n        \"resourcePath\": \"adl://testdatalake18475.azuredatalakestore.net/system/jobservice/jobs/Usql/2016/07/19/01/04/ca7f4c38-e4c9-450e-94e8-fa041321471d/__ScopeCodeGenEngine__.dll.cpp\",\r\n        \"type\": \"StatisticsResource\"\r\n      },\r\n      {\r\n        \"name\": \"__ScopeCodeGenCompileOutput__.txt\",\r\n        \"resourcePath\": \"adl://testdatalake18475.azuredatalakestore.net/system/jobservice/jobs/Usql/2016/07/19/01/04/ca7f4c38-e4c9-450e-94e8-fa041321471d/__ScopeCodeGenCompileOutput__.txt\",\r\n        \"type\": \"StatisticsResource\"\r\n      },\r\n      {\r\n        \"name\": \"__ScopeCodeGenCompileOptions__.txt\",\r\n        \"resourcePath\": \"adl://testdatalake18475.azuredatalakestore.net/system/jobservice/jobs/Usql/2016/07/19/01/04/ca7f4c38-e4c9-450e-94e8-fa041321471d/__ScopeCodeGenCompileOptions__.txt\",\r\n        \"type\": \"StatisticsResource\"\r\n      },\r\n      {\r\n        \"name\": \"__ScopeCodeGenEngine__.cppresources\",\r\n        \"resourcePath\": \"adl://testdatalake18475.azuredatalakestore.net/system/jobservice/jobs/Usql/2016/07/19/01/04/ca7f4c38-e4c9-450e-94e8-fa041321471d/__ScopeCodeGenEngine__.cppresources\",\r\n        \"type\": \"StatisticsResource\"\r\n      },\r\n      {\r\n        \"name\": \"__Ast__.bin\",\r\n        \"resourcePath\": \"adl://testdatalake18475.azuredatalakestore.net/system/jobservice/jobs/Usql/2016/07/19/01/04/ca7f4c38-e4c9-450e-94e8-fa041321471d/__Ast__.bin\",\r\n        \"type\": \"StatisticsResource\"\r\n      },\r\n      {\r\n        \"name\": \"__SystemInternalInfo__.xml\",\r\n        \"resourcePath\": \"adl://testdatalake18475.azuredatalakestore.net/system/jobservice/jobs/Usql/2016/07/19/01/04/ca7f4c38-e4c9-450e-94e8-fa041321471d/__SystemInternalInfo__.xml\",\r\n        \"type\": \"StatisticsResource\"\r\n      },\r\n      {\r\n        \"name\": \"Profile\",\r\n        \"resourcePath\": \"adl://testdatalake18475.azuredatalakestore.net/system/jobservice/jobs/Usql/2016/07/19/01/04/ca7f4c38-e4c9-450e-94e8-fa041321471d/profile\",\r\n        \"type\": \"StatisticsResource\"\r\n      },\r\n      {\r\n        \"name\": \"__ScopeRuntimeStatistics__.xml\",\r\n        \"resourcePath\": \"adl://testdatalake18475.azuredatalakestore.net/system/jobservice/jobs/Usql/2016/07/19/01/04/ca7f4c38-e4c9-450e-94e8-fa041321471d/__ScopeRuntimeStatistics__.xml\",\r\n        \"type\": \"StatisticsResource\"\r\n      }\r\n    ],\r\n    \"runtimeVersion\": \"kobo_vnext_5012367\",\r\n    \"rootProcessNodeId\": \"72521b2d-25a7-4adc-b96f-13e98ff9c208\",\r\n    \"script\": \"USE testdb15065; CREATE CREDENTIAL testcred11628 WITH USER_NAME = \\\"scope@rkm4grspxa\\\", IDENTITY = \\\"testsecret1707\\\";\",\r\n    \"algebraFilePath\": \"adl://testdatalake18475.azuredatalakestore.net/system/jobservice/jobs/Usql/2016/07/19/01/04/ca7f4c38-e4c9-450e-94e8-fa041321471d/algebra.xml\",\r\n    \"yarnApplicationId\": 2735,\r\n    \"yarnApplicationTimeStamp\": 1468865588038,\r\n    \"compileMode\": \"Semantic\",\r\n    \"errorSource\": \"Unknown\",\r\n    \"totalCompilationTime\": \"PT16.7347248S\",\r\n    \"totalPausedTime\": \"PT0S\",\r\n    \"totalQueuedTime\": \"PT0.0156245S\",\r\n    \"totalRunningTime\": \"PT0S\",\r\n    \"type\": \"USql\"\r\n  }\r\n}",
      "ResponseHeaders": {
        "Content-Type": [
          "application/json; charset=utf-8"
        ],
        "Expires": [
          "-1"
        ],
        "Cache-Control": [
          "private"
        ],
        "Date": [
          "Tue, 19 Jul 2016 01:04:40 GMT"
        ],
        "Pragma": [
          "no-cache"
        ],
        "Transfer-Encoding": [
          "chunked"
        ],
        "x-ms-request-id": [
          "d9830830-dbb4-4f0d-b25a-00af63ddddf3"
        ],
        "X-Content-Type-Options": [
          "nosniff"
        ],
        "Strict-Transport-Security": [
          "max-age=15724800; includeSubDomains"
        ]
      },
      "StatusCode": 200
    },
    {
      "RequestUri": "/Jobs/ca7f4c38-e4c9-450e-94e8-fa041321471d?api-version=2016-03-20-preview",
      "EncodedRequestUri": "L0pvYnMvY2E3ZjRjMzgtZTRjOS00NTBlLTk0ZTgtZmEwNDEzMjE0NzFkP2FwaS12ZXJzaW9uPTIwMTYtMDMtMjAtcHJldmlldw==",
      "RequestMethod": "GET",
      "RequestBody": "",
      "RequestHeaders": {
        "x-ms-client-request-id": [
          "debf460a-1ef3-4615-b7c2-862b6381da6b"
        ],
        "accept-language": [
          "en-US"
        ],
        "User-Agent": [
          "Microsoft.Azure.Management.DataLake.Analytics.DataLakeAnalyticsJobManagementClient/0.11.9-preview"
        ]
      },
      "ResponseBody": "{\r\n  \"jobId\": \"ca7f4c38-e4c9-450e-94e8-fa041321471d\",\r\n  \"name\": \"testjob11539\",\r\n  \"type\": \"USql\",\r\n  \"submitter\": \"adlsvc01@benwgoldoutlook.onmicrosoft.com\",\r\n  \"degreeOfParallelism\": 2,\r\n  \"priority\": 0,\r\n  \"submitTime\": \"2016-07-18T18:04:13.2082454-07:00\",\r\n  \"state\": \"Starting\",\r\n  \"result\": \"Succeeded\",\r\n  \"stateAuditRecords\": [\r\n    {\r\n      \"newState\": \"New\",\r\n      \"timeStamp\": \"2016-07-18T18:04:13.2082454-07:00\",\r\n      \"details\": \"userName:adlsvc01@benwgoldoutlook.onmicrosoft.com;submitMachine:N/A\"\r\n    },\r\n    {\r\n      \"newState\": \"Compiling\",\r\n      \"timeStamp\": \"2016-07-18T18:04:13.8332606-07:00\",\r\n      \"details\": \"CcsAttempts:1;Status:Dispatched\"\r\n    },\r\n    {\r\n      \"newState\": \"Queued\",\r\n      \"timeStamp\": \"2016-07-18T18:04:30.5679854-07:00\"\r\n    },\r\n    {\r\n      \"newState\": \"Scheduling\",\r\n      \"timeStamp\": \"2016-07-18T18:04:30.5836099-07:00\",\r\n      \"details\": \"Detail:Dispatching job to cluster.;rootProcessId:72521b2d-25a7-4adc-b96f-13e98ff9c208\"\r\n    },\r\n    {\r\n      \"newState\": \"Starting\",\r\n      \"timeStamp\": \"2016-07-18T18:04:30.5992353-07:00\",\r\n      \"details\": \"runtimeVersion:kobo_vnext_5012367\"\r\n    }\r\n  ],\r\n  \"properties\": {\r\n    \"owner\": \"adlsvc01@benwgoldoutlook.onmicrosoft.com\",\r\n    \"resources\": [\r\n      {\r\n        \"name\": \"__ScopeCodeGen__.dll\",\r\n        \"resourcePath\": \"adl://testdatalake18475.azuredatalakestore.net/system/jobservice/jobs/Usql/2016/07/19/01/04/ca7f4c38-e4c9-450e-94e8-fa041321471d/__ScopeCodeGen__.dll\",\r\n        \"type\": \"VertexResource\"\r\n      },\r\n      {\r\n        \"name\": \"__ScopeCodeGen__.pdb\",\r\n        \"resourcePath\": \"adl://testdatalake18475.azuredatalakestore.net/system/jobservice/jobs/Usql/2016/07/19/01/04/ca7f4c38-e4c9-450e-94e8-fa041321471d/__ScopeCodeGen__.pdb\",\r\n        \"type\": \"VertexResource\"\r\n      },\r\n      {\r\n        \"name\": \"__ScopeCodeGenEngine__.dll\",\r\n        \"resourcePath\": \"adl://testdatalake18475.azuredatalakestore.net/system/jobservice/jobs/Usql/2016/07/19/01/04/ca7f4c38-e4c9-450e-94e8-fa041321471d/__ScopeCodeGenEngine__.dll\",\r\n        \"type\": \"VertexResource\"\r\n      },\r\n      {\r\n        \"name\": \"__ScopeCodeGenEngine__.pdb\",\r\n        \"resourcePath\": \"adl://testdatalake18475.azuredatalakestore.net/system/jobservice/jobs/Usql/2016/07/19/01/04/ca7f4c38-e4c9-450e-94e8-fa041321471d/__ScopeCodeGenEngine__.pdb\",\r\n        \"type\": \"VertexResource\"\r\n      },\r\n      {\r\n        \"name\": \"ScopeVertexDef.xml\",\r\n        \"resourcePath\": \"adl://testdatalake18475.azuredatalakestore.net/system/jobservice/jobs/Usql/2016/07/19/01/04/ca7f4c38-e4c9-450e-94e8-fa041321471d/ScopeVertexDef.xml\",\r\n        \"type\": \"VertexResource\"\r\n      },\r\n      {\r\n        \"name\": \"__ScopeCodeGen__.dll.cs\",\r\n        \"resourcePath\": \"adl://testdatalake18475.azuredatalakestore.net/system/jobservice/jobs/Usql/2016/07/19/01/04/ca7f4c38-e4c9-450e-94e8-fa041321471d/__ScopeCodeGen__.dll.cs\",\r\n        \"type\": \"StatisticsResource\"\r\n      },\r\n      {\r\n        \"name\": \"__ScopeCodeGenEngine__.dll.cpp\",\r\n        \"resourcePath\": \"adl://testdatalake18475.azuredatalakestore.net/system/jobservice/jobs/Usql/2016/07/19/01/04/ca7f4c38-e4c9-450e-94e8-fa041321471d/__ScopeCodeGenEngine__.dll.cpp\",\r\n        \"type\": \"StatisticsResource\"\r\n      },\r\n      {\r\n        \"name\": \"__ScopeCodeGenCompileOutput__.txt\",\r\n        \"resourcePath\": \"adl://testdatalake18475.azuredatalakestore.net/system/jobservice/jobs/Usql/2016/07/19/01/04/ca7f4c38-e4c9-450e-94e8-fa041321471d/__ScopeCodeGenCompileOutput__.txt\",\r\n        \"type\": \"StatisticsResource\"\r\n      },\r\n      {\r\n        \"name\": \"__ScopeCodeGenCompileOptions__.txt\",\r\n        \"resourcePath\": \"adl://testdatalake18475.azuredatalakestore.net/system/jobservice/jobs/Usql/2016/07/19/01/04/ca7f4c38-e4c9-450e-94e8-fa041321471d/__ScopeCodeGenCompileOptions__.txt\",\r\n        \"type\": \"StatisticsResource\"\r\n      },\r\n      {\r\n        \"name\": \"__ScopeCodeGenEngine__.cppresources\",\r\n        \"resourcePath\": \"adl://testdatalake18475.azuredatalakestore.net/system/jobservice/jobs/Usql/2016/07/19/01/04/ca7f4c38-e4c9-450e-94e8-fa041321471d/__ScopeCodeGenEngine__.cppresources\",\r\n        \"type\": \"StatisticsResource\"\r\n      },\r\n      {\r\n        \"name\": \"__Ast__.bin\",\r\n        \"resourcePath\": \"adl://testdatalake18475.azuredatalakestore.net/system/jobservice/jobs/Usql/2016/07/19/01/04/ca7f4c38-e4c9-450e-94e8-fa041321471d/__Ast__.bin\",\r\n        \"type\": \"StatisticsResource\"\r\n      },\r\n      {\r\n        \"name\": \"__SystemInternalInfo__.xml\",\r\n        \"resourcePath\": \"adl://testdatalake18475.azuredatalakestore.net/system/jobservice/jobs/Usql/2016/07/19/01/04/ca7f4c38-e4c9-450e-94e8-fa041321471d/__SystemInternalInfo__.xml\",\r\n        \"type\": \"StatisticsResource\"\r\n      },\r\n      {\r\n        \"name\": \"Profile\",\r\n        \"resourcePath\": \"adl://testdatalake18475.azuredatalakestore.net/system/jobservice/jobs/Usql/2016/07/19/01/04/ca7f4c38-e4c9-450e-94e8-fa041321471d/profile\",\r\n        \"type\": \"StatisticsResource\"\r\n      },\r\n      {\r\n        \"name\": \"__ScopeRuntimeStatistics__.xml\",\r\n        \"resourcePath\": \"adl://testdatalake18475.azuredatalakestore.net/system/jobservice/jobs/Usql/2016/07/19/01/04/ca7f4c38-e4c9-450e-94e8-fa041321471d/__ScopeRuntimeStatistics__.xml\",\r\n        \"type\": \"StatisticsResource\"\r\n      }\r\n    ],\r\n    \"runtimeVersion\": \"kobo_vnext_5012367\",\r\n    \"rootProcessNodeId\": \"72521b2d-25a7-4adc-b96f-13e98ff9c208\",\r\n    \"script\": \"USE testdb15065; CREATE CREDENTIAL testcred11628 WITH USER_NAME = \\\"scope@rkm4grspxa\\\", IDENTITY = \\\"testsecret1707\\\";\",\r\n    \"algebraFilePath\": \"adl://testdatalake18475.azuredatalakestore.net/system/jobservice/jobs/Usql/2016/07/19/01/04/ca7f4c38-e4c9-450e-94e8-fa041321471d/algebra.xml\",\r\n    \"yarnApplicationId\": 2735,\r\n    \"yarnApplicationTimeStamp\": 1468865588038,\r\n    \"compileMode\": \"Semantic\",\r\n    \"errorSource\": \"Unknown\",\r\n    \"totalCompilationTime\": \"PT16.7347248S\",\r\n    \"totalPausedTime\": \"PT0S\",\r\n    \"totalQueuedTime\": \"PT0.0156245S\",\r\n    \"totalRunningTime\": \"PT0S\",\r\n    \"type\": \"USql\"\r\n  }\r\n}",
      "ResponseHeaders": {
        "Content-Type": [
          "application/json; charset=utf-8"
        ],
        "Expires": [
          "-1"
        ],
        "Cache-Control": [
          "private"
        ],
        "Date": [
          "Tue, 19 Jul 2016 01:04:45 GMT"
        ],
        "Pragma": [
          "no-cache"
        ],
        "Transfer-Encoding": [
          "chunked"
        ],
        "x-ms-request-id": [
          "008b4e18-6ed6-45d7-9351-e6bef1488220"
        ],
        "X-Content-Type-Options": [
          "nosniff"
        ],
        "Strict-Transport-Security": [
          "max-age=15724800; includeSubDomains"
        ]
      },
      "StatusCode": 200
    },
    {
      "RequestUri": "/Jobs/ca7f4c38-e4c9-450e-94e8-fa041321471d?api-version=2016-03-20-preview",
      "EncodedRequestUri": "L0pvYnMvY2E3ZjRjMzgtZTRjOS00NTBlLTk0ZTgtZmEwNDEzMjE0NzFkP2FwaS12ZXJzaW9uPTIwMTYtMDMtMjAtcHJldmlldw==",
      "RequestMethod": "GET",
      "RequestBody": "",
      "RequestHeaders": {
        "x-ms-client-request-id": [
          "4012d370-a53a-49d2-8084-ba3b9d4ad964"
        ],
        "accept-language": [
          "en-US"
        ],
        "User-Agent": [
          "Microsoft.Azure.Management.DataLake.Analytics.DataLakeAnalyticsJobManagementClient/0.11.9-preview"
        ]
      },
      "ResponseBody": "{\r\n  \"jobId\": \"ca7f4c38-e4c9-450e-94e8-fa041321471d\",\r\n  \"name\": \"testjob11539\",\r\n  \"type\": \"USql\",\r\n  \"submitter\": \"adlsvc01@benwgoldoutlook.onmicrosoft.com\",\r\n  \"degreeOfParallelism\": 2,\r\n  \"priority\": 0,\r\n  \"submitTime\": \"2016-07-18T18:04:13.2082454-07:00\",\r\n  \"state\": \"Starting\",\r\n  \"result\": \"Succeeded\",\r\n  \"stateAuditRecords\": [\r\n    {\r\n      \"newState\": \"New\",\r\n      \"timeStamp\": \"2016-07-18T18:04:13.2082454-07:00\",\r\n      \"details\": \"userName:adlsvc01@benwgoldoutlook.onmicrosoft.com;submitMachine:N/A\"\r\n    },\r\n    {\r\n      \"newState\": \"Compiling\",\r\n      \"timeStamp\": \"2016-07-18T18:04:13.8332606-07:00\",\r\n      \"details\": \"CcsAttempts:1;Status:Dispatched\"\r\n    },\r\n    {\r\n      \"newState\": \"Queued\",\r\n      \"timeStamp\": \"2016-07-18T18:04:30.5679854-07:00\"\r\n    },\r\n    {\r\n      \"newState\": \"Scheduling\",\r\n      \"timeStamp\": \"2016-07-18T18:04:30.5836099-07:00\",\r\n      \"details\": \"Detail:Dispatching job to cluster.;rootProcessId:72521b2d-25a7-4adc-b96f-13e98ff9c208\"\r\n    },\r\n    {\r\n      \"newState\": \"Starting\",\r\n      \"timeStamp\": \"2016-07-18T18:04:30.5992353-07:00\",\r\n      \"details\": \"runtimeVersion:kobo_vnext_5012367\"\r\n    }\r\n  ],\r\n  \"properties\": {\r\n    \"owner\": \"adlsvc01@benwgoldoutlook.onmicrosoft.com\",\r\n    \"resources\": [\r\n      {\r\n        \"name\": \"__ScopeCodeGen__.dll\",\r\n        \"resourcePath\": \"adl://testdatalake18475.azuredatalakestore.net/system/jobservice/jobs/Usql/2016/07/19/01/04/ca7f4c38-e4c9-450e-94e8-fa041321471d/__ScopeCodeGen__.dll\",\r\n        \"type\": \"VertexResource\"\r\n      },\r\n      {\r\n        \"name\": \"__ScopeCodeGen__.pdb\",\r\n        \"resourcePath\": \"adl://testdatalake18475.azuredatalakestore.net/system/jobservice/jobs/Usql/2016/07/19/01/04/ca7f4c38-e4c9-450e-94e8-fa041321471d/__ScopeCodeGen__.pdb\",\r\n        \"type\": \"VertexResource\"\r\n      },\r\n      {\r\n        \"name\": \"__ScopeCodeGenEngine__.dll\",\r\n        \"resourcePath\": \"adl://testdatalake18475.azuredatalakestore.net/system/jobservice/jobs/Usql/2016/07/19/01/04/ca7f4c38-e4c9-450e-94e8-fa041321471d/__ScopeCodeGenEngine__.dll\",\r\n        \"type\": \"VertexResource\"\r\n      },\r\n      {\r\n        \"name\": \"__ScopeCodeGenEngine__.pdb\",\r\n        \"resourcePath\": \"adl://testdatalake18475.azuredatalakestore.net/system/jobservice/jobs/Usql/2016/07/19/01/04/ca7f4c38-e4c9-450e-94e8-fa041321471d/__ScopeCodeGenEngine__.pdb\",\r\n        \"type\": \"VertexResource\"\r\n      },\r\n      {\r\n        \"name\": \"ScopeVertexDef.xml\",\r\n        \"resourcePath\": \"adl://testdatalake18475.azuredatalakestore.net/system/jobservice/jobs/Usql/2016/07/19/01/04/ca7f4c38-e4c9-450e-94e8-fa041321471d/ScopeVertexDef.xml\",\r\n        \"type\": \"VertexResource\"\r\n      },\r\n      {\r\n        \"name\": \"__ScopeCodeGen__.dll.cs\",\r\n        \"resourcePath\": \"adl://testdatalake18475.azuredatalakestore.net/system/jobservice/jobs/Usql/2016/07/19/01/04/ca7f4c38-e4c9-450e-94e8-fa041321471d/__ScopeCodeGen__.dll.cs\",\r\n        \"type\": \"StatisticsResource\"\r\n      },\r\n      {\r\n        \"name\": \"__ScopeCodeGenEngine__.dll.cpp\",\r\n        \"resourcePath\": \"adl://testdatalake18475.azuredatalakestore.net/system/jobservice/jobs/Usql/2016/07/19/01/04/ca7f4c38-e4c9-450e-94e8-fa041321471d/__ScopeCodeGenEngine__.dll.cpp\",\r\n        \"type\": \"StatisticsResource\"\r\n      },\r\n      {\r\n        \"name\": \"__ScopeCodeGenCompileOutput__.txt\",\r\n        \"resourcePath\": \"adl://testdatalake18475.azuredatalakestore.net/system/jobservice/jobs/Usql/2016/07/19/01/04/ca7f4c38-e4c9-450e-94e8-fa041321471d/__ScopeCodeGenCompileOutput__.txt\",\r\n        \"type\": \"StatisticsResource\"\r\n      },\r\n      {\r\n        \"name\": \"__ScopeCodeGenCompileOptions__.txt\",\r\n        \"resourcePath\": \"adl://testdatalake18475.azuredatalakestore.net/system/jobservice/jobs/Usql/2016/07/19/01/04/ca7f4c38-e4c9-450e-94e8-fa041321471d/__ScopeCodeGenCompileOptions__.txt\",\r\n        \"type\": \"StatisticsResource\"\r\n      },\r\n      {\r\n        \"name\": \"__ScopeCodeGenEngine__.cppresources\",\r\n        \"resourcePath\": \"adl://testdatalake18475.azuredatalakestore.net/system/jobservice/jobs/Usql/2016/07/19/01/04/ca7f4c38-e4c9-450e-94e8-fa041321471d/__ScopeCodeGenEngine__.cppresources\",\r\n        \"type\": \"StatisticsResource\"\r\n      },\r\n      {\r\n        \"name\": \"__Ast__.bin\",\r\n        \"resourcePath\": \"adl://testdatalake18475.azuredatalakestore.net/system/jobservice/jobs/Usql/2016/07/19/01/04/ca7f4c38-e4c9-450e-94e8-fa041321471d/__Ast__.bin\",\r\n        \"type\": \"StatisticsResource\"\r\n      },\r\n      {\r\n        \"name\": \"__SystemInternalInfo__.xml\",\r\n        \"resourcePath\": \"adl://testdatalake18475.azuredatalakestore.net/system/jobservice/jobs/Usql/2016/07/19/01/04/ca7f4c38-e4c9-450e-94e8-fa041321471d/__SystemInternalInfo__.xml\",\r\n        \"type\": \"StatisticsResource\"\r\n      },\r\n      {\r\n        \"name\": \"Profile\",\r\n        \"resourcePath\": \"adl://testdatalake18475.azuredatalakestore.net/system/jobservice/jobs/Usql/2016/07/19/01/04/ca7f4c38-e4c9-450e-94e8-fa041321471d/profile\",\r\n        \"type\": \"StatisticsResource\"\r\n      },\r\n      {\r\n        \"name\": \"__ScopeRuntimeStatistics__.xml\",\r\n        \"resourcePath\": \"adl://testdatalake18475.azuredatalakestore.net/system/jobservice/jobs/Usql/2016/07/19/01/04/ca7f4c38-e4c9-450e-94e8-fa041321471d/__ScopeRuntimeStatistics__.xml\",\r\n        \"type\": \"StatisticsResource\"\r\n      }\r\n    ],\r\n    \"runtimeVersion\": \"kobo_vnext_5012367\",\r\n    \"rootProcessNodeId\": \"72521b2d-25a7-4adc-b96f-13e98ff9c208\",\r\n    \"script\": \"USE testdb15065; CREATE CREDENTIAL testcred11628 WITH USER_NAME = \\\"scope@rkm4grspxa\\\", IDENTITY = \\\"testsecret1707\\\";\",\r\n    \"algebraFilePath\": \"adl://testdatalake18475.azuredatalakestore.net/system/jobservice/jobs/Usql/2016/07/19/01/04/ca7f4c38-e4c9-450e-94e8-fa041321471d/algebra.xml\",\r\n    \"yarnApplicationId\": 2735,\r\n    \"yarnApplicationTimeStamp\": 1468865588038,\r\n    \"compileMode\": \"Semantic\",\r\n    \"errorSource\": \"Unknown\",\r\n    \"totalCompilationTime\": \"PT16.7347248S\",\r\n    \"totalPausedTime\": \"PT0S\",\r\n    \"totalQueuedTime\": \"PT0.0156245S\",\r\n    \"totalRunningTime\": \"PT0S\",\r\n    \"type\": \"USql\"\r\n  }\r\n}",
      "ResponseHeaders": {
        "Content-Type": [
          "application/json; charset=utf-8"
        ],
        "Expires": [
          "-1"
        ],
        "Cache-Control": [
          "private"
        ],
        "Date": [
          "Tue, 19 Jul 2016 01:04:50 GMT"
        ],
        "Pragma": [
          "no-cache"
        ],
        "Transfer-Encoding": [
          "chunked"
        ],
        "x-ms-request-id": [
          "56591e2d-ef7d-47f4-9a12-7bf7895619f9"
        ],
        "X-Content-Type-Options": [
          "nosniff"
        ],
        "Strict-Transport-Security": [
          "max-age=15724800; includeSubDomains"
        ]
      },
      "StatusCode": 200
    },
    {
      "RequestUri": "/Jobs/ca7f4c38-e4c9-450e-94e8-fa041321471d?api-version=2016-03-20-preview",
      "EncodedRequestUri": "L0pvYnMvY2E3ZjRjMzgtZTRjOS00NTBlLTk0ZTgtZmEwNDEzMjE0NzFkP2FwaS12ZXJzaW9uPTIwMTYtMDMtMjAtcHJldmlldw==",
      "RequestMethod": "GET",
      "RequestBody": "",
      "RequestHeaders": {
        "x-ms-client-request-id": [
          "03eaeec4-4f23-4cf1-bef0-06a9ab18e77e"
        ],
        "accept-language": [
          "en-US"
        ],
        "User-Agent": [
          "Microsoft.Azure.Management.DataLake.Analytics.DataLakeAnalyticsJobManagementClient/0.11.9-preview"
        ]
      },
      "ResponseBody": "{\r\n  \"jobId\": \"ca7f4c38-e4c9-450e-94e8-fa041321471d\",\r\n  \"name\": \"testjob11539\",\r\n  \"type\": \"USql\",\r\n  \"submitter\": \"adlsvc01@benwgoldoutlook.onmicrosoft.com\",\r\n  \"degreeOfParallelism\": 2,\r\n  \"priority\": 0,\r\n  \"submitTime\": \"2016-07-18T18:04:13.2082454-07:00\",\r\n  \"startTime\": \"2016-07-18T18:04:54.114443-07:00\",\r\n  \"state\": \"Running\",\r\n  \"result\": \"Succeeded\",\r\n  \"stateAuditRecords\": [\r\n    {\r\n      \"newState\": \"New\",\r\n      \"timeStamp\": \"2016-07-18T18:04:13.2082454-07:00\",\r\n      \"details\": \"userName:adlsvc01@benwgoldoutlook.onmicrosoft.com;submitMachine:N/A\"\r\n    },\r\n    {\r\n      \"newState\": \"Compiling\",\r\n      \"timeStamp\": \"2016-07-18T18:04:13.8332606-07:00\",\r\n      \"details\": \"CcsAttempts:1;Status:Dispatched\"\r\n    },\r\n    {\r\n      \"newState\": \"Queued\",\r\n      \"timeStamp\": \"2016-07-18T18:04:30.5679854-07:00\"\r\n    },\r\n    {\r\n      \"newState\": \"Scheduling\",\r\n      \"timeStamp\": \"2016-07-18T18:04:30.5836099-07:00\",\r\n      \"details\": \"Detail:Dispatching job to cluster.;rootProcessId:72521b2d-25a7-4adc-b96f-13e98ff9c208\"\r\n    },\r\n    {\r\n      \"newState\": \"Starting\",\r\n      \"timeStamp\": \"2016-07-18T18:04:30.5992353-07:00\",\r\n      \"details\": \"runtimeVersion:kobo_vnext_5012367\"\r\n    },\r\n    {\r\n      \"newState\": \"Running\",\r\n      \"timeStamp\": \"2016-07-18T18:04:54.114443-07:00\",\r\n      \"details\": \"runAttempt:1\"\r\n    }\r\n  ],\r\n  \"properties\": {\r\n    \"owner\": \"adlsvc01@benwgoldoutlook.onmicrosoft.com\",\r\n    \"resources\": [\r\n      {\r\n        \"name\": \"__ScopeCodeGen__.dll\",\r\n        \"resourcePath\": \"adl://testdatalake18475.azuredatalakestore.net/system/jobservice/jobs/Usql/2016/07/19/01/04/ca7f4c38-e4c9-450e-94e8-fa041321471d/__ScopeCodeGen__.dll\",\r\n        \"type\": \"VertexResource\"\r\n      },\r\n      {\r\n        \"name\": \"__ScopeCodeGen__.pdb\",\r\n        \"resourcePath\": \"adl://testdatalake18475.azuredatalakestore.net/system/jobservice/jobs/Usql/2016/07/19/01/04/ca7f4c38-e4c9-450e-94e8-fa041321471d/__ScopeCodeGen__.pdb\",\r\n        \"type\": \"VertexResource\"\r\n      },\r\n      {\r\n        \"name\": \"__ScopeCodeGenEngine__.dll\",\r\n        \"resourcePath\": \"adl://testdatalake18475.azuredatalakestore.net/system/jobservice/jobs/Usql/2016/07/19/01/04/ca7f4c38-e4c9-450e-94e8-fa041321471d/__ScopeCodeGenEngine__.dll\",\r\n        \"type\": \"VertexResource\"\r\n      },\r\n      {\r\n        \"name\": \"__ScopeCodeGenEngine__.pdb\",\r\n        \"resourcePath\": \"adl://testdatalake18475.azuredatalakestore.net/system/jobservice/jobs/Usql/2016/07/19/01/04/ca7f4c38-e4c9-450e-94e8-fa041321471d/__ScopeCodeGenEngine__.pdb\",\r\n        \"type\": \"VertexResource\"\r\n      },\r\n      {\r\n        \"name\": \"ScopeVertexDef.xml\",\r\n        \"resourcePath\": \"adl://testdatalake18475.azuredatalakestore.net/system/jobservice/jobs/Usql/2016/07/19/01/04/ca7f4c38-e4c9-450e-94e8-fa041321471d/ScopeVertexDef.xml\",\r\n        \"type\": \"VertexResource\"\r\n      },\r\n      {\r\n        \"name\": \"__ScopeCodeGen__.dll.cs\",\r\n        \"resourcePath\": \"adl://testdatalake18475.azuredatalakestore.net/system/jobservice/jobs/Usql/2016/07/19/01/04/ca7f4c38-e4c9-450e-94e8-fa041321471d/__ScopeCodeGen__.dll.cs\",\r\n        \"type\": \"StatisticsResource\"\r\n      },\r\n      {\r\n        \"name\": \"__ScopeCodeGenEngine__.dll.cpp\",\r\n        \"resourcePath\": \"adl://testdatalake18475.azuredatalakestore.net/system/jobservice/jobs/Usql/2016/07/19/01/04/ca7f4c38-e4c9-450e-94e8-fa041321471d/__ScopeCodeGenEngine__.dll.cpp\",\r\n        \"type\": \"StatisticsResource\"\r\n      },\r\n      {\r\n        \"name\": \"__ScopeCodeGenCompileOutput__.txt\",\r\n        \"resourcePath\": \"adl://testdatalake18475.azuredatalakestore.net/system/jobservice/jobs/Usql/2016/07/19/01/04/ca7f4c38-e4c9-450e-94e8-fa041321471d/__ScopeCodeGenCompileOutput__.txt\",\r\n        \"type\": \"StatisticsResource\"\r\n      },\r\n      {\r\n        \"name\": \"__ScopeCodeGenCompileOptions__.txt\",\r\n        \"resourcePath\": \"adl://testdatalake18475.azuredatalakestore.net/system/jobservice/jobs/Usql/2016/07/19/01/04/ca7f4c38-e4c9-450e-94e8-fa041321471d/__ScopeCodeGenCompileOptions__.txt\",\r\n        \"type\": \"StatisticsResource\"\r\n      },\r\n      {\r\n        \"name\": \"__ScopeCodeGenEngine__.cppresources\",\r\n        \"resourcePath\": \"adl://testdatalake18475.azuredatalakestore.net/system/jobservice/jobs/Usql/2016/07/19/01/04/ca7f4c38-e4c9-450e-94e8-fa041321471d/__ScopeCodeGenEngine__.cppresources\",\r\n        \"type\": \"StatisticsResource\"\r\n      },\r\n      {\r\n        \"name\": \"__Ast__.bin\",\r\n        \"resourcePath\": \"adl://testdatalake18475.azuredatalakestore.net/system/jobservice/jobs/Usql/2016/07/19/01/04/ca7f4c38-e4c9-450e-94e8-fa041321471d/__Ast__.bin\",\r\n        \"type\": \"StatisticsResource\"\r\n      },\r\n      {\r\n        \"name\": \"__SystemInternalInfo__.xml\",\r\n        \"resourcePath\": \"adl://testdatalake18475.azuredatalakestore.net/system/jobservice/jobs/Usql/2016/07/19/01/04/ca7f4c38-e4c9-450e-94e8-fa041321471d/__SystemInternalInfo__.xml\",\r\n        \"type\": \"StatisticsResource\"\r\n      },\r\n      {\r\n        \"name\": \"Profile\",\r\n        \"resourcePath\": \"adl://testdatalake18475.azuredatalakestore.net/system/jobservice/jobs/Usql/2016/07/19/01/04/ca7f4c38-e4c9-450e-94e8-fa041321471d/profile\",\r\n        \"type\": \"StatisticsResource\"\r\n      },\r\n      {\r\n        \"name\": \"__ScopeRuntimeStatistics__.xml\",\r\n        \"resourcePath\": \"adl://testdatalake18475.azuredatalakestore.net/system/jobservice/jobs/Usql/2016/07/19/01/04/ca7f4c38-e4c9-450e-94e8-fa041321471d/__ScopeRuntimeStatistics__.xml\",\r\n        \"type\": \"StatisticsResource\"\r\n      }\r\n    ],\r\n    \"runtimeVersion\": \"kobo_vnext_5012367\",\r\n    \"rootProcessNodeId\": \"72521b2d-25a7-4adc-b96f-13e98ff9c208\",\r\n    \"script\": \"USE testdb15065; CREATE CREDENTIAL testcred11628 WITH USER_NAME = \\\"scope@rkm4grspxa\\\", IDENTITY = \\\"testsecret1707\\\";\",\r\n    \"algebraFilePath\": \"adl://testdatalake18475.azuredatalakestore.net/system/jobservice/jobs/Usql/2016/07/19/01/04/ca7f4c38-e4c9-450e-94e8-fa041321471d/algebra.xml\",\r\n    \"yarnApplicationId\": 2735,\r\n    \"yarnApplicationTimeStamp\": 1468865588038,\r\n    \"compileMode\": \"Semantic\",\r\n    \"errorSource\": \"Unknown\",\r\n    \"totalCompilationTime\": \"PT16.7347248S\",\r\n    \"totalPausedTime\": \"PT0S\",\r\n    \"totalQueuedTime\": \"PT0.0156245S\",\r\n    \"totalRunningTime\": \"PT1.983765S\",\r\n    \"type\": \"USql\"\r\n  }\r\n}",
      "ResponseHeaders": {
        "Content-Type": [
          "application/json; charset=utf-8"
        ],
        "Expires": [
          "-1"
        ],
        "Cache-Control": [
          "private"
        ],
        "Date": [
          "Tue, 19 Jul 2016 01:04:55 GMT"
        ],
        "Pragma": [
          "no-cache"
        ],
        "Transfer-Encoding": [
          "chunked"
        ],
        "x-ms-request-id": [
          "822142e1-9ab4-4b88-9a4f-1020ca8c502c"
        ],
        "X-Content-Type-Options": [
          "nosniff"
        ],
        "Strict-Transport-Security": [
          "max-age=15724800; includeSubDomains"
        ]
      },
      "StatusCode": 200
    },
    {
      "RequestUri": "/Jobs/ca7f4c38-e4c9-450e-94e8-fa041321471d?api-version=2016-03-20-preview",
      "EncodedRequestUri": "L0pvYnMvY2E3ZjRjMzgtZTRjOS00NTBlLTk0ZTgtZmEwNDEzMjE0NzFkP2FwaS12ZXJzaW9uPTIwMTYtMDMtMjAtcHJldmlldw==",
      "RequestMethod": "GET",
      "RequestBody": "",
      "RequestHeaders": {
        "x-ms-client-request-id": [
          "4b73ae6b-6e98-4a41-a95b-8438fa5fbe5b"
        ],
        "accept-language": [
          "en-US"
        ],
        "User-Agent": [
          "Microsoft.Azure.Management.DataLake.Analytics.DataLakeAnalyticsJobManagementClient/0.11.9-preview"
        ]
      },
      "ResponseBody": "{\r\n  \"jobId\": \"ca7f4c38-e4c9-450e-94e8-fa041321471d\",\r\n  \"name\": \"testjob11539\",\r\n  \"type\": \"USql\",\r\n  \"submitter\": \"adlsvc01@benwgoldoutlook.onmicrosoft.com\",\r\n  \"degreeOfParallelism\": 2,\r\n  \"priority\": 0,\r\n  \"submitTime\": \"2016-07-18T18:04:13.2082454-07:00\",\r\n  \"startTime\": \"2016-07-18T18:04:54.114443-07:00\",\r\n  \"state\": \"Running\",\r\n  \"result\": \"Succeeded\",\r\n  \"stateAuditRecords\": [\r\n    {\r\n      \"newState\": \"New\",\r\n      \"timeStamp\": \"2016-07-18T18:04:13.2082454-07:00\",\r\n      \"details\": \"userName:adlsvc01@benwgoldoutlook.onmicrosoft.com;submitMachine:N/A\"\r\n    },\r\n    {\r\n      \"newState\": \"Compiling\",\r\n      \"timeStamp\": \"2016-07-18T18:04:13.8332606-07:00\",\r\n      \"details\": \"CcsAttempts:1;Status:Dispatched\"\r\n    },\r\n    {\r\n      \"newState\": \"Queued\",\r\n      \"timeStamp\": \"2016-07-18T18:04:30.5679854-07:00\"\r\n    },\r\n    {\r\n      \"newState\": \"Scheduling\",\r\n      \"timeStamp\": \"2016-07-18T18:04:30.5836099-07:00\",\r\n      \"details\": \"Detail:Dispatching job to cluster.;rootProcessId:72521b2d-25a7-4adc-b96f-13e98ff9c208\"\r\n    },\r\n    {\r\n      \"newState\": \"Starting\",\r\n      \"timeStamp\": \"2016-07-18T18:04:30.5992353-07:00\",\r\n      \"details\": \"runtimeVersion:kobo_vnext_5012367\"\r\n    },\r\n    {\r\n      \"newState\": \"Running\",\r\n      \"timeStamp\": \"2016-07-18T18:04:54.114443-07:00\",\r\n      \"details\": \"runAttempt:1\"\r\n    }\r\n  ],\r\n  \"properties\": {\r\n    \"owner\": \"adlsvc01@benwgoldoutlook.onmicrosoft.com\",\r\n    \"resources\": [\r\n      {\r\n        \"name\": \"__ScopeCodeGen__.dll\",\r\n        \"resourcePath\": \"adl://testdatalake18475.azuredatalakestore.net/system/jobservice/jobs/Usql/2016/07/19/01/04/ca7f4c38-e4c9-450e-94e8-fa041321471d/__ScopeCodeGen__.dll\",\r\n        \"type\": \"VertexResource\"\r\n      },\r\n      {\r\n        \"name\": \"__ScopeCodeGen__.pdb\",\r\n        \"resourcePath\": \"adl://testdatalake18475.azuredatalakestore.net/system/jobservice/jobs/Usql/2016/07/19/01/04/ca7f4c38-e4c9-450e-94e8-fa041321471d/__ScopeCodeGen__.pdb\",\r\n        \"type\": \"VertexResource\"\r\n      },\r\n      {\r\n        \"name\": \"__ScopeCodeGenEngine__.dll\",\r\n        \"resourcePath\": \"adl://testdatalake18475.azuredatalakestore.net/system/jobservice/jobs/Usql/2016/07/19/01/04/ca7f4c38-e4c9-450e-94e8-fa041321471d/__ScopeCodeGenEngine__.dll\",\r\n        \"type\": \"VertexResource\"\r\n      },\r\n      {\r\n        \"name\": \"__ScopeCodeGenEngine__.pdb\",\r\n        \"resourcePath\": \"adl://testdatalake18475.azuredatalakestore.net/system/jobservice/jobs/Usql/2016/07/19/01/04/ca7f4c38-e4c9-450e-94e8-fa041321471d/__ScopeCodeGenEngine__.pdb\",\r\n        \"type\": \"VertexResource\"\r\n      },\r\n      {\r\n        \"name\": \"ScopeVertexDef.xml\",\r\n        \"resourcePath\": \"adl://testdatalake18475.azuredatalakestore.net/system/jobservice/jobs/Usql/2016/07/19/01/04/ca7f4c38-e4c9-450e-94e8-fa041321471d/ScopeVertexDef.xml\",\r\n        \"type\": \"VertexResource\"\r\n      },\r\n      {\r\n        \"name\": \"__ScopeCodeGen__.dll.cs\",\r\n        \"resourcePath\": \"adl://testdatalake18475.azuredatalakestore.net/system/jobservice/jobs/Usql/2016/07/19/01/04/ca7f4c38-e4c9-450e-94e8-fa041321471d/__ScopeCodeGen__.dll.cs\",\r\n        \"type\": \"StatisticsResource\"\r\n      },\r\n      {\r\n        \"name\": \"__ScopeCodeGenEngine__.dll.cpp\",\r\n        \"resourcePath\": \"adl://testdatalake18475.azuredatalakestore.net/system/jobservice/jobs/Usql/2016/07/19/01/04/ca7f4c38-e4c9-450e-94e8-fa041321471d/__ScopeCodeGenEngine__.dll.cpp\",\r\n        \"type\": \"StatisticsResource\"\r\n      },\r\n      {\r\n        \"name\": \"__ScopeCodeGenCompileOutput__.txt\",\r\n        \"resourcePath\": \"adl://testdatalake18475.azuredatalakestore.net/system/jobservice/jobs/Usql/2016/07/19/01/04/ca7f4c38-e4c9-450e-94e8-fa041321471d/__ScopeCodeGenCompileOutput__.txt\",\r\n        \"type\": \"StatisticsResource\"\r\n      },\r\n      {\r\n        \"name\": \"__ScopeCodeGenCompileOptions__.txt\",\r\n        \"resourcePath\": \"adl://testdatalake18475.azuredatalakestore.net/system/jobservice/jobs/Usql/2016/07/19/01/04/ca7f4c38-e4c9-450e-94e8-fa041321471d/__ScopeCodeGenCompileOptions__.txt\",\r\n        \"type\": \"StatisticsResource\"\r\n      },\r\n      {\r\n        \"name\": \"__ScopeCodeGenEngine__.cppresources\",\r\n        \"resourcePath\": \"adl://testdatalake18475.azuredatalakestore.net/system/jobservice/jobs/Usql/2016/07/19/01/04/ca7f4c38-e4c9-450e-94e8-fa041321471d/__ScopeCodeGenEngine__.cppresources\",\r\n        \"type\": \"StatisticsResource\"\r\n      },\r\n      {\r\n        \"name\": \"__Ast__.bin\",\r\n        \"resourcePath\": \"adl://testdatalake18475.azuredatalakestore.net/system/jobservice/jobs/Usql/2016/07/19/01/04/ca7f4c38-e4c9-450e-94e8-fa041321471d/__Ast__.bin\",\r\n        \"type\": \"StatisticsResource\"\r\n      },\r\n      {\r\n        \"name\": \"__SystemInternalInfo__.xml\",\r\n        \"resourcePath\": \"adl://testdatalake18475.azuredatalakestore.net/system/jobservice/jobs/Usql/2016/07/19/01/04/ca7f4c38-e4c9-450e-94e8-fa041321471d/__SystemInternalInfo__.xml\",\r\n        \"type\": \"StatisticsResource\"\r\n      },\r\n      {\r\n        \"name\": \"Profile\",\r\n        \"resourcePath\": \"adl://testdatalake18475.azuredatalakestore.net/system/jobservice/jobs/Usql/2016/07/19/01/04/ca7f4c38-e4c9-450e-94e8-fa041321471d/profile\",\r\n        \"type\": \"StatisticsResource\"\r\n      },\r\n      {\r\n        \"name\": \"__ScopeRuntimeStatistics__.xml\",\r\n        \"resourcePath\": \"adl://testdatalake18475.azuredatalakestore.net/system/jobservice/jobs/Usql/2016/07/19/01/04/ca7f4c38-e4c9-450e-94e8-fa041321471d/__ScopeRuntimeStatistics__.xml\",\r\n        \"type\": \"StatisticsResource\"\r\n      }\r\n    ],\r\n    \"runtimeVersion\": \"kobo_vnext_5012367\",\r\n    \"rootProcessNodeId\": \"72521b2d-25a7-4adc-b96f-13e98ff9c208\",\r\n    \"script\": \"USE testdb15065; CREATE CREDENTIAL testcred11628 WITH USER_NAME = \\\"scope@rkm4grspxa\\\", IDENTITY = \\\"testsecret1707\\\";\",\r\n    \"algebraFilePath\": \"adl://testdatalake18475.azuredatalakestore.net/system/jobservice/jobs/Usql/2016/07/19/01/04/ca7f4c38-e4c9-450e-94e8-fa041321471d/algebra.xml\",\r\n    \"yarnApplicationId\": 2735,\r\n    \"yarnApplicationTimeStamp\": 1468865588038,\r\n    \"compileMode\": \"Semantic\",\r\n    \"errorSource\": \"Unknown\",\r\n    \"totalCompilationTime\": \"PT16.7347248S\",\r\n    \"totalPausedTime\": \"PT0S\",\r\n    \"totalQueuedTime\": \"PT0.0156245S\",\r\n    \"totalRunningTime\": \"PT7.3901033S\",\r\n    \"type\": \"USql\"\r\n  }\r\n}",
      "ResponseHeaders": {
        "Content-Type": [
          "application/json; charset=utf-8"
        ],
        "Expires": [
          "-1"
        ],
        "Cache-Control": [
          "private"
        ],
        "Date": [
          "Tue, 19 Jul 2016 01:05:01 GMT"
        ],
        "Pragma": [
          "no-cache"
        ],
        "Transfer-Encoding": [
          "chunked"
        ],
        "x-ms-request-id": [
          "72474937-8699-4528-bbbf-fd7535f53ed1"
        ],
        "X-Content-Type-Options": [
          "nosniff"
        ],
        "Strict-Transport-Security": [
          "max-age=15724800; includeSubDomains"
        ]
      },
      "StatusCode": 200
    },
    {
      "RequestUri": "/Jobs/ca7f4c38-e4c9-450e-94e8-fa041321471d?api-version=2016-03-20-preview",
      "EncodedRequestUri": "L0pvYnMvY2E3ZjRjMzgtZTRjOS00NTBlLTk0ZTgtZmEwNDEzMjE0NzFkP2FwaS12ZXJzaW9uPTIwMTYtMDMtMjAtcHJldmlldw==",
      "RequestMethod": "GET",
      "RequestBody": "",
      "RequestHeaders": {
        "x-ms-client-request-id": [
          "65458bc9-f257-4162-bfe0-344a40be05f0"
        ],
        "accept-language": [
          "en-US"
        ],
        "User-Agent": [
          "Microsoft.Azure.Management.DataLake.Analytics.DataLakeAnalyticsJobManagementClient/0.11.9-preview"
        ]
      },
      "ResponseBody": "{\r\n  \"jobId\": \"ca7f4c38-e4c9-450e-94e8-fa041321471d\",\r\n  \"name\": \"testjob11539\",\r\n  \"type\": \"USql\",\r\n  \"submitter\": \"adlsvc01@benwgoldoutlook.onmicrosoft.com\",\r\n  \"degreeOfParallelism\": 2,\r\n  \"priority\": 0,\r\n  \"submitTime\": \"2016-07-18T18:04:13.2082454-07:00\",\r\n  \"startTime\": \"2016-07-18T18:04:54.114443-07:00\",\r\n  \"endTime\": \"2016-07-18T18:05:01.4427228-07:00\",\r\n  \"state\": \"Ended\",\r\n  \"result\": \"Succeeded\",\r\n  \"stateAuditRecords\": [\r\n    {\r\n      \"newState\": \"New\",\r\n      \"timeStamp\": \"2016-07-18T18:04:13.2082454-07:00\",\r\n      \"details\": \"userName:adlsvc01@benwgoldoutlook.onmicrosoft.com;submitMachine:N/A\"\r\n    },\r\n    {\r\n      \"newState\": \"Compiling\",\r\n      \"timeStamp\": \"2016-07-18T18:04:13.8332606-07:00\",\r\n      \"details\": \"CcsAttempts:1;Status:Dispatched\"\r\n    },\r\n    {\r\n      \"newState\": \"Queued\",\r\n      \"timeStamp\": \"2016-07-18T18:04:30.5679854-07:00\"\r\n    },\r\n    {\r\n      \"newState\": \"Scheduling\",\r\n      \"timeStamp\": \"2016-07-18T18:04:30.5836099-07:00\",\r\n      \"details\": \"Detail:Dispatching job to cluster.;rootProcessId:72521b2d-25a7-4adc-b96f-13e98ff9c208\"\r\n    },\r\n    {\r\n      \"newState\": \"Starting\",\r\n      \"timeStamp\": \"2016-07-18T18:04:30.5992353-07:00\",\r\n      \"details\": \"runtimeVersion:kobo_vnext_5012367\"\r\n    },\r\n    {\r\n      \"newState\": \"Running\",\r\n      \"timeStamp\": \"2016-07-18T18:04:54.114443-07:00\",\r\n      \"details\": \"runAttempt:1\"\r\n    },\r\n    {\r\n      \"newState\": \"Ended\",\r\n      \"timeStamp\": \"2016-07-18T18:05:01.4427228-07:00\",\r\n      \"details\": \"result:Succeeded\"\r\n    }\r\n  ],\r\n  \"properties\": {\r\n    \"owner\": \"adlsvc01@benwgoldoutlook.onmicrosoft.com\",\r\n    \"resources\": [\r\n      {\r\n        \"name\": \"__ScopeCodeGen__.dll\",\r\n        \"resourcePath\": \"adl://testdatalake18475.azuredatalakestore.net/system/jobservice/jobs/Usql/2016/07/19/01/04/ca7f4c38-e4c9-450e-94e8-fa041321471d/__ScopeCodeGen__.dll\",\r\n        \"type\": \"VertexResource\"\r\n      },\r\n      {\r\n        \"name\": \"__ScopeCodeGen__.pdb\",\r\n        \"resourcePath\": \"adl://testdatalake18475.azuredatalakestore.net/system/jobservice/jobs/Usql/2016/07/19/01/04/ca7f4c38-e4c9-450e-94e8-fa041321471d/__ScopeCodeGen__.pdb\",\r\n        \"type\": \"VertexResource\"\r\n      },\r\n      {\r\n        \"name\": \"__ScopeCodeGenEngine__.dll\",\r\n        \"resourcePath\": \"adl://testdatalake18475.azuredatalakestore.net/system/jobservice/jobs/Usql/2016/07/19/01/04/ca7f4c38-e4c9-450e-94e8-fa041321471d/__ScopeCodeGenEngine__.dll\",\r\n        \"type\": \"VertexResource\"\r\n      },\r\n      {\r\n        \"name\": \"__ScopeCodeGenEngine__.pdb\",\r\n        \"resourcePath\": \"adl://testdatalake18475.azuredatalakestore.net/system/jobservice/jobs/Usql/2016/07/19/01/04/ca7f4c38-e4c9-450e-94e8-fa041321471d/__ScopeCodeGenEngine__.pdb\",\r\n        \"type\": \"VertexResource\"\r\n      },\r\n      {\r\n        \"name\": \"ScopeVertexDef.xml\",\r\n        \"resourcePath\": \"adl://testdatalake18475.azuredatalakestore.net/system/jobservice/jobs/Usql/2016/07/19/01/04/ca7f4c38-e4c9-450e-94e8-fa041321471d/ScopeVertexDef.xml\",\r\n        \"type\": \"VertexResource\"\r\n      },\r\n      {\r\n        \"name\": \"__ScopeCodeGen__.dll.cs\",\r\n        \"resourcePath\": \"adl://testdatalake18475.azuredatalakestore.net/system/jobservice/jobs/Usql/2016/07/19/01/04/ca7f4c38-e4c9-450e-94e8-fa041321471d/__ScopeCodeGen__.dll.cs\",\r\n        \"type\": \"StatisticsResource\"\r\n      },\r\n      {\r\n        \"name\": \"__ScopeCodeGenEngine__.dll.cpp\",\r\n        \"resourcePath\": \"adl://testdatalake18475.azuredatalakestore.net/system/jobservice/jobs/Usql/2016/07/19/01/04/ca7f4c38-e4c9-450e-94e8-fa041321471d/__ScopeCodeGenEngine__.dll.cpp\",\r\n        \"type\": \"StatisticsResource\"\r\n      },\r\n      {\r\n        \"name\": \"__ScopeCodeGenCompileOutput__.txt\",\r\n        \"resourcePath\": \"adl://testdatalake18475.azuredatalakestore.net/system/jobservice/jobs/Usql/2016/07/19/01/04/ca7f4c38-e4c9-450e-94e8-fa041321471d/__ScopeCodeGenCompileOutput__.txt\",\r\n        \"type\": \"StatisticsResource\"\r\n      },\r\n      {\r\n        \"name\": \"__ScopeCodeGenCompileOptions__.txt\",\r\n        \"resourcePath\": \"adl://testdatalake18475.azuredatalakestore.net/system/jobservice/jobs/Usql/2016/07/19/01/04/ca7f4c38-e4c9-450e-94e8-fa041321471d/__ScopeCodeGenCompileOptions__.txt\",\r\n        \"type\": \"StatisticsResource\"\r\n      },\r\n      {\r\n        \"name\": \"__ScopeCodeGenEngine__.cppresources\",\r\n        \"resourcePath\": \"adl://testdatalake18475.azuredatalakestore.net/system/jobservice/jobs/Usql/2016/07/19/01/04/ca7f4c38-e4c9-450e-94e8-fa041321471d/__ScopeCodeGenEngine__.cppresources\",\r\n        \"type\": \"StatisticsResource\"\r\n      },\r\n      {\r\n        \"name\": \"__Ast__.bin\",\r\n        \"resourcePath\": \"adl://testdatalake18475.azuredatalakestore.net/system/jobservice/jobs/Usql/2016/07/19/01/04/ca7f4c38-e4c9-450e-94e8-fa041321471d/__Ast__.bin\",\r\n        \"type\": \"StatisticsResource\"\r\n      },\r\n      {\r\n        \"name\": \"__SystemInternalInfo__.xml\",\r\n        \"resourcePath\": \"adl://testdatalake18475.azuredatalakestore.net/system/jobservice/jobs/Usql/2016/07/19/01/04/ca7f4c38-e4c9-450e-94e8-fa041321471d/__SystemInternalInfo__.xml\",\r\n        \"type\": \"StatisticsResource\"\r\n      },\r\n      {\r\n        \"name\": \"Profile\",\r\n        \"resourcePath\": \"adl://testdatalake18475.azuredatalakestore.net/system/jobservice/jobs/Usql/2016/07/19/01/04/ca7f4c38-e4c9-450e-94e8-fa041321471d/profile\",\r\n        \"type\": \"StatisticsResource\"\r\n      },\r\n      {\r\n        \"name\": \"__ScopeRuntimeStatistics__.xml\",\r\n        \"resourcePath\": \"adl://testdatalake18475.azuredatalakestore.net/system/jobservice/jobs/Usql/2016/07/19/01/04/ca7f4c38-e4c9-450e-94e8-fa041321471d/__ScopeRuntimeStatistics__.xml\",\r\n        \"type\": \"StatisticsResource\"\r\n      }\r\n    ],\r\n    \"runtimeVersion\": \"kobo_vnext_5012367\",\r\n    \"rootProcessNodeId\": \"72521b2d-25a7-4adc-b96f-13e98ff9c208\",\r\n    \"script\": \"USE testdb15065; CREATE CREDENTIAL testcred11628 WITH USER_NAME = \\\"scope@rkm4grspxa\\\", IDENTITY = \\\"testsecret1707\\\";\",\r\n    \"algebraFilePath\": \"adl://testdatalake18475.azuredatalakestore.net/system/jobservice/jobs/Usql/2016/07/19/01/04/ca7f4c38-e4c9-450e-94e8-fa041321471d/algebra.xml\",\r\n    \"yarnApplicationId\": 2735,\r\n    \"yarnApplicationTimeStamp\": 1468865588038,\r\n    \"compileMode\": \"Semantic\",\r\n    \"errorSource\": \"Unknown\",\r\n    \"totalCompilationTime\": \"PT16.7347248S\",\r\n    \"totalPausedTime\": \"PT0S\",\r\n    \"totalQueuedTime\": \"PT0.0156245S\",\r\n    \"totalRunningTime\": \"PT7.3282798S\",\r\n    \"type\": \"USql\"\r\n  }\r\n}",
      "ResponseHeaders": {
        "Content-Type": [
          "application/json; charset=utf-8"
        ],
        "Expires": [
          "-1"
        ],
        "Cache-Control": [
          "private"
        ],
        "Date": [
          "Tue, 19 Jul 2016 01:05:06 GMT"
        ],
        "Pragma": [
          "no-cache"
        ],
        "Transfer-Encoding": [
          "chunked"
        ],
        "x-ms-request-id": [
          "4f00e969-237b-485a-8fb7-2e2787ae48c9"
        ],
        "X-Content-Type-Options": [
          "nosniff"
        ],
        "Strict-Transport-Security": [
          "max-age=15724800; includeSubDomains"
        ]
      },
      "StatusCode": 200
    },
    {
      "RequestUri": "/catalog/usql/databases/testdb15065/credentials?api-version=2015-10-01-preview",
      "EncodedRequestUri": "L2NhdGFsb2cvdXNxbC9kYXRhYmFzZXMvdGVzdGRiMTUwNjUvY3JlZGVudGlhbHM/YXBpLXZlcnNpb249MjAxNS0xMC0wMS1wcmV2aWV3",
      "RequestMethod": "GET",
      "RequestBody": "",
      "RequestHeaders": {
        "x-ms-client-request-id": [
          "733fc00c-4144-4996-9b96-4dcd3e475fbc"
        ],
        "accept-language": [
          "en-US"
        ],
        "User-Agent": [
          "Microsoft.Azure.Management.DataLake.Analytics.DataLakeAnalyticsCatalogManagementClient/0.11.9-preview"
        ]
      },
      "ResponseBody": "{\r\n  \"@odata.context\": \"https://testaba29646.azuredatalakeanalytics.net/sqlip/$metadata#credentials\",\r\n  \"value\": [\r\n    {\r\n      \"computeAccountName\": \"testaba29646\",\r\n      \"databaseName\": \"testdb15065\",\r\n      \"credentialName\": \"testcred11628\",\r\n      \"userName\": \"scope@rkm4grspxa\",\r\n      \"identity\": \"testsecret1707\",\r\n      \"version\": \"48c3a348-8cb3-4dc5-a938-7c516d4a0b7b\"\r\n    }\r\n  ]\r\n}",
      "ResponseHeaders": {
        "Content-Type": [
          "application/json; odata.metadata=minimal; odata.streaming=true"
        ],
        "Expires": [
          "-1"
        ],
        "Cache-Control": [
          "private"
        ],
        "Date": [
          "Tue, 19 Jul 2016 01:05:07 GMT"
        ],
        "Pragma": [
          "no-cache"
        ],
        "Transfer-Encoding": [
          "chunked"
        ],
        "x-ms-request-id": [
          "007f1ced-acd8-44c8-b205-98c9677f75a1"
        ],
        "OData-Version": [
          "4.0"
        ],
        "X-Content-Type-Options": [
          "nosniff"
        ],
        "Strict-Transport-Security": [
          "max-age=15724800; includeSubDomains"
        ]
      },
      "StatusCode": 200
    },
    {
      "RequestUri": "/catalog/usql/databases/testdb15065/credentials/testcred11628?api-version=2015-10-01-preview",
      "EncodedRequestUri": "L2NhdGFsb2cvdXNxbC9kYXRhYmFzZXMvdGVzdGRiMTUwNjUvY3JlZGVudGlhbHMvdGVzdGNyZWQxMTYyOD9hcGktdmVyc2lvbj0yMDE1LTEwLTAxLXByZXZpZXc=",
      "RequestMethod": "GET",
      "RequestBody": "",
      "RequestHeaders": {
        "x-ms-client-request-id": [
          "2e26bd2c-7954-4561-848f-a0eb660242da"
        ],
        "accept-language": [
          "en-US"
        ],
        "User-Agent": [
          "Microsoft.Azure.Management.DataLake.Analytics.DataLakeAnalyticsCatalogManagementClient/0.11.9-preview"
        ]
      },
      "ResponseBody": "{\r\n  \"@odata.context\": \"https://testaba29646.azuredatalakeanalytics.net/sqlip/$metadata#credentials/$entity\",\r\n  \"computeAccountName\": \"testaba29646\",\r\n  \"databaseName\": \"testdb15065\",\r\n  \"credentialName\": \"testcred11628\",\r\n  \"userName\": \"scope@rkm4grspxa\",\r\n  \"identity\": \"testsecret1707\",\r\n  \"version\": \"48c3a348-8cb3-4dc5-a938-7c516d4a0b7b\"\r\n}",
      "ResponseHeaders": {
        "Content-Type": [
          "application/json; odata.metadata=minimal; odata.streaming=true"
        ],
        "Expires": [
          "-1"
        ],
        "Cache-Control": [
          "private"
        ],
        "Date": [
          "Tue, 19 Jul 2016 01:05:07 GMT"
        ],
        "Pragma": [
          "no-cache"
        ],
        "Transfer-Encoding": [
          "chunked"
        ],
        "x-ms-request-id": [
          "7c36469c-4769-47fc-9406-81e968d7cb86"
        ],
        "OData-Version": [
          "4.0"
        ],
        "X-Content-Type-Options": [
          "nosniff"
        ],
        "Strict-Transport-Security": [
          "max-age=15724800; includeSubDomains"
        ]
      },
      "StatusCode": 200
    },
    {
      "RequestUri": "/Jobs/e0d4e1cf-b17d-4a7c-8cbd-51c93ff6894f?api-version=2016-03-20-preview",
      "EncodedRequestUri": "L0pvYnMvZTBkNGUxY2YtYjE3ZC00YTdjLThjYmQtNTFjOTNmZjY4OTRmP2FwaS12ZXJzaW9uPTIwMTYtMDMtMjAtcHJldmlldw==",
      "RequestMethod": "PUT",
      "RequestBody": "{\r\n  \"jobId\": \"e0d4e1cf-b17d-4a7c-8cbd-51c93ff6894f\",\r\n  \"name\": \"testjob17360\",\r\n  \"type\": \"USql\",\r\n  \"degreeOfParallelism\": 2,\r\n  \"properties\": {\r\n    \"type\": \"USql\",\r\n    \"script\": \"USE testdb15065; DROP CREDENTIAL testcred11628;\"\r\n  }\r\n}",
      "RequestHeaders": {
        "Content-Type": [
          "application/json; charset=utf-8"
        ],
        "Content-Length": [
          "241"
        ],
        "x-ms-client-request-id": [
          "95915e7f-b9de-43f0-81d2-5bd44af604e8"
        ],
        "accept-language": [
          "en-US"
        ],
        "User-Agent": [
          "Microsoft.Azure.Management.DataLake.Analytics.DataLakeAnalyticsJobManagementClient/0.11.9-preview"
        ]
      },
      "ResponseBody": "{\r\n  \"jobId\": \"e0d4e1cf-b17d-4a7c-8cbd-51c93ff6894f\",\r\n  \"name\": \"testjob17360\",\r\n  \"type\": \"USql\",\r\n  \"submitter\": \"adlsvc01@benwgoldoutlook.onmicrosoft.com\",\r\n  \"degreeOfParallelism\": 2,\r\n  \"priority\": 0,\r\n  \"submitTime\": \"2016-07-18T18:05:07.6616044-07:00\",\r\n  \"state\": \"Compiling\",\r\n  \"result\": \"Succeeded\",\r\n  \"stateAuditRecords\": [\r\n    {\r\n      \"newState\": \"New\",\r\n      \"timeStamp\": \"2016-07-18T18:05:07.6616044-07:00\",\r\n      \"details\": \"userName:adlsvc01@benwgoldoutlook.onmicrosoft.com;submitMachine:N/A\"\r\n    }\r\n  ],\r\n  \"properties\": {\r\n    \"owner\": \"adlsvc01@benwgoldoutlook.onmicrosoft.com\",\r\n    \"resources\": [],\r\n    \"runtimeVersion\": \"default\",\r\n    \"rootProcessNodeId\": \"00000000-0000-0000-0000-000000000000\",\r\n    \"algebraFilePath\": \"adl://testdatalake18475.azuredatalakestore.net/system/jobservice/jobs/Usql/2016/07/19/01/05/e0d4e1cf-b17d-4a7c-8cbd-51c93ff6894f/algebra.xml\",\r\n    \"compileMode\": \"Semantic\",\r\n    \"errorSource\": \"Unknown\",\r\n    \"totalCompilationTime\": \"PT0S\",\r\n    \"totalPausedTime\": \"PT0S\",\r\n    \"totalQueuedTime\": \"PT0S\",\r\n    \"totalRunningTime\": \"PT0S\",\r\n    \"type\": \"USql\"\r\n  }\r\n}",
      "ResponseHeaders": {
        "Content-Type": [
          "application/json; charset=utf-8"
        ],
        "Expires": [
          "-1"
        ],
        "Cache-Control": [
          "private"
        ],
        "Date": [
          "Tue, 19 Jul 2016 01:05:08 GMT"
        ],
        "Pragma": [
          "no-cache"
        ],
        "Transfer-Encoding": [
          "chunked"
        ],
        "x-ms-request-id": [
          "80a341fd-cb02-425d-9b64-f0aa18af05d4"
        ],
        "X-Content-Type-Options": [
          "nosniff"
        ],
        "Strict-Transport-Security": [
          "max-age=15724800; includeSubDomains"
        ]
      },
      "StatusCode": 200
    },
    {
      "RequestUri": "/Jobs/e0d4e1cf-b17d-4a7c-8cbd-51c93ff6894f?api-version=2016-03-20-preview",
      "EncodedRequestUri": "L0pvYnMvZTBkNGUxY2YtYjE3ZC00YTdjLThjYmQtNTFjOTNmZjY4OTRmP2FwaS12ZXJzaW9uPTIwMTYtMDMtMjAtcHJldmlldw==",
      "RequestMethod": "GET",
      "RequestBody": "",
      "RequestHeaders": {
        "x-ms-client-request-id": [
          "6c7d2972-6b52-4d5f-b821-ebe712ef5150"
        ],
        "accept-language": [
          "en-US"
        ],
        "User-Agent": [
          "Microsoft.Azure.Management.DataLake.Analytics.DataLakeAnalyticsJobManagementClient/0.11.9-preview"
        ]
      },
      "ResponseBody": "{\r\n  \"jobId\": \"e0d4e1cf-b17d-4a7c-8cbd-51c93ff6894f\",\r\n  \"name\": \"testjob17360\",\r\n  \"type\": \"USql\",\r\n  \"submitter\": \"adlsvc01@benwgoldoutlook.onmicrosoft.com\",\r\n  \"degreeOfParallelism\": 2,\r\n  \"priority\": 0,\r\n  \"submitTime\": \"2016-07-18T18:05:07.6616044-07:00\",\r\n  \"state\": \"Compiling\",\r\n  \"result\": \"Succeeded\",\r\n  \"stateAuditRecords\": [\r\n    {\r\n      \"newState\": \"New\",\r\n      \"timeStamp\": \"2016-07-18T18:05:07.6616044-07:00\",\r\n      \"details\": \"userName:adlsvc01@benwgoldoutlook.onmicrosoft.com;submitMachine:N/A\"\r\n    },\r\n    {\r\n      \"newState\": \"Compiling\",\r\n      \"timeStamp\": \"2016-07-18T18:05:08.7553745-07:00\",\r\n      \"details\": \"CcsAttempts:1;Status:Dispatched\"\r\n    }\r\n  ],\r\n  \"properties\": {\r\n    \"owner\": \"adlsvc01@benwgoldoutlook.onmicrosoft.com\",\r\n    \"resources\": [\r\n      {\r\n        \"name\": \"Profile\",\r\n        \"resourcePath\": \"adl://testdatalake18475.azuredatalakestore.net/system/jobservice/jobs/Usql/2016/07/19/01/05/e0d4e1cf-b17d-4a7c-8cbd-51c93ff6894f/profile\",\r\n        \"type\": \"StatisticsResource\"\r\n      },\r\n      {\r\n        \"name\": \"__ScopeRuntimeStatistics__.xml\",\r\n        \"resourcePath\": \"adl://testdatalake18475.azuredatalakestore.net/system/jobservice/jobs/Usql/2016/07/19/01/05/e0d4e1cf-b17d-4a7c-8cbd-51c93ff6894f/__ScopeRuntimeStatistics__.xml\",\r\n        \"type\": \"StatisticsResource\"\r\n      }\r\n    ],\r\n    \"runtimeVersion\": \"default\",\r\n    \"rootProcessNodeId\": \"00000000-0000-0000-0000-000000000000\",\r\n    \"script\": \"USE testdb15065; DROP CREDENTIAL testcred11628;\",\r\n    \"algebraFilePath\": \"adl://testdatalake18475.azuredatalakestore.net/system/jobservice/jobs/Usql/2016/07/19/01/05/e0d4e1cf-b17d-4a7c-8cbd-51c93ff6894f/algebra.xml\",\r\n    \"compileMode\": \"Semantic\",\r\n    \"errorSource\": \"Unknown\",\r\n    \"totalCompilationTime\": \"PT0.1243022S\",\r\n    \"totalPausedTime\": \"PT0S\",\r\n    \"totalQueuedTime\": \"PT0S\",\r\n    \"totalRunningTime\": \"PT0S\",\r\n    \"type\": \"USql\"\r\n  }\r\n}",
      "ResponseHeaders": {
        "Content-Type": [
          "application/json; charset=utf-8"
        ],
        "Expires": [
          "-1"
        ],
        "Cache-Control": [
          "private"
        ],
        "Date": [
          "Tue, 19 Jul 2016 01:05:08 GMT"
        ],
        "Pragma": [
          "no-cache"
        ],
        "Transfer-Encoding": [
          "chunked"
        ],
        "x-ms-request-id": [
          "0f455921-8023-4b7e-a7f9-150c95d9759b"
        ],
        "X-Content-Type-Options": [
          "nosniff"
        ],
        "Strict-Transport-Security": [
          "max-age=15724800; includeSubDomains"
        ]
      },
      "StatusCode": 200
    },
    {
      "RequestUri": "/Jobs/e0d4e1cf-b17d-4a7c-8cbd-51c93ff6894f?api-version=2016-03-20-preview",
      "EncodedRequestUri": "L0pvYnMvZTBkNGUxY2YtYjE3ZC00YTdjLThjYmQtNTFjOTNmZjY4OTRmP2FwaS12ZXJzaW9uPTIwMTYtMDMtMjAtcHJldmlldw==",
      "RequestMethod": "GET",
      "RequestBody": "",
      "RequestHeaders": {
        "x-ms-client-request-id": [
          "e768b021-f21c-40d0-bdf6-affd91a2d82d"
        ],
        "accept-language": [
          "en-US"
        ],
        "User-Agent": [
          "Microsoft.Azure.Management.DataLake.Analytics.DataLakeAnalyticsJobManagementClient/0.11.9-preview"
        ]
      },
      "ResponseBody": "{\r\n  \"jobId\": \"e0d4e1cf-b17d-4a7c-8cbd-51c93ff6894f\",\r\n  \"name\": \"testjob17360\",\r\n  \"type\": \"USql\",\r\n  \"submitter\": \"adlsvc01@benwgoldoutlook.onmicrosoft.com\",\r\n  \"degreeOfParallelism\": 2,\r\n  \"priority\": 0,\r\n  \"submitTime\": \"2016-07-18T18:05:07.6616044-07:00\",\r\n  \"state\": \"Compiling\",\r\n  \"result\": \"Succeeded\",\r\n  \"stateAuditRecords\": [\r\n    {\r\n      \"newState\": \"New\",\r\n      \"timeStamp\": \"2016-07-18T18:05:07.6616044-07:00\",\r\n      \"details\": \"userName:adlsvc01@benwgoldoutlook.onmicrosoft.com;submitMachine:N/A\"\r\n    },\r\n    {\r\n      \"newState\": \"Compiling\",\r\n      \"timeStamp\": \"2016-07-18T18:05:08.7553745-07:00\",\r\n      \"details\": \"CcsAttempts:1;Status:Dispatched\"\r\n    }\r\n  ],\r\n  \"properties\": {\r\n    \"owner\": \"adlsvc01@benwgoldoutlook.onmicrosoft.com\",\r\n    \"resources\": [\r\n      {\r\n        \"name\": \"Profile\",\r\n        \"resourcePath\": \"adl://testdatalake18475.azuredatalakestore.net/system/jobservice/jobs/Usql/2016/07/19/01/05/e0d4e1cf-b17d-4a7c-8cbd-51c93ff6894f/profile\",\r\n        \"type\": \"StatisticsResource\"\r\n      },\r\n      {\r\n        \"name\": \"__ScopeRuntimeStatistics__.xml\",\r\n        \"resourcePath\": \"adl://testdatalake18475.azuredatalakestore.net/system/jobservice/jobs/Usql/2016/07/19/01/05/e0d4e1cf-b17d-4a7c-8cbd-51c93ff6894f/__ScopeRuntimeStatistics__.xml\",\r\n        \"type\": \"StatisticsResource\"\r\n      }\r\n    ],\r\n    \"runtimeVersion\": \"default\",\r\n    \"rootProcessNodeId\": \"00000000-0000-0000-0000-000000000000\",\r\n    \"script\": \"USE testdb15065; DROP CREDENTIAL testcred11628;\",\r\n    \"algebraFilePath\": \"adl://testdatalake18475.azuredatalakestore.net/system/jobservice/jobs/Usql/2016/07/19/01/05/e0d4e1cf-b17d-4a7c-8cbd-51c93ff6894f/algebra.xml\",\r\n    \"compileMode\": \"Semantic\",\r\n    \"errorSource\": \"Unknown\",\r\n    \"totalCompilationTime\": \"PT5.358765S\",\r\n    \"totalPausedTime\": \"PT0S\",\r\n    \"totalQueuedTime\": \"PT0S\",\r\n    \"totalRunningTime\": \"PT0S\",\r\n    \"type\": \"USql\"\r\n  }\r\n}",
      "ResponseHeaders": {
        "Content-Type": [
          "application/json; charset=utf-8"
        ],
        "Expires": [
          "-1"
        ],
        "Cache-Control": [
          "private"
        ],
        "Date": [
          "Tue, 19 Jul 2016 01:05:13 GMT"
        ],
        "Pragma": [
          "no-cache"
        ],
        "Transfer-Encoding": [
          "chunked"
        ],
        "x-ms-request-id": [
          "dc45d84f-a67c-4366-88c6-04df1842d954"
        ],
        "X-Content-Type-Options": [
          "nosniff"
        ],
        "Strict-Transport-Security": [
          "max-age=15724800; includeSubDomains"
        ]
      },
      "StatusCode": 200
    },
    {
      "RequestUri": "/Jobs/e0d4e1cf-b17d-4a7c-8cbd-51c93ff6894f?api-version=2016-03-20-preview",
      "EncodedRequestUri": "L0pvYnMvZTBkNGUxY2YtYjE3ZC00YTdjLThjYmQtNTFjOTNmZjY4OTRmP2FwaS12ZXJzaW9uPTIwMTYtMDMtMjAtcHJldmlldw==",
      "RequestMethod": "GET",
      "RequestBody": "",
      "RequestHeaders": {
        "x-ms-client-request-id": [
          "6121a9cc-da6e-4d1a-a737-ee96e59b1245"
        ],
        "accept-language": [
          "en-US"
        ],
        "User-Agent": [
          "Microsoft.Azure.Management.DataLake.Analytics.DataLakeAnalyticsJobManagementClient/0.11.9-preview"
        ]
      },
      "ResponseBody": "{\r\n  \"jobId\": \"e0d4e1cf-b17d-4a7c-8cbd-51c93ff6894f\",\r\n  \"name\": \"testjob17360\",\r\n  \"type\": \"USql\",\r\n  \"submitter\": \"adlsvc01@benwgoldoutlook.onmicrosoft.com\",\r\n  \"degreeOfParallelism\": 2,\r\n  \"priority\": 0,\r\n  \"submitTime\": \"2016-07-18T18:05:07.6616044-07:00\",\r\n  \"state\": \"Compiling\",\r\n  \"result\": \"Succeeded\",\r\n  \"stateAuditRecords\": [\r\n    {\r\n      \"newState\": \"New\",\r\n      \"timeStamp\": \"2016-07-18T18:05:07.6616044-07:00\",\r\n      \"details\": \"userName:adlsvc01@benwgoldoutlook.onmicrosoft.com;submitMachine:N/A\"\r\n    },\r\n    {\r\n      \"newState\": \"Compiling\",\r\n      \"timeStamp\": \"2016-07-18T18:05:08.7553745-07:00\",\r\n      \"details\": \"CcsAttempts:1;Status:Dispatched\"\r\n    }\r\n  ],\r\n  \"properties\": {\r\n    \"owner\": \"adlsvc01@benwgoldoutlook.onmicrosoft.com\",\r\n    \"resources\": [\r\n      {\r\n        \"name\": \"Profile\",\r\n        \"resourcePath\": \"adl://testdatalake18475.azuredatalakestore.net/system/jobservice/jobs/Usql/2016/07/19/01/05/e0d4e1cf-b17d-4a7c-8cbd-51c93ff6894f/profile\",\r\n        \"type\": \"StatisticsResource\"\r\n      },\r\n      {\r\n        \"name\": \"__ScopeRuntimeStatistics__.xml\",\r\n        \"resourcePath\": \"adl://testdatalake18475.azuredatalakestore.net/system/jobservice/jobs/Usql/2016/07/19/01/05/e0d4e1cf-b17d-4a7c-8cbd-51c93ff6894f/__ScopeRuntimeStatistics__.xml\",\r\n        \"type\": \"StatisticsResource\"\r\n      }\r\n    ],\r\n    \"runtimeVersion\": \"default\",\r\n    \"rootProcessNodeId\": \"00000000-0000-0000-0000-000000000000\",\r\n    \"script\": \"USE testdb15065; DROP CREDENTIAL testcred11628;\",\r\n    \"algebraFilePath\": \"adl://testdatalake18475.azuredatalakestore.net/system/jobservice/jobs/Usql/2016/07/19/01/05/e0d4e1cf-b17d-4a7c-8cbd-51c93ff6894f/algebra.xml\",\r\n    \"compileMode\": \"Semantic\",\r\n    \"errorSource\": \"Unknown\",\r\n    \"totalCompilationTime\": \"PT10.6869839S\",\r\n    \"totalPausedTime\": \"PT0S\",\r\n    \"totalQueuedTime\": \"PT0S\",\r\n    \"totalRunningTime\": \"PT0S\",\r\n    \"type\": \"USql\"\r\n  }\r\n}",
      "ResponseHeaders": {
        "Content-Type": [
          "application/json; charset=utf-8"
        ],
        "Expires": [
          "-1"
        ],
        "Cache-Control": [
          "private"
        ],
        "Date": [
          "Tue, 19 Jul 2016 01:05:18 GMT"
        ],
        "Pragma": [
          "no-cache"
        ],
        "Transfer-Encoding": [
          "chunked"
        ],
        "x-ms-request-id": [
          "39bf8999-8e87-4f51-87a0-6093246c6188"
        ],
        "X-Content-Type-Options": [
          "nosniff"
        ],
        "Strict-Transport-Security": [
          "max-age=15724800; includeSubDomains"
        ]
      },
      "StatusCode": 200
    },
    {
      "RequestUri": "/Jobs/e0d4e1cf-b17d-4a7c-8cbd-51c93ff6894f?api-version=2016-03-20-preview",
      "EncodedRequestUri": "L0pvYnMvZTBkNGUxY2YtYjE3ZC00YTdjLThjYmQtNTFjOTNmZjY4OTRmP2FwaS12ZXJzaW9uPTIwMTYtMDMtMjAtcHJldmlldw==",
      "RequestMethod": "GET",
      "RequestBody": "",
      "RequestHeaders": {
        "x-ms-client-request-id": [
          "f17bee7c-bcb2-4348-bbe9-a28742f9dd8d"
        ],
        "accept-language": [
          "en-US"
        ],
        "User-Agent": [
          "Microsoft.Azure.Management.DataLake.Analytics.DataLakeAnalyticsJobManagementClient/0.11.9-preview"
        ]
      },
      "ResponseBody": "{\r\n  \"jobId\": \"e0d4e1cf-b17d-4a7c-8cbd-51c93ff6894f\",\r\n  \"name\": \"testjob17360\",\r\n  \"type\": \"USql\",\r\n  \"submitter\": \"adlsvc01@benwgoldoutlook.onmicrosoft.com\",\r\n  \"degreeOfParallelism\": 2,\r\n  \"priority\": 0,\r\n  \"submitTime\": \"2016-07-18T18:05:07.6616044-07:00\",\r\n  \"state\": \"Starting\",\r\n  \"result\": \"Succeeded\",\r\n  \"stateAuditRecords\": [\r\n    {\r\n      \"newState\": \"New\",\r\n      \"timeStamp\": \"2016-07-18T18:05:07.6616044-07:00\",\r\n      \"details\": \"userName:adlsvc01@benwgoldoutlook.onmicrosoft.com;submitMachine:N/A\"\r\n    },\r\n    {\r\n      \"newState\": \"Compiling\",\r\n      \"timeStamp\": \"2016-07-18T18:05:08.7553745-07:00\",\r\n      \"details\": \"CcsAttempts:1;Status:Dispatched\"\r\n    },\r\n    {\r\n      \"newState\": \"Queued\",\r\n      \"timeStamp\": \"2016-07-18T18:05:22.5141354-07:00\"\r\n    },\r\n    {\r\n      \"newState\": \"Scheduling\",\r\n      \"timeStamp\": \"2016-07-18T18:05:22.5297602-07:00\",\r\n      \"details\": \"Detail:Dispatching job to cluster.;rootProcessId:5f34c73b-8e0e-4402-822b-91cd69f45517\"\r\n    },\r\n    {\r\n      \"newState\": \"Starting\",\r\n      \"timeStamp\": \"2016-07-18T18:05:22.5297602-07:00\",\r\n      \"details\": \"runtimeVersion:kobo_vnext_5012367\"\r\n    }\r\n  ],\r\n  \"properties\": {\r\n    \"owner\": \"adlsvc01@benwgoldoutlook.onmicrosoft.com\",\r\n    \"resources\": [\r\n      {\r\n        \"name\": \"__ScopeCodeGen__.dll\",\r\n        \"resourcePath\": \"adl://testdatalake18475.azuredatalakestore.net/system/jobservice/jobs/Usql/2016/07/19/01/05/e0d4e1cf-b17d-4a7c-8cbd-51c93ff6894f/__ScopeCodeGen__.dll\",\r\n        \"type\": \"VertexResource\"\r\n      },\r\n      {\r\n        \"name\": \"__ScopeCodeGen__.pdb\",\r\n        \"resourcePath\": \"adl://testdatalake18475.azuredatalakestore.net/system/jobservice/jobs/Usql/2016/07/19/01/05/e0d4e1cf-b17d-4a7c-8cbd-51c93ff6894f/__ScopeCodeGen__.pdb\",\r\n        \"type\": \"VertexResource\"\r\n      },\r\n      {\r\n        \"name\": \"__ScopeCodeGenEngine__.dll\",\r\n        \"resourcePath\": \"adl://testdatalake18475.azuredatalakestore.net/system/jobservice/jobs/Usql/2016/07/19/01/05/e0d4e1cf-b17d-4a7c-8cbd-51c93ff6894f/__ScopeCodeGenEngine__.dll\",\r\n        \"type\": \"VertexResource\"\r\n      },\r\n      {\r\n        \"name\": \"__ScopeCodeGenEngine__.pdb\",\r\n        \"resourcePath\": \"adl://testdatalake18475.azuredatalakestore.net/system/jobservice/jobs/Usql/2016/07/19/01/05/e0d4e1cf-b17d-4a7c-8cbd-51c93ff6894f/__ScopeCodeGenEngine__.pdb\",\r\n        \"type\": \"VertexResource\"\r\n      },\r\n      {\r\n        \"name\": \"ScopeVertexDef.xml\",\r\n        \"resourcePath\": \"adl://testdatalake18475.azuredatalakestore.net/system/jobservice/jobs/Usql/2016/07/19/01/05/e0d4e1cf-b17d-4a7c-8cbd-51c93ff6894f/ScopeVertexDef.xml\",\r\n        \"type\": \"VertexResource\"\r\n      },\r\n      {\r\n        \"name\": \"__ScopeCodeGen__.dll.cs\",\r\n        \"resourcePath\": \"adl://testdatalake18475.azuredatalakestore.net/system/jobservice/jobs/Usql/2016/07/19/01/05/e0d4e1cf-b17d-4a7c-8cbd-51c93ff6894f/__ScopeCodeGen__.dll.cs\",\r\n        \"type\": \"StatisticsResource\"\r\n      },\r\n      {\r\n        \"name\": \"__ScopeCodeGenEngine__.dll.cpp\",\r\n        \"resourcePath\": \"adl://testdatalake18475.azuredatalakestore.net/system/jobservice/jobs/Usql/2016/07/19/01/05/e0d4e1cf-b17d-4a7c-8cbd-51c93ff6894f/__ScopeCodeGenEngine__.dll.cpp\",\r\n        \"type\": \"StatisticsResource\"\r\n      },\r\n      {\r\n        \"name\": \"__ScopeCodeGenCompileOutput__.txt\",\r\n        \"resourcePath\": \"adl://testdatalake18475.azuredatalakestore.net/system/jobservice/jobs/Usql/2016/07/19/01/05/e0d4e1cf-b17d-4a7c-8cbd-51c93ff6894f/__ScopeCodeGenCompileOutput__.txt\",\r\n        \"type\": \"StatisticsResource\"\r\n      },\r\n      {\r\n        \"name\": \"__ScopeCodeGenCompileOptions__.txt\",\r\n        \"resourcePath\": \"adl://testdatalake18475.azuredatalakestore.net/system/jobservice/jobs/Usql/2016/07/19/01/05/e0d4e1cf-b17d-4a7c-8cbd-51c93ff6894f/__ScopeCodeGenCompileOptions__.txt\",\r\n        \"type\": \"StatisticsResource\"\r\n      },\r\n      {\r\n        \"name\": \"__ScopeCodeGenEngine__.cppresources\",\r\n        \"resourcePath\": \"adl://testdatalake18475.azuredatalakestore.net/system/jobservice/jobs/Usql/2016/07/19/01/05/e0d4e1cf-b17d-4a7c-8cbd-51c93ff6894f/__ScopeCodeGenEngine__.cppresources\",\r\n        \"type\": \"StatisticsResource\"\r\n      },\r\n      {\r\n        \"name\": \"__Ast__.bin\",\r\n        \"resourcePath\": \"adl://testdatalake18475.azuredatalakestore.net/system/jobservice/jobs/Usql/2016/07/19/01/05/e0d4e1cf-b17d-4a7c-8cbd-51c93ff6894f/__Ast__.bin\",\r\n        \"type\": \"StatisticsResource\"\r\n      },\r\n      {\r\n        \"name\": \"__SystemInternalInfo__.xml\",\r\n        \"resourcePath\": \"adl://testdatalake18475.azuredatalakestore.net/system/jobservice/jobs/Usql/2016/07/19/01/05/e0d4e1cf-b17d-4a7c-8cbd-51c93ff6894f/__SystemInternalInfo__.xml\",\r\n        \"type\": \"StatisticsResource\"\r\n      },\r\n      {\r\n        \"name\": \"Profile\",\r\n        \"resourcePath\": \"adl://testdatalake18475.azuredatalakestore.net/system/jobservice/jobs/Usql/2016/07/19/01/05/e0d4e1cf-b17d-4a7c-8cbd-51c93ff6894f/profile\",\r\n        \"type\": \"StatisticsResource\"\r\n      },\r\n      {\r\n        \"name\": \"__ScopeRuntimeStatistics__.xml\",\r\n        \"resourcePath\": \"adl://testdatalake18475.azuredatalakestore.net/system/jobservice/jobs/Usql/2016/07/19/01/05/e0d4e1cf-b17d-4a7c-8cbd-51c93ff6894f/__ScopeRuntimeStatistics__.xml\",\r\n        \"type\": \"StatisticsResource\"\r\n      }\r\n    ],\r\n    \"runtimeVersion\": \"kobo_vnext_5012367\",\r\n    \"rootProcessNodeId\": \"5f34c73b-8e0e-4402-822b-91cd69f45517\",\r\n    \"script\": \"USE testdb15065; DROP CREDENTIAL testcred11628;\",\r\n    \"algebraFilePath\": \"adl://testdatalake18475.azuredatalakestore.net/system/jobservice/jobs/Usql/2016/07/19/01/05/e0d4e1cf-b17d-4a7c-8cbd-51c93ff6894f/algebra.xml\",\r\n    \"yarnApplicationId\": 2742,\r\n    \"yarnApplicationTimeStamp\": 1468865588038,\r\n    \"compileMode\": \"Semantic\",\r\n    \"errorSource\": \"Unknown\",\r\n    \"totalCompilationTime\": \"PT13.7587609S\",\r\n    \"totalPausedTime\": \"PT0S\",\r\n    \"totalQueuedTime\": \"PT0.0156248S\",\r\n    \"totalRunningTime\": \"PT0S\",\r\n    \"type\": \"USql\"\r\n  }\r\n}",
      "ResponseHeaders": {
        "Content-Type": [
          "application/json; charset=utf-8"
        ],
        "Expires": [
          "-1"
        ],
        "Cache-Control": [
          "private"
        ],
        "Date": [
          "Tue, 19 Jul 2016 01:05:24 GMT"
        ],
        "Pragma": [
          "no-cache"
        ],
        "Transfer-Encoding": [
          "chunked"
        ],
        "x-ms-request-id": [
          "79aafb56-3c9f-4a28-ad02-9b17371667de"
        ],
        "X-Content-Type-Options": [
          "nosniff"
        ],
        "Strict-Transport-Security": [
          "max-age=15724800; includeSubDomains"
        ]
      },
      "StatusCode": 200
    },
    {
      "RequestUri": "/Jobs/e0d4e1cf-b17d-4a7c-8cbd-51c93ff6894f?api-version=2016-03-20-preview",
      "EncodedRequestUri": "L0pvYnMvZTBkNGUxY2YtYjE3ZC00YTdjLThjYmQtNTFjOTNmZjY4OTRmP2FwaS12ZXJzaW9uPTIwMTYtMDMtMjAtcHJldmlldw==",
      "RequestMethod": "GET",
      "RequestBody": "",
      "RequestHeaders": {
        "x-ms-client-request-id": [
          "bcde0ef5-a252-485c-be2d-38e525a36c3d"
        ],
        "accept-language": [
          "en-US"
        ],
        "User-Agent": [
          "Microsoft.Azure.Management.DataLake.Analytics.DataLakeAnalyticsJobManagementClient/0.11.9-preview"
        ]
      },
      "ResponseBody": "{\r\n  \"jobId\": \"e0d4e1cf-b17d-4a7c-8cbd-51c93ff6894f\",\r\n  \"name\": \"testjob17360\",\r\n  \"type\": \"USql\",\r\n  \"submitter\": \"adlsvc01@benwgoldoutlook.onmicrosoft.com\",\r\n  \"degreeOfParallelism\": 2,\r\n  \"priority\": 0,\r\n  \"submitTime\": \"2016-07-18T18:05:07.6616044-07:00\",\r\n  \"state\": \"Starting\",\r\n  \"result\": \"Succeeded\",\r\n  \"stateAuditRecords\": [\r\n    {\r\n      \"newState\": \"New\",\r\n      \"timeStamp\": \"2016-07-18T18:05:07.6616044-07:00\",\r\n      \"details\": \"userName:adlsvc01@benwgoldoutlook.onmicrosoft.com;submitMachine:N/A\"\r\n    },\r\n    {\r\n      \"newState\": \"Compiling\",\r\n      \"timeStamp\": \"2016-07-18T18:05:08.7553745-07:00\",\r\n      \"details\": \"CcsAttempts:1;Status:Dispatched\"\r\n    },\r\n    {\r\n      \"newState\": \"Queued\",\r\n      \"timeStamp\": \"2016-07-18T18:05:22.5141354-07:00\"\r\n    },\r\n    {\r\n      \"newState\": \"Scheduling\",\r\n      \"timeStamp\": \"2016-07-18T18:05:22.5297602-07:00\",\r\n      \"details\": \"Detail:Dispatching job to cluster.;rootProcessId:5f34c73b-8e0e-4402-822b-91cd69f45517\"\r\n    },\r\n    {\r\n      \"newState\": \"Starting\",\r\n      \"timeStamp\": \"2016-07-18T18:05:22.5297602-07:00\",\r\n      \"details\": \"runtimeVersion:kobo_vnext_5012367\"\r\n    }\r\n  ],\r\n  \"properties\": {\r\n    \"owner\": \"adlsvc01@benwgoldoutlook.onmicrosoft.com\",\r\n    \"resources\": [\r\n      {\r\n        \"name\": \"__ScopeCodeGen__.dll\",\r\n        \"resourcePath\": \"adl://testdatalake18475.azuredatalakestore.net/system/jobservice/jobs/Usql/2016/07/19/01/05/e0d4e1cf-b17d-4a7c-8cbd-51c93ff6894f/__ScopeCodeGen__.dll\",\r\n        \"type\": \"VertexResource\"\r\n      },\r\n      {\r\n        \"name\": \"__ScopeCodeGen__.pdb\",\r\n        \"resourcePath\": \"adl://testdatalake18475.azuredatalakestore.net/system/jobservice/jobs/Usql/2016/07/19/01/05/e0d4e1cf-b17d-4a7c-8cbd-51c93ff6894f/__ScopeCodeGen__.pdb\",\r\n        \"type\": \"VertexResource\"\r\n      },\r\n      {\r\n        \"name\": \"__ScopeCodeGenEngine__.dll\",\r\n        \"resourcePath\": \"adl://testdatalake18475.azuredatalakestore.net/system/jobservice/jobs/Usql/2016/07/19/01/05/e0d4e1cf-b17d-4a7c-8cbd-51c93ff6894f/__ScopeCodeGenEngine__.dll\",\r\n        \"type\": \"VertexResource\"\r\n      },\r\n      {\r\n        \"name\": \"__ScopeCodeGenEngine__.pdb\",\r\n        \"resourcePath\": \"adl://testdatalake18475.azuredatalakestore.net/system/jobservice/jobs/Usql/2016/07/19/01/05/e0d4e1cf-b17d-4a7c-8cbd-51c93ff6894f/__ScopeCodeGenEngine__.pdb\",\r\n        \"type\": \"VertexResource\"\r\n      },\r\n      {\r\n        \"name\": \"ScopeVertexDef.xml\",\r\n        \"resourcePath\": \"adl://testdatalake18475.azuredatalakestore.net/system/jobservice/jobs/Usql/2016/07/19/01/05/e0d4e1cf-b17d-4a7c-8cbd-51c93ff6894f/ScopeVertexDef.xml\",\r\n        \"type\": \"VertexResource\"\r\n      },\r\n      {\r\n        \"name\": \"__ScopeCodeGen__.dll.cs\",\r\n        \"resourcePath\": \"adl://testdatalake18475.azuredatalakestore.net/system/jobservice/jobs/Usql/2016/07/19/01/05/e0d4e1cf-b17d-4a7c-8cbd-51c93ff6894f/__ScopeCodeGen__.dll.cs\",\r\n        \"type\": \"StatisticsResource\"\r\n      },\r\n      {\r\n        \"name\": \"__ScopeCodeGenEngine__.dll.cpp\",\r\n        \"resourcePath\": \"adl://testdatalake18475.azuredatalakestore.net/system/jobservice/jobs/Usql/2016/07/19/01/05/e0d4e1cf-b17d-4a7c-8cbd-51c93ff6894f/__ScopeCodeGenEngine__.dll.cpp\",\r\n        \"type\": \"StatisticsResource\"\r\n      },\r\n      {\r\n        \"name\": \"__ScopeCodeGenCompileOutput__.txt\",\r\n        \"resourcePath\": \"adl://testdatalake18475.azuredatalakestore.net/system/jobservice/jobs/Usql/2016/07/19/01/05/e0d4e1cf-b17d-4a7c-8cbd-51c93ff6894f/__ScopeCodeGenCompileOutput__.txt\",\r\n        \"type\": \"StatisticsResource\"\r\n      },\r\n      {\r\n        \"name\": \"__ScopeCodeGenCompileOptions__.txt\",\r\n        \"resourcePath\": \"adl://testdatalake18475.azuredatalakestore.net/system/jobservice/jobs/Usql/2016/07/19/01/05/e0d4e1cf-b17d-4a7c-8cbd-51c93ff6894f/__ScopeCodeGenCompileOptions__.txt\",\r\n        \"type\": \"StatisticsResource\"\r\n      },\r\n      {\r\n        \"name\": \"__ScopeCodeGenEngine__.cppresources\",\r\n        \"resourcePath\": \"adl://testdatalake18475.azuredatalakestore.net/system/jobservice/jobs/Usql/2016/07/19/01/05/e0d4e1cf-b17d-4a7c-8cbd-51c93ff6894f/__ScopeCodeGenEngine__.cppresources\",\r\n        \"type\": \"StatisticsResource\"\r\n      },\r\n      {\r\n        \"name\": \"__Ast__.bin\",\r\n        \"resourcePath\": \"adl://testdatalake18475.azuredatalakestore.net/system/jobservice/jobs/Usql/2016/07/19/01/05/e0d4e1cf-b17d-4a7c-8cbd-51c93ff6894f/__Ast__.bin\",\r\n        \"type\": \"StatisticsResource\"\r\n      },\r\n      {\r\n        \"name\": \"__SystemInternalInfo__.xml\",\r\n        \"resourcePath\": \"adl://testdatalake18475.azuredatalakestore.net/system/jobservice/jobs/Usql/2016/07/19/01/05/e0d4e1cf-b17d-4a7c-8cbd-51c93ff6894f/__SystemInternalInfo__.xml\",\r\n        \"type\": \"StatisticsResource\"\r\n      },\r\n      {\r\n        \"name\": \"Profile\",\r\n        \"resourcePath\": \"adl://testdatalake18475.azuredatalakestore.net/system/jobservice/jobs/Usql/2016/07/19/01/05/e0d4e1cf-b17d-4a7c-8cbd-51c93ff6894f/profile\",\r\n        \"type\": \"StatisticsResource\"\r\n      },\r\n      {\r\n        \"name\": \"__ScopeRuntimeStatistics__.xml\",\r\n        \"resourcePath\": \"adl://testdatalake18475.azuredatalakestore.net/system/jobservice/jobs/Usql/2016/07/19/01/05/e0d4e1cf-b17d-4a7c-8cbd-51c93ff6894f/__ScopeRuntimeStatistics__.xml\",\r\n        \"type\": \"StatisticsResource\"\r\n      }\r\n    ],\r\n    \"runtimeVersion\": \"kobo_vnext_5012367\",\r\n    \"rootProcessNodeId\": \"5f34c73b-8e0e-4402-822b-91cd69f45517\",\r\n    \"script\": \"USE testdb15065; DROP CREDENTIAL testcred11628;\",\r\n    \"algebraFilePath\": \"adl://testdatalake18475.azuredatalakestore.net/system/jobservice/jobs/Usql/2016/07/19/01/05/e0d4e1cf-b17d-4a7c-8cbd-51c93ff6894f/algebra.xml\",\r\n    \"yarnApplicationId\": 2742,\r\n    \"yarnApplicationTimeStamp\": 1468865588038,\r\n    \"compileMode\": \"Semantic\",\r\n    \"errorSource\": \"Unknown\",\r\n    \"totalCompilationTime\": \"PT13.7587609S\",\r\n    \"totalPausedTime\": \"PT0S\",\r\n    \"totalQueuedTime\": \"PT0.0156248S\",\r\n    \"totalRunningTime\": \"PT0S\",\r\n    \"type\": \"USql\"\r\n  }\r\n}",
      "ResponseHeaders": {
        "Content-Type": [
          "application/json; charset=utf-8"
        ],
        "Expires": [
          "-1"
        ],
        "Cache-Control": [
          "private"
        ],
        "Date": [
          "Tue, 19 Jul 2016 01:05:29 GMT"
        ],
        "Pragma": [
          "no-cache"
        ],
        "Transfer-Encoding": [
          "chunked"
        ],
        "x-ms-request-id": [
          "fca34f2e-039c-4284-9f56-76c583178ed8"
        ],
        "X-Content-Type-Options": [
          "nosniff"
        ],
        "Strict-Transport-Security": [
          "max-age=15724800; includeSubDomains"
        ]
      },
      "StatusCode": 200
    },
    {
      "RequestUri": "/Jobs/e0d4e1cf-b17d-4a7c-8cbd-51c93ff6894f?api-version=2016-03-20-preview",
      "EncodedRequestUri": "L0pvYnMvZTBkNGUxY2YtYjE3ZC00YTdjLThjYmQtNTFjOTNmZjY4OTRmP2FwaS12ZXJzaW9uPTIwMTYtMDMtMjAtcHJldmlldw==",
      "RequestMethod": "GET",
      "RequestBody": "",
      "RequestHeaders": {
        "x-ms-client-request-id": [
          "c48a60a3-6d58-4939-b5e8-1f92cf12f332"
        ],
        "accept-language": [
          "en-US"
        ],
        "User-Agent": [
          "Microsoft.Azure.Management.DataLake.Analytics.DataLakeAnalyticsJobManagementClient/0.11.9-preview"
        ]
      },
      "ResponseBody": "{\r\n  \"jobId\": \"e0d4e1cf-b17d-4a7c-8cbd-51c93ff6894f\",\r\n  \"name\": \"testjob17360\",\r\n  \"type\": \"USql\",\r\n  \"submitter\": \"adlsvc01@benwgoldoutlook.onmicrosoft.com\",\r\n  \"degreeOfParallelism\": 2,\r\n  \"priority\": 0,\r\n  \"submitTime\": \"2016-07-18T18:05:07.6616044-07:00\",\r\n  \"state\": \"Starting\",\r\n  \"result\": \"Succeeded\",\r\n  \"stateAuditRecords\": [\r\n    {\r\n      \"newState\": \"New\",\r\n      \"timeStamp\": \"2016-07-18T18:05:07.6616044-07:00\",\r\n      \"details\": \"userName:adlsvc01@benwgoldoutlook.onmicrosoft.com;submitMachine:N/A\"\r\n    },\r\n    {\r\n      \"newState\": \"Compiling\",\r\n      \"timeStamp\": \"2016-07-18T18:05:08.7553745-07:00\",\r\n      \"details\": \"CcsAttempts:1;Status:Dispatched\"\r\n    },\r\n    {\r\n      \"newState\": \"Queued\",\r\n      \"timeStamp\": \"2016-07-18T18:05:22.5141354-07:00\"\r\n    },\r\n    {\r\n      \"newState\": \"Scheduling\",\r\n      \"timeStamp\": \"2016-07-18T18:05:22.5297602-07:00\",\r\n      \"details\": \"Detail:Dispatching job to cluster.;rootProcessId:5f34c73b-8e0e-4402-822b-91cd69f45517\"\r\n    },\r\n    {\r\n      \"newState\": \"Starting\",\r\n      \"timeStamp\": \"2016-07-18T18:05:22.5297602-07:00\",\r\n      \"details\": \"runtimeVersion:kobo_vnext_5012367\"\r\n    }\r\n  ],\r\n  \"properties\": {\r\n    \"owner\": \"adlsvc01@benwgoldoutlook.onmicrosoft.com\",\r\n    \"resources\": [\r\n      {\r\n        \"name\": \"__ScopeCodeGen__.dll\",\r\n        \"resourcePath\": \"adl://testdatalake18475.azuredatalakestore.net/system/jobservice/jobs/Usql/2016/07/19/01/05/e0d4e1cf-b17d-4a7c-8cbd-51c93ff6894f/__ScopeCodeGen__.dll\",\r\n        \"type\": \"VertexResource\"\r\n      },\r\n      {\r\n        \"name\": \"__ScopeCodeGen__.pdb\",\r\n        \"resourcePath\": \"adl://testdatalake18475.azuredatalakestore.net/system/jobservice/jobs/Usql/2016/07/19/01/05/e0d4e1cf-b17d-4a7c-8cbd-51c93ff6894f/__ScopeCodeGen__.pdb\",\r\n        \"type\": \"VertexResource\"\r\n      },\r\n      {\r\n        \"name\": \"__ScopeCodeGenEngine__.dll\",\r\n        \"resourcePath\": \"adl://testdatalake18475.azuredatalakestore.net/system/jobservice/jobs/Usql/2016/07/19/01/05/e0d4e1cf-b17d-4a7c-8cbd-51c93ff6894f/__ScopeCodeGenEngine__.dll\",\r\n        \"type\": \"VertexResource\"\r\n      },\r\n      {\r\n        \"name\": \"__ScopeCodeGenEngine__.pdb\",\r\n        \"resourcePath\": \"adl://testdatalake18475.azuredatalakestore.net/system/jobservice/jobs/Usql/2016/07/19/01/05/e0d4e1cf-b17d-4a7c-8cbd-51c93ff6894f/__ScopeCodeGenEngine__.pdb\",\r\n        \"type\": \"VertexResource\"\r\n      },\r\n      {\r\n        \"name\": \"ScopeVertexDef.xml\",\r\n        \"resourcePath\": \"adl://testdatalake18475.azuredatalakestore.net/system/jobservice/jobs/Usql/2016/07/19/01/05/e0d4e1cf-b17d-4a7c-8cbd-51c93ff6894f/ScopeVertexDef.xml\",\r\n        \"type\": \"VertexResource\"\r\n      },\r\n      {\r\n        \"name\": \"__ScopeCodeGen__.dll.cs\",\r\n        \"resourcePath\": \"adl://testdatalake18475.azuredatalakestore.net/system/jobservice/jobs/Usql/2016/07/19/01/05/e0d4e1cf-b17d-4a7c-8cbd-51c93ff6894f/__ScopeCodeGen__.dll.cs\",\r\n        \"type\": \"StatisticsResource\"\r\n      },\r\n      {\r\n        \"name\": \"__ScopeCodeGenEngine__.dll.cpp\",\r\n        \"resourcePath\": \"adl://testdatalake18475.azuredatalakestore.net/system/jobservice/jobs/Usql/2016/07/19/01/05/e0d4e1cf-b17d-4a7c-8cbd-51c93ff6894f/__ScopeCodeGenEngine__.dll.cpp\",\r\n        \"type\": \"StatisticsResource\"\r\n      },\r\n      {\r\n        \"name\": \"__ScopeCodeGenCompileOutput__.txt\",\r\n        \"resourcePath\": \"adl://testdatalake18475.azuredatalakestore.net/system/jobservice/jobs/Usql/2016/07/19/01/05/e0d4e1cf-b17d-4a7c-8cbd-51c93ff6894f/__ScopeCodeGenCompileOutput__.txt\",\r\n        \"type\": \"StatisticsResource\"\r\n      },\r\n      {\r\n        \"name\": \"__ScopeCodeGenCompileOptions__.txt\",\r\n        \"resourcePath\": \"adl://testdatalake18475.azuredatalakestore.net/system/jobservice/jobs/Usql/2016/07/19/01/05/e0d4e1cf-b17d-4a7c-8cbd-51c93ff6894f/__ScopeCodeGenCompileOptions__.txt\",\r\n        \"type\": \"StatisticsResource\"\r\n      },\r\n      {\r\n        \"name\": \"__ScopeCodeGenEngine__.cppresources\",\r\n        \"resourcePath\": \"adl://testdatalake18475.azuredatalakestore.net/system/jobservice/jobs/Usql/2016/07/19/01/05/e0d4e1cf-b17d-4a7c-8cbd-51c93ff6894f/__ScopeCodeGenEngine__.cppresources\",\r\n        \"type\": \"StatisticsResource\"\r\n      },\r\n      {\r\n        \"name\": \"__Ast__.bin\",\r\n        \"resourcePath\": \"adl://testdatalake18475.azuredatalakestore.net/system/jobservice/jobs/Usql/2016/07/19/01/05/e0d4e1cf-b17d-4a7c-8cbd-51c93ff6894f/__Ast__.bin\",\r\n        \"type\": \"StatisticsResource\"\r\n      },\r\n      {\r\n        \"name\": \"__SystemInternalInfo__.xml\",\r\n        \"resourcePath\": \"adl://testdatalake18475.azuredatalakestore.net/system/jobservice/jobs/Usql/2016/07/19/01/05/e0d4e1cf-b17d-4a7c-8cbd-51c93ff6894f/__SystemInternalInfo__.xml\",\r\n        \"type\": \"StatisticsResource\"\r\n      },\r\n      {\r\n        \"name\": \"Profile\",\r\n        \"resourcePath\": \"adl://testdatalake18475.azuredatalakestore.net/system/jobservice/jobs/Usql/2016/07/19/01/05/e0d4e1cf-b17d-4a7c-8cbd-51c93ff6894f/profile\",\r\n        \"type\": \"StatisticsResource\"\r\n      },\r\n      {\r\n        \"name\": \"__ScopeRuntimeStatistics__.xml\",\r\n        \"resourcePath\": \"adl://testdatalake18475.azuredatalakestore.net/system/jobservice/jobs/Usql/2016/07/19/01/05/e0d4e1cf-b17d-4a7c-8cbd-51c93ff6894f/__ScopeRuntimeStatistics__.xml\",\r\n        \"type\": \"StatisticsResource\"\r\n      }\r\n    ],\r\n    \"runtimeVersion\": \"kobo_vnext_5012367\",\r\n    \"rootProcessNodeId\": \"5f34c73b-8e0e-4402-822b-91cd69f45517\",\r\n    \"script\": \"USE testdb15065; DROP CREDENTIAL testcred11628;\",\r\n    \"algebraFilePath\": \"adl://testdatalake18475.azuredatalakestore.net/system/jobservice/jobs/Usql/2016/07/19/01/05/e0d4e1cf-b17d-4a7c-8cbd-51c93ff6894f/algebra.xml\",\r\n    \"yarnApplicationId\": 2742,\r\n    \"yarnApplicationTimeStamp\": 1468865588038,\r\n    \"compileMode\": \"Semantic\",\r\n    \"errorSource\": \"Unknown\",\r\n    \"totalCompilationTime\": \"PT13.7587609S\",\r\n    \"totalPausedTime\": \"PT0S\",\r\n    \"totalQueuedTime\": \"PT0.0156248S\",\r\n    \"totalRunningTime\": \"PT0S\",\r\n    \"type\": \"USql\"\r\n  }\r\n}",
      "ResponseHeaders": {
        "Content-Type": [
          "application/json; charset=utf-8"
        ],
        "Expires": [
          "-1"
        ],
        "Cache-Control": [
          "private"
        ],
        "Date": [
          "Tue, 19 Jul 2016 01:05:34 GMT"
        ],
        "Pragma": [
          "no-cache"
        ],
        "Transfer-Encoding": [
          "chunked"
        ],
        "x-ms-request-id": [
          "1c6bcf71-8250-4ec1-8a12-6649acc46a26"
        ],
        "X-Content-Type-Options": [
          "nosniff"
        ],
        "Strict-Transport-Security": [
          "max-age=15724800; includeSubDomains"
        ]
      },
      "StatusCode": 200
    },
    {
      "RequestUri": "/Jobs/e0d4e1cf-b17d-4a7c-8cbd-51c93ff6894f?api-version=2016-03-20-preview",
      "EncodedRequestUri": "L0pvYnMvZTBkNGUxY2YtYjE3ZC00YTdjLThjYmQtNTFjOTNmZjY4OTRmP2FwaS12ZXJzaW9uPTIwMTYtMDMtMjAtcHJldmlldw==",
      "RequestMethod": "GET",
      "RequestBody": "",
      "RequestHeaders": {
        "x-ms-client-request-id": [
          "6696fa4c-d687-4236-b12d-dc91a510ddba"
        ],
        "accept-language": [
          "en-US"
        ],
        "User-Agent": [
          "Microsoft.Azure.Management.DataLake.Analytics.DataLakeAnalyticsJobManagementClient/0.11.9-preview"
        ]
      },
      "ResponseBody": "{\r\n  \"jobId\": \"e0d4e1cf-b17d-4a7c-8cbd-51c93ff6894f\",\r\n  \"name\": \"testjob17360\",\r\n  \"type\": \"USql\",\r\n  \"submitter\": \"adlsvc01@benwgoldoutlook.onmicrosoft.com\",\r\n  \"degreeOfParallelism\": 2,\r\n  \"priority\": 0,\r\n  \"submitTime\": \"2016-07-18T18:05:07.6616044-07:00\",\r\n  \"state\": \"Starting\",\r\n  \"result\": \"Succeeded\",\r\n  \"stateAuditRecords\": [\r\n    {\r\n      \"newState\": \"New\",\r\n      \"timeStamp\": \"2016-07-18T18:05:07.6616044-07:00\",\r\n      \"details\": \"userName:adlsvc01@benwgoldoutlook.onmicrosoft.com;submitMachine:N/A\"\r\n    },\r\n    {\r\n      \"newState\": \"Compiling\",\r\n      \"timeStamp\": \"2016-07-18T18:05:08.7553745-07:00\",\r\n      \"details\": \"CcsAttempts:1;Status:Dispatched\"\r\n    },\r\n    {\r\n      \"newState\": \"Queued\",\r\n      \"timeStamp\": \"2016-07-18T18:05:22.5141354-07:00\"\r\n    },\r\n    {\r\n      \"newState\": \"Scheduling\",\r\n      \"timeStamp\": \"2016-07-18T18:05:22.5297602-07:00\",\r\n      \"details\": \"Detail:Dispatching job to cluster.;rootProcessId:5f34c73b-8e0e-4402-822b-91cd69f45517\"\r\n    },\r\n    {\r\n      \"newState\": \"Starting\",\r\n      \"timeStamp\": \"2016-07-18T18:05:22.5297602-07:00\",\r\n      \"details\": \"runtimeVersion:kobo_vnext_5012367\"\r\n    }\r\n  ],\r\n  \"properties\": {\r\n    \"owner\": \"adlsvc01@benwgoldoutlook.onmicrosoft.com\",\r\n    \"resources\": [\r\n      {\r\n        \"name\": \"__ScopeCodeGen__.dll\",\r\n        \"resourcePath\": \"adl://testdatalake18475.azuredatalakestore.net/system/jobservice/jobs/Usql/2016/07/19/01/05/e0d4e1cf-b17d-4a7c-8cbd-51c93ff6894f/__ScopeCodeGen__.dll\",\r\n        \"type\": \"VertexResource\"\r\n      },\r\n      {\r\n        \"name\": \"__ScopeCodeGen__.pdb\",\r\n        \"resourcePath\": \"adl://testdatalake18475.azuredatalakestore.net/system/jobservice/jobs/Usql/2016/07/19/01/05/e0d4e1cf-b17d-4a7c-8cbd-51c93ff6894f/__ScopeCodeGen__.pdb\",\r\n        \"type\": \"VertexResource\"\r\n      },\r\n      {\r\n        \"name\": \"__ScopeCodeGenEngine__.dll\",\r\n        \"resourcePath\": \"adl://testdatalake18475.azuredatalakestore.net/system/jobservice/jobs/Usql/2016/07/19/01/05/e0d4e1cf-b17d-4a7c-8cbd-51c93ff6894f/__ScopeCodeGenEngine__.dll\",\r\n        \"type\": \"VertexResource\"\r\n      },\r\n      {\r\n        \"name\": \"__ScopeCodeGenEngine__.pdb\",\r\n        \"resourcePath\": \"adl://testdatalake18475.azuredatalakestore.net/system/jobservice/jobs/Usql/2016/07/19/01/05/e0d4e1cf-b17d-4a7c-8cbd-51c93ff6894f/__ScopeCodeGenEngine__.pdb\",\r\n        \"type\": \"VertexResource\"\r\n      },\r\n      {\r\n        \"name\": \"ScopeVertexDef.xml\",\r\n        \"resourcePath\": \"adl://testdatalake18475.azuredatalakestore.net/system/jobservice/jobs/Usql/2016/07/19/01/05/e0d4e1cf-b17d-4a7c-8cbd-51c93ff6894f/ScopeVertexDef.xml\",\r\n        \"type\": \"VertexResource\"\r\n      },\r\n      {\r\n        \"name\": \"__ScopeCodeGen__.dll.cs\",\r\n        \"resourcePath\": \"adl://testdatalake18475.azuredatalakestore.net/system/jobservice/jobs/Usql/2016/07/19/01/05/e0d4e1cf-b17d-4a7c-8cbd-51c93ff6894f/__ScopeCodeGen__.dll.cs\",\r\n        \"type\": \"StatisticsResource\"\r\n      },\r\n      {\r\n        \"name\": \"__ScopeCodeGenEngine__.dll.cpp\",\r\n        \"resourcePath\": \"adl://testdatalake18475.azuredatalakestore.net/system/jobservice/jobs/Usql/2016/07/19/01/05/e0d4e1cf-b17d-4a7c-8cbd-51c93ff6894f/__ScopeCodeGenEngine__.dll.cpp\",\r\n        \"type\": \"StatisticsResource\"\r\n      },\r\n      {\r\n        \"name\": \"__ScopeCodeGenCompileOutput__.txt\",\r\n        \"resourcePath\": \"adl://testdatalake18475.azuredatalakestore.net/system/jobservice/jobs/Usql/2016/07/19/01/05/e0d4e1cf-b17d-4a7c-8cbd-51c93ff6894f/__ScopeCodeGenCompileOutput__.txt\",\r\n        \"type\": \"StatisticsResource\"\r\n      },\r\n      {\r\n        \"name\": \"__ScopeCodeGenCompileOptions__.txt\",\r\n        \"resourcePath\": \"adl://testdatalake18475.azuredatalakestore.net/system/jobservice/jobs/Usql/2016/07/19/01/05/e0d4e1cf-b17d-4a7c-8cbd-51c93ff6894f/__ScopeCodeGenCompileOptions__.txt\",\r\n        \"type\": \"StatisticsResource\"\r\n      },\r\n      {\r\n        \"name\": \"__ScopeCodeGenEngine__.cppresources\",\r\n        \"resourcePath\": \"adl://testdatalake18475.azuredatalakestore.net/system/jobservice/jobs/Usql/2016/07/19/01/05/e0d4e1cf-b17d-4a7c-8cbd-51c93ff6894f/__ScopeCodeGenEngine__.cppresources\",\r\n        \"type\": \"StatisticsResource\"\r\n      },\r\n      {\r\n        \"name\": \"__Ast__.bin\",\r\n        \"resourcePath\": \"adl://testdatalake18475.azuredatalakestore.net/system/jobservice/jobs/Usql/2016/07/19/01/05/e0d4e1cf-b17d-4a7c-8cbd-51c93ff6894f/__Ast__.bin\",\r\n        \"type\": \"StatisticsResource\"\r\n      },\r\n      {\r\n        \"name\": \"__SystemInternalInfo__.xml\",\r\n        \"resourcePath\": \"adl://testdatalake18475.azuredatalakestore.net/system/jobservice/jobs/Usql/2016/07/19/01/05/e0d4e1cf-b17d-4a7c-8cbd-51c93ff6894f/__SystemInternalInfo__.xml\",\r\n        \"type\": \"StatisticsResource\"\r\n      },\r\n      {\r\n        \"name\": \"Profile\",\r\n        \"resourcePath\": \"adl://testdatalake18475.azuredatalakestore.net/system/jobservice/jobs/Usql/2016/07/19/01/05/e0d4e1cf-b17d-4a7c-8cbd-51c93ff6894f/profile\",\r\n        \"type\": \"StatisticsResource\"\r\n      },\r\n      {\r\n        \"name\": \"__ScopeRuntimeStatistics__.xml\",\r\n        \"resourcePath\": \"adl://testdatalake18475.azuredatalakestore.net/system/jobservice/jobs/Usql/2016/07/19/01/05/e0d4e1cf-b17d-4a7c-8cbd-51c93ff6894f/__ScopeRuntimeStatistics__.xml\",\r\n        \"type\": \"StatisticsResource\"\r\n      }\r\n    ],\r\n    \"runtimeVersion\": \"kobo_vnext_5012367\",\r\n    \"rootProcessNodeId\": \"5f34c73b-8e0e-4402-822b-91cd69f45517\",\r\n    \"script\": \"USE testdb15065; DROP CREDENTIAL testcred11628;\",\r\n    \"algebraFilePath\": \"adl://testdatalake18475.azuredatalakestore.net/system/jobservice/jobs/Usql/2016/07/19/01/05/e0d4e1cf-b17d-4a7c-8cbd-51c93ff6894f/algebra.xml\",\r\n    \"yarnApplicationId\": 2742,\r\n    \"yarnApplicationTimeStamp\": 1468865588038,\r\n    \"compileMode\": \"Semantic\",\r\n    \"errorSource\": \"Unknown\",\r\n    \"totalCompilationTime\": \"PT13.7587609S\",\r\n    \"totalPausedTime\": \"PT0S\",\r\n    \"totalQueuedTime\": \"PT0.0156248S\",\r\n    \"totalRunningTime\": \"PT0S\",\r\n    \"type\": \"USql\"\r\n  }\r\n}",
      "ResponseHeaders": {
        "Content-Type": [
          "application/json; charset=utf-8"
        ],
        "Expires": [
          "-1"
        ],
        "Cache-Control": [
          "private"
        ],
        "Date": [
          "Tue, 19 Jul 2016 01:05:40 GMT"
        ],
        "Pragma": [
          "no-cache"
        ],
        "Transfer-Encoding": [
          "chunked"
        ],
        "x-ms-request-id": [
          "c9e9c43f-4ea7-4bb9-878d-38724df4781e"
        ],
        "X-Content-Type-Options": [
          "nosniff"
        ],
        "Strict-Transport-Security": [
          "max-age=15724800; includeSubDomains"
        ]
      },
      "StatusCode": 200
    },
    {
      "RequestUri": "/Jobs/e0d4e1cf-b17d-4a7c-8cbd-51c93ff6894f?api-version=2016-03-20-preview",
      "EncodedRequestUri": "L0pvYnMvZTBkNGUxY2YtYjE3ZC00YTdjLThjYmQtNTFjOTNmZjY4OTRmP2FwaS12ZXJzaW9uPTIwMTYtMDMtMjAtcHJldmlldw==",
      "RequestMethod": "GET",
      "RequestBody": "",
      "RequestHeaders": {
        "x-ms-client-request-id": [
          "23bcccb1-991f-4a69-846d-102cc3cfbff8"
        ],
        "accept-language": [
          "en-US"
        ],
        "User-Agent": [
          "Microsoft.Azure.Management.DataLake.Analytics.DataLakeAnalyticsJobManagementClient/0.11.9-preview"
        ]
      },
      "ResponseBody": "{\r\n  \"jobId\": \"e0d4e1cf-b17d-4a7c-8cbd-51c93ff6894f\",\r\n  \"name\": \"testjob17360\",\r\n  \"type\": \"USql\",\r\n  \"submitter\": \"adlsvc01@benwgoldoutlook.onmicrosoft.com\",\r\n  \"degreeOfParallelism\": 2,\r\n  \"priority\": 0,\r\n  \"submitTime\": \"2016-07-18T18:05:07.6616044-07:00\",\r\n  \"startTime\": \"2016-07-18T18:05:42.3582969-07:00\",\r\n  \"state\": \"Running\",\r\n  \"result\": \"Succeeded\",\r\n  \"stateAuditRecords\": [\r\n    {\r\n      \"newState\": \"New\",\r\n      \"timeStamp\": \"2016-07-18T18:05:07.6616044-07:00\",\r\n      \"details\": \"userName:adlsvc01@benwgoldoutlook.onmicrosoft.com;submitMachine:N/A\"\r\n    },\r\n    {\r\n      \"newState\": \"Compiling\",\r\n      \"timeStamp\": \"2016-07-18T18:05:08.7553745-07:00\",\r\n      \"details\": \"CcsAttempts:1;Status:Dispatched\"\r\n    },\r\n    {\r\n      \"newState\": \"Queued\",\r\n      \"timeStamp\": \"2016-07-18T18:05:22.5141354-07:00\"\r\n    },\r\n    {\r\n      \"newState\": \"Scheduling\",\r\n      \"timeStamp\": \"2016-07-18T18:05:22.5297602-07:00\",\r\n      \"details\": \"Detail:Dispatching job to cluster.;rootProcessId:5f34c73b-8e0e-4402-822b-91cd69f45517\"\r\n    },\r\n    {\r\n      \"newState\": \"Starting\",\r\n      \"timeStamp\": \"2016-07-18T18:05:22.5297602-07:00\",\r\n      \"details\": \"runtimeVersion:kobo_vnext_5012367\"\r\n    },\r\n    {\r\n      \"newState\": \"Running\",\r\n      \"timeStamp\": \"2016-07-18T18:05:42.3582969-07:00\",\r\n      \"details\": \"runAttempt:1\"\r\n    }\r\n  ],\r\n  \"properties\": {\r\n    \"owner\": \"adlsvc01@benwgoldoutlook.onmicrosoft.com\",\r\n    \"resources\": [\r\n      {\r\n        \"name\": \"__ScopeCodeGen__.dll\",\r\n        \"resourcePath\": \"adl://testdatalake18475.azuredatalakestore.net/system/jobservice/jobs/Usql/2016/07/19/01/05/e0d4e1cf-b17d-4a7c-8cbd-51c93ff6894f/__ScopeCodeGen__.dll\",\r\n        \"type\": \"VertexResource\"\r\n      },\r\n      {\r\n        \"name\": \"__ScopeCodeGen__.pdb\",\r\n        \"resourcePath\": \"adl://testdatalake18475.azuredatalakestore.net/system/jobservice/jobs/Usql/2016/07/19/01/05/e0d4e1cf-b17d-4a7c-8cbd-51c93ff6894f/__ScopeCodeGen__.pdb\",\r\n        \"type\": \"VertexResource\"\r\n      },\r\n      {\r\n        \"name\": \"__ScopeCodeGenEngine__.dll\",\r\n        \"resourcePath\": \"adl://testdatalake18475.azuredatalakestore.net/system/jobservice/jobs/Usql/2016/07/19/01/05/e0d4e1cf-b17d-4a7c-8cbd-51c93ff6894f/__ScopeCodeGenEngine__.dll\",\r\n        \"type\": \"VertexResource\"\r\n      },\r\n      {\r\n        \"name\": \"__ScopeCodeGenEngine__.pdb\",\r\n        \"resourcePath\": \"adl://testdatalake18475.azuredatalakestore.net/system/jobservice/jobs/Usql/2016/07/19/01/05/e0d4e1cf-b17d-4a7c-8cbd-51c93ff6894f/__ScopeCodeGenEngine__.pdb\",\r\n        \"type\": \"VertexResource\"\r\n      },\r\n      {\r\n        \"name\": \"ScopeVertexDef.xml\",\r\n        \"resourcePath\": \"adl://testdatalake18475.azuredatalakestore.net/system/jobservice/jobs/Usql/2016/07/19/01/05/e0d4e1cf-b17d-4a7c-8cbd-51c93ff6894f/ScopeVertexDef.xml\",\r\n        \"type\": \"VertexResource\"\r\n      },\r\n      {\r\n        \"name\": \"__ScopeCodeGen__.dll.cs\",\r\n        \"resourcePath\": \"adl://testdatalake18475.azuredatalakestore.net/system/jobservice/jobs/Usql/2016/07/19/01/05/e0d4e1cf-b17d-4a7c-8cbd-51c93ff6894f/__ScopeCodeGen__.dll.cs\",\r\n        \"type\": \"StatisticsResource\"\r\n      },\r\n      {\r\n        \"name\": \"__ScopeCodeGenEngine__.dll.cpp\",\r\n        \"resourcePath\": \"adl://testdatalake18475.azuredatalakestore.net/system/jobservice/jobs/Usql/2016/07/19/01/05/e0d4e1cf-b17d-4a7c-8cbd-51c93ff6894f/__ScopeCodeGenEngine__.dll.cpp\",\r\n        \"type\": \"StatisticsResource\"\r\n      },\r\n      {\r\n        \"name\": \"__ScopeCodeGenCompileOutput__.txt\",\r\n        \"resourcePath\": \"adl://testdatalake18475.azuredatalakestore.net/system/jobservice/jobs/Usql/2016/07/19/01/05/e0d4e1cf-b17d-4a7c-8cbd-51c93ff6894f/__ScopeCodeGenCompileOutput__.txt\",\r\n        \"type\": \"StatisticsResource\"\r\n      },\r\n      {\r\n        \"name\": \"__ScopeCodeGenCompileOptions__.txt\",\r\n        \"resourcePath\": \"adl://testdatalake18475.azuredatalakestore.net/system/jobservice/jobs/Usql/2016/07/19/01/05/e0d4e1cf-b17d-4a7c-8cbd-51c93ff6894f/__ScopeCodeGenCompileOptions__.txt\",\r\n        \"type\": \"StatisticsResource\"\r\n      },\r\n      {\r\n        \"name\": \"__ScopeCodeGenEngine__.cppresources\",\r\n        \"resourcePath\": \"adl://testdatalake18475.azuredatalakestore.net/system/jobservice/jobs/Usql/2016/07/19/01/05/e0d4e1cf-b17d-4a7c-8cbd-51c93ff6894f/__ScopeCodeGenEngine__.cppresources\",\r\n        \"type\": \"StatisticsResource\"\r\n      },\r\n      {\r\n        \"name\": \"__Ast__.bin\",\r\n        \"resourcePath\": \"adl://testdatalake18475.azuredatalakestore.net/system/jobservice/jobs/Usql/2016/07/19/01/05/e0d4e1cf-b17d-4a7c-8cbd-51c93ff6894f/__Ast__.bin\",\r\n        \"type\": \"StatisticsResource\"\r\n      },\r\n      {\r\n        \"name\": \"__SystemInternalInfo__.xml\",\r\n        \"resourcePath\": \"adl://testdatalake18475.azuredatalakestore.net/system/jobservice/jobs/Usql/2016/07/19/01/05/e0d4e1cf-b17d-4a7c-8cbd-51c93ff6894f/__SystemInternalInfo__.xml\",\r\n        \"type\": \"StatisticsResource\"\r\n      },\r\n      {\r\n        \"name\": \"Profile\",\r\n        \"resourcePath\": \"adl://testdatalake18475.azuredatalakestore.net/system/jobservice/jobs/Usql/2016/07/19/01/05/e0d4e1cf-b17d-4a7c-8cbd-51c93ff6894f/profile\",\r\n        \"type\": \"StatisticsResource\"\r\n      },\r\n      {\r\n        \"name\": \"__ScopeRuntimeStatistics__.xml\",\r\n        \"resourcePath\": \"adl://testdatalake18475.azuredatalakestore.net/system/jobservice/jobs/Usql/2016/07/19/01/05/e0d4e1cf-b17d-4a7c-8cbd-51c93ff6894f/__ScopeRuntimeStatistics__.xml\",\r\n        \"type\": \"StatisticsResource\"\r\n      }\r\n    ],\r\n    \"runtimeVersion\": \"kobo_vnext_5012367\",\r\n    \"rootProcessNodeId\": \"5f34c73b-8e0e-4402-822b-91cd69f45517\",\r\n    \"script\": \"USE testdb15065; DROP CREDENTIAL testcred11628;\",\r\n    \"algebraFilePath\": \"adl://testdatalake18475.azuredatalakestore.net/system/jobservice/jobs/Usql/2016/07/19/01/05/e0d4e1cf-b17d-4a7c-8cbd-51c93ff6894f/algebra.xml\",\r\n    \"yarnApplicationId\": 2742,\r\n    \"yarnApplicationTimeStamp\": 1468865588038,\r\n    \"compileMode\": \"Semantic\",\r\n    \"errorSource\": \"Unknown\",\r\n    \"totalCompilationTime\": \"PT13.7587609S\",\r\n    \"totalPausedTime\": \"PT0S\",\r\n    \"totalQueuedTime\": \"PT0.0156248S\",\r\n    \"totalRunningTime\": \"PT3.4126424S\",\r\n    \"type\": \"USql\"\r\n  }\r\n}",
      "ResponseHeaders": {
        "Content-Type": [
          "application/json; charset=utf-8"
        ],
        "Expires": [
          "-1"
        ],
        "Cache-Control": [
          "private"
        ],
        "Date": [
          "Tue, 19 Jul 2016 01:05:45 GMT"
        ],
        "Pragma": [
          "no-cache"
        ],
        "Transfer-Encoding": [
          "chunked"
        ],
        "x-ms-request-id": [
          "2c637717-9c9c-40e1-9a06-9c9d08da213c"
        ],
        "X-Content-Type-Options": [
          "nosniff"
        ],
        "Strict-Transport-Security": [
          "max-age=15724800; includeSubDomains"
        ]
      },
      "StatusCode": 200
    },
    {
      "RequestUri": "/Jobs/e0d4e1cf-b17d-4a7c-8cbd-51c93ff6894f?api-version=2016-03-20-preview",
      "EncodedRequestUri": "L0pvYnMvZTBkNGUxY2YtYjE3ZC00YTdjLThjYmQtNTFjOTNmZjY4OTRmP2FwaS12ZXJzaW9uPTIwMTYtMDMtMjAtcHJldmlldw==",
      "RequestMethod": "GET",
      "RequestBody": "",
      "RequestHeaders": {
        "x-ms-client-request-id": [
          "3c33d644-1be8-4c4c-8c6a-48d724ee3c3f"
        ],
        "accept-language": [
          "en-US"
        ],
        "User-Agent": [
          "Microsoft.Azure.Management.DataLake.Analytics.DataLakeAnalyticsJobManagementClient/0.11.9-preview"
        ]
      },
      "ResponseBody": "{\r\n  \"jobId\": \"e0d4e1cf-b17d-4a7c-8cbd-51c93ff6894f\",\r\n  \"name\": \"testjob17360\",\r\n  \"type\": \"USql\",\r\n  \"submitter\": \"adlsvc01@benwgoldoutlook.onmicrosoft.com\",\r\n  \"degreeOfParallelism\": 2,\r\n  \"priority\": 0,\r\n  \"submitTime\": \"2016-07-18T18:05:07.6616044-07:00\",\r\n  \"startTime\": \"2016-07-18T18:05:42.3582969-07:00\",\r\n  \"endTime\": \"2016-07-18T18:05:46.0302515-07:00\",\r\n  \"state\": \"Ended\",\r\n  \"result\": \"Succeeded\",\r\n  \"stateAuditRecords\": [\r\n    {\r\n      \"newState\": \"New\",\r\n      \"timeStamp\": \"2016-07-18T18:05:07.6616044-07:00\",\r\n      \"details\": \"userName:adlsvc01@benwgoldoutlook.onmicrosoft.com;submitMachine:N/A\"\r\n    },\r\n    {\r\n      \"newState\": \"Compiling\",\r\n      \"timeStamp\": \"2016-07-18T18:05:08.7553745-07:00\",\r\n      \"details\": \"CcsAttempts:1;Status:Dispatched\"\r\n    },\r\n    {\r\n      \"newState\": \"Queued\",\r\n      \"timeStamp\": \"2016-07-18T18:05:22.5141354-07:00\"\r\n    },\r\n    {\r\n      \"newState\": \"Scheduling\",\r\n      \"timeStamp\": \"2016-07-18T18:05:22.5297602-07:00\",\r\n      \"details\": \"Detail:Dispatching job to cluster.;rootProcessId:5f34c73b-8e0e-4402-822b-91cd69f45517\"\r\n    },\r\n    {\r\n      \"newState\": \"Starting\",\r\n      \"timeStamp\": \"2016-07-18T18:05:22.5297602-07:00\",\r\n      \"details\": \"runtimeVersion:kobo_vnext_5012367\"\r\n    },\r\n    {\r\n      \"newState\": \"Running\",\r\n      \"timeStamp\": \"2016-07-18T18:05:42.3582969-07:00\",\r\n      \"details\": \"runAttempt:1\"\r\n    },\r\n    {\r\n      \"newState\": \"Ended\",\r\n      \"timeStamp\": \"2016-07-18T18:05:46.0302515-07:00\",\r\n      \"details\": \"result:Succeeded\"\r\n    }\r\n  ],\r\n  \"properties\": {\r\n    \"owner\": \"adlsvc01@benwgoldoutlook.onmicrosoft.com\",\r\n    \"resources\": [\r\n      {\r\n        \"name\": \"__ScopeCodeGen__.dll\",\r\n        \"resourcePath\": \"adl://testdatalake18475.azuredatalakestore.net/system/jobservice/jobs/Usql/2016/07/19/01/05/e0d4e1cf-b17d-4a7c-8cbd-51c93ff6894f/__ScopeCodeGen__.dll\",\r\n        \"type\": \"VertexResource\"\r\n      },\r\n      {\r\n        \"name\": \"__ScopeCodeGen__.pdb\",\r\n        \"resourcePath\": \"adl://testdatalake18475.azuredatalakestore.net/system/jobservice/jobs/Usql/2016/07/19/01/05/e0d4e1cf-b17d-4a7c-8cbd-51c93ff6894f/__ScopeCodeGen__.pdb\",\r\n        \"type\": \"VertexResource\"\r\n      },\r\n      {\r\n        \"name\": \"__ScopeCodeGenEngine__.dll\",\r\n        \"resourcePath\": \"adl://testdatalake18475.azuredatalakestore.net/system/jobservice/jobs/Usql/2016/07/19/01/05/e0d4e1cf-b17d-4a7c-8cbd-51c93ff6894f/__ScopeCodeGenEngine__.dll\",\r\n        \"type\": \"VertexResource\"\r\n      },\r\n      {\r\n        \"name\": \"__ScopeCodeGenEngine__.pdb\",\r\n        \"resourcePath\": \"adl://testdatalake18475.azuredatalakestore.net/system/jobservice/jobs/Usql/2016/07/19/01/05/e0d4e1cf-b17d-4a7c-8cbd-51c93ff6894f/__ScopeCodeGenEngine__.pdb\",\r\n        \"type\": \"VertexResource\"\r\n      },\r\n      {\r\n        \"name\": \"ScopeVertexDef.xml\",\r\n        \"resourcePath\": \"adl://testdatalake18475.azuredatalakestore.net/system/jobservice/jobs/Usql/2016/07/19/01/05/e0d4e1cf-b17d-4a7c-8cbd-51c93ff6894f/ScopeVertexDef.xml\",\r\n        \"type\": \"VertexResource\"\r\n      },\r\n      {\r\n        \"name\": \"__ScopeCodeGen__.dll.cs\",\r\n        \"resourcePath\": \"adl://testdatalake18475.azuredatalakestore.net/system/jobservice/jobs/Usql/2016/07/19/01/05/e0d4e1cf-b17d-4a7c-8cbd-51c93ff6894f/__ScopeCodeGen__.dll.cs\",\r\n        \"type\": \"StatisticsResource\"\r\n      },\r\n      {\r\n        \"name\": \"__ScopeCodeGenEngine__.dll.cpp\",\r\n        \"resourcePath\": \"adl://testdatalake18475.azuredatalakestore.net/system/jobservice/jobs/Usql/2016/07/19/01/05/e0d4e1cf-b17d-4a7c-8cbd-51c93ff6894f/__ScopeCodeGenEngine__.dll.cpp\",\r\n        \"type\": \"StatisticsResource\"\r\n      },\r\n      {\r\n        \"name\": \"__ScopeCodeGenCompileOutput__.txt\",\r\n        \"resourcePath\": \"adl://testdatalake18475.azuredatalakestore.net/system/jobservice/jobs/Usql/2016/07/19/01/05/e0d4e1cf-b17d-4a7c-8cbd-51c93ff6894f/__ScopeCodeGenCompileOutput__.txt\",\r\n        \"type\": \"StatisticsResource\"\r\n      },\r\n      {\r\n        \"name\": \"__ScopeCodeGenCompileOptions__.txt\",\r\n        \"resourcePath\": \"adl://testdatalake18475.azuredatalakestore.net/system/jobservice/jobs/Usql/2016/07/19/01/05/e0d4e1cf-b17d-4a7c-8cbd-51c93ff6894f/__ScopeCodeGenCompileOptions__.txt\",\r\n        \"type\": \"StatisticsResource\"\r\n      },\r\n      {\r\n        \"name\": \"__ScopeCodeGenEngine__.cppresources\",\r\n        \"resourcePath\": \"adl://testdatalake18475.azuredatalakestore.net/system/jobservice/jobs/Usql/2016/07/19/01/05/e0d4e1cf-b17d-4a7c-8cbd-51c93ff6894f/__ScopeCodeGenEngine__.cppresources\",\r\n        \"type\": \"StatisticsResource\"\r\n      },\r\n      {\r\n        \"name\": \"__Ast__.bin\",\r\n        \"resourcePath\": \"adl://testdatalake18475.azuredatalakestore.net/system/jobservice/jobs/Usql/2016/07/19/01/05/e0d4e1cf-b17d-4a7c-8cbd-51c93ff6894f/__Ast__.bin\",\r\n        \"type\": \"StatisticsResource\"\r\n      },\r\n      {\r\n        \"name\": \"__SystemInternalInfo__.xml\",\r\n        \"resourcePath\": \"adl://testdatalake18475.azuredatalakestore.net/system/jobservice/jobs/Usql/2016/07/19/01/05/e0d4e1cf-b17d-4a7c-8cbd-51c93ff6894f/__SystemInternalInfo__.xml\",\r\n        \"type\": \"StatisticsResource\"\r\n      },\r\n      {\r\n        \"name\": \"Profile\",\r\n        \"resourcePath\": \"adl://testdatalake18475.azuredatalakestore.net/system/jobservice/jobs/Usql/2016/07/19/01/05/e0d4e1cf-b17d-4a7c-8cbd-51c93ff6894f/profile\",\r\n        \"type\": \"StatisticsResource\"\r\n      },\r\n      {\r\n        \"name\": \"__ScopeRuntimeStatistics__.xml\",\r\n        \"resourcePath\": \"adl://testdatalake18475.azuredatalakestore.net/system/jobservice/jobs/Usql/2016/07/19/01/05/e0d4e1cf-b17d-4a7c-8cbd-51c93ff6894f/__ScopeRuntimeStatistics__.xml\",\r\n        \"type\": \"StatisticsResource\"\r\n      }\r\n    ],\r\n    \"runtimeVersion\": \"kobo_vnext_5012367\",\r\n    \"rootProcessNodeId\": \"5f34c73b-8e0e-4402-822b-91cd69f45517\",\r\n    \"script\": \"USE testdb15065; DROP CREDENTIAL testcred11628;\",\r\n    \"algebraFilePath\": \"adl://testdatalake18475.azuredatalakestore.net/system/jobservice/jobs/Usql/2016/07/19/01/05/e0d4e1cf-b17d-4a7c-8cbd-51c93ff6894f/algebra.xml\",\r\n    \"yarnApplicationId\": 2742,\r\n    \"yarnApplicationTimeStamp\": 1468865588038,\r\n    \"compileMode\": \"Semantic\",\r\n    \"errorSource\": \"Unknown\",\r\n    \"totalCompilationTime\": \"PT13.7587609S\",\r\n    \"totalPausedTime\": \"PT0S\",\r\n    \"totalQueuedTime\": \"PT0.0156248S\",\r\n    \"totalRunningTime\": \"PT3.6719546S\",\r\n    \"type\": \"USql\"\r\n  }\r\n}",
      "ResponseHeaders": {
        "Content-Type": [
          "application/json; charset=utf-8"
        ],
        "Expires": [
          "-1"
        ],
        "Cache-Control": [
          "private"
        ],
        "Date": [
          "Tue, 19 Jul 2016 01:05:50 GMT"
        ],
        "Pragma": [
          "no-cache"
        ],
        "Transfer-Encoding": [
          "chunked"
        ],
        "x-ms-request-id": [
          "76eb8dc3-10c8-49cc-96f5-64485477ccd3"
        ],
        "X-Content-Type-Options": [
          "nosniff"
        ],
        "Strict-Transport-Security": [
          "max-age=15724800; includeSubDomains"
        ]
      },
      "StatusCode": 200
    },
    {
      "RequestUri": "/catalog/usql/databases/testdb15065/secrets/testsecret1707?api-version=2015-10-01-preview",
      "EncodedRequestUri": "L2NhdGFsb2cvdXNxbC9kYXRhYmFzZXMvdGVzdGRiMTUwNjUvc2VjcmV0cy90ZXN0c2VjcmV0MTcwNz9hcGktdmVyc2lvbj0yMDE1LTEwLTAxLXByZXZpZXc=",
      "RequestMethod": "DELETE",
      "RequestBody": "",
      "RequestHeaders": {
        "x-ms-client-request-id": [
          "b47a09db-e3e3-4848-9c1c-6446a5a7573d"
        ],
        "accept-language": [
          "en-US"
        ],
        "User-Agent": [
          "Microsoft.Azure.Management.DataLake.Analytics.DataLakeAnalyticsCatalogManagementClient/0.11.9-preview"
        ]
      },
      "ResponseBody": "",
      "ResponseHeaders": {
        "Expires": [
          "-1"
        ],
        "Cache-Control": [
          "private"
        ],
        "Date": [
          "Tue, 19 Jul 2016 01:05:50 GMT"
        ],
        "Pragma": [
          "no-cache"
        ],
        "Transfer-Encoding": [
          "chunked"
        ],
        "x-ms-request-id": [
          "f6d51ea2-371b-48af-874a-82338306becf"
        ],
        "X-Content-Type-Options": [
          "nosniff"
        ],
        "Strict-Transport-Security": [
          "max-age=15724800; includeSubDomains"
        ]
      },
      "StatusCode": 200
    },
    {
      "RequestUri": "/catalog/usql/databases/testdb15065/secrets?api-version=2015-10-01-preview",
      "EncodedRequestUri": "L2NhdGFsb2cvdXNxbC9kYXRhYmFzZXMvdGVzdGRiMTUwNjUvc2VjcmV0cz9hcGktdmVyc2lvbj0yMDE1LTEwLTAxLXByZXZpZXc=",
      "RequestMethod": "DELETE",
      "RequestBody": "",
      "RequestHeaders": {
        "x-ms-client-request-id": [
          "b1da2c87-38b3-4755-b864-f3a6f2a6d932"
        ],
        "accept-language": [
          "en-US"
        ],
        "User-Agent": [
          "Microsoft.Azure.Management.DataLake.Analytics.DataLakeAnalyticsCatalogManagementClient/0.11.9-preview"
        ]
      },
      "ResponseBody": "",
      "ResponseHeaders": {
        "Expires": [
          "-1"
        ],
        "Cache-Control": [
          "private"
        ],
        "Date": [
          "Tue, 19 Jul 2016 01:05:51 GMT"
        ],
        "Pragma": [
          "no-cache"
        ],
        "Transfer-Encoding": [
          "chunked"
        ],
        "x-ms-request-id": [
          "056f5cc1-ca3c-4e3e-ad51-6f08fcc0bf2a"
        ],
        "X-Content-Type-Options": [
          "nosniff"
        ],
        "Strict-Transport-Security": [
          "max-age=15724800; includeSubDomains"
        ]
      },
      "StatusCode": 200
    },
    {
      "RequestUri": "/catalog/usql/databases/testdb15065/secrets/testsecret1707dup?api-version=2015-10-01-preview",
      "EncodedRequestUri": "L2NhdGFsb2cvdXNxbC9kYXRhYmFzZXMvdGVzdGRiMTUwNjUvc2VjcmV0cy90ZXN0c2VjcmV0MTcwN2R1cD9hcGktdmVyc2lvbj0yMDE1LTEwLTAxLXByZXZpZXc=",
      "RequestMethod": "GET",
      "RequestBody": "",
      "RequestHeaders": {
        "x-ms-client-request-id": [
          "67561a9c-f92e-4955-add1-bdca8ef0f236"
        ],
        "accept-language": [
          "en-US"
        ],
        "User-Agent": [
          "Microsoft.Azure.Management.DataLake.Analytics.DataLakeAnalyticsCatalogManagementClient/0.11.9-preview"
        ]
      },
      "ResponseBody": "{\r\n  \"error\": {\r\n    \"code\": \"ResourceNotFound\",\r\n    \"message\": \"The resource 'testsecret1707dup' does not exist. Trace: 63823912-4260-4122-86d6-0bd2f110c221 Time: 2016-07-18T18:05:53.0673641-07:00\"\r\n  }\r\n}",
      "ResponseHeaders": {
        "Content-Type": [
          "application/json; charset=utf-8"
        ],
        "Expires": [
          "-1"
        ],
        "Cache-Control": [
          "private"
        ],
        "Date": [
          "Tue, 19 Jul 2016 01:05:52 GMT"
        ],
        "Pragma": [
          "no-cache"
        ],
        "Transfer-Encoding": [
          "chunked"
        ],
        "x-ms-request-id": [
          "63823912-4260-4122-86d6-0bd2f110c221"
        ],
        "X-Content-Type-Options": [
          "nosniff"
        ],
        "Strict-Transport-Security": [
          "max-age=15724800; includeSubDomains"
        ]
      },
      "StatusCode": 404
=======
      "StatusCode": 409
>>>>>>> 1ac45789
    }
  ],
  "Names": {
    ".ctor": [
<<<<<<< HEAD
      "rgaba14590",
      "testaba16665",
      "testaba29646",
      "teststorage1371",
      "testdatalake18475",
      "testdatalake29612",
      "testazureblob1586",
      "testdb15065",
      "testtbl18660",
      "testtvf12463",
      "testproc16847",
      "testview12329",
      "testcred11628",
      "testsecret1707",
      "testsecretpwd11771",
      "testmetastore1539",
      "testmetastore22471"
    ],
    "CreateCatalog": [
      "dfb48191-532f-4e0f-9770-d617d349e6e0"
    ],
    "RunJobToCompletion": [
      "testjob1418",
      "testjob11539",
      "testjob17360"
    ],
    "SecretAndCredentialCRUDTest": [
      "ca7f4c38-e4c9-450e-94e8-fa041321471d",
      "e0d4e1cf-b17d-4a7c-8cbd-51c93ff6894f"
=======
      "rgaba12440",
      "testaba1183",
      "testaba26734",
      "teststorage18960",
      "testdatalake11428",
      "testdatalake25650",
      "testazureblob16684",
      "testdb18094",
      "testtbl19040",
      "testtvf1534",
      "testproc12939",
      "testview17649",
      "testcred12366",
      "testsecret14165",
      "testsecretpwd13342"
>>>>>>> 1ac45789
    ]
  },
  "Variables": {
    "SubscriptionId": "53d9063d-87ae-4ea8-be90-3686c3b8669f"
  }
}<|MERGE_RESOLUTION|>--- conflicted
+++ resolved
@@ -7,11 +7,7 @@
       "RequestBody": "",
       "RequestHeaders": {
         "x-ms-client-request-id": [
-<<<<<<< HEAD
-          "b590489f-4525-4530-8ac3-53069c13caa8"
-=======
           "fecb3e0c-d33c-43ff-882c-1a3654e787c2"
->>>>>>> 1ac45789
         ],
         "accept-language": [
           "en-US"
@@ -32,11 +28,7 @@
           "no-cache"
         ],
         "Date": [
-<<<<<<< HEAD
-          "Tue, 19 Jul 2016 00:57:51 GMT"
-=======
           "Tue, 02 Aug 2016 02:46:51 GMT"
->>>>>>> 1ac45789
         ],
         "Pragma": [
           "no-cache"
@@ -48,15 +40,6 @@
           "1197"
         ],
         "x-ms-request-id": [
-<<<<<<< HEAD
-          "1c372506-e047-43b3-8029-c9d383aa365d"
-        ],
-        "x-ms-correlation-request-id": [
-          "1c372506-e047-43b3-8029-c9d383aa365d"
-        ],
-        "x-ms-routing-request-id": [
-          "WESTUS:20160719T005752Z:1c372506-e047-43b3-8029-c9d383aa365d"
-=======
           "b5331454-d170-4c87-b80d-ec4dfbf2c1a9"
         ],
         "x-ms-correlation-request-id": [
@@ -64,7 +47,6 @@
         ],
         "x-ms-routing-request-id": [
           "CENTRALUS:20160802T024651Z:b5331454-d170-4c87-b80d-ec4dfbf2c1a9"
->>>>>>> 1ac45789
         ],
         "Strict-Transport-Security": [
           "max-age=31536000; includeSubDomains"
@@ -79,11 +61,7 @@
       "RequestBody": "",
       "RequestHeaders": {
         "x-ms-client-request-id": [
-<<<<<<< HEAD
-          "02db930b-75d3-4ba6-9e06-eca1b6d02bc9"
-=======
           "6aab56c1-aed6-4785-b162-0c28bbf41b50"
->>>>>>> 1ac45789
         ],
         "accept-language": [
           "en-US"
@@ -104,11 +82,7 @@
           "no-cache"
         ],
         "Date": [
-<<<<<<< HEAD
-          "Tue, 19 Jul 2016 00:57:51 GMT"
-=======
           "Tue, 02 Aug 2016 02:46:51 GMT"
->>>>>>> 1ac45789
         ],
         "Pragma": [
           "no-cache"
@@ -117,18 +91,6 @@
           "Accept-Encoding"
         ],
         "x-ms-ratelimit-remaining-subscription-reads": [
-<<<<<<< HEAD
-          "14999"
-        ],
-        "x-ms-request-id": [
-          "ad7bfe72-d004-48b7-85d8-2add4b4d60bf"
-        ],
-        "x-ms-correlation-request-id": [
-          "ad7bfe72-d004-48b7-85d8-2add4b4d60bf"
-        ],
-        "x-ms-routing-request-id": [
-          "WESTUS:20160719T005752Z:ad7bfe72-d004-48b7-85d8-2add4b4d60bf"
-=======
           "14997"
         ],
         "x-ms-request-id": [
@@ -139,7 +101,6 @@
         ],
         "x-ms-routing-request-id": [
           "CENTRALUS:20160802T024651Z:a3af6e84-478b-49f4-af3f-325f9eaa85ff"
->>>>>>> 1ac45789
         ],
         "Strict-Transport-Security": [
           "max-age=31536000; includeSubDomains"
@@ -154,11 +115,7 @@
       "RequestBody": "",
       "RequestHeaders": {
         "x-ms-client-request-id": [
-<<<<<<< HEAD
-          "96b9f67b-6309-41c4-92cf-832e794476ac"
-=======
           "9155b3cd-92e7-4da2-94c7-380239193722"
->>>>>>> 1ac45789
         ],
         "accept-language": [
           "en-US"
@@ -179,11 +136,7 @@
           "no-cache"
         ],
         "Date": [
-<<<<<<< HEAD
-          "Tue, 19 Jul 2016 00:57:52 GMT"
-=======
           "Tue, 02 Aug 2016 02:46:51 GMT"
->>>>>>> 1ac45789
         ],
         "Pragma": [
           "no-cache"
@@ -195,15 +148,6 @@
           "1196"
         ],
         "x-ms-request-id": [
-<<<<<<< HEAD
-          "eb526b25-a388-4f6e-9e29-82771ab665a4"
-        ],
-        "x-ms-correlation-request-id": [
-          "eb526b25-a388-4f6e-9e29-82771ab665a4"
-        ],
-        "x-ms-routing-request-id": [
-          "WESTUS:20160719T005753Z:eb526b25-a388-4f6e-9e29-82771ab665a4"
-=======
           "0c5fd70e-c582-40e0-9ef4-8902c0ebf5cd"
         ],
         "x-ms-correlation-request-id": [
@@ -211,7 +155,6 @@
         ],
         "x-ms-routing-request-id": [
           "CENTRALUS:20160802T024652Z:0c5fd70e-c582-40e0-9ef4-8902c0ebf5cd"
->>>>>>> 1ac45789
         ],
         "Strict-Transport-Security": [
           "max-age=31536000; includeSubDomains"
@@ -226,11 +169,7 @@
       "RequestBody": "",
       "RequestHeaders": {
         "x-ms-client-request-id": [
-<<<<<<< HEAD
-          "cb78bb0f-fe02-46ef-b6c0-a3a4bfd73d4b"
-=======
           "aa6f246b-ca6a-4e16-90c0-d152c151d19d"
->>>>>>> 1ac45789
         ],
         "accept-language": [
           "en-US"
@@ -251,11 +190,7 @@
           "no-cache"
         ],
         "Date": [
-<<<<<<< HEAD
-          "Tue, 19 Jul 2016 00:57:52 GMT"
-=======
           "Tue, 02 Aug 2016 02:46:51 GMT"
->>>>>>> 1ac45789
         ],
         "Pragma": [
           "no-cache"
@@ -264,18 +199,6 @@
           "Accept-Encoding"
         ],
         "x-ms-ratelimit-remaining-subscription-reads": [
-<<<<<<< HEAD
-          "14998"
-        ],
-        "x-ms-request-id": [
-          "598683b7-e1bb-4c8a-8276-d170cea26174"
-        ],
-        "x-ms-correlation-request-id": [
-          "598683b7-e1bb-4c8a-8276-d170cea26174"
-        ],
-        "x-ms-routing-request-id": [
-          "WESTUS:20160719T005753Z:598683b7-e1bb-4c8a-8276-d170cea26174"
-=======
           "14996"
         ],
         "x-ms-request-id": [
@@ -286,7 +209,6 @@
         ],
         "x-ms-routing-request-id": [
           "CENTRALUS:20160802T024652Z:c445a93a-ec55-4794-b915-960994ca12e9"
->>>>>>> 1ac45789
         ],
         "Strict-Transport-Security": [
           "max-age=31536000; includeSubDomains"
@@ -301,11 +223,7 @@
       "RequestBody": "",
       "RequestHeaders": {
         "x-ms-client-request-id": [
-<<<<<<< HEAD
-          "d8abc6f6-b3c4-4d53-9948-993f27ae4e3a"
-=======
           "7a216afd-d65a-4626-a163-1c040642e320"
->>>>>>> 1ac45789
         ],
         "accept-language": [
           "en-US"
@@ -326,11 +244,7 @@
           "no-cache"
         ],
         "Date": [
-<<<<<<< HEAD
-          "Tue, 19 Jul 2016 00:57:53 GMT"
-=======
           "Tue, 02 Aug 2016 02:46:52 GMT"
->>>>>>> 1ac45789
         ],
         "Pragma": [
           "no-cache"
@@ -342,15 +256,6 @@
           "1195"
         ],
         "x-ms-request-id": [
-<<<<<<< HEAD
-          "89bed1d7-eefc-4795-8dfa-47b4d3c1d9ac"
-        ],
-        "x-ms-correlation-request-id": [
-          "89bed1d7-eefc-4795-8dfa-47b4d3c1d9ac"
-        ],
-        "x-ms-routing-request-id": [
-          "WESTUS:20160719T005753Z:89bed1d7-eefc-4795-8dfa-47b4d3c1d9ac"
-=======
           "487e7f75-e278-4887-9b7c-5b7719809183"
         ],
         "x-ms-correlation-request-id": [
@@ -358,7 +263,6 @@
         ],
         "x-ms-routing-request-id": [
           "CENTRALUS:20160802T024652Z:487e7f75-e278-4887-9b7c-5b7719809183"
->>>>>>> 1ac45789
         ],
         "Strict-Transport-Security": [
           "max-age=31536000; includeSubDomains"
@@ -373,11 +277,7 @@
       "RequestBody": "",
       "RequestHeaders": {
         "x-ms-client-request-id": [
-<<<<<<< HEAD
-          "80e2e74a-f628-4568-8efb-df2cb94eac7a"
-=======
           "3902e097-d234-41c7-80a3-0e4e8035077f"
->>>>>>> 1ac45789
         ],
         "accept-language": [
           "en-US"
@@ -398,11 +298,7 @@
           "no-cache"
         ],
         "Date": [
-<<<<<<< HEAD
-          "Tue, 19 Jul 2016 00:57:53 GMT"
-=======
           "Tue, 02 Aug 2016 02:46:52 GMT"
->>>>>>> 1ac45789
         ],
         "Pragma": [
           "no-cache"
@@ -411,18 +307,6 @@
           "Accept-Encoding"
         ],
         "x-ms-ratelimit-remaining-subscription-reads": [
-<<<<<<< HEAD
-          "14997"
-        ],
-        "x-ms-request-id": [
-          "175fd2d6-326e-428d-96b1-318af708209b"
-        ],
-        "x-ms-correlation-request-id": [
-          "175fd2d6-326e-428d-96b1-318af708209b"
-        ],
-        "x-ms-routing-request-id": [
-          "WESTUS:20160719T005753Z:175fd2d6-326e-428d-96b1-318af708209b"
-=======
           "14995"
         ],
         "x-ms-request-id": [
@@ -433,7 +317,6 @@
         ],
         "x-ms-routing-request-id": [
           "CENTRALUS:20160802T024652Z:9115d343-c81e-4a67-b19f-f19ca71f39eb"
->>>>>>> 1ac45789
         ],
         "Strict-Transport-Security": [
           "max-age=31536000; includeSubDomains"
@@ -442,35 +325,22 @@
       "StatusCode": 200
     },
     {
-<<<<<<< HEAD
-      "RequestUri": "/subscriptions/53d9063d-87ae-4ea8-be90-3686c3b8669f/resourcegroups/rgaba14590?api-version=2016-02-01",
-      "EncodedRequestUri": "L3N1YnNjcmlwdGlvbnMvNTNkOTA2M2QtODdhZS00ZWE4LWJlOTAtMzY4NmMzYjg2NjlmL3Jlc291cmNlZ3JvdXBzL3JnYWJhMTQ1OTA/YXBpLXZlcnNpb249MjAxNi0wMi0wMQ==",
-=======
       "RequestUri": "/subscriptions/53d9063d-87ae-4ea8-be90-3686c3b8669f/resourcegroups/rgaba12440?api-version=2016-02-01",
       "EncodedRequestUri": "L3N1YnNjcmlwdGlvbnMvNTNkOTA2M2QtODdhZS00ZWE4LWJlOTAtMzY4NmMzYjg2NjlmL3Jlc291cmNlZ3JvdXBzL3JnYWJhMTI0NDA/YXBpLXZlcnNpb249MjAxNi0wMi0wMQ==",
->>>>>>> 1ac45789
       "RequestMethod": "GET",
       "RequestBody": "",
       "RequestHeaders": {
         "x-ms-client-request-id": [
-<<<<<<< HEAD
-          "91001d73-7f4e-4500-9d6f-797bb9bbc5da"
-=======
           "ef286ac4-9a56-454e-a4a5-51206d7e34c1"
->>>>>>> 1ac45789
-        ],
-        "accept-language": [
-          "en-US"
-        ],
-        "User-Agent": [
-          "Microsoft.Azure.Management.ResourceManager.ResourceManagementClient/1.1.4-preview"
-        ]
-      },
-<<<<<<< HEAD
-      "ResponseBody": "{\r\n  \"error\": {\r\n    \"code\": \"ResourceGroupNotFound\",\r\n    \"message\": \"Resource group 'rgaba14590' could not be found.\"\r\n  }\r\n}",
-=======
+        ],
+        "accept-language": [
+          "en-US"
+        ],
+        "User-Agent": [
+          "Microsoft.Azure.Management.ResourceManager.ResourceManagementClient/1.1.4-preview"
+        ]
+      },
       "ResponseBody": "{\r\n  \"error\": {\r\n    \"code\": \"ResourceGroupNotFound\",\r\n    \"message\": \"Resource group 'rgaba12440' could not be found.\"\r\n  }\r\n}",
->>>>>>> 1ac45789
       "ResponseHeaders": {
         "Content-Length": [
           "102"
@@ -485,11 +355,7 @@
           "no-cache"
         ],
         "Date": [
-<<<<<<< HEAD
-          "Tue, 19 Jul 2016 00:57:53 GMT"
-=======
           "Tue, 02 Aug 2016 02:46:52 GMT"
->>>>>>> 1ac45789
         ],
         "Pragma": [
           "no-cache"
@@ -498,18 +364,6 @@
           "gateway"
         ],
         "x-ms-ratelimit-remaining-subscription-reads": [
-<<<<<<< HEAD
-          "14996"
-        ],
-        "x-ms-request-id": [
-          "b4e9f87f-f2d3-4524-9edf-c12d015f1ef1"
-        ],
-        "x-ms-correlation-request-id": [
-          "b4e9f87f-f2d3-4524-9edf-c12d015f1ef1"
-        ],
-        "x-ms-routing-request-id": [
-          "WESTUS:20160719T005753Z:b4e9f87f-f2d3-4524-9edf-c12d015f1ef1"
-=======
           "14994"
         ],
         "x-ms-request-id": [
@@ -520,7 +374,6 @@
         ],
         "x-ms-routing-request-id": [
           "CENTRALUS:20160802T024652Z:d646f8ff-bcdb-4202-a187-98be2cf2bcf2"
->>>>>>> 1ac45789
         ],
         "Strict-Transport-Security": [
           "max-age=31536000; includeSubDomains"
@@ -529,51 +382,34 @@
       "StatusCode": 404
     },
     {
-<<<<<<< HEAD
-      "RequestUri": "/subscriptions/53d9063d-87ae-4ea8-be90-3686c3b8669f/resourcegroups/rgaba14590?api-version=2016-02-01",
-      "EncodedRequestUri": "L3N1YnNjcmlwdGlvbnMvNTNkOTA2M2QtODdhZS00ZWE4LWJlOTAtMzY4NmMzYjg2NjlmL3Jlc291cmNlZ3JvdXBzL3JnYWJhMTQ1OTA/YXBpLXZlcnNpb249MjAxNi0wMi0wMQ==",
-=======
       "RequestUri": "/subscriptions/53d9063d-87ae-4ea8-be90-3686c3b8669f/resourcegroups/rgaba12440?api-version=2016-02-01",
       "EncodedRequestUri": "L3N1YnNjcmlwdGlvbnMvNTNkOTA2M2QtODdhZS00ZWE4LWJlOTAtMzY4NmMzYjg2NjlmL3Jlc291cmNlZ3JvdXBzL3JnYWJhMTI0NDA/YXBpLXZlcnNpb249MjAxNi0wMi0wMQ==",
->>>>>>> 1ac45789
       "RequestMethod": "GET",
       "RequestBody": "",
       "RequestHeaders": {
         "x-ms-client-request-id": [
-<<<<<<< HEAD
-          "3e71da0f-d88b-4101-8032-09789853a956"
-=======
           "798141a8-9b4d-4e46-afe4-72dd20262064"
->>>>>>> 1ac45789
-        ],
-        "accept-language": [
-          "en-US"
-        ],
-        "User-Agent": [
-          "Microsoft.Azure.Management.ResourceManager.ResourceManagementClient/1.1.4-preview"
-        ]
-      },
-<<<<<<< HEAD
-      "ResponseBody": "{\r\n  \"id\": \"/subscriptions/53d9063d-87ae-4ea8-be90-3686c3b8669f/resourceGroups/rgaba14590\",\r\n  \"name\": \"rgaba14590\",\r\n  \"location\": \"eastus2\",\r\n  \"properties\": {\r\n    \"provisioningState\": \"Succeeded\"\r\n  }\r\n}",
-=======
+        ],
+        "accept-language": [
+          "en-US"
+        ],
+        "User-Agent": [
+          "Microsoft.Azure.Management.ResourceManager.ResourceManagementClient/1.1.4-preview"
+        ]
+      },
       "ResponseBody": "{\r\n  \"id\": \"/subscriptions/53d9063d-87ae-4ea8-be90-3686c3b8669f/resourceGroups/rgaba12440\",\r\n  \"name\": \"rgaba12440\",\r\n  \"location\": \"eastus2\",\r\n  \"properties\": {\r\n    \"provisioningState\": \"Succeeded\"\r\n  }\r\n}",
->>>>>>> 1ac45789
-      "ResponseHeaders": {
-        "Content-Type": [
-          "application/json; charset=utf-8"
-        ],
-        "Expires": [
-          "-1"
-        ],
-        "Cache-Control": [
-          "no-cache"
-        ],
-        "Date": [
-<<<<<<< HEAD
-          "Tue, 19 Jul 2016 00:57:54 GMT"
-=======
+      "ResponseHeaders": {
+        "Content-Type": [
+          "application/json; charset=utf-8"
+        ],
+        "Expires": [
+          "-1"
+        ],
+        "Cache-Control": [
+          "no-cache"
+        ],
+        "Date": [
           "Tue, 02 Aug 2016 02:46:53 GMT"
->>>>>>> 1ac45789
         ],
         "Pragma": [
           "no-cache"
@@ -582,18 +418,6 @@
           "Accept-Encoding"
         ],
         "x-ms-ratelimit-remaining-subscription-reads": [
-<<<<<<< HEAD
-          "14995"
-        ],
-        "x-ms-request-id": [
-          "dda1699a-24ad-4944-99bd-173b08ac7904"
-        ],
-        "x-ms-correlation-request-id": [
-          "dda1699a-24ad-4944-99bd-173b08ac7904"
-        ],
-        "x-ms-routing-request-id": [
-          "WESTUS:20160719T005755Z:dda1699a-24ad-4944-99bd-173b08ac7904"
-=======
           "14993"
         ],
         "x-ms-request-id": [
@@ -604,7 +428,6 @@
         ],
         "x-ms-routing-request-id": [
           "CENTRALUS:20160802T024653Z:51a72128-79c4-4dd1-be7a-b5d9fb707990"
->>>>>>> 1ac45789
         ],
         "Strict-Transport-Security": [
           "max-age=31536000; includeSubDomains"
@@ -613,13 +436,8 @@
       "StatusCode": 200
     },
     {
-<<<<<<< HEAD
-      "RequestUri": "/subscriptions/53d9063d-87ae-4ea8-be90-3686c3b8669f/resourcegroups/rgaba14590?api-version=2016-02-01",
-      "EncodedRequestUri": "L3N1YnNjcmlwdGlvbnMvNTNkOTA2M2QtODdhZS00ZWE4LWJlOTAtMzY4NmMzYjg2NjlmL3Jlc291cmNlZ3JvdXBzL3JnYWJhMTQ1OTA/YXBpLXZlcnNpb249MjAxNi0wMi0wMQ==",
-=======
       "RequestUri": "/subscriptions/53d9063d-87ae-4ea8-be90-3686c3b8669f/resourcegroups/rgaba12440?api-version=2016-02-01",
       "EncodedRequestUri": "L3N1YnNjcmlwdGlvbnMvNTNkOTA2M2QtODdhZS00ZWE4LWJlOTAtMzY4NmMzYjg2NjlmL3Jlc291cmNlZ3JvdXBzL3JnYWJhMTI0NDA/YXBpLXZlcnNpb249MjAxNi0wMi0wMQ==",
->>>>>>> 1ac45789
       "RequestMethod": "PUT",
       "RequestBody": "{\r\n  \"location\": \"East US 2\"\r\n}",
       "RequestHeaders": {
@@ -630,24 +448,16 @@
           "31"
         ],
         "x-ms-client-request-id": [
-<<<<<<< HEAD
-          "ee2a755c-adff-4d26-a585-455b52bc616b"
-=======
           "5a238891-7a06-4c03-b419-0c98a6a4a144"
->>>>>>> 1ac45789
-        ],
-        "accept-language": [
-          "en-US"
-        ],
-        "User-Agent": [
-          "Microsoft.Azure.Management.ResourceManager.ResourceManagementClient/1.1.4-preview"
-        ]
-      },
-<<<<<<< HEAD
-      "ResponseBody": "{\r\n  \"id\": \"/subscriptions/53d9063d-87ae-4ea8-be90-3686c3b8669f/resourceGroups/rgaba14590\",\r\n  \"name\": \"rgaba14590\",\r\n  \"location\": \"eastus2\",\r\n  \"properties\": {\r\n    \"provisioningState\": \"Succeeded\"\r\n  }\r\n}",
-=======
+        ],
+        "accept-language": [
+          "en-US"
+        ],
+        "User-Agent": [
+          "Microsoft.Azure.Management.ResourceManager.ResourceManagementClient/1.1.4-preview"
+        ]
+      },
       "ResponseBody": "{\r\n  \"id\": \"/subscriptions/53d9063d-87ae-4ea8-be90-3686c3b8669f/resourceGroups/rgaba12440\",\r\n  \"name\": \"rgaba12440\",\r\n  \"location\": \"eastus2\",\r\n  \"properties\": {\r\n    \"provisioningState\": \"Succeeded\"\r\n  }\r\n}",
->>>>>>> 1ac45789
       "ResponseHeaders": {
         "Content-Length": [
           "174"
@@ -662,11 +472,7 @@
           "no-cache"
         ],
         "Date": [
-<<<<<<< HEAD
-          "Tue, 19 Jul 2016 00:57:54 GMT"
-=======
           "Tue, 02 Aug 2016 02:46:53 GMT"
->>>>>>> 1ac45789
         ],
         "Pragma": [
           "no-cache"
@@ -675,15 +481,6 @@
           "1194"
         ],
         "x-ms-request-id": [
-<<<<<<< HEAD
-          "d2171bbb-af90-4285-a514-775473269c28"
-        ],
-        "x-ms-correlation-request-id": [
-          "d2171bbb-af90-4285-a514-775473269c28"
-        ],
-        "x-ms-routing-request-id": [
-          "WESTUS:20160719T005755Z:d2171bbb-af90-4285-a514-775473269c28"
-=======
           "e3a3944b-40db-460a-a95b-bf1516f4818f"
         ],
         "x-ms-correlation-request-id": [
@@ -691,7 +488,6 @@
         ],
         "x-ms-routing-request-id": [
           "CENTRALUS:20160802T024653Z:e3a3944b-40db-460a-a95b-bf1516f4818f"
->>>>>>> 1ac45789
         ],
         "Strict-Transport-Security": [
           "max-age=31536000; includeSubDomains"
@@ -700,22 +496,13 @@
       "StatusCode": 201
     },
     {
-<<<<<<< HEAD
-      "RequestUri": "/subscriptions/53d9063d-87ae-4ea8-be90-3686c3b8669f/resourceGroups/rgaba14590/providers/Microsoft.DataLakeStore/accounts/testdatalake18475?api-version=2015-10-01-preview",
-      "EncodedRequestUri": "L3N1YnNjcmlwdGlvbnMvNTNkOTA2M2QtODdhZS00ZWE4LWJlOTAtMzY4NmMzYjg2NjlmL3Jlc291cmNlR3JvdXBzL3JnYWJhMTQ1OTAvcHJvdmlkZXJzL01pY3Jvc29mdC5EYXRhTGFrZVN0b3JlL2FjY291bnRzL3Rlc3RkYXRhbGFrZTE4NDc1P2FwaS12ZXJzaW9uPTIwMTUtMTAtMDEtcHJldmlldw==",
-=======
       "RequestUri": "/subscriptions/53d9063d-87ae-4ea8-be90-3686c3b8669f/resourceGroups/rgaba12440/providers/Microsoft.DataLakeStore/accounts/testdatalake11428?api-version=2015-10-01-preview",
       "EncodedRequestUri": "L3N1YnNjcmlwdGlvbnMvNTNkOTA2M2QtODdhZS00ZWE4LWJlOTAtMzY4NmMzYjg2NjlmL3Jlc291cmNlR3JvdXBzL3JnYWJhMTI0NDAvcHJvdmlkZXJzL01pY3Jvc29mdC5EYXRhTGFrZVN0b3JlL2FjY291bnRzL3Rlc3RkYXRhbGFrZTExNDI4P2FwaS12ZXJzaW9uPTIwMTUtMTAtMDEtcHJldmlldw==",
->>>>>>> 1ac45789
       "RequestMethod": "GET",
       "RequestBody": "",
       "RequestHeaders": {
         "x-ms-client-request-id": [
-<<<<<<< HEAD
-          "aa91e0e2-c251-4c23-96b3-36f11675559a"
-=======
           "827755c5-a098-4c2a-b23a-2e36a11e531b"
->>>>>>> 1ac45789
         ],
         "accept-language": [
           "en-US"
@@ -724,11 +511,7 @@
           "Microsoft.Azure.Management.DataLake.Store.DataLakeStoreAccountManagementClient/0.12.5-preview"
         ]
       },
-<<<<<<< HEAD
-      "ResponseBody": "{\r\n  \"error\": {\r\n    \"code\": \"ResourceNotFound\",\r\n    \"message\": \"The Resource 'Microsoft.DataLakeStore/accounts/testdatalake18475' under resource group 'rgaba14590' was not found.\"\r\n  }\r\n}",
-=======
       "ResponseBody": "{\r\n  \"error\": {\r\n    \"code\": \"ResourceNotFound\",\r\n    \"message\": \"The Resource 'Microsoft.DataLakeStore/accounts/testdatalake11428' under resource group 'rgaba12440' was not found.\"\r\n  }\r\n}",
->>>>>>> 1ac45789
       "ResponseHeaders": {
         "Content-Length": [
           "164"
@@ -743,11 +526,7 @@
           "no-cache"
         ],
         "Date": [
-<<<<<<< HEAD
-          "Tue, 19 Jul 2016 00:57:55 GMT"
-=======
           "Tue, 02 Aug 2016 02:46:53 GMT"
->>>>>>> 1ac45789
         ],
         "Pragma": [
           "no-cache"
@@ -756,15 +535,6 @@
           "gateway"
         ],
         "x-ms-request-id": [
-<<<<<<< HEAD
-          "65e72ca6-22d2-4def-ac99-41c13538cbc9"
-        ],
-        "x-ms-correlation-request-id": [
-          "65e72ca6-22d2-4def-ac99-41c13538cbc9"
-        ],
-        "x-ms-routing-request-id": [
-          "WESTUS:20160719T005755Z:65e72ca6-22d2-4def-ac99-41c13538cbc9"
-=======
           "e38a9978-6aae-4910-871b-b598dd2c6c3e"
         ],
         "x-ms-correlation-request-id": [
@@ -772,7 +542,6 @@
         ],
         "x-ms-routing-request-id": [
           "CENTRALUS:20160802T024654Z:e38a9978-6aae-4910-871b-b598dd2c6c3e"
->>>>>>> 1ac45789
         ],
         "Strict-Transport-Security": [
           "max-age=31536000; includeSubDomains"
@@ -781,209 +550,10 @@
       "StatusCode": 404
     },
     {
-<<<<<<< HEAD
-      "RequestUri": "/subscriptions/53d9063d-87ae-4ea8-be90-3686c3b8669f/resourceGroups/rgaba14590/providers/Microsoft.DataLakeStore/accounts/testdatalake18475?api-version=2015-10-01-preview",
-      "EncodedRequestUri": "L3N1YnNjcmlwdGlvbnMvNTNkOTA2M2QtODdhZS00ZWE4LWJlOTAtMzY4NmMzYjg2NjlmL3Jlc291cmNlR3JvdXBzL3JnYWJhMTQ1OTAvcHJvdmlkZXJzL01pY3Jvc29mdC5EYXRhTGFrZVN0b3JlL2FjY291bnRzL3Rlc3RkYXRhbGFrZTE4NDc1P2FwaS12ZXJzaW9uPTIwMTUtMTAtMDEtcHJldmlldw==",
-      "RequestMethod": "GET",
-      "RequestBody": "",
-      "RequestHeaders": {
-        "User-Agent": [
-          "Microsoft.Azure.Management.DataLake.Store.DataLakeStoreAccountManagementClient/0.12.5-preview"
-        ]
-      },
-      "ResponseBody": "{\r\n  \"properties\": {\r\n    \"firewallState\": \"Disabled\",\r\n    \"firewallRules\": [],\r\n    \"trustedIdProviderState\": \"Disabled\",\r\n    \"trustedIdProviders\": [],\r\n    \"provisioningState\": \"Succeeded\",\r\n    \"state\": \"Active\",\r\n    \"endpoint\": \"testdatalake18475.azuredatalakestore.net\",\r\n    \"accountId\": \"8353cc53-c33f-4da6-9570-c80f89a4c4fb\",\r\n    \"creationTime\": \"2016-07-19T00:58:05.9533022Z\",\r\n    \"lastModifiedTime\": \"2016-07-19T00:58:05.9533022Z\"\r\n  },\r\n  \"location\": \"East US 2\",\r\n  \"tags\": null,\r\n  \"id\": \"/subscriptions/53d9063d-87ae-4ea8-be90-3686c3b8669f/resourceGroups/rgaba14590/providers/Microsoft.DataLakeStore/accounts/testdatalake18475\",\r\n  \"name\": \"testdatalake18475\",\r\n  \"type\": \"Microsoft.DataLakeStore/accounts\"\r\n}",
-      "ResponseHeaders": {
-        "Content-Type": [
-          "application/json"
-        ],
-        "Expires": [
-          "-1"
-        ],
-        "Cache-Control": [
-          "no-cache"
-        ],
-        "Connection": [
-          "close"
-        ],
-        "Date": [
-          "Tue, 19 Jul 2016 00:58:27 GMT"
-        ],
-        "Pragma": [
-          "no-cache"
-        ],
-        "Server": [
-          "Microsoft-IIS/8.5"
-        ],
-        "Vary": [
-          "Accept-Encoding"
-        ],
-        "x-ms-request-id": [
-          "5a0e6036-b664-4680-9f8d-c3f30af5d910"
-        ],
-        "X-AspNet-Version": [
-          "4.0.30319"
-        ],
-        "X-Powered-By": [
-          "ASP.NET"
-        ],
-        "x-ms-ratelimit-remaining-subscription-reads": [
-          "14999"
-        ],
-        "x-ms-correlation-request-id": [
-          "67bb3c4b-dec2-4fd6-9dcb-a474450faeb4"
-        ],
-        "x-ms-routing-request-id": [
-          "WESTUS:20160719T005828Z:67bb3c4b-dec2-4fd6-9dcb-a474450faeb4"
-        ],
-        "Strict-Transport-Security": [
-          "max-age=31536000; includeSubDomains"
-        ]
-      },
-      "StatusCode": 200
-    },
-    {
-      "RequestUri": "/subscriptions/53d9063d-87ae-4ea8-be90-3686c3b8669f/resourceGroups/rgaba14590/providers/Microsoft.DataLakeStore/accounts/testdatalake18475?api-version=2015-10-01-preview",
-      "EncodedRequestUri": "L3N1YnNjcmlwdGlvbnMvNTNkOTA2M2QtODdhZS00ZWE4LWJlOTAtMzY4NmMzYjg2NjlmL3Jlc291cmNlR3JvdXBzL3JnYWJhMTQ1OTAvcHJvdmlkZXJzL01pY3Jvc29mdC5EYXRhTGFrZVN0b3JlL2FjY291bnRzL3Rlc3RkYXRhbGFrZTE4NDc1P2FwaS12ZXJzaW9uPTIwMTUtMTAtMDEtcHJldmlldw==",
-      "RequestMethod": "GET",
-      "RequestBody": "",
-      "RequestHeaders": {
-        "x-ms-client-request-id": [
-          "eb0b26b6-6473-4eff-9266-d2efa5bccb43"
-        ],
-        "accept-language": [
-          "en-US"
-        ],
-        "User-Agent": [
-          "Microsoft.Azure.Management.DataLake.Store.DataLakeStoreAccountManagementClient/0.12.5-preview"
-        ]
-      },
-      "ResponseBody": "{\r\n  \"properties\": {\r\n    \"firewallState\": \"Disabled\",\r\n    \"firewallRules\": [],\r\n    \"trustedIdProviderState\": \"Disabled\",\r\n    \"trustedIdProviders\": [],\r\n    \"provisioningState\": \"Succeeded\",\r\n    \"state\": \"Active\",\r\n    \"endpoint\": \"testdatalake18475.azuredatalakestore.net\",\r\n    \"accountId\": \"8353cc53-c33f-4da6-9570-c80f89a4c4fb\",\r\n    \"creationTime\": \"2016-07-19T00:58:05.9533022Z\",\r\n    \"lastModifiedTime\": \"2016-07-19T00:58:05.9533022Z\"\r\n  },\r\n  \"location\": \"East US 2\",\r\n  \"tags\": null,\r\n  \"id\": \"/subscriptions/53d9063d-87ae-4ea8-be90-3686c3b8669f/resourceGroups/rgaba14590/providers/Microsoft.DataLakeStore/accounts/testdatalake18475\",\r\n  \"name\": \"testdatalake18475\",\r\n  \"type\": \"Microsoft.DataLakeStore/accounts\"\r\n}",
-      "ResponseHeaders": {
-        "Content-Type": [
-          "application/json"
-        ],
-        "Expires": [
-          "-1"
-        ],
-        "Cache-Control": [
-          "no-cache"
-        ],
-        "Connection": [
-          "close"
-        ],
-        "Date": [
-          "Tue, 19 Jul 2016 00:58:28 GMT"
-        ],
-        "Pragma": [
-          "no-cache"
-        ],
-        "Server": [
-          "Microsoft-IIS/8.5"
-        ],
-        "Vary": [
-          "Accept-Encoding"
-        ],
-        "x-ms-request-id": [
-          "fba02927-b474-4d76-996d-31d6e3f58f0a"
-        ],
-        "X-AspNet-Version": [
-          "4.0.30319"
-        ],
-        "X-Powered-By": [
-          "ASP.NET"
-        ],
-        "x-ms-ratelimit-remaining-subscription-reads": [
-          "14998"
-        ],
-        "x-ms-correlation-request-id": [
-          "ce977d0a-cfb6-4f42-946f-18ee5eab6679"
-        ],
-        "x-ms-routing-request-id": [
-          "WESTUS:20160719T005828Z:ce977d0a-cfb6-4f42-946f-18ee5eab6679"
-        ],
-        "Strict-Transport-Security": [
-          "max-age=31536000; includeSubDomains"
-        ]
-      },
-      "StatusCode": 200
-    },
-    {
-      "RequestUri": "/subscriptions/53d9063d-87ae-4ea8-be90-3686c3b8669f/resourceGroups/rgaba14590/providers/Microsoft.DataLakeStore/accounts/testdatalake18475?api-version=2015-10-01-preview",
-      "EncodedRequestUri": "L3N1YnNjcmlwdGlvbnMvNTNkOTA2M2QtODdhZS00ZWE4LWJlOTAtMzY4NmMzYjg2NjlmL3Jlc291cmNlR3JvdXBzL3JnYWJhMTQ1OTAvcHJvdmlkZXJzL01pY3Jvc29mdC5EYXRhTGFrZVN0b3JlL2FjY291bnRzL3Rlc3RkYXRhbGFrZTE4NDc1P2FwaS12ZXJzaW9uPTIwMTUtMTAtMDEtcHJldmlldw==",
-      "RequestMethod": "GET",
-      "RequestBody": "",
-      "RequestHeaders": {
-        "x-ms-client-request-id": [
-          "10206bfe-fbf6-4aa6-936f-8059dc2551d7"
-        ],
-        "accept-language": [
-          "en-US"
-        ],
-        "User-Agent": [
-          "Microsoft.Azure.Management.DataLake.Store.DataLakeStoreAccountManagementClient/0.12.5-preview"
-        ]
-      },
-      "ResponseBody": "{\r\n  \"properties\": {\r\n    \"firewallState\": \"Disabled\",\r\n    \"firewallRules\": [],\r\n    \"trustedIdProviderState\": \"Disabled\",\r\n    \"trustedIdProviders\": [],\r\n    \"provisioningState\": \"Succeeded\",\r\n    \"state\": \"Active\",\r\n    \"endpoint\": \"testdatalake18475.azuredatalakestore.net\",\r\n    \"accountId\": \"8353cc53-c33f-4da6-9570-c80f89a4c4fb\",\r\n    \"creationTime\": \"2016-07-19T00:58:05.9533022Z\",\r\n    \"lastModifiedTime\": \"2016-07-19T00:58:05.9533022Z\"\r\n  },\r\n  \"location\": \"East US 2\",\r\n  \"tags\": null,\r\n  \"id\": \"/subscriptions/53d9063d-87ae-4ea8-be90-3686c3b8669f/resourceGroups/rgaba14590/providers/Microsoft.DataLakeStore/accounts/testdatalake18475\",\r\n  \"name\": \"testdatalake18475\",\r\n  \"type\": \"Microsoft.DataLakeStore/accounts\"\r\n}",
-      "ResponseHeaders": {
-        "Content-Type": [
-          "application/json"
-        ],
-        "Expires": [
-          "-1"
-        ],
-        "Cache-Control": [
-          "no-cache"
-        ],
-        "Connection": [
-          "close"
-        ],
-        "Date": [
-          "Tue, 19 Jul 2016 00:59:02 GMT"
-        ],
-        "Pragma": [
-          "no-cache"
-        ],
-        "Server": [
-          "Microsoft-IIS/8.5"
-        ],
-        "Vary": [
-          "Accept-Encoding"
-        ],
-        "x-ms-request-id": [
-          "6ecb1af9-de98-461d-8085-22f682c9ad1f"
-        ],
-        "X-AspNet-Version": [
-          "4.0.30319"
-        ],
-        "X-Powered-By": [
-          "ASP.NET"
-        ],
-        "x-ms-ratelimit-remaining-subscription-reads": [
-          "14999"
-        ],
-        "x-ms-correlation-request-id": [
-          "865b2158-2196-4838-a5f4-a8db89d40f22"
-        ],
-        "x-ms-routing-request-id": [
-          "WESTUS:20160719T005902Z:865b2158-2196-4838-a5f4-a8db89d40f22"
-        ],
-        "Strict-Transport-Security": [
-          "max-age=31536000; includeSubDomains"
-        ]
-      },
-      "StatusCode": 200
-    },
-    {
-      "RequestUri": "/subscriptions/53d9063d-87ae-4ea8-be90-3686c3b8669f/resourceGroups/rgaba14590/providers/Microsoft.DataLakeStore/accounts/testdatalake18475?api-version=2015-10-01-preview",
-      "EncodedRequestUri": "L3N1YnNjcmlwdGlvbnMvNTNkOTA2M2QtODdhZS00ZWE4LWJlOTAtMzY4NmMzYjg2NjlmL3Jlc291cmNlR3JvdXBzL3JnYWJhMTQ1OTAvcHJvdmlkZXJzL01pY3Jvc29mdC5EYXRhTGFrZVN0b3JlL2FjY291bnRzL3Rlc3RkYXRhbGFrZTE4NDc1P2FwaS12ZXJzaW9uPTIwMTUtMTAtMDEtcHJldmlldw==",
-      "RequestMethod": "PUT",
-      "RequestBody": "{\r\n  \"location\": \"East US 2\",\r\n  \"name\": \"testdatalake18475\"\r\n}",
-=======
       "RequestUri": "/subscriptions/53d9063d-87ae-4ea8-be90-3686c3b8669f/resourceGroups/rgaba12440/providers/Microsoft.DataLakeStore/accounts/testdatalake11428?api-version=2015-10-01-preview",
       "EncodedRequestUri": "L3N1YnNjcmlwdGlvbnMvNTNkOTA2M2QtODdhZS00ZWE4LWJlOTAtMzY4NmMzYjg2NjlmL3Jlc291cmNlR3JvdXBzL3JnYWJhMTI0NDAvcHJvdmlkZXJzL01pY3Jvc29mdC5EYXRhTGFrZVN0b3JlL2FjY291bnRzL3Rlc3RkYXRhbGFrZTExNDI4P2FwaS12ZXJzaW9uPTIwMTUtMTAtMDEtcHJldmlldw==",
       "RequestMethod": "PUT",
       "RequestBody": "{\r\n  \"location\": \"East US 2\",\r\n  \"name\": \"testdatalake11428\"\r\n}",
->>>>>>> 1ac45789
       "RequestHeaders": {
         "Content-Type": [
           "application/json; charset=utf-8"
@@ -992,11 +562,7 @@
           "63"
         ],
         "x-ms-client-request-id": [
-<<<<<<< HEAD
-          "2193d969-e490-416b-896b-53043a7afb61"
-=======
           "08b45450-5088-4065-8f03-8ebc04bc2272"
->>>>>>> 1ac45789
         ],
         "accept-language": [
           "en-US"
@@ -1005,11 +571,7 @@
           "Microsoft.Azure.Management.DataLake.Store.DataLakeStoreAccountManagementClient/0.12.5-preview"
         ]
       },
-<<<<<<< HEAD
-      "ResponseBody": "{\r\n  \"properties\": {\r\n    \"provisioningState\": \"Creating\",\r\n    \"state\": null,\r\n    \"endpoint\": null,\r\n    \"accountId\": \"8353cc53-c33f-4da6-9570-c80f89a4c4fb\",\r\n    \"creationTime\": null,\r\n    \"lastModifiedTime\": null\r\n  },\r\n  \"location\": \"East US 2\",\r\n  \"tags\": null,\r\n  \"id\": \"/subscriptions/53d9063d-87ae-4ea8-be90-3686c3b8669f/resourceGroups/rgaba14590/providers/Microsoft.DataLakeStore/accounts/testdatalake18475\",\r\n  \"name\": \"testdatalake18475\",\r\n  \"type\": \"Microsoft.DataLakeStore/accounts\"\r\n}",
-=======
       "ResponseBody": "{\r\n  \"error\": {\r\n    \"code\": \"ExceededMaxAccountCount\",\r\n    \"message\": \"The subscription has exceeded the maximum number of allowed resources.\"\r\n  }\r\n}",
->>>>>>> 1ac45789
       "ResponseHeaders": {
         "Content-Length": [
           "127"
@@ -1027,37 +589,16 @@
           "close"
         ],
         "Date": [
-<<<<<<< HEAD
-          "Tue, 19 Jul 2016 00:57:56 GMT"
-=======
           "Tue, 02 Aug 2016 02:46:54 GMT"
->>>>>>> 1ac45789
-        ],
-        "Pragma": [
-          "no-cache"
-        ],
-<<<<<<< HEAD
-        "Location": [
-          "https://management.azure.com/subscriptions/53d9063d-87ae-4ea8-be90-3686c3b8669f/resourcegroups/rgaba14590/providers/Microsoft.DataLakeStore/accounts/testdatalake18475/operationresults/0?api-version=2015-10-01-preview"
-        ],
-        "Retry-After": [
-          "10"
+        ],
+        "Pragma": [
+          "no-cache"
         ],
         "Server": [
           "Microsoft-IIS/8.5"
         ],
-        "Azure-AsyncOperation": [
-          "https://management.azure.com/subscriptions/53d9063d-87ae-4ea8-be90-3686c3b8669f/providers/Microsoft.DataLakeStore/locations/EastUS2/operationResults/8353cc53-c33f-4da6-9570-c80f89a4c4fb0?api-version=2015-10-01-preview&expanded=true"
-        ],
-        "x-ms-request-id": [
-          "305d396a-4067-4bd9-aa37-24fb3de73e58"
-=======
-        "Server": [
-          "Microsoft-IIS/8.5"
-        ],
         "x-ms-request-id": [
           "f2d87e63-230b-4611-a6ac-68fabdd15654"
->>>>>>> 1ac45789
         ],
         "X-AspNet-Version": [
           "4.0.30319"
@@ -1067,3480 +608,22 @@
         ],
         "x-ms-ratelimit-remaining-subscription-writes": [
           "1199"
-<<<<<<< HEAD
-        ],
-        "x-ms-correlation-request-id": [
-          "b9523b2c-1875-4513-9001-0f5d37735d0c"
-        ],
-        "x-ms-routing-request-id": [
-          "WESTUS:20160719T005757Z:b9523b2c-1875-4513-9001-0f5d37735d0c"
-        ],
-        "Strict-Transport-Security": [
-          "max-age=31536000; includeSubDomains"
-        ]
-      },
-      "StatusCode": 201
-    },
-    {
-      "RequestUri": "/subscriptions/53d9063d-87ae-4ea8-be90-3686c3b8669f/providers/Microsoft.DataLakeStore/locations/EastUS2/operationResults/8353cc53-c33f-4da6-9570-c80f89a4c4fb0?api-version=2015-10-01-preview&expanded=true",
-      "EncodedRequestUri": "L3N1YnNjcmlwdGlvbnMvNTNkOTA2M2QtODdhZS00ZWE4LWJlOTAtMzY4NmMzYjg2NjlmL3Byb3ZpZGVycy9NaWNyb3NvZnQuRGF0YUxha2VTdG9yZS9sb2NhdGlvbnMvRWFzdFVTMi9vcGVyYXRpb25SZXN1bHRzLzgzNTNjYzUzLWMzM2YtNGRhNi05NTcwLWM4MGY4OWE0YzRmYjA/YXBpLXZlcnNpb249MjAxNS0xMC0wMS1wcmV2aWV3JmV4cGFuZGVkPXRydWU=",
-      "RequestMethod": "GET",
-      "RequestBody": "",
-      "RequestHeaders": {
-        "User-Agent": [
-          "Microsoft.Azure.Management.DataLake.Store.DataLakeStoreAccountManagementClient/0.12.5-preview"
-        ]
-      },
-      "ResponseBody": "{\r\n  \"status\": \"Succeeded\"\r\n}",
-      "ResponseHeaders": {
-        "Content-Type": [
-          "application/json"
-        ],
-        "Expires": [
-          "-1"
-        ],
-        "Cache-Control": [
-          "no-cache"
-        ],
-        "Connection": [
-          "close"
-        ],
-        "Date": [
-          "Tue, 19 Jul 2016 00:58:26 GMT"
-        ],
-        "Pragma": [
-          "no-cache"
-        ],
-        "Server": [
-          "Microsoft-IIS/8.5"
-        ],
-        "Vary": [
-          "Accept-Encoding"
-        ],
-        "x-ms-request-id": [
-          "7c6afe9f-f5f1-469a-a225-164b97566e50"
-        ],
-        "X-AspNet-Version": [
-          "4.0.30319"
-        ],
-        "X-Powered-By": [
-          "ASP.NET"
-        ],
-        "x-ms-ratelimit-remaining-subscription-reads": [
-          "14999"
-        ],
-        "x-ms-correlation-request-id": [
-          "488f4530-c3d3-4bf9-83cb-e07c2de82094"
-        ],
-        "x-ms-routing-request-id": [
-          "WESTUS:20160719T005827Z:488f4530-c3d3-4bf9-83cb-e07c2de82094"
-=======
         ],
         "x-ms-correlation-request-id": [
           "96aff4d8-150a-4405-be04-2e76d1853373"
         ],
         "x-ms-routing-request-id": [
           "CENTRALUS:20160802T024655Z:96aff4d8-150a-4405-be04-2e76d1853373"
->>>>>>> 1ac45789
-        ],
-        "Strict-Transport-Security": [
-          "max-age=31536000; includeSubDomains"
-        ]
-      },
-<<<<<<< HEAD
-      "StatusCode": 200
-    },
-    {
-      "RequestUri": "/subscriptions/53d9063d-87ae-4ea8-be90-3686c3b8669f/resourceGroups/rgaba14590/providers/Microsoft.DataLakeStore/accounts/testdatalake29612?api-version=2015-10-01-preview",
-      "EncodedRequestUri": "L3N1YnNjcmlwdGlvbnMvNTNkOTA2M2QtODdhZS00ZWE4LWJlOTAtMzY4NmMzYjg2NjlmL3Jlc291cmNlR3JvdXBzL3JnYWJhMTQ1OTAvcHJvdmlkZXJzL01pY3Jvc29mdC5EYXRhTGFrZVN0b3JlL2FjY291bnRzL3Rlc3RkYXRhbGFrZTI5NjEyP2FwaS12ZXJzaW9uPTIwMTUtMTAtMDEtcHJldmlldw==",
-      "RequestMethod": "GET",
-      "RequestBody": "",
-      "RequestHeaders": {
-        "x-ms-client-request-id": [
-          "8ce9477d-074a-47cd-8cf0-9bb7a4587351"
-        ],
-        "accept-language": [
-          "en-US"
-        ],
-        "User-Agent": [
-          "Microsoft.Azure.Management.DataLake.Store.DataLakeStoreAccountManagementClient/0.12.5-preview"
-        ]
-      },
-      "ResponseBody": "{\r\n  \"error\": {\r\n    \"code\": \"ResourceNotFound\",\r\n    \"message\": \"The Resource 'Microsoft.DataLakeStore/accounts/testdatalake29612' under resource group 'rgaba14590' was not found.\"\r\n  }\r\n}",
-      "ResponseHeaders": {
-        "Content-Length": [
-          "164"
-        ],
-        "Content-Type": [
-          "application/json; charset=utf-8"
-        ],
-        "Expires": [
-          "-1"
-        ],
-        "Cache-Control": [
-          "no-cache"
-        ],
-        "Date": [
-          "Tue, 19 Jul 2016 00:58:28 GMT"
-        ],
-        "Pragma": [
-          "no-cache"
-        ],
-        "x-ms-failure-cause": [
-          "gateway"
-        ],
-        "x-ms-request-id": [
-          "512cec4a-df2d-4ea4-80be-0f628a1ee0a8"
-        ],
-        "x-ms-correlation-request-id": [
-          "512cec4a-df2d-4ea4-80be-0f628a1ee0a8"
-        ],
-        "x-ms-routing-request-id": [
-          "WESTUS:20160719T005829Z:512cec4a-df2d-4ea4-80be-0f628a1ee0a8"
-        ],
-        "Strict-Transport-Security": [
-          "max-age=31536000; includeSubDomains"
-        ]
-      },
-      "StatusCode": 404
-    },
-    {
-      "RequestUri": "/subscriptions/53d9063d-87ae-4ea8-be90-3686c3b8669f/resourceGroups/rgaba14590/providers/Microsoft.DataLakeStore/accounts/testdatalake29612?api-version=2015-10-01-preview",
-      "EncodedRequestUri": "L3N1YnNjcmlwdGlvbnMvNTNkOTA2M2QtODdhZS00ZWE4LWJlOTAtMzY4NmMzYjg2NjlmL3Jlc291cmNlR3JvdXBzL3JnYWJhMTQ1OTAvcHJvdmlkZXJzL01pY3Jvc29mdC5EYXRhTGFrZVN0b3JlL2FjY291bnRzL3Rlc3RkYXRhbGFrZTI5NjEyP2FwaS12ZXJzaW9uPTIwMTUtMTAtMDEtcHJldmlldw==",
-      "RequestMethod": "GET",
-      "RequestBody": "",
-      "RequestHeaders": {
-        "User-Agent": [
-          "Microsoft.Azure.Management.DataLake.Store.DataLakeStoreAccountManagementClient/0.12.5-preview"
-        ]
-      },
-      "ResponseBody": "{\r\n  \"properties\": {\r\n    \"firewallState\": \"Disabled\",\r\n    \"firewallRules\": [],\r\n    \"trustedIdProviderState\": \"Disabled\",\r\n    \"trustedIdProviders\": [],\r\n    \"provisioningState\": \"Succeeded\",\r\n    \"state\": \"Active\",\r\n    \"endpoint\": \"testdatalake29612.azuredatalakestore.net\",\r\n    \"accountId\": \"23310e24-295b-4d95-9ae7-91f113b08010\",\r\n    \"creationTime\": \"2016-07-19T00:58:42.8040737Z\",\r\n    \"lastModifiedTime\": \"2016-07-19T00:58:42.8040737Z\"\r\n  },\r\n  \"location\": \"East US 2\",\r\n  \"tags\": null,\r\n  \"id\": \"/subscriptions/53d9063d-87ae-4ea8-be90-3686c3b8669f/resourceGroups/rgaba14590/providers/Microsoft.DataLakeStore/accounts/testdatalake29612\",\r\n  \"name\": \"testdatalake29612\",\r\n  \"type\": \"Microsoft.DataLakeStore/accounts\"\r\n}",
-      "ResponseHeaders": {
-        "Content-Type": [
-          "application/json"
-        ],
-        "Expires": [
-          "-1"
-        ],
-        "Cache-Control": [
-          "no-cache"
-        ],
-        "Connection": [
-          "close"
-        ],
-        "Date": [
-          "Tue, 19 Jul 2016 00:59:01 GMT"
-        ],
-        "Pragma": [
-          "no-cache"
-        ],
-        "Server": [
-          "Microsoft-IIS/8.5"
-        ],
-        "Vary": [
-          "Accept-Encoding"
-        ],
-        "x-ms-request-id": [
-          "255787e6-c147-401c-9535-87286912de8b"
-        ],
-        "X-AspNet-Version": [
-          "4.0.30319"
-        ],
-        "X-Powered-By": [
-          "ASP.NET"
-        ],
-        "x-ms-ratelimit-remaining-subscription-reads": [
-          "14997"
-        ],
-        "x-ms-correlation-request-id": [
-          "735a4284-5e5e-4804-9288-0db428456c79"
-        ],
-        "x-ms-routing-request-id": [
-          "WESTUS:20160719T005901Z:735a4284-5e5e-4804-9288-0db428456c79"
-        ],
-        "Strict-Transport-Security": [
-          "max-age=31536000; includeSubDomains"
-        ]
-      },
-      "StatusCode": 200
-    },
-    {
-      "RequestUri": "/subscriptions/53d9063d-87ae-4ea8-be90-3686c3b8669f/resourceGroups/rgaba14590/providers/Microsoft.DataLakeStore/accounts/testdatalake29612?api-version=2015-10-01-preview",
-      "EncodedRequestUri": "L3N1YnNjcmlwdGlvbnMvNTNkOTA2M2QtODdhZS00ZWE4LWJlOTAtMzY4NmMzYjg2NjlmL3Jlc291cmNlR3JvdXBzL3JnYWJhMTQ1OTAvcHJvdmlkZXJzL01pY3Jvc29mdC5EYXRhTGFrZVN0b3JlL2FjY291bnRzL3Rlc3RkYXRhbGFrZTI5NjEyP2FwaS12ZXJzaW9uPTIwMTUtMTAtMDEtcHJldmlldw==",
-      "RequestMethod": "GET",
-      "RequestBody": "",
-      "RequestHeaders": {
-        "x-ms-client-request-id": [
-          "dac579a6-c733-4604-bb72-f95440a0763f"
-        ],
-        "accept-language": [
-          "en-US"
-        ],
-        "User-Agent": [
-          "Microsoft.Azure.Management.DataLake.Store.DataLakeStoreAccountManagementClient/0.12.5-preview"
-        ]
-      },
-      "ResponseBody": "{\r\n  \"properties\": {\r\n    \"firewallState\": \"Disabled\",\r\n    \"firewallRules\": [],\r\n    \"trustedIdProviderState\": \"Disabled\",\r\n    \"trustedIdProviders\": [],\r\n    \"provisioningState\": \"Succeeded\",\r\n    \"state\": \"Active\",\r\n    \"endpoint\": \"testdatalake29612.azuredatalakestore.net\",\r\n    \"accountId\": \"23310e24-295b-4d95-9ae7-91f113b08010\",\r\n    \"creationTime\": \"2016-07-19T00:58:42.8040737Z\",\r\n    \"lastModifiedTime\": \"2016-07-19T00:58:42.8040737Z\"\r\n  },\r\n  \"location\": \"East US 2\",\r\n  \"tags\": null,\r\n  \"id\": \"/subscriptions/53d9063d-87ae-4ea8-be90-3686c3b8669f/resourceGroups/rgaba14590/providers/Microsoft.DataLakeStore/accounts/testdatalake29612\",\r\n  \"name\": \"testdatalake29612\",\r\n  \"type\": \"Microsoft.DataLakeStore/accounts\"\r\n}",
-      "ResponseHeaders": {
-        "Content-Type": [
-          "application/json"
-        ],
-        "Expires": [
-          "-1"
-        ],
-        "Cache-Control": [
-          "no-cache"
-        ],
-        "Connection": [
-          "close"
-        ],
-        "Date": [
-          "Tue, 19 Jul 2016 00:59:01 GMT"
-        ],
-        "Pragma": [
-          "no-cache"
-        ],
-        "Server": [
-          "Microsoft-IIS/8.5"
-        ],
-        "Vary": [
-          "Accept-Encoding"
-        ],
-        "x-ms-request-id": [
-          "22a8b2f7-9e39-46a1-9e76-cdb9e16945b1"
-        ],
-        "X-AspNet-Version": [
-          "4.0.30319"
-        ],
-        "X-Powered-By": [
-          "ASP.NET"
-        ],
-        "x-ms-ratelimit-remaining-subscription-reads": [
-          "14998"
-        ],
-        "x-ms-correlation-request-id": [
-          "06d1efc7-4a2b-4f1d-a2c5-18c537659362"
-        ],
-        "x-ms-routing-request-id": [
-          "WESTUS:20160719T005902Z:06d1efc7-4a2b-4f1d-a2c5-18c537659362"
-        ],
-        "Strict-Transport-Security": [
-          "max-age=31536000; includeSubDomains"
-        ]
-      },
-      "StatusCode": 200
-    },
-    {
-      "RequestUri": "/subscriptions/53d9063d-87ae-4ea8-be90-3686c3b8669f/resourceGroups/rgaba14590/providers/Microsoft.DataLakeStore/accounts/testdatalake29612?api-version=2015-10-01-preview",
-      "EncodedRequestUri": "L3N1YnNjcmlwdGlvbnMvNTNkOTA2M2QtODdhZS00ZWE4LWJlOTAtMzY4NmMzYjg2NjlmL3Jlc291cmNlR3JvdXBzL3JnYWJhMTQ1OTAvcHJvdmlkZXJzL01pY3Jvc29mdC5EYXRhTGFrZVN0b3JlL2FjY291bnRzL3Rlc3RkYXRhbGFrZTI5NjEyP2FwaS12ZXJzaW9uPTIwMTUtMTAtMDEtcHJldmlldw==",
-      "RequestMethod": "PUT",
-      "RequestBody": "{\r\n  \"location\": \"East US 2\",\r\n  \"name\": \"testdatalake29612\"\r\n}",
-      "RequestHeaders": {
-        "Content-Type": [
-          "application/json; charset=utf-8"
-        ],
-        "Content-Length": [
-          "63"
-        ],
-        "x-ms-client-request-id": [
-          "82ce02de-2b6f-4575-91b8-5f6cc35c2803"
-        ],
-        "accept-language": [
-          "en-US"
-        ],
-        "User-Agent": [
-          "Microsoft.Azure.Management.DataLake.Store.DataLakeStoreAccountManagementClient/0.12.5-preview"
-        ]
-      },
-      "ResponseBody": "{\r\n  \"properties\": {\r\n    \"provisioningState\": \"Creating\",\r\n    \"state\": null,\r\n    \"endpoint\": null,\r\n    \"accountId\": \"23310e24-295b-4d95-9ae7-91f113b08010\",\r\n    \"creationTime\": null,\r\n    \"lastModifiedTime\": null\r\n  },\r\n  \"location\": \"East US 2\",\r\n  \"tags\": null,\r\n  \"id\": \"/subscriptions/53d9063d-87ae-4ea8-be90-3686c3b8669f/resourceGroups/rgaba14590/providers/Microsoft.DataLakeStore/accounts/testdatalake29612\",\r\n  \"name\": \"testdatalake29612\",\r\n  \"type\": \"Microsoft.DataLakeStore/accounts\"\r\n}",
-      "ResponseHeaders": {
-        "Content-Length": [
-          "421"
-        ],
-        "Content-Type": [
-          "application/json"
-        ],
-        "Expires": [
-          "-1"
-        ],
-        "Cache-Control": [
-          "no-cache"
-        ],
-        "Connection": [
-          "close"
-        ],
-        "Date": [
-          "Tue, 19 Jul 2016 00:58:30 GMT"
-        ],
-        "Pragma": [
-          "no-cache"
-        ],
-        "Location": [
-          "https://management.azure.com/subscriptions/53d9063d-87ae-4ea8-be90-3686c3b8669f/resourcegroups/rgaba14590/providers/Microsoft.DataLakeStore/accounts/testdatalake29612/operationresults/0?api-version=2015-10-01-preview"
-        ],
-        "Retry-After": [
-          "10"
-        ],
-        "Server": [
-          "Microsoft-IIS/8.5"
-        ],
-        "Azure-AsyncOperation": [
-          "https://management.azure.com/subscriptions/53d9063d-87ae-4ea8-be90-3686c3b8669f/providers/Microsoft.DataLakeStore/locations/EastUS2/operationResults/23310e24-295b-4d95-9ae7-91f113b080100?api-version=2015-10-01-preview&expanded=true"
-        ],
-        "x-ms-request-id": [
-          "d69ebddd-8849-4d29-834a-d363d6220a54"
-        ],
-        "X-AspNet-Version": [
-          "4.0.30319"
-        ],
-        "X-Powered-By": [
-          "ASP.NET"
-        ],
-        "x-ms-ratelimit-remaining-subscription-writes": [
-          "1199"
-        ],
-        "x-ms-correlation-request-id": [
-          "c3b50a90-4afd-4a9a-996e-7b58bd1d4222"
-        ],
-        "x-ms-routing-request-id": [
-          "WESTUS:20160719T005830Z:c3b50a90-4afd-4a9a-996e-7b58bd1d4222"
-        ],
-        "Strict-Transport-Security": [
-          "max-age=31536000; includeSubDomains"
-        ]
-      },
-      "StatusCode": 201
-    },
-    {
-      "RequestUri": "/subscriptions/53d9063d-87ae-4ea8-be90-3686c3b8669f/providers/Microsoft.DataLakeStore/locations/EastUS2/operationResults/23310e24-295b-4d95-9ae7-91f113b080100?api-version=2015-10-01-preview&expanded=true",
-      "EncodedRequestUri": "L3N1YnNjcmlwdGlvbnMvNTNkOTA2M2QtODdhZS00ZWE4LWJlOTAtMzY4NmMzYjg2NjlmL3Byb3ZpZGVycy9NaWNyb3NvZnQuRGF0YUxha2VTdG9yZS9sb2NhdGlvbnMvRWFzdFVTMi9vcGVyYXRpb25SZXN1bHRzLzIzMzEwZTI0LTI5NWItNGQ5NS05YWU3LTkxZjExM2IwODAxMDA/YXBpLXZlcnNpb249MjAxNS0xMC0wMS1wcmV2aWV3JmV4cGFuZGVkPXRydWU=",
-      "RequestMethod": "GET",
-      "RequestBody": "",
-      "RequestHeaders": {
-        "User-Agent": [
-          "Microsoft.Azure.Management.DataLake.Store.DataLakeStoreAccountManagementClient/0.12.5-preview"
-        ]
-      },
-      "ResponseBody": "{\r\n  \"status\": \"Succeeded\"\r\n}",
-      "ResponseHeaders": {
-        "Content-Type": [
-          "application/json"
-        ],
-        "Expires": [
-          "-1"
-        ],
-        "Cache-Control": [
-          "no-cache"
-        ],
-        "Connection": [
-          "close"
-        ],
-        "Date": [
-          "Tue, 19 Jul 2016 00:59:00 GMT"
-        ],
-        "Pragma": [
-          "no-cache"
-        ],
-        "Server": [
-          "Microsoft-IIS/8.5"
-        ],
-        "Vary": [
-          "Accept-Encoding"
-        ],
-        "x-ms-request-id": [
-          "a353dd78-b4ea-44f1-a69f-5ed036719fc1"
-        ],
-        "X-AspNet-Version": [
-          "4.0.30319"
-        ],
-        "X-Powered-By": [
-          "ASP.NET"
-        ],
-        "x-ms-ratelimit-remaining-subscription-reads": [
-          "14998"
-        ],
-        "x-ms-correlation-request-id": [
-          "23f92773-a9e5-4599-b4ad-18233397e154"
-        ],
-        "x-ms-routing-request-id": [
-          "WESTUS:20160719T005901Z:23f92773-a9e5-4599-b4ad-18233397e154"
-        ],
-        "Strict-Transport-Security": [
-          "max-age=31536000; includeSubDomains"
-        ]
-      },
-      "StatusCode": 200
-    },
-    {
-      "RequestUri": "/subscriptions/53d9063d-87ae-4ea8-be90-3686c3b8669f/resourceGroups/rgaba14590/providers/Microsoft.DataLakeAnalytics/accounts/testaba29646?api-version=2015-10-01-preview",
-      "EncodedRequestUri": "L3N1YnNjcmlwdGlvbnMvNTNkOTA2M2QtODdhZS00ZWE4LWJlOTAtMzY4NmMzYjg2NjlmL3Jlc291cmNlR3JvdXBzL3JnYWJhMTQ1OTAvcHJvdmlkZXJzL01pY3Jvc29mdC5EYXRhTGFrZUFuYWx5dGljcy9hY2NvdW50cy90ZXN0YWJhMjk2NDY/YXBpLXZlcnNpb249MjAxNS0xMC0wMS1wcmV2aWV3",
-      "RequestMethod": "PUT",
-      "RequestBody": "{\r\n  \"location\": \"East US 2\",\r\n  \"name\": \"testaba29646\",\r\n  \"properties\": {\r\n    \"defaultDataLakeStoreAccount\": \"testdatalake18475\",\r\n    \"dataLakeStoreAccounts\": [\r\n      {\r\n        \"name\": \"testdatalake18475\",\r\n        \"properties\": {\r\n          \"suffix\": \"azuredatalakestore.net\"\r\n        }\r\n      }\r\n    ]\r\n  }\r\n}",
-      "RequestHeaders": {
-        "Content-Type": [
-          "application/json; charset=utf-8"
-        ],
-        "Content-Length": [
-          "317"
-        ],
-        "x-ms-client-request-id": [
-          "d9e68c30-6f2d-4b39-8069-9d3696ac929c"
-        ],
-        "accept-language": [
-          "en-US"
-        ],
-        "User-Agent": [
-          "Microsoft.Azure.Management.DataLake.Analytics.DataLakeAnalyticsAccountManagementClient/0.11.9-preview"
-        ]
-      },
-      "ResponseBody": "{\r\n  \"properties\": {\r\n    \"defaultDataLakeStoreAccount\": \"testdatalake18475\",\r\n    \"dataLakeStoreAccounts\": [\r\n      {\r\n        \"properties\": {\r\n          \"suffix\": \"azuredatalakestore.net\"\r\n        },\r\n        \"name\": \"testdatalake18475\"\r\n      }\r\n    ],\r\n    \"provisioningState\": \"Creating\",\r\n    \"state\": null,\r\n    \"endpoint\": null,\r\n    \"accountId\": \"4256fffe-0f69-4d43-94c6-09216c982139\",\r\n    \"creationTime\": null,\r\n    \"lastModifiedTime\": null\r\n  },\r\n  \"location\": \"East US 2\",\r\n  \"tags\": null,\r\n  \"id\": \"/subscriptions/53d9063d-87ae-4ea8-be90-3686c3b8669f/resourceGroups/rgaba14590/providers/Microsoft.DataLakeAnalytics/accounts/testaba29646\",\r\n  \"name\": \"testaba29646\",\r\n  \"type\": \"Microsoft.DataLakeAnalytics/accounts\"\r\n}",
-      "ResponseHeaders": {
-        "Content-Length": [
-          "573"
-        ],
-        "Content-Type": [
-          "application/json"
-        ],
-        "Expires": [
-          "-1"
-        ],
-        "Cache-Control": [
-          "no-cache"
-        ],
-        "Connection": [
-          "close"
-        ],
-        "Date": [
-          "Tue, 19 Jul 2016 00:59:04 GMT"
-        ],
-        "Pragma": [
-          "no-cache"
-        ],
-        "Location": [
-          "https://management.azure.com/subscriptions/53d9063d-87ae-4ea8-be90-3686c3b8669f/resourcegroups/rgaba14590/providers/Microsoft.DataLakeAnalytics/accounts/testaba29646/operationresults/0?api-version=2015-10-01-preview"
-        ],
-        "Retry-After": [
-          "10"
-        ],
-        "Server": [
-          "Microsoft-IIS/8.5"
-        ],
-        "Azure-AsyncOperation": [
-          "https://management.azure.com/subscriptions/53d9063d-87ae-4ea8-be90-3686c3b8669f/providers/Microsoft.DataLakeAnalytics/locations/EastUS2/operationResults/4256fffe-0f69-4d43-94c6-09216c9821390?api-version=2015-10-01-preview&expanded=true"
-        ],
-        "x-ms-request-id": [
-          "16b960ca-0e33-4fa9-9745-7404ff4335a7"
-        ],
-        "X-AspNet-Version": [
-          "4.0.30319"
-        ],
-        "X-Powered-By": [
-          "ASP.NET"
-        ],
-        "x-ms-ratelimit-remaining-subscription-writes": [
-          "1199"
-        ],
-        "x-ms-correlation-request-id": [
-          "f17c8f07-37b3-4ab7-8477-52866fbdf60a"
-        ],
-        "x-ms-routing-request-id": [
-          "WESTUS:20160719T005904Z:f17c8f07-37b3-4ab7-8477-52866fbdf60a"
-        ],
-        "Strict-Transport-Security": [
-          "max-age=31536000; includeSubDomains"
-        ]
-      },
-      "StatusCode": 201
-    },
-    {
-      "RequestUri": "/subscriptions/53d9063d-87ae-4ea8-be90-3686c3b8669f/providers/Microsoft.DataLakeAnalytics/locations/EastUS2/operationResults/4256fffe-0f69-4d43-94c6-09216c9821390?api-version=2015-10-01-preview&expanded=true",
-      "EncodedRequestUri": "L3N1YnNjcmlwdGlvbnMvNTNkOTA2M2QtODdhZS00ZWE4LWJlOTAtMzY4NmMzYjg2NjlmL3Byb3ZpZGVycy9NaWNyb3NvZnQuRGF0YUxha2VBbmFseXRpY3MvbG9jYXRpb25zL0Vhc3RVUzIvb3BlcmF0aW9uUmVzdWx0cy80MjU2ZmZmZS0wZjY5LTRkNDMtOTRjNi0wOTIxNmM5ODIxMzkwP2FwaS12ZXJzaW9uPTIwMTUtMTAtMDEtcHJldmlldyZleHBhbmRlZD10cnVl",
-      "RequestMethod": "GET",
-      "RequestBody": "",
-      "RequestHeaders": {
-        "User-Agent": [
-          "Microsoft.Azure.Management.DataLake.Analytics.DataLakeAnalyticsAccountManagementClient/0.11.9-preview"
-        ]
-      },
-      "ResponseBody": "{\r\n  \"status\": \"Succeeded\"\r\n}",
-      "ResponseHeaders": {
-        "Content-Type": [
-          "application/json"
-        ],
-        "Expires": [
-          "-1"
-        ],
-        "Cache-Control": [
-          "no-cache"
-        ],
-        "Connection": [
-          "close"
-        ],
-        "Date": [
-          "Tue, 19 Jul 2016 00:59:34 GMT"
-        ],
-        "Pragma": [
-          "no-cache"
-        ],
-        "Server": [
-          "Microsoft-IIS/8.5"
-        ],
-        "Vary": [
-          "Accept-Encoding"
-        ],
-        "x-ms-request-id": [
-          "8ba0570e-a9a3-4eb5-942c-c68491c6c6a2"
-        ],
-        "X-AspNet-Version": [
-          "4.0.30319"
-        ],
-        "X-Powered-By": [
-          "ASP.NET"
-        ],
-        "x-ms-ratelimit-remaining-subscription-reads": [
-          "14997"
-        ],
-        "x-ms-correlation-request-id": [
-          "045ca136-0f11-453a-87a2-36a233d94863"
-        ],
-        "x-ms-routing-request-id": [
-          "WESTUS:20160719T005935Z:045ca136-0f11-453a-87a2-36a233d94863"
-        ],
-        "Strict-Transport-Security": [
-          "max-age=31536000; includeSubDomains"
-        ]
-      },
-      "StatusCode": 200
-    },
-    {
-      "RequestUri": "/subscriptions/53d9063d-87ae-4ea8-be90-3686c3b8669f/resourceGroups/rgaba14590/providers/Microsoft.DataLakeAnalytics/accounts/testaba29646?api-version=2015-10-01-preview",
-      "EncodedRequestUri": "L3N1YnNjcmlwdGlvbnMvNTNkOTA2M2QtODdhZS00ZWE4LWJlOTAtMzY4NmMzYjg2NjlmL3Jlc291cmNlR3JvdXBzL3JnYWJhMTQ1OTAvcHJvdmlkZXJzL01pY3Jvc29mdC5EYXRhTGFrZUFuYWx5dGljcy9hY2NvdW50cy90ZXN0YWJhMjk2NDY/YXBpLXZlcnNpb249MjAxNS0xMC0wMS1wcmV2aWV3",
-      "RequestMethod": "GET",
-      "RequestBody": "",
-      "RequestHeaders": {
-        "User-Agent": [
-          "Microsoft.Azure.Management.DataLake.Analytics.DataLakeAnalyticsAccountManagementClient/0.11.9-preview"
-        ]
-      },
-      "ResponseBody": "{\r\n  \"properties\": {\r\n    \"defaultDataLakeStoreAccount\": \"testdatalake18475\",\r\n    \"dataLakeStoreAccounts\": [\r\n      {\r\n        \"properties\": {\r\n          \"suffix\": \"azuredatalakestore.net\"\r\n        },\r\n        \"name\": \"testdatalake18475\"\r\n      }\r\n    ],\r\n    \"storageAccounts\": [],\r\n    \"maxDegreeOfParallelism\": 60,\r\n    \"maxJobCount\": 3,\r\n    \"hiveMetastores\": [],\r\n    \"provisioningState\": \"Succeeded\",\r\n    \"state\": \"Active\",\r\n    \"endpoint\": \"testaba29646.azuredatalakeanalytics.net\",\r\n    \"accountId\": \"4256fffe-0f69-4d43-94c6-09216c982139\",\r\n    \"creationTime\": \"2016-07-19T00:59:07.7057657Z\",\r\n    \"lastModifiedTime\": \"2016-07-19T00:59:07.7057657Z\"\r\n  },\r\n  \"location\": \"East US 2\",\r\n  \"tags\": null,\r\n  \"id\": \"/subscriptions/53d9063d-87ae-4ea8-be90-3686c3b8669f/resourceGroups/rgaba14590/providers/Microsoft.DataLakeAnalytics/accounts/testaba29646\",\r\n  \"name\": \"testaba29646\",\r\n  \"type\": \"Microsoft.DataLakeAnalytics/accounts\"\r\n}",
-      "ResponseHeaders": {
-        "Content-Type": [
-          "application/json"
-        ],
-        "Expires": [
-          "-1"
-        ],
-        "Cache-Control": [
-          "no-cache"
-        ],
-        "Connection": [
-          "close"
-        ],
-        "Date": [
-          "Tue, 19 Jul 2016 00:59:35 GMT"
-        ],
-        "Pragma": [
-          "no-cache"
-        ],
-        "Server": [
-          "Microsoft-IIS/8.5"
-        ],
-        "Vary": [
-          "Accept-Encoding"
-        ],
-        "x-ms-request-id": [
-          "f5e22c87-c895-48eb-bf90-a0087f2001bf"
-        ],
-        "X-AspNet-Version": [
-          "4.0.30319"
-        ],
-        "X-Powered-By": [
-          "ASP.NET"
-        ],
-        "x-ms-ratelimit-remaining-subscription-reads": [
-          "14998"
-        ],
-        "x-ms-correlation-request-id": [
-          "1444ad66-2e39-4ac2-b7e3-70e0c634b9d3"
-        ],
-        "x-ms-routing-request-id": [
-          "WESTUS:20160719T005935Z:1444ad66-2e39-4ac2-b7e3-70e0c634b9d3"
-        ],
-        "Strict-Transport-Security": [
-          "max-age=31536000; includeSubDomains"
-        ]
-      },
-      "StatusCode": 200
-    },
-    {
-      "RequestUri": "/subscriptions/53d9063d-87ae-4ea8-be90-3686c3b8669f/resourceGroups/rgaba14590/providers/Microsoft.DataLakeAnalytics/accounts/testaba29646?api-version=2015-10-01-preview",
-      "EncodedRequestUri": "L3N1YnNjcmlwdGlvbnMvNTNkOTA2M2QtODdhZS00ZWE4LWJlOTAtMzY4NmMzYjg2NjlmL3Jlc291cmNlR3JvdXBzL3JnYWJhMTQ1OTAvcHJvdmlkZXJzL01pY3Jvc29mdC5EYXRhTGFrZUFuYWx5dGljcy9hY2NvdW50cy90ZXN0YWJhMjk2NDY/YXBpLXZlcnNpb249MjAxNS0xMC0wMS1wcmV2aWV3",
-      "RequestMethod": "GET",
-      "RequestBody": "",
-      "RequestHeaders": {
-        "x-ms-client-request-id": [
-          "4b179555-d37c-4060-a632-25bfad61f196"
-        ],
-        "accept-language": [
-          "en-US"
-        ],
-        "User-Agent": [
-          "Microsoft.Azure.Management.DataLake.Analytics.DataLakeAnalyticsAccountManagementClient/0.11.9-preview"
-        ]
-      },
-      "ResponseBody": "{\r\n  \"properties\": {\r\n    \"defaultDataLakeStoreAccount\": \"testdatalake18475\",\r\n    \"dataLakeStoreAccounts\": [\r\n      {\r\n        \"properties\": {\r\n          \"suffix\": \"azuredatalakestore.net\"\r\n        },\r\n        \"name\": \"testdatalake18475\"\r\n      }\r\n    ],\r\n    \"storageAccounts\": [],\r\n    \"maxDegreeOfParallelism\": 60,\r\n    \"maxJobCount\": 3,\r\n    \"hiveMetastores\": [],\r\n    \"provisioningState\": \"Succeeded\",\r\n    \"state\": \"Active\",\r\n    \"endpoint\": \"testaba29646.azuredatalakeanalytics.net\",\r\n    \"accountId\": \"4256fffe-0f69-4d43-94c6-09216c982139\",\r\n    \"creationTime\": \"2016-07-19T00:59:07.7057657Z\",\r\n    \"lastModifiedTime\": \"2016-07-19T00:59:07.7057657Z\"\r\n  },\r\n  \"location\": \"East US 2\",\r\n  \"tags\": null,\r\n  \"id\": \"/subscriptions/53d9063d-87ae-4ea8-be90-3686c3b8669f/resourceGroups/rgaba14590/providers/Microsoft.DataLakeAnalytics/accounts/testaba29646\",\r\n  \"name\": \"testaba29646\",\r\n  \"type\": \"Microsoft.DataLakeAnalytics/accounts\"\r\n}",
-      "ResponseHeaders": {
-        "Content-Type": [
-          "application/json"
-        ],
-        "Expires": [
-          "-1"
-        ],
-        "Cache-Control": [
-          "no-cache"
-        ],
-        "Connection": [
-          "close"
-        ],
-        "Date": [
-          "Tue, 19 Jul 2016 00:59:35 GMT"
-        ],
-        "Pragma": [
-          "no-cache"
-        ],
-        "Server": [
-          "Microsoft-IIS/8.5"
-        ],
-        "Vary": [
-          "Accept-Encoding"
-        ],
-        "x-ms-request-id": [
-          "457c026f-88c7-4745-8c4e-ddfda790e858"
-        ],
-        "X-AspNet-Version": [
-          "4.0.30319"
-        ],
-        "X-Powered-By": [
-          "ASP.NET"
-        ],
-        "x-ms-ratelimit-remaining-subscription-reads": [
-          "14999"
-        ],
-        "x-ms-correlation-request-id": [
-          "12a9e84a-aac0-4834-8921-f739c7468866"
-        ],
-        "x-ms-routing-request-id": [
-          "WESTUS:20160719T005936Z:12a9e84a-aac0-4834-8921-f739c7468866"
-        ],
-        "Strict-Transport-Security": [
-          "max-age=31536000; includeSubDomains"
-        ]
-      },
-      "StatusCode": 200
-    },
-    {
-      "RequestUri": "/Jobs/dfb48191-532f-4e0f-9770-d617d349e6e0?api-version=2016-03-20-preview",
-      "EncodedRequestUri": "L0pvYnMvZGZiNDgxOTEtNTMyZi00ZTBmLTk3NzAtZDYxN2QzNDllNmUwP2FwaS12ZXJzaW9uPTIwMTYtMDMtMjAtcHJldmlldw==",
-      "RequestMethod": "PUT",
-      "RequestBody": "{\r\n  \"jobId\": \"dfb48191-532f-4e0f-9770-d617d349e6e0\",\r\n  \"name\": \"testjob1418\",\r\n  \"type\": \"USql\",\r\n  \"degreeOfParallelism\": 2,\r\n  \"properties\": {\r\n    \"type\": \"USql\",\r\n    \"script\": \"\\r\\nDROP DATABASE IF EXISTS testdb15065; CREATE DATABASE testdb15065; \\r\\n//Create Table\\r\\nCREATE TABLE testdb15065.dbo.testtbl18660\\r\\n(\\r\\n        //Define schema of table\\r\\n        UserId          int, \\r\\n        Start           DateTime, \\r\\n        Region          string, \\r\\n        Query           string, \\r\\n        Duration        int, \\r\\n        Urls            string, \\r\\n        ClickedUrls     string,\\r\\n    INDEX idx1 //Name of index\\r\\n    CLUSTERED (Region ASC) //Column to cluster by\\r\\n    PARTITIONED BY BUCKETS (UserId) HASH (Region) //Column to partition by\\r\\n);\\r\\n\\r\\nALTER TABLE testdb15065.dbo.testtbl18660 ADD IF NOT EXISTS PARTITION (1);\\r\\n\\r\\nDROP FUNCTION IF EXISTS testdb15065.dbo.testtvf12463;\\r\\n\\r\\n//create table weblogs on space-delimited website log data\\r\\nCREATE FUNCTION testdb15065.dbo.testtvf12463()\\r\\nRETURNS @result TABLE\\r\\n(\\r\\n    s_date DateTime,\\r\\n    s_time string,\\r\\n    s_sitename string,\\r\\n    cs_method string, \\r\\n    cs_uristem string,\\r\\n    cs_uriquery string,\\r\\n    s_port int,\\r\\n    cs_username string, \\r\\n    c_ip string,\\r\\n    cs_useragent string,\\r\\n    cs_cookie string,\\r\\n    cs_referer string, \\r\\n    cs_host string,\\r\\n    sc_status int,\\r\\n    sc_substatus int,\\r\\n    sc_win32status int, \\r\\n    sc_bytes int,\\r\\n    cs_bytes int,\\r\\n    s_timetaken int\\r\\n)\\r\\nAS\\r\\nBEGIN\\r\\n\\r\\n    @result = EXTRACT\\r\\n        s_date DateTime,\\r\\n        s_time string,\\r\\n        s_sitename string,\\r\\n        cs_method string,\\r\\n        cs_uristem string,\\r\\n        cs_uriquery string,\\r\\n        s_port int,\\r\\n        cs_username string,\\r\\n        c_ip string,\\r\\n        cs_useragent string,\\r\\n        cs_cookie string,\\r\\n        cs_referer string,\\r\\n        cs_host string,\\r\\n        sc_status int,\\r\\n        sc_substatus int,\\r\\n        sc_win32status int,\\r\\n        sc_bytes int,\\r\\n        cs_bytes int,\\r\\n        s_timetaken int\\r\\n    FROM @\\\"/Samples/Data/WebLog.log\\\"\\r\\n    USING Extractors.Text(delimiter:' ');\\r\\n\\r\\nRETURN;\\r\\nEND;\\r\\nCREATE VIEW testdb15065.dbo.testview12329 \\r\\nAS \\r\\n    SELECT * FROM \\r\\n    (\\r\\n        VALUES(1,2),(2,4)\\r\\n    ) \\r\\nAS \\r\\nT(a, b);\\r\\nCREATE PROCEDURE testdb15065.dbo.testproc16847()\\r\\nAS BEGIN\\r\\n  CREATE VIEW testdb15065.dbo.testview12329 \\r\\n  AS \\r\\n    SELECT * FROM \\r\\n    (\\r\\n        VALUES(1,2),(2,4)\\r\\n    ) \\r\\n  AS \\r\\n  T(a, b);\\r\\nEND;\"\r\n  }\r\n}",
-      "RequestHeaders": {
-        "Content-Type": [
-          "application/json; charset=utf-8"
-        ],
-        "Content-Length": [
-          "2590"
-        ],
-        "x-ms-client-request-id": [
-          "2b97f48e-95a5-46bf-9a98-821aff9363c1"
-        ],
-        "accept-language": [
-          "en-US"
-        ],
-        "User-Agent": [
-          "Microsoft.Azure.Management.DataLake.Analytics.DataLakeAnalyticsJobManagementClient/0.11.9-preview"
-        ]
-      },
-      "ResponseBody": "{\r\n  \"jobId\": \"dfb48191-532f-4e0f-9770-d617d349e6e0\",\r\n  \"name\": \"testjob1418\",\r\n  \"type\": \"USql\",\r\n  \"submitter\": \"adlsvc01@benwgoldoutlook.onmicrosoft.com\",\r\n  \"degreeOfParallelism\": 2,\r\n  \"priority\": 0,\r\n  \"submitTime\": \"2016-07-18T18:01:37.6929457-07:00\",\r\n  \"state\": \"Compiling\",\r\n  \"result\": \"Succeeded\",\r\n  \"stateAuditRecords\": [\r\n    {\r\n      \"newState\": \"New\",\r\n      \"timeStamp\": \"2016-07-18T18:01:37.6929457-07:00\",\r\n      \"details\": \"userName:adlsvc01@benwgoldoutlook.onmicrosoft.com;submitMachine:N/A\"\r\n    }\r\n  ],\r\n  \"properties\": {\r\n    \"owner\": \"adlsvc01@benwgoldoutlook.onmicrosoft.com\",\r\n    \"resources\": [],\r\n    \"runtimeVersion\": \"default\",\r\n    \"rootProcessNodeId\": \"00000000-0000-0000-0000-000000000000\",\r\n    \"algebraFilePath\": \"adl://testdatalake18475.azuredatalakestore.net/system/jobservice/jobs/Usql/2016/07/19/01/01/dfb48191-532f-4e0f-9770-d617d349e6e0/algebra.xml\",\r\n    \"compileMode\": \"Semantic\",\r\n    \"errorSource\": \"Unknown\",\r\n    \"totalCompilationTime\": \"PT0S\",\r\n    \"totalPausedTime\": \"PT0S\",\r\n    \"totalQueuedTime\": \"PT0S\",\r\n    \"totalRunningTime\": \"PT0S\",\r\n    \"type\": \"USql\"\r\n  }\r\n}",
-      "ResponseHeaders": {
-        "Content-Type": [
-          "application/json; charset=utf-8"
-        ],
-        "Expires": [
-          "-1"
-        ],
-        "Cache-Control": [
-          "private"
-        ],
-        "Date": [
-          "Tue, 19 Jul 2016 01:02:04 GMT"
-        ],
-        "Pragma": [
-          "no-cache"
-        ],
-        "Transfer-Encoding": [
-          "chunked"
-        ],
-        "x-ms-request-id": [
-          "09015509-2d10-47d1-b3b8-01a3fa72459b"
-        ],
-        "X-Content-Type-Options": [
-          "nosniff"
-        ],
-        "Strict-Transport-Security": [
-          "max-age=15724800; includeSubDomains"
-        ]
-      },
-      "StatusCode": 200
-    },
-    {
-      "RequestUri": "/Jobs/dfb48191-532f-4e0f-9770-d617d349e6e0?api-version=2016-03-20-preview",
-      "EncodedRequestUri": "L0pvYnMvZGZiNDgxOTEtNTMyZi00ZTBmLTk3NzAtZDYxN2QzNDllNmUwP2FwaS12ZXJzaW9uPTIwMTYtMDMtMjAtcHJldmlldw==",
-      "RequestMethod": "GET",
-      "RequestBody": "",
-      "RequestHeaders": {
-        "x-ms-client-request-id": [
-          "f2333a00-a373-4655-a6d0-951f6119cbea"
-        ],
-        "accept-language": [
-          "en-US"
-        ],
-        "User-Agent": [
-          "Microsoft.Azure.Management.DataLake.Analytics.DataLakeAnalyticsJobManagementClient/0.11.9-preview"
-        ]
-      },
-      "ResponseBody": "{\r\n  \"jobId\": \"dfb48191-532f-4e0f-9770-d617d349e6e0\",\r\n  \"name\": \"testjob1418\",\r\n  \"type\": \"USql\",\r\n  \"submitter\": \"adlsvc01@benwgoldoutlook.onmicrosoft.com\",\r\n  \"degreeOfParallelism\": 2,\r\n  \"priority\": 0,\r\n  \"submitTime\": \"2016-07-18T18:01:37.6929457-07:00\",\r\n  \"state\": \"Compiling\",\r\n  \"result\": \"Succeeded\",\r\n  \"stateAuditRecords\": [\r\n    {\r\n      \"newState\": \"New\",\r\n      \"timeStamp\": \"2016-07-18T18:01:37.6929457-07:00\",\r\n      \"details\": \"userName:adlsvc01@benwgoldoutlook.onmicrosoft.com;submitMachine:N/A\"\r\n    },\r\n    {\r\n      \"newState\": \"Compiling\",\r\n      \"timeStamp\": \"2016-07-18T18:02:05.0528923-07:00\",\r\n      \"details\": \"CcsAttempts:1;Status:Dispatched\"\r\n    }\r\n  ],\r\n  \"properties\": {\r\n    \"owner\": \"adlsvc01@benwgoldoutlook.onmicrosoft.com\",\r\n    \"resources\": [\r\n      {\r\n        \"name\": \"Profile\",\r\n        \"resourcePath\": \"adl://testdatalake18475.azuredatalakestore.net/system/jobservice/jobs/Usql/2016/07/19/01/01/dfb48191-532f-4e0f-9770-d617d349e6e0/profile\",\r\n        \"type\": \"StatisticsResource\"\r\n      },\r\n      {\r\n        \"name\": \"__ScopeRuntimeStatistics__.xml\",\r\n        \"resourcePath\": \"adl://testdatalake18475.azuredatalakestore.net/system/jobservice/jobs/Usql/2016/07/19/01/01/dfb48191-532f-4e0f-9770-d617d349e6e0/__ScopeRuntimeStatistics__.xml\",\r\n        \"type\": \"StatisticsResource\"\r\n      }\r\n    ],\r\n    \"runtimeVersion\": \"default\",\r\n    \"rootProcessNodeId\": \"00000000-0000-0000-0000-000000000000\",\r\n    \"script\": \"\\nDROP DATABASE IF EXISTS testdb15065; CREATE DATABASE testdb15065; \\n//Create Table\\nCREATE TABLE testdb15065.dbo.testtbl18660\\n(\\n        //Define schema of table\\n        UserId          int, \\n        Start           DateTime, \\n        Region          string, \\n        Query           string, \\n        Duration        int, \\n        Urls            string, \\n        ClickedUrls     string,\\n    INDEX idx1 //Name of index\\n    CLUSTERED (Region ASC) //Column to cluster by\\n    PARTITIONED BY BUCKETS (UserId) HASH (Region) //Column to partition by\\n);\\n\\nALTER TABLE testdb15065.dbo.testtbl18660 ADD IF NOT EXISTS PARTITION (1);\\n\\nDROP FUNCTION IF EXISTS testdb15065.dbo.testtvf12463;\\n\\n//create table weblogs on space-delimited website log data\\nCREATE FUNCTION testdb15065.dbo.testtvf12463()\\nRETURNS @result TABLE\\n(\\n    s_date DateTime,\\n    s_time string,\\n    s_sitename string,\\n    cs_method string, \\n    cs_uristem string,\\n    cs_uriquery string,\\n    s_port int,\\n    cs_username string, \\n    c_ip string,\\n    cs_useragent string,\\n    cs_cookie string,\\n    cs_referer string, \\n    cs_host string,\\n    sc_status int,\\n    sc_substatus int,\\n    sc_win32status int, \\n    sc_bytes int,\\n    cs_bytes int,\\n    s_timetaken int\\n)\\nAS\\nBEGIN\\n\\n    @result = EXTRACT\\n        s_date DateTime,\\n        s_time string,\\n        s_sitename string,\\n        cs_method string,\\n        cs_uristem string,\\n        cs_uriquery string,\\n        s_port int,\\n        cs_username string,\\n        c_ip string,\\n        cs_useragent string,\\n        cs_cookie string,\\n        cs_referer string,\\n        cs_host string,\\n        sc_status int,\\n        sc_substatus int,\\n        sc_win32status int,\\n        sc_bytes int,\\n        cs_bytes int,\\n        s_timetaken int\\n    FROM @\\\"/Samples/Data/WebLog.log\\\"\\n    USING Extractors.Text(delimiter:' ');\\n\\nRETURN;\\nEND;\\nCREATE VIEW testdb15065.dbo.testview12329 \\nAS \\n    SELECT * FROM \\n    (\\n        VALUES(1,2),(2,4)\\n    ) \\nAS \\nT(a, b);\\nCREATE PROCEDURE testdb15065.dbo.testproc16847()\\nAS BEGIN\\n  CREATE VIEW testdb15065.dbo.testview12329 \\n  AS \\n    SELECT * FROM \\n    (\\n        VALUES(1,2),(2,4)\\n    ) \\n  AS \\n  T(a, b);\\nEND;\",\r\n    \"algebraFilePath\": \"adl://testdatalake18475.azuredatalakestore.net/system/jobservice/jobs/Usql/2016/07/19/01/01/dfb48191-532f-4e0f-9770-d617d349e6e0/algebra.xml\",\r\n    \"compileMode\": \"Semantic\",\r\n    \"errorSource\": \"Unknown\",\r\n    \"totalCompilationTime\": \"PT0.1757817S\",\r\n    \"totalPausedTime\": \"PT0S\",\r\n    \"totalQueuedTime\": \"PT0S\",\r\n    \"totalRunningTime\": \"PT0S\",\r\n    \"type\": \"USql\"\r\n  }\r\n}",
-      "ResponseHeaders": {
-        "Content-Type": [
-          "application/json; charset=utf-8"
-        ],
-        "Expires": [
-          "-1"
-        ],
-        "Cache-Control": [
-          "private"
-        ],
-        "Date": [
-          "Tue, 19 Jul 2016 01:02:04 GMT"
-        ],
-        "Pragma": [
-          "no-cache"
-        ],
-        "Transfer-Encoding": [
-          "chunked"
-        ],
-        "x-ms-request-id": [
-          "52ea0658-23ec-48fa-bd9f-cc0d81258577"
-        ],
-        "X-Content-Type-Options": [
-          "nosniff"
-        ],
-        "Strict-Transport-Security": [
-          "max-age=15724800; includeSubDomains"
-        ]
-      },
-      "StatusCode": 200
-    },
-    {
-      "RequestUri": "/Jobs/dfb48191-532f-4e0f-9770-d617d349e6e0?api-version=2016-03-20-preview",
-      "EncodedRequestUri": "L0pvYnMvZGZiNDgxOTEtNTMyZi00ZTBmLTk3NzAtZDYxN2QzNDllNmUwP2FwaS12ZXJzaW9uPTIwMTYtMDMtMjAtcHJldmlldw==",
-      "RequestMethod": "GET",
-      "RequestBody": "",
-      "RequestHeaders": {
-        "x-ms-client-request-id": [
-          "d0211cec-3492-462d-8b5e-eb9fa132322b"
-        ],
-        "accept-language": [
-          "en-US"
-        ],
-        "User-Agent": [
-          "Microsoft.Azure.Management.DataLake.Analytics.DataLakeAnalyticsJobManagementClient/0.11.9-preview"
-        ]
-      },
-      "ResponseBody": "{\r\n  \"jobId\": \"dfb48191-532f-4e0f-9770-d617d349e6e0\",\r\n  \"name\": \"testjob1418\",\r\n  \"type\": \"USql\",\r\n  \"submitter\": \"adlsvc01@benwgoldoutlook.onmicrosoft.com\",\r\n  \"degreeOfParallelism\": 2,\r\n  \"priority\": 0,\r\n  \"submitTime\": \"2016-07-18T18:01:37.6929457-07:00\",\r\n  \"state\": \"Compiling\",\r\n  \"result\": \"Succeeded\",\r\n  \"stateAuditRecords\": [\r\n    {\r\n      \"newState\": \"New\",\r\n      \"timeStamp\": \"2016-07-18T18:01:37.6929457-07:00\",\r\n      \"details\": \"userName:adlsvc01@benwgoldoutlook.onmicrosoft.com;submitMachine:N/A\"\r\n    },\r\n    {\r\n      \"newState\": \"Compiling\",\r\n      \"timeStamp\": \"2016-07-18T18:02:05.0528923-07:00\",\r\n      \"details\": \"CcsAttempts:1;Status:Dispatched\"\r\n    }\r\n  ],\r\n  \"properties\": {\r\n    \"owner\": \"adlsvc01@benwgoldoutlook.onmicrosoft.com\",\r\n    \"resources\": [\r\n      {\r\n        \"name\": \"Profile\",\r\n        \"resourcePath\": \"adl://testdatalake18475.azuredatalakestore.net/system/jobservice/jobs/Usql/2016/07/19/01/01/dfb48191-532f-4e0f-9770-d617d349e6e0/profile\",\r\n        \"type\": \"StatisticsResource\"\r\n      },\r\n      {\r\n        \"name\": \"__ScopeRuntimeStatistics__.xml\",\r\n        \"resourcePath\": \"adl://testdatalake18475.azuredatalakestore.net/system/jobservice/jobs/Usql/2016/07/19/01/01/dfb48191-532f-4e0f-9770-d617d349e6e0/__ScopeRuntimeStatistics__.xml\",\r\n        \"type\": \"StatisticsResource\"\r\n      }\r\n    ],\r\n    \"runtimeVersion\": \"default\",\r\n    \"rootProcessNodeId\": \"00000000-0000-0000-0000-000000000000\",\r\n    \"script\": \"\\nDROP DATABASE IF EXISTS testdb15065; CREATE DATABASE testdb15065; \\n//Create Table\\nCREATE TABLE testdb15065.dbo.testtbl18660\\n(\\n        //Define schema of table\\n        UserId          int, \\n        Start           DateTime, \\n        Region          string, \\n        Query           string, \\n        Duration        int, \\n        Urls            string, \\n        ClickedUrls     string,\\n    INDEX idx1 //Name of index\\n    CLUSTERED (Region ASC) //Column to cluster by\\n    PARTITIONED BY BUCKETS (UserId) HASH (Region) //Column to partition by\\n);\\n\\nALTER TABLE testdb15065.dbo.testtbl18660 ADD IF NOT EXISTS PARTITION (1);\\n\\nDROP FUNCTION IF EXISTS testdb15065.dbo.testtvf12463;\\n\\n//create table weblogs on space-delimited website log data\\nCREATE FUNCTION testdb15065.dbo.testtvf12463()\\nRETURNS @result TABLE\\n(\\n    s_date DateTime,\\n    s_time string,\\n    s_sitename string,\\n    cs_method string, \\n    cs_uristem string,\\n    cs_uriquery string,\\n    s_port int,\\n    cs_username string, \\n    c_ip string,\\n    cs_useragent string,\\n    cs_cookie string,\\n    cs_referer string, \\n    cs_host string,\\n    sc_status int,\\n    sc_substatus int,\\n    sc_win32status int, \\n    sc_bytes int,\\n    cs_bytes int,\\n    s_timetaken int\\n)\\nAS\\nBEGIN\\n\\n    @result = EXTRACT\\n        s_date DateTime,\\n        s_time string,\\n        s_sitename string,\\n        cs_method string,\\n        cs_uristem string,\\n        cs_uriquery string,\\n        s_port int,\\n        cs_username string,\\n        c_ip string,\\n        cs_useragent string,\\n        cs_cookie string,\\n        cs_referer string,\\n        cs_host string,\\n        sc_status int,\\n        sc_substatus int,\\n        sc_win32status int,\\n        sc_bytes int,\\n        cs_bytes int,\\n        s_timetaken int\\n    FROM @\\\"/Samples/Data/WebLog.log\\\"\\n    USING Extractors.Text(delimiter:' ');\\n\\nRETURN;\\nEND;\\nCREATE VIEW testdb15065.dbo.testview12329 \\nAS \\n    SELECT * FROM \\n    (\\n        VALUES(1,2),(2,4)\\n    ) \\nAS \\nT(a, b);\\nCREATE PROCEDURE testdb15065.dbo.testproc16847()\\nAS BEGIN\\n  CREATE VIEW testdb15065.dbo.testview12329 \\n  AS \\n    SELECT * FROM \\n    (\\n        VALUES(1,2),(2,4)\\n    ) \\n  AS \\n  T(a, b);\\nEND;\",\r\n    \"algebraFilePath\": \"adl://testdatalake18475.azuredatalakestore.net/system/jobservice/jobs/Usql/2016/07/19/01/01/dfb48191-532f-4e0f-9770-d617d349e6e0/algebra.xml\",\r\n    \"compileMode\": \"Semantic\",\r\n    \"errorSource\": \"Unknown\",\r\n    \"totalCompilationTime\": \"PT5.5029798S\",\r\n    \"totalPausedTime\": \"PT0S\",\r\n    \"totalQueuedTime\": \"PT0S\",\r\n    \"totalRunningTime\": \"PT0S\",\r\n    \"type\": \"USql\"\r\n  }\r\n}",
-      "ResponseHeaders": {
-        "Content-Type": [
-          "application/json; charset=utf-8"
-        ],
-        "Expires": [
-          "-1"
-        ],
-        "Cache-Control": [
-          "private"
-        ],
-        "Date": [
-          "Tue, 19 Jul 2016 01:02:10 GMT"
-        ],
-        "Pragma": [
-          "no-cache"
-        ],
-        "Transfer-Encoding": [
-          "chunked"
-        ],
-        "x-ms-request-id": [
-          "78b7cedc-3932-46a2-a841-7645524150f0"
-        ],
-        "X-Content-Type-Options": [
-          "nosniff"
-        ],
-        "Strict-Transport-Security": [
-          "max-age=15724800; includeSubDomains"
-        ]
-      },
-      "StatusCode": 200
-    },
-    {
-      "RequestUri": "/Jobs/dfb48191-532f-4e0f-9770-d617d349e6e0?api-version=2016-03-20-preview",
-      "EncodedRequestUri": "L0pvYnMvZGZiNDgxOTEtNTMyZi00ZTBmLTk3NzAtZDYxN2QzNDllNmUwP2FwaS12ZXJzaW9uPTIwMTYtMDMtMjAtcHJldmlldw==",
-      "RequestMethod": "GET",
-      "RequestBody": "",
-      "RequestHeaders": {
-        "x-ms-client-request-id": [
-          "750a5b6c-f974-48ed-8a47-d0eca8cbb01b"
-        ],
-        "accept-language": [
-          "en-US"
-        ],
-        "User-Agent": [
-          "Microsoft.Azure.Management.DataLake.Analytics.DataLakeAnalyticsJobManagementClient/0.11.9-preview"
-        ]
-      },
-      "ResponseBody": "{\r\n  \"jobId\": \"dfb48191-532f-4e0f-9770-d617d349e6e0\",\r\n  \"name\": \"testjob1418\",\r\n  \"type\": \"USql\",\r\n  \"submitter\": \"adlsvc01@benwgoldoutlook.onmicrosoft.com\",\r\n  \"degreeOfParallelism\": 2,\r\n  \"priority\": 0,\r\n  \"submitTime\": \"2016-07-18T18:01:37.6929457-07:00\",\r\n  \"state\": \"Compiling\",\r\n  \"result\": \"Succeeded\",\r\n  \"stateAuditRecords\": [\r\n    {\r\n      \"newState\": \"New\",\r\n      \"timeStamp\": \"2016-07-18T18:01:37.6929457-07:00\",\r\n      \"details\": \"userName:adlsvc01@benwgoldoutlook.onmicrosoft.com;submitMachine:N/A\"\r\n    },\r\n    {\r\n      \"newState\": \"Compiling\",\r\n      \"timeStamp\": \"2016-07-18T18:02:05.0528923-07:00\",\r\n      \"details\": \"CcsAttempts:1;Status:Dispatched\"\r\n    }\r\n  ],\r\n  \"properties\": {\r\n    \"owner\": \"adlsvc01@benwgoldoutlook.onmicrosoft.com\",\r\n    \"resources\": [\r\n      {\r\n        \"name\": \"Profile\",\r\n        \"resourcePath\": \"adl://testdatalake18475.azuredatalakestore.net/system/jobservice/jobs/Usql/2016/07/19/01/01/dfb48191-532f-4e0f-9770-d617d349e6e0/profile\",\r\n        \"type\": \"StatisticsResource\"\r\n      },\r\n      {\r\n        \"name\": \"__ScopeRuntimeStatistics__.xml\",\r\n        \"resourcePath\": \"adl://testdatalake18475.azuredatalakestore.net/system/jobservice/jobs/Usql/2016/07/19/01/01/dfb48191-532f-4e0f-9770-d617d349e6e0/__ScopeRuntimeStatistics__.xml\",\r\n        \"type\": \"StatisticsResource\"\r\n      }\r\n    ],\r\n    \"runtimeVersion\": \"default\",\r\n    \"rootProcessNodeId\": \"00000000-0000-0000-0000-000000000000\",\r\n    \"script\": \"\\nDROP DATABASE IF EXISTS testdb15065; CREATE DATABASE testdb15065; \\n//Create Table\\nCREATE TABLE testdb15065.dbo.testtbl18660\\n(\\n        //Define schema of table\\n        UserId          int, \\n        Start           DateTime, \\n        Region          string, \\n        Query           string, \\n        Duration        int, \\n        Urls            string, \\n        ClickedUrls     string,\\n    INDEX idx1 //Name of index\\n    CLUSTERED (Region ASC) //Column to cluster by\\n    PARTITIONED BY BUCKETS (UserId) HASH (Region) //Column to partition by\\n);\\n\\nALTER TABLE testdb15065.dbo.testtbl18660 ADD IF NOT EXISTS PARTITION (1);\\n\\nDROP FUNCTION IF EXISTS testdb15065.dbo.testtvf12463;\\n\\n//create table weblogs on space-delimited website log data\\nCREATE FUNCTION testdb15065.dbo.testtvf12463()\\nRETURNS @result TABLE\\n(\\n    s_date DateTime,\\n    s_time string,\\n    s_sitename string,\\n    cs_method string, \\n    cs_uristem string,\\n    cs_uriquery string,\\n    s_port int,\\n    cs_username string, \\n    c_ip string,\\n    cs_useragent string,\\n    cs_cookie string,\\n    cs_referer string, \\n    cs_host string,\\n    sc_status int,\\n    sc_substatus int,\\n    sc_win32status int, \\n    sc_bytes int,\\n    cs_bytes int,\\n    s_timetaken int\\n)\\nAS\\nBEGIN\\n\\n    @result = EXTRACT\\n        s_date DateTime,\\n        s_time string,\\n        s_sitename string,\\n        cs_method string,\\n        cs_uristem string,\\n        cs_uriquery string,\\n        s_port int,\\n        cs_username string,\\n        c_ip string,\\n        cs_useragent string,\\n        cs_cookie string,\\n        cs_referer string,\\n        cs_host string,\\n        sc_status int,\\n        sc_substatus int,\\n        sc_win32status int,\\n        sc_bytes int,\\n        cs_bytes int,\\n        s_timetaken int\\n    FROM @\\\"/Samples/Data/WebLog.log\\\"\\n    USING Extractors.Text(delimiter:' ');\\n\\nRETURN;\\nEND;\\nCREATE VIEW testdb15065.dbo.testview12329 \\nAS \\n    SELECT * FROM \\n    (\\n        VALUES(1,2),(2,4)\\n    ) \\nAS \\nT(a, b);\\nCREATE PROCEDURE testdb15065.dbo.testproc16847()\\nAS BEGIN\\n  CREATE VIEW testdb15065.dbo.testview12329 \\n  AS \\n    SELECT * FROM \\n    (\\n        VALUES(1,2),(2,4)\\n    ) \\n  AS \\n  T(a, b);\\nEND;\",\r\n    \"algebraFilePath\": \"adl://testdatalake18475.azuredatalakestore.net/system/jobservice/jobs/Usql/2016/07/19/01/01/dfb48191-532f-4e0f-9770-d617d349e6e0/algebra.xml\",\r\n    \"compileMode\": \"Semantic\",\r\n    \"errorSource\": \"Unknown\",\r\n    \"totalCompilationTime\": \"PT10.8312015S\",\r\n    \"totalPausedTime\": \"PT0S\",\r\n    \"totalQueuedTime\": \"PT0S\",\r\n    \"totalRunningTime\": \"PT0S\",\r\n    \"type\": \"USql\"\r\n  }\r\n}",
-      "ResponseHeaders": {
-        "Content-Type": [
-          "application/json; charset=utf-8"
-        ],
-        "Expires": [
-          "-1"
-        ],
-        "Cache-Control": [
-          "private"
-        ],
-        "Date": [
-          "Tue, 19 Jul 2016 01:02:15 GMT"
-        ],
-        "Pragma": [
-          "no-cache"
-        ],
-        "Transfer-Encoding": [
-          "chunked"
-        ],
-        "x-ms-request-id": [
-          "79fdd5be-3f8a-4e97-9985-82b5be614b58"
-        ],
-        "X-Content-Type-Options": [
-          "nosniff"
-        ],
-        "Strict-Transport-Security": [
-          "max-age=15724800; includeSubDomains"
-        ]
-      },
-      "StatusCode": 200
-    },
-    {
-      "RequestUri": "/Jobs/dfb48191-532f-4e0f-9770-d617d349e6e0?api-version=2016-03-20-preview",
-      "EncodedRequestUri": "L0pvYnMvZGZiNDgxOTEtNTMyZi00ZTBmLTk3NzAtZDYxN2QzNDllNmUwP2FwaS12ZXJzaW9uPTIwMTYtMDMtMjAtcHJldmlldw==",
-      "RequestMethod": "GET",
-      "RequestBody": "",
-      "RequestHeaders": {
-        "x-ms-client-request-id": [
-          "5ddd0894-7b3b-47a2-b810-19eb830eac4d"
-        ],
-        "accept-language": [
-          "en-US"
-        ],
-        "User-Agent": [
-          "Microsoft.Azure.Management.DataLake.Analytics.DataLakeAnalyticsJobManagementClient/0.11.9-preview"
-        ]
-      },
-      "ResponseBody": "{\r\n  \"jobId\": \"dfb48191-532f-4e0f-9770-d617d349e6e0\",\r\n  \"name\": \"testjob1418\",\r\n  \"type\": \"USql\",\r\n  \"submitter\": \"adlsvc01@benwgoldoutlook.onmicrosoft.com\",\r\n  \"degreeOfParallelism\": 2,\r\n  \"priority\": 0,\r\n  \"submitTime\": \"2016-07-18T18:01:37.6929457-07:00\",\r\n  \"state\": \"Compiling\",\r\n  \"result\": \"Succeeded\",\r\n  \"stateAuditRecords\": [\r\n    {\r\n      \"newState\": \"New\",\r\n      \"timeStamp\": \"2016-07-18T18:01:37.6929457-07:00\",\r\n      \"details\": \"userName:adlsvc01@benwgoldoutlook.onmicrosoft.com;submitMachine:N/A\"\r\n    },\r\n    {\r\n      \"newState\": \"Compiling\",\r\n      \"timeStamp\": \"2016-07-18T18:02:05.0528923-07:00\",\r\n      \"details\": \"CcsAttempts:1;Status:Dispatched\"\r\n    }\r\n  ],\r\n  \"properties\": {\r\n    \"owner\": \"adlsvc01@benwgoldoutlook.onmicrosoft.com\",\r\n    \"resources\": [\r\n      {\r\n        \"name\": \"Profile\",\r\n        \"resourcePath\": \"adl://testdatalake18475.azuredatalakestore.net/system/jobservice/jobs/Usql/2016/07/19/01/01/dfb48191-532f-4e0f-9770-d617d349e6e0/profile\",\r\n        \"type\": \"StatisticsResource\"\r\n      },\r\n      {\r\n        \"name\": \"__ScopeRuntimeStatistics__.xml\",\r\n        \"resourcePath\": \"adl://testdatalake18475.azuredatalakestore.net/system/jobservice/jobs/Usql/2016/07/19/01/01/dfb48191-532f-4e0f-9770-d617d349e6e0/__ScopeRuntimeStatistics__.xml\",\r\n        \"type\": \"StatisticsResource\"\r\n      }\r\n    ],\r\n    \"runtimeVersion\": \"default\",\r\n    \"rootProcessNodeId\": \"00000000-0000-0000-0000-000000000000\",\r\n    \"script\": \"\\nDROP DATABASE IF EXISTS testdb15065; CREATE DATABASE testdb15065; \\n//Create Table\\nCREATE TABLE testdb15065.dbo.testtbl18660\\n(\\n        //Define schema of table\\n        UserId          int, \\n        Start           DateTime, \\n        Region          string, \\n        Query           string, \\n        Duration        int, \\n        Urls            string, \\n        ClickedUrls     string,\\n    INDEX idx1 //Name of index\\n    CLUSTERED (Region ASC) //Column to cluster by\\n    PARTITIONED BY BUCKETS (UserId) HASH (Region) //Column to partition by\\n);\\n\\nALTER TABLE testdb15065.dbo.testtbl18660 ADD IF NOT EXISTS PARTITION (1);\\n\\nDROP FUNCTION IF EXISTS testdb15065.dbo.testtvf12463;\\n\\n//create table weblogs on space-delimited website log data\\nCREATE FUNCTION testdb15065.dbo.testtvf12463()\\nRETURNS @result TABLE\\n(\\n    s_date DateTime,\\n    s_time string,\\n    s_sitename string,\\n    cs_method string, \\n    cs_uristem string,\\n    cs_uriquery string,\\n    s_port int,\\n    cs_username string, \\n    c_ip string,\\n    cs_useragent string,\\n    cs_cookie string,\\n    cs_referer string, \\n    cs_host string,\\n    sc_status int,\\n    sc_substatus int,\\n    sc_win32status int, \\n    sc_bytes int,\\n    cs_bytes int,\\n    s_timetaken int\\n)\\nAS\\nBEGIN\\n\\n    @result = EXTRACT\\n        s_date DateTime,\\n        s_time string,\\n        s_sitename string,\\n        cs_method string,\\n        cs_uristem string,\\n        cs_uriquery string,\\n        s_port int,\\n        cs_username string,\\n        c_ip string,\\n        cs_useragent string,\\n        cs_cookie string,\\n        cs_referer string,\\n        cs_host string,\\n        sc_status int,\\n        sc_substatus int,\\n        sc_win32status int,\\n        sc_bytes int,\\n        cs_bytes int,\\n        s_timetaken int\\n    FROM @\\\"/Samples/Data/WebLog.log\\\"\\n    USING Extractors.Text(delimiter:' ');\\n\\nRETURN;\\nEND;\\nCREATE VIEW testdb15065.dbo.testview12329 \\nAS \\n    SELECT * FROM \\n    (\\n        VALUES(1,2),(2,4)\\n    ) \\nAS \\nT(a, b);\\nCREATE PROCEDURE testdb15065.dbo.testproc16847()\\nAS BEGIN\\n  CREATE VIEW testdb15065.dbo.testview12329 \\n  AS \\n    SELECT * FROM \\n    (\\n        VALUES(1,2),(2,4)\\n    ) \\n  AS \\n  T(a, b);\\nEND;\",\r\n    \"algebraFilePath\": \"adl://testdatalake18475.azuredatalakestore.net/system/jobservice/jobs/Usql/2016/07/19/01/01/dfb48191-532f-4e0f-9770-d617d349e6e0/algebra.xml\",\r\n    \"compileMode\": \"Semantic\",\r\n    \"errorSource\": \"Unknown\",\r\n    \"totalCompilationTime\": \"PT16.0708514S\",\r\n    \"totalPausedTime\": \"PT0S\",\r\n    \"totalQueuedTime\": \"PT0S\",\r\n    \"totalRunningTime\": \"PT0S\",\r\n    \"type\": \"USql\"\r\n  }\r\n}",
-      "ResponseHeaders": {
-        "Content-Type": [
-          "application/json; charset=utf-8"
-        ],
-        "Expires": [
-          "-1"
-        ],
-        "Cache-Control": [
-          "private"
-        ],
-        "Date": [
-          "Tue, 19 Jul 2016 01:02:20 GMT"
-        ],
-        "Pragma": [
-          "no-cache"
-        ],
-        "Transfer-Encoding": [
-          "chunked"
-        ],
-        "x-ms-request-id": [
-          "d3bd985e-d0e6-4f1c-9c02-b9b2a5325b38"
-        ],
-        "X-Content-Type-Options": [
-          "nosniff"
-        ],
-        "Strict-Transport-Security": [
-          "max-age=15724800; includeSubDomains"
-        ]
-      },
-      "StatusCode": 200
-    },
-    {
-      "RequestUri": "/Jobs/dfb48191-532f-4e0f-9770-d617d349e6e0?api-version=2016-03-20-preview",
-      "EncodedRequestUri": "L0pvYnMvZGZiNDgxOTEtNTMyZi00ZTBmLTk3NzAtZDYxN2QzNDllNmUwP2FwaS12ZXJzaW9uPTIwMTYtMDMtMjAtcHJldmlldw==",
-      "RequestMethod": "GET",
-      "RequestBody": "",
-      "RequestHeaders": {
-        "x-ms-client-request-id": [
-          "6055c00f-1bed-49dd-9f3d-98780396e52d"
-        ],
-        "accept-language": [
-          "en-US"
-        ],
-        "User-Agent": [
-          "Microsoft.Azure.Management.DataLake.Analytics.DataLakeAnalyticsJobManagementClient/0.11.9-preview"
-        ]
-      },
-      "ResponseBody": "{\r\n  \"jobId\": \"dfb48191-532f-4e0f-9770-d617d349e6e0\",\r\n  \"name\": \"testjob1418\",\r\n  \"type\": \"USql\",\r\n  \"submitter\": \"adlsvc01@benwgoldoutlook.onmicrosoft.com\",\r\n  \"degreeOfParallelism\": 2,\r\n  \"priority\": 0,\r\n  \"submitTime\": \"2016-07-18T18:01:37.6929457-07:00\",\r\n  \"state\": \"Starting\",\r\n  \"result\": \"Succeeded\",\r\n  \"stateAuditRecords\": [\r\n    {\r\n      \"newState\": \"New\",\r\n      \"timeStamp\": \"2016-07-18T18:01:37.6929457-07:00\",\r\n      \"details\": \"userName:adlsvc01@benwgoldoutlook.onmicrosoft.com;submitMachine:N/A\"\r\n    },\r\n    {\r\n      \"newState\": \"Compiling\",\r\n      \"timeStamp\": \"2016-07-18T18:02:05.0528923-07:00\",\r\n      \"details\": \"CcsAttempts:1;Status:Dispatched\"\r\n    },\r\n    {\r\n      \"newState\": \"Queued\",\r\n      \"timeStamp\": \"2016-07-18T18:02:22.6086057-07:00\"\r\n    },\r\n    {\r\n      \"newState\": \"Scheduling\",\r\n      \"timeStamp\": \"2016-07-18T18:02:22.6242314-07:00\",\r\n      \"details\": \"Detail:Dispatching job to cluster.;rootProcessId:344903dc-f02e-4ae1-a76c-df991108580c\"\r\n    },\r\n    {\r\n      \"newState\": \"Starting\",\r\n      \"timeStamp\": \"2016-07-18T18:02:22.6242314-07:00\",\r\n      \"details\": \"runtimeVersion:kobo_vnext_5012367\"\r\n    }\r\n  ],\r\n  \"properties\": {\r\n    \"owner\": \"adlsvc01@benwgoldoutlook.onmicrosoft.com\",\r\n    \"resources\": [\r\n      {\r\n        \"name\": \"__ScopeCodeGen__.dll\",\r\n        \"resourcePath\": \"adl://testdatalake18475.azuredatalakestore.net/system/jobservice/jobs/Usql/2016/07/19/01/01/dfb48191-532f-4e0f-9770-d617d349e6e0/__ScopeCodeGen__.dll\",\r\n        \"type\": \"VertexResource\"\r\n      },\r\n      {\r\n        \"name\": \"__ScopeCodeGen__.pdb\",\r\n        \"resourcePath\": \"adl://testdatalake18475.azuredatalakestore.net/system/jobservice/jobs/Usql/2016/07/19/01/01/dfb48191-532f-4e0f-9770-d617d349e6e0/__ScopeCodeGen__.pdb\",\r\n        \"type\": \"VertexResource\"\r\n      },\r\n      {\r\n        \"name\": \"__ScopeCodeGenEngine__.dll\",\r\n        \"resourcePath\": \"adl://testdatalake18475.azuredatalakestore.net/system/jobservice/jobs/Usql/2016/07/19/01/01/dfb48191-532f-4e0f-9770-d617d349e6e0/__ScopeCodeGenEngine__.dll\",\r\n        \"type\": \"VertexResource\"\r\n      },\r\n      {\r\n        \"name\": \"__ScopeCodeGenEngine__.pdb\",\r\n        \"resourcePath\": \"adl://testdatalake18475.azuredatalakestore.net/system/jobservice/jobs/Usql/2016/07/19/01/01/dfb48191-532f-4e0f-9770-d617d349e6e0/__ScopeCodeGenEngine__.pdb\",\r\n        \"type\": \"VertexResource\"\r\n      },\r\n      {\r\n        \"name\": \"ScopeVertexDef.xml\",\r\n        \"resourcePath\": \"adl://testdatalake18475.azuredatalakestore.net/system/jobservice/jobs/Usql/2016/07/19/01/01/dfb48191-532f-4e0f-9770-d617d349e6e0/ScopeVertexDef.xml\",\r\n        \"type\": \"VertexResource\"\r\n      },\r\n      {\r\n        \"name\": \"__ScopeCodeGen__.dll.cs\",\r\n        \"resourcePath\": \"adl://testdatalake18475.azuredatalakestore.net/system/jobservice/jobs/Usql/2016/07/19/01/01/dfb48191-532f-4e0f-9770-d617d349e6e0/__ScopeCodeGen__.dll.cs\",\r\n        \"type\": \"StatisticsResource\"\r\n      },\r\n      {\r\n        \"name\": \"__ScopeCodeGenEngine__.dll.cpp\",\r\n        \"resourcePath\": \"adl://testdatalake18475.azuredatalakestore.net/system/jobservice/jobs/Usql/2016/07/19/01/01/dfb48191-532f-4e0f-9770-d617d349e6e0/__ScopeCodeGenEngine__.dll.cpp\",\r\n        \"type\": \"StatisticsResource\"\r\n      },\r\n      {\r\n        \"name\": \"__ScopeCodeGenCompileOutput__.txt\",\r\n        \"resourcePath\": \"adl://testdatalake18475.azuredatalakestore.net/system/jobservice/jobs/Usql/2016/07/19/01/01/dfb48191-532f-4e0f-9770-d617d349e6e0/__ScopeCodeGenCompileOutput__.txt\",\r\n        \"type\": \"StatisticsResource\"\r\n      },\r\n      {\r\n        \"name\": \"__ScopeCodeGenCompileOptions__.txt\",\r\n        \"resourcePath\": \"adl://testdatalake18475.azuredatalakestore.net/system/jobservice/jobs/Usql/2016/07/19/01/01/dfb48191-532f-4e0f-9770-d617d349e6e0/__ScopeCodeGenCompileOptions__.txt\",\r\n        \"type\": \"StatisticsResource\"\r\n      },\r\n      {\r\n        \"name\": \"__ScopeCodeGenEngine__.cppresources\",\r\n        \"resourcePath\": \"adl://testdatalake18475.azuredatalakestore.net/system/jobservice/jobs/Usql/2016/07/19/01/01/dfb48191-532f-4e0f-9770-d617d349e6e0/__ScopeCodeGenEngine__.cppresources\",\r\n        \"type\": \"StatisticsResource\"\r\n      },\r\n      {\r\n        \"name\": \"__Ast__.bin\",\r\n        \"resourcePath\": \"adl://testdatalake18475.azuredatalakestore.net/system/jobservice/jobs/Usql/2016/07/19/01/01/dfb48191-532f-4e0f-9770-d617d349e6e0/__Ast__.bin\",\r\n        \"type\": \"StatisticsResource\"\r\n      },\r\n      {\r\n        \"name\": \"__SystemInternalInfo__.xml\",\r\n        \"resourcePath\": \"adl://testdatalake18475.azuredatalakestore.net/system/jobservice/jobs/Usql/2016/07/19/01/01/dfb48191-532f-4e0f-9770-d617d349e6e0/__SystemInternalInfo__.xml\",\r\n        \"type\": \"StatisticsResource\"\r\n      },\r\n      {\r\n        \"name\": \"Profile\",\r\n        \"resourcePath\": \"adl://testdatalake18475.azuredatalakestore.net/system/jobservice/jobs/Usql/2016/07/19/01/01/dfb48191-532f-4e0f-9770-d617d349e6e0/profile\",\r\n        \"type\": \"StatisticsResource\"\r\n      },\r\n      {\r\n        \"name\": \"__ScopeRuntimeStatistics__.xml\",\r\n        \"resourcePath\": \"adl://testdatalake18475.azuredatalakestore.net/system/jobservice/jobs/Usql/2016/07/19/01/01/dfb48191-532f-4e0f-9770-d617d349e6e0/__ScopeRuntimeStatistics__.xml\",\r\n        \"type\": \"StatisticsResource\"\r\n      }\r\n    ],\r\n    \"runtimeVersion\": \"kobo_vnext_5012367\",\r\n    \"rootProcessNodeId\": \"344903dc-f02e-4ae1-a76c-df991108580c\",\r\n    \"script\": \"\\nDROP DATABASE IF EXISTS testdb15065; CREATE DATABASE testdb15065; \\n//Create Table\\nCREATE TABLE testdb15065.dbo.testtbl18660\\n(\\n        //Define schema of table\\n        UserId          int, \\n        Start           DateTime, \\n        Region          string, \\n        Query           string, \\n        Duration        int, \\n        Urls            string, \\n        ClickedUrls     string,\\n    INDEX idx1 //Name of index\\n    CLUSTERED (Region ASC) //Column to cluster by\\n    PARTITIONED BY BUCKETS (UserId) HASH (Region) //Column to partition by\\n);\\n\\nALTER TABLE testdb15065.dbo.testtbl18660 ADD IF NOT EXISTS PARTITION (1);\\n\\nDROP FUNCTION IF EXISTS testdb15065.dbo.testtvf12463;\\n\\n//create table weblogs on space-delimited website log data\\nCREATE FUNCTION testdb15065.dbo.testtvf12463()\\nRETURNS @result TABLE\\n(\\n    s_date DateTime,\\n    s_time string,\\n    s_sitename string,\\n    cs_method string, \\n    cs_uristem string,\\n    cs_uriquery string,\\n    s_port int,\\n    cs_username string, \\n    c_ip string,\\n    cs_useragent string,\\n    cs_cookie string,\\n    cs_referer string, \\n    cs_host string,\\n    sc_status int,\\n    sc_substatus int,\\n    sc_win32status int, \\n    sc_bytes int,\\n    cs_bytes int,\\n    s_timetaken int\\n)\\nAS\\nBEGIN\\n\\n    @result = EXTRACT\\n        s_date DateTime,\\n        s_time string,\\n        s_sitename string,\\n        cs_method string,\\n        cs_uristem string,\\n        cs_uriquery string,\\n        s_port int,\\n        cs_username string,\\n        c_ip string,\\n        cs_useragent string,\\n        cs_cookie string,\\n        cs_referer string,\\n        cs_host string,\\n        sc_status int,\\n        sc_substatus int,\\n        sc_win32status int,\\n        sc_bytes int,\\n        cs_bytes int,\\n        s_timetaken int\\n    FROM @\\\"/Samples/Data/WebLog.log\\\"\\n    USING Extractors.Text(delimiter:' ');\\n\\nRETURN;\\nEND;\\nCREATE VIEW testdb15065.dbo.testview12329 \\nAS \\n    SELECT * FROM \\n    (\\n        VALUES(1,2),(2,4)\\n    ) \\nAS \\nT(a, b);\\nCREATE PROCEDURE testdb15065.dbo.testproc16847()\\nAS BEGIN\\n  CREATE VIEW testdb15065.dbo.testview12329 \\n  AS \\n    SELECT * FROM \\n    (\\n        VALUES(1,2),(2,4)\\n    ) \\n  AS \\n  T(a, b);\\nEND;\",\r\n    \"algebraFilePath\": \"adl://testdatalake18475.azuredatalakestore.net/system/jobservice/jobs/Usql/2016/07/19/01/01/dfb48191-532f-4e0f-9770-d617d349e6e0/algebra.xml\",\r\n    \"yarnApplicationId\": 2712,\r\n    \"yarnApplicationTimeStamp\": 1468865588038,\r\n    \"compileMode\": \"Semantic\",\r\n    \"errorSource\": \"Unknown\",\r\n    \"totalCompilationTime\": \"PT17.5557134S\",\r\n    \"totalPausedTime\": \"PT0S\",\r\n    \"totalQueuedTime\": \"PT0.0156257S\",\r\n    \"totalRunningTime\": \"PT0S\",\r\n    \"type\": \"USql\"\r\n  }\r\n}",
-      "ResponseHeaders": {
-        "Content-Type": [
-          "application/json; charset=utf-8"
-        ],
-        "Expires": [
-          "-1"
-        ],
-        "Cache-Control": [
-          "private"
-        ],
-        "Date": [
-          "Tue, 19 Jul 2016 01:02:25 GMT"
-        ],
-        "Pragma": [
-          "no-cache"
-        ],
-        "Transfer-Encoding": [
-          "chunked"
-        ],
-        "x-ms-request-id": [
-          "4d3c4b5a-d450-4299-8b28-2ce676b7353c"
-        ],
-        "X-Content-Type-Options": [
-          "nosniff"
-        ],
-        "Strict-Transport-Security": [
-          "max-age=15724800; includeSubDomains"
-        ]
-      },
-      "StatusCode": 200
-    },
-    {
-      "RequestUri": "/Jobs/dfb48191-532f-4e0f-9770-d617d349e6e0?api-version=2016-03-20-preview",
-      "EncodedRequestUri": "L0pvYnMvZGZiNDgxOTEtNTMyZi00ZTBmLTk3NzAtZDYxN2QzNDllNmUwP2FwaS12ZXJzaW9uPTIwMTYtMDMtMjAtcHJldmlldw==",
-      "RequestMethod": "GET",
-      "RequestBody": "",
-      "RequestHeaders": {
-        "x-ms-client-request-id": [
-          "d6856028-c27f-4f50-82eb-d8a79c605a0d"
-        ],
-        "accept-language": [
-          "en-US"
-        ],
-        "User-Agent": [
-          "Microsoft.Azure.Management.DataLake.Analytics.DataLakeAnalyticsJobManagementClient/0.11.9-preview"
-        ]
-      },
-      "ResponseBody": "{\r\n  \"jobId\": \"dfb48191-532f-4e0f-9770-d617d349e6e0\",\r\n  \"name\": \"testjob1418\",\r\n  \"type\": \"USql\",\r\n  \"submitter\": \"adlsvc01@benwgoldoutlook.onmicrosoft.com\",\r\n  \"degreeOfParallelism\": 2,\r\n  \"priority\": 0,\r\n  \"submitTime\": \"2016-07-18T18:01:37.6929457-07:00\",\r\n  \"state\": \"Starting\",\r\n  \"result\": \"Succeeded\",\r\n  \"stateAuditRecords\": [\r\n    {\r\n      \"newState\": \"New\",\r\n      \"timeStamp\": \"2016-07-18T18:01:37.6929457-07:00\",\r\n      \"details\": \"userName:adlsvc01@benwgoldoutlook.onmicrosoft.com;submitMachine:N/A\"\r\n    },\r\n    {\r\n      \"newState\": \"Compiling\",\r\n      \"timeStamp\": \"2016-07-18T18:02:05.0528923-07:00\",\r\n      \"details\": \"CcsAttempts:1;Status:Dispatched\"\r\n    },\r\n    {\r\n      \"newState\": \"Queued\",\r\n      \"timeStamp\": \"2016-07-18T18:02:22.6086057-07:00\"\r\n    },\r\n    {\r\n      \"newState\": \"Scheduling\",\r\n      \"timeStamp\": \"2016-07-18T18:02:22.6242314-07:00\",\r\n      \"details\": \"Detail:Dispatching job to cluster.;rootProcessId:344903dc-f02e-4ae1-a76c-df991108580c\"\r\n    },\r\n    {\r\n      \"newState\": \"Starting\",\r\n      \"timeStamp\": \"2016-07-18T18:02:22.6242314-07:00\",\r\n      \"details\": \"runtimeVersion:kobo_vnext_5012367\"\r\n    }\r\n  ],\r\n  \"properties\": {\r\n    \"owner\": \"adlsvc01@benwgoldoutlook.onmicrosoft.com\",\r\n    \"resources\": [\r\n      {\r\n        \"name\": \"__ScopeCodeGen__.dll\",\r\n        \"resourcePath\": \"adl://testdatalake18475.azuredatalakestore.net/system/jobservice/jobs/Usql/2016/07/19/01/01/dfb48191-532f-4e0f-9770-d617d349e6e0/__ScopeCodeGen__.dll\",\r\n        \"type\": \"VertexResource\"\r\n      },\r\n      {\r\n        \"name\": \"__ScopeCodeGen__.pdb\",\r\n        \"resourcePath\": \"adl://testdatalake18475.azuredatalakestore.net/system/jobservice/jobs/Usql/2016/07/19/01/01/dfb48191-532f-4e0f-9770-d617d349e6e0/__ScopeCodeGen__.pdb\",\r\n        \"type\": \"VertexResource\"\r\n      },\r\n      {\r\n        \"name\": \"__ScopeCodeGenEngine__.dll\",\r\n        \"resourcePath\": \"adl://testdatalake18475.azuredatalakestore.net/system/jobservice/jobs/Usql/2016/07/19/01/01/dfb48191-532f-4e0f-9770-d617d349e6e0/__ScopeCodeGenEngine__.dll\",\r\n        \"type\": \"VertexResource\"\r\n      },\r\n      {\r\n        \"name\": \"__ScopeCodeGenEngine__.pdb\",\r\n        \"resourcePath\": \"adl://testdatalake18475.azuredatalakestore.net/system/jobservice/jobs/Usql/2016/07/19/01/01/dfb48191-532f-4e0f-9770-d617d349e6e0/__ScopeCodeGenEngine__.pdb\",\r\n        \"type\": \"VertexResource\"\r\n      },\r\n      {\r\n        \"name\": \"ScopeVertexDef.xml\",\r\n        \"resourcePath\": \"adl://testdatalake18475.azuredatalakestore.net/system/jobservice/jobs/Usql/2016/07/19/01/01/dfb48191-532f-4e0f-9770-d617d349e6e0/ScopeVertexDef.xml\",\r\n        \"type\": \"VertexResource\"\r\n      },\r\n      {\r\n        \"name\": \"__ScopeCodeGen__.dll.cs\",\r\n        \"resourcePath\": \"adl://testdatalake18475.azuredatalakestore.net/system/jobservice/jobs/Usql/2016/07/19/01/01/dfb48191-532f-4e0f-9770-d617d349e6e0/__ScopeCodeGen__.dll.cs\",\r\n        \"type\": \"StatisticsResource\"\r\n      },\r\n      {\r\n        \"name\": \"__ScopeCodeGenEngine__.dll.cpp\",\r\n        \"resourcePath\": \"adl://testdatalake18475.azuredatalakestore.net/system/jobservice/jobs/Usql/2016/07/19/01/01/dfb48191-532f-4e0f-9770-d617d349e6e0/__ScopeCodeGenEngine__.dll.cpp\",\r\n        \"type\": \"StatisticsResource\"\r\n      },\r\n      {\r\n        \"name\": \"__ScopeCodeGenCompileOutput__.txt\",\r\n        \"resourcePath\": \"adl://testdatalake18475.azuredatalakestore.net/system/jobservice/jobs/Usql/2016/07/19/01/01/dfb48191-532f-4e0f-9770-d617d349e6e0/__ScopeCodeGenCompileOutput__.txt\",\r\n        \"type\": \"StatisticsResource\"\r\n      },\r\n      {\r\n        \"name\": \"__ScopeCodeGenCompileOptions__.txt\",\r\n        \"resourcePath\": \"adl://testdatalake18475.azuredatalakestore.net/system/jobservice/jobs/Usql/2016/07/19/01/01/dfb48191-532f-4e0f-9770-d617d349e6e0/__ScopeCodeGenCompileOptions__.txt\",\r\n        \"type\": \"StatisticsResource\"\r\n      },\r\n      {\r\n        \"name\": \"__ScopeCodeGenEngine__.cppresources\",\r\n        \"resourcePath\": \"adl://testdatalake18475.azuredatalakestore.net/system/jobservice/jobs/Usql/2016/07/19/01/01/dfb48191-532f-4e0f-9770-d617d349e6e0/__ScopeCodeGenEngine__.cppresources\",\r\n        \"type\": \"StatisticsResource\"\r\n      },\r\n      {\r\n        \"name\": \"__Ast__.bin\",\r\n        \"resourcePath\": \"adl://testdatalake18475.azuredatalakestore.net/system/jobservice/jobs/Usql/2016/07/19/01/01/dfb48191-532f-4e0f-9770-d617d349e6e0/__Ast__.bin\",\r\n        \"type\": \"StatisticsResource\"\r\n      },\r\n      {\r\n        \"name\": \"__SystemInternalInfo__.xml\",\r\n        \"resourcePath\": \"adl://testdatalake18475.azuredatalakestore.net/system/jobservice/jobs/Usql/2016/07/19/01/01/dfb48191-532f-4e0f-9770-d617d349e6e0/__SystemInternalInfo__.xml\",\r\n        \"type\": \"StatisticsResource\"\r\n      },\r\n      {\r\n        \"name\": \"Profile\",\r\n        \"resourcePath\": \"adl://testdatalake18475.azuredatalakestore.net/system/jobservice/jobs/Usql/2016/07/19/01/01/dfb48191-532f-4e0f-9770-d617d349e6e0/profile\",\r\n        \"type\": \"StatisticsResource\"\r\n      },\r\n      {\r\n        \"name\": \"__ScopeRuntimeStatistics__.xml\",\r\n        \"resourcePath\": \"adl://testdatalake18475.azuredatalakestore.net/system/jobservice/jobs/Usql/2016/07/19/01/01/dfb48191-532f-4e0f-9770-d617d349e6e0/__ScopeRuntimeStatistics__.xml\",\r\n        \"type\": \"StatisticsResource\"\r\n      }\r\n    ],\r\n    \"runtimeVersion\": \"kobo_vnext_5012367\",\r\n    \"rootProcessNodeId\": \"344903dc-f02e-4ae1-a76c-df991108580c\",\r\n    \"script\": \"\\nDROP DATABASE IF EXISTS testdb15065; CREATE DATABASE testdb15065; \\n//Create Table\\nCREATE TABLE testdb15065.dbo.testtbl18660\\n(\\n        //Define schema of table\\n        UserId          int, \\n        Start           DateTime, \\n        Region          string, \\n        Query           string, \\n        Duration        int, \\n        Urls            string, \\n        ClickedUrls     string,\\n    INDEX idx1 //Name of index\\n    CLUSTERED (Region ASC) //Column to cluster by\\n    PARTITIONED BY BUCKETS (UserId) HASH (Region) //Column to partition by\\n);\\n\\nALTER TABLE testdb15065.dbo.testtbl18660 ADD IF NOT EXISTS PARTITION (1);\\n\\nDROP FUNCTION IF EXISTS testdb15065.dbo.testtvf12463;\\n\\n//create table weblogs on space-delimited website log data\\nCREATE FUNCTION testdb15065.dbo.testtvf12463()\\nRETURNS @result TABLE\\n(\\n    s_date DateTime,\\n    s_time string,\\n    s_sitename string,\\n    cs_method string, \\n    cs_uristem string,\\n    cs_uriquery string,\\n    s_port int,\\n    cs_username string, \\n    c_ip string,\\n    cs_useragent string,\\n    cs_cookie string,\\n    cs_referer string, \\n    cs_host string,\\n    sc_status int,\\n    sc_substatus int,\\n    sc_win32status int, \\n    sc_bytes int,\\n    cs_bytes int,\\n    s_timetaken int\\n)\\nAS\\nBEGIN\\n\\n    @result = EXTRACT\\n        s_date DateTime,\\n        s_time string,\\n        s_sitename string,\\n        cs_method string,\\n        cs_uristem string,\\n        cs_uriquery string,\\n        s_port int,\\n        cs_username string,\\n        c_ip string,\\n        cs_useragent string,\\n        cs_cookie string,\\n        cs_referer string,\\n        cs_host string,\\n        sc_status int,\\n        sc_substatus int,\\n        sc_win32status int,\\n        sc_bytes int,\\n        cs_bytes int,\\n        s_timetaken int\\n    FROM @\\\"/Samples/Data/WebLog.log\\\"\\n    USING Extractors.Text(delimiter:' ');\\n\\nRETURN;\\nEND;\\nCREATE VIEW testdb15065.dbo.testview12329 \\nAS \\n    SELECT * FROM \\n    (\\n        VALUES(1,2),(2,4)\\n    ) \\nAS \\nT(a, b);\\nCREATE PROCEDURE testdb15065.dbo.testproc16847()\\nAS BEGIN\\n  CREATE VIEW testdb15065.dbo.testview12329 \\n  AS \\n    SELECT * FROM \\n    (\\n        VALUES(1,2),(2,4)\\n    ) \\n  AS \\n  T(a, b);\\nEND;\",\r\n    \"algebraFilePath\": \"adl://testdatalake18475.azuredatalakestore.net/system/jobservice/jobs/Usql/2016/07/19/01/01/dfb48191-532f-4e0f-9770-d617d349e6e0/algebra.xml\",\r\n    \"yarnApplicationId\": 2712,\r\n    \"yarnApplicationTimeStamp\": 1468865588038,\r\n    \"compileMode\": \"Semantic\",\r\n    \"errorSource\": \"Unknown\",\r\n    \"totalCompilationTime\": \"PT17.5557134S\",\r\n    \"totalPausedTime\": \"PT0S\",\r\n    \"totalQueuedTime\": \"PT0.0156257S\",\r\n    \"totalRunningTime\": \"PT0S\",\r\n    \"type\": \"USql\"\r\n  }\r\n}",
-      "ResponseHeaders": {
-        "Content-Type": [
-          "application/json; charset=utf-8"
-        ],
-        "Expires": [
-          "-1"
-        ],
-        "Cache-Control": [
-          "private"
-        ],
-        "Date": [
-          "Tue, 19 Jul 2016 01:02:31 GMT"
-        ],
-        "Pragma": [
-          "no-cache"
-        ],
-        "Transfer-Encoding": [
-          "chunked"
-        ],
-        "x-ms-request-id": [
-          "44b7794c-744d-463f-988e-ca8172017d32"
-        ],
-        "X-Content-Type-Options": [
-          "nosniff"
-        ],
-        "Strict-Transport-Security": [
-          "max-age=15724800; includeSubDomains"
-        ]
-      },
-      "StatusCode": 200
-    },
-    {
-      "RequestUri": "/Jobs/dfb48191-532f-4e0f-9770-d617d349e6e0?api-version=2016-03-20-preview",
-      "EncodedRequestUri": "L0pvYnMvZGZiNDgxOTEtNTMyZi00ZTBmLTk3NzAtZDYxN2QzNDllNmUwP2FwaS12ZXJzaW9uPTIwMTYtMDMtMjAtcHJldmlldw==",
-      "RequestMethod": "GET",
-      "RequestBody": "",
-      "RequestHeaders": {
-        "x-ms-client-request-id": [
-          "e43df96a-bd2d-4ad5-9c81-7b5feaa3bb9a"
-        ],
-        "accept-language": [
-          "en-US"
-        ],
-        "User-Agent": [
-          "Microsoft.Azure.Management.DataLake.Analytics.DataLakeAnalyticsJobManagementClient/0.11.9-preview"
-        ]
-      },
-      "ResponseBody": "{\r\n  \"jobId\": \"dfb48191-532f-4e0f-9770-d617d349e6e0\",\r\n  \"name\": \"testjob1418\",\r\n  \"type\": \"USql\",\r\n  \"submitter\": \"adlsvc01@benwgoldoutlook.onmicrosoft.com\",\r\n  \"degreeOfParallelism\": 2,\r\n  \"priority\": 0,\r\n  \"submitTime\": \"2016-07-18T18:01:37.6929457-07:00\",\r\n  \"state\": \"Starting\",\r\n  \"result\": \"Succeeded\",\r\n  \"stateAuditRecords\": [\r\n    {\r\n      \"newState\": \"New\",\r\n      \"timeStamp\": \"2016-07-18T18:01:37.6929457-07:00\",\r\n      \"details\": \"userName:adlsvc01@benwgoldoutlook.onmicrosoft.com;submitMachine:N/A\"\r\n    },\r\n    {\r\n      \"newState\": \"Compiling\",\r\n      \"timeStamp\": \"2016-07-18T18:02:05.0528923-07:00\",\r\n      \"details\": \"CcsAttempts:1;Status:Dispatched\"\r\n    },\r\n    {\r\n      \"newState\": \"Queued\",\r\n      \"timeStamp\": \"2016-07-18T18:02:22.6086057-07:00\"\r\n    },\r\n    {\r\n      \"newState\": \"Scheduling\",\r\n      \"timeStamp\": \"2016-07-18T18:02:22.6242314-07:00\",\r\n      \"details\": \"Detail:Dispatching job to cluster.;rootProcessId:344903dc-f02e-4ae1-a76c-df991108580c\"\r\n    },\r\n    {\r\n      \"newState\": \"Starting\",\r\n      \"timeStamp\": \"2016-07-18T18:02:22.6242314-07:00\",\r\n      \"details\": \"runtimeVersion:kobo_vnext_5012367\"\r\n    }\r\n  ],\r\n  \"properties\": {\r\n    \"owner\": \"adlsvc01@benwgoldoutlook.onmicrosoft.com\",\r\n    \"resources\": [\r\n      {\r\n        \"name\": \"__ScopeCodeGen__.dll\",\r\n        \"resourcePath\": \"adl://testdatalake18475.azuredatalakestore.net/system/jobservice/jobs/Usql/2016/07/19/01/01/dfb48191-532f-4e0f-9770-d617d349e6e0/__ScopeCodeGen__.dll\",\r\n        \"type\": \"VertexResource\"\r\n      },\r\n      {\r\n        \"name\": \"__ScopeCodeGen__.pdb\",\r\n        \"resourcePath\": \"adl://testdatalake18475.azuredatalakestore.net/system/jobservice/jobs/Usql/2016/07/19/01/01/dfb48191-532f-4e0f-9770-d617d349e6e0/__ScopeCodeGen__.pdb\",\r\n        \"type\": \"VertexResource\"\r\n      },\r\n      {\r\n        \"name\": \"__ScopeCodeGenEngine__.dll\",\r\n        \"resourcePath\": \"adl://testdatalake18475.azuredatalakestore.net/system/jobservice/jobs/Usql/2016/07/19/01/01/dfb48191-532f-4e0f-9770-d617d349e6e0/__ScopeCodeGenEngine__.dll\",\r\n        \"type\": \"VertexResource\"\r\n      },\r\n      {\r\n        \"name\": \"__ScopeCodeGenEngine__.pdb\",\r\n        \"resourcePath\": \"adl://testdatalake18475.azuredatalakestore.net/system/jobservice/jobs/Usql/2016/07/19/01/01/dfb48191-532f-4e0f-9770-d617d349e6e0/__ScopeCodeGenEngine__.pdb\",\r\n        \"type\": \"VertexResource\"\r\n      },\r\n      {\r\n        \"name\": \"ScopeVertexDef.xml\",\r\n        \"resourcePath\": \"adl://testdatalake18475.azuredatalakestore.net/system/jobservice/jobs/Usql/2016/07/19/01/01/dfb48191-532f-4e0f-9770-d617d349e6e0/ScopeVertexDef.xml\",\r\n        \"type\": \"VertexResource\"\r\n      },\r\n      {\r\n        \"name\": \"__ScopeCodeGen__.dll.cs\",\r\n        \"resourcePath\": \"adl://testdatalake18475.azuredatalakestore.net/system/jobservice/jobs/Usql/2016/07/19/01/01/dfb48191-532f-4e0f-9770-d617d349e6e0/__ScopeCodeGen__.dll.cs\",\r\n        \"type\": \"StatisticsResource\"\r\n      },\r\n      {\r\n        \"name\": \"__ScopeCodeGenEngine__.dll.cpp\",\r\n        \"resourcePath\": \"adl://testdatalake18475.azuredatalakestore.net/system/jobservice/jobs/Usql/2016/07/19/01/01/dfb48191-532f-4e0f-9770-d617d349e6e0/__ScopeCodeGenEngine__.dll.cpp\",\r\n        \"type\": \"StatisticsResource\"\r\n      },\r\n      {\r\n        \"name\": \"__ScopeCodeGenCompileOutput__.txt\",\r\n        \"resourcePath\": \"adl://testdatalake18475.azuredatalakestore.net/system/jobservice/jobs/Usql/2016/07/19/01/01/dfb48191-532f-4e0f-9770-d617d349e6e0/__ScopeCodeGenCompileOutput__.txt\",\r\n        \"type\": \"StatisticsResource\"\r\n      },\r\n      {\r\n        \"name\": \"__ScopeCodeGenCompileOptions__.txt\",\r\n        \"resourcePath\": \"adl://testdatalake18475.azuredatalakestore.net/system/jobservice/jobs/Usql/2016/07/19/01/01/dfb48191-532f-4e0f-9770-d617d349e6e0/__ScopeCodeGenCompileOptions__.txt\",\r\n        \"type\": \"StatisticsResource\"\r\n      },\r\n      {\r\n        \"name\": \"__ScopeCodeGenEngine__.cppresources\",\r\n        \"resourcePath\": \"adl://testdatalake18475.azuredatalakestore.net/system/jobservice/jobs/Usql/2016/07/19/01/01/dfb48191-532f-4e0f-9770-d617d349e6e0/__ScopeCodeGenEngine__.cppresources\",\r\n        \"type\": \"StatisticsResource\"\r\n      },\r\n      {\r\n        \"name\": \"__Ast__.bin\",\r\n        \"resourcePath\": \"adl://testdatalake18475.azuredatalakestore.net/system/jobservice/jobs/Usql/2016/07/19/01/01/dfb48191-532f-4e0f-9770-d617d349e6e0/__Ast__.bin\",\r\n        \"type\": \"StatisticsResource\"\r\n      },\r\n      {\r\n        \"name\": \"__SystemInternalInfo__.xml\",\r\n        \"resourcePath\": \"adl://testdatalake18475.azuredatalakestore.net/system/jobservice/jobs/Usql/2016/07/19/01/01/dfb48191-532f-4e0f-9770-d617d349e6e0/__SystemInternalInfo__.xml\",\r\n        \"type\": \"StatisticsResource\"\r\n      },\r\n      {\r\n        \"name\": \"Profile\",\r\n        \"resourcePath\": \"adl://testdatalake18475.azuredatalakestore.net/system/jobservice/jobs/Usql/2016/07/19/01/01/dfb48191-532f-4e0f-9770-d617d349e6e0/profile\",\r\n        \"type\": \"StatisticsResource\"\r\n      },\r\n      {\r\n        \"name\": \"__ScopeRuntimeStatistics__.xml\",\r\n        \"resourcePath\": \"adl://testdatalake18475.azuredatalakestore.net/system/jobservice/jobs/Usql/2016/07/19/01/01/dfb48191-532f-4e0f-9770-d617d349e6e0/__ScopeRuntimeStatistics__.xml\",\r\n        \"type\": \"StatisticsResource\"\r\n      }\r\n    ],\r\n    \"runtimeVersion\": \"kobo_vnext_5012367\",\r\n    \"rootProcessNodeId\": \"344903dc-f02e-4ae1-a76c-df991108580c\",\r\n    \"script\": \"\\nDROP DATABASE IF EXISTS testdb15065; CREATE DATABASE testdb15065; \\n//Create Table\\nCREATE TABLE testdb15065.dbo.testtbl18660\\n(\\n        //Define schema of table\\n        UserId          int, \\n        Start           DateTime, \\n        Region          string, \\n        Query           string, \\n        Duration        int, \\n        Urls            string, \\n        ClickedUrls     string,\\n    INDEX idx1 //Name of index\\n    CLUSTERED (Region ASC) //Column to cluster by\\n    PARTITIONED BY BUCKETS (UserId) HASH (Region) //Column to partition by\\n);\\n\\nALTER TABLE testdb15065.dbo.testtbl18660 ADD IF NOT EXISTS PARTITION (1);\\n\\nDROP FUNCTION IF EXISTS testdb15065.dbo.testtvf12463;\\n\\n//create table weblogs on space-delimited website log data\\nCREATE FUNCTION testdb15065.dbo.testtvf12463()\\nRETURNS @result TABLE\\n(\\n    s_date DateTime,\\n    s_time string,\\n    s_sitename string,\\n    cs_method string, \\n    cs_uristem string,\\n    cs_uriquery string,\\n    s_port int,\\n    cs_username string, \\n    c_ip string,\\n    cs_useragent string,\\n    cs_cookie string,\\n    cs_referer string, \\n    cs_host string,\\n    sc_status int,\\n    sc_substatus int,\\n    sc_win32status int, \\n    sc_bytes int,\\n    cs_bytes int,\\n    s_timetaken int\\n)\\nAS\\nBEGIN\\n\\n    @result = EXTRACT\\n        s_date DateTime,\\n        s_time string,\\n        s_sitename string,\\n        cs_method string,\\n        cs_uristem string,\\n        cs_uriquery string,\\n        s_port int,\\n        cs_username string,\\n        c_ip string,\\n        cs_useragent string,\\n        cs_cookie string,\\n        cs_referer string,\\n        cs_host string,\\n        sc_status int,\\n        sc_substatus int,\\n        sc_win32status int,\\n        sc_bytes int,\\n        cs_bytes int,\\n        s_timetaken int\\n    FROM @\\\"/Samples/Data/WebLog.log\\\"\\n    USING Extractors.Text(delimiter:' ');\\n\\nRETURN;\\nEND;\\nCREATE VIEW testdb15065.dbo.testview12329 \\nAS \\n    SELECT * FROM \\n    (\\n        VALUES(1,2),(2,4)\\n    ) \\nAS \\nT(a, b);\\nCREATE PROCEDURE testdb15065.dbo.testproc16847()\\nAS BEGIN\\n  CREATE VIEW testdb15065.dbo.testview12329 \\n  AS \\n    SELECT * FROM \\n    (\\n        VALUES(1,2),(2,4)\\n    ) \\n  AS \\n  T(a, b);\\nEND;\",\r\n    \"algebraFilePath\": \"adl://testdatalake18475.azuredatalakestore.net/system/jobservice/jobs/Usql/2016/07/19/01/01/dfb48191-532f-4e0f-9770-d617d349e6e0/algebra.xml\",\r\n    \"yarnApplicationId\": 2712,\r\n    \"yarnApplicationTimeStamp\": 1468865588038,\r\n    \"compileMode\": \"Semantic\",\r\n    \"errorSource\": \"Unknown\",\r\n    \"totalCompilationTime\": \"PT17.5557134S\",\r\n    \"totalPausedTime\": \"PT0S\",\r\n    \"totalQueuedTime\": \"PT0.0156257S\",\r\n    \"totalRunningTime\": \"PT0S\",\r\n    \"type\": \"USql\"\r\n  }\r\n}",
-      "ResponseHeaders": {
-        "Content-Type": [
-          "application/json; charset=utf-8"
-        ],
-        "Expires": [
-          "-1"
-        ],
-        "Cache-Control": [
-          "private"
-        ],
-        "Date": [
-          "Tue, 19 Jul 2016 01:02:37 GMT"
-        ],
-        "Pragma": [
-          "no-cache"
-        ],
-        "Transfer-Encoding": [
-          "chunked"
-        ],
-        "x-ms-request-id": [
-          "8f5de726-e5bb-4339-9c63-cf1dab1e5bd2"
-        ],
-        "X-Content-Type-Options": [
-          "nosniff"
-        ],
-        "Strict-Transport-Security": [
-          "max-age=15724800; includeSubDomains"
-        ]
-      },
-      "StatusCode": 200
-    },
-    {
-      "RequestUri": "/Jobs/dfb48191-532f-4e0f-9770-d617d349e6e0?api-version=2016-03-20-preview",
-      "EncodedRequestUri": "L0pvYnMvZGZiNDgxOTEtNTMyZi00ZTBmLTk3NzAtZDYxN2QzNDllNmUwP2FwaS12ZXJzaW9uPTIwMTYtMDMtMjAtcHJldmlldw==",
-      "RequestMethod": "GET",
-      "RequestBody": "",
-      "RequestHeaders": {
-        "x-ms-client-request-id": [
-          "641c7e75-200b-44da-829c-a7b311bb8fb0"
-        ],
-        "accept-language": [
-          "en-US"
-        ],
-        "User-Agent": [
-          "Microsoft.Azure.Management.DataLake.Analytics.DataLakeAnalyticsJobManagementClient/0.11.9-preview"
-        ]
-      },
-      "ResponseBody": "{\r\n  \"jobId\": \"dfb48191-532f-4e0f-9770-d617d349e6e0\",\r\n  \"name\": \"testjob1418\",\r\n  \"type\": \"USql\",\r\n  \"submitter\": \"adlsvc01@benwgoldoutlook.onmicrosoft.com\",\r\n  \"degreeOfParallelism\": 2,\r\n  \"priority\": 0,\r\n  \"submitTime\": \"2016-07-18T18:01:37.6929457-07:00\",\r\n  \"state\": \"Starting\",\r\n  \"result\": \"Succeeded\",\r\n  \"stateAuditRecords\": [\r\n    {\r\n      \"newState\": \"New\",\r\n      \"timeStamp\": \"2016-07-18T18:01:37.6929457-07:00\",\r\n      \"details\": \"userName:adlsvc01@benwgoldoutlook.onmicrosoft.com;submitMachine:N/A\"\r\n    },\r\n    {\r\n      \"newState\": \"Compiling\",\r\n      \"timeStamp\": \"2016-07-18T18:02:05.0528923-07:00\",\r\n      \"details\": \"CcsAttempts:1;Status:Dispatched\"\r\n    },\r\n    {\r\n      \"newState\": \"Queued\",\r\n      \"timeStamp\": \"2016-07-18T18:02:22.6086057-07:00\"\r\n    },\r\n    {\r\n      \"newState\": \"Scheduling\",\r\n      \"timeStamp\": \"2016-07-18T18:02:22.6242314-07:00\",\r\n      \"details\": \"Detail:Dispatching job to cluster.;rootProcessId:344903dc-f02e-4ae1-a76c-df991108580c\"\r\n    },\r\n    {\r\n      \"newState\": \"Starting\",\r\n      \"timeStamp\": \"2016-07-18T18:02:22.6242314-07:00\",\r\n      \"details\": \"runtimeVersion:kobo_vnext_5012367\"\r\n    }\r\n  ],\r\n  \"properties\": {\r\n    \"owner\": \"adlsvc01@benwgoldoutlook.onmicrosoft.com\",\r\n    \"resources\": [\r\n      {\r\n        \"name\": \"__ScopeCodeGen__.dll\",\r\n        \"resourcePath\": \"adl://testdatalake18475.azuredatalakestore.net/system/jobservice/jobs/Usql/2016/07/19/01/01/dfb48191-532f-4e0f-9770-d617d349e6e0/__ScopeCodeGen__.dll\",\r\n        \"type\": \"VertexResource\"\r\n      },\r\n      {\r\n        \"name\": \"__ScopeCodeGen__.pdb\",\r\n        \"resourcePath\": \"adl://testdatalake18475.azuredatalakestore.net/system/jobservice/jobs/Usql/2016/07/19/01/01/dfb48191-532f-4e0f-9770-d617d349e6e0/__ScopeCodeGen__.pdb\",\r\n        \"type\": \"VertexResource\"\r\n      },\r\n      {\r\n        \"name\": \"__ScopeCodeGenEngine__.dll\",\r\n        \"resourcePath\": \"adl://testdatalake18475.azuredatalakestore.net/system/jobservice/jobs/Usql/2016/07/19/01/01/dfb48191-532f-4e0f-9770-d617d349e6e0/__ScopeCodeGenEngine__.dll\",\r\n        \"type\": \"VertexResource\"\r\n      },\r\n      {\r\n        \"name\": \"__ScopeCodeGenEngine__.pdb\",\r\n        \"resourcePath\": \"adl://testdatalake18475.azuredatalakestore.net/system/jobservice/jobs/Usql/2016/07/19/01/01/dfb48191-532f-4e0f-9770-d617d349e6e0/__ScopeCodeGenEngine__.pdb\",\r\n        \"type\": \"VertexResource\"\r\n      },\r\n      {\r\n        \"name\": \"ScopeVertexDef.xml\",\r\n        \"resourcePath\": \"adl://testdatalake18475.azuredatalakestore.net/system/jobservice/jobs/Usql/2016/07/19/01/01/dfb48191-532f-4e0f-9770-d617d349e6e0/ScopeVertexDef.xml\",\r\n        \"type\": \"VertexResource\"\r\n      },\r\n      {\r\n        \"name\": \"__ScopeCodeGen__.dll.cs\",\r\n        \"resourcePath\": \"adl://testdatalake18475.azuredatalakestore.net/system/jobservice/jobs/Usql/2016/07/19/01/01/dfb48191-532f-4e0f-9770-d617d349e6e0/__ScopeCodeGen__.dll.cs\",\r\n        \"type\": \"StatisticsResource\"\r\n      },\r\n      {\r\n        \"name\": \"__ScopeCodeGenEngine__.dll.cpp\",\r\n        \"resourcePath\": \"adl://testdatalake18475.azuredatalakestore.net/system/jobservice/jobs/Usql/2016/07/19/01/01/dfb48191-532f-4e0f-9770-d617d349e6e0/__ScopeCodeGenEngine__.dll.cpp\",\r\n        \"type\": \"StatisticsResource\"\r\n      },\r\n      {\r\n        \"name\": \"__ScopeCodeGenCompileOutput__.txt\",\r\n        \"resourcePath\": \"adl://testdatalake18475.azuredatalakestore.net/system/jobservice/jobs/Usql/2016/07/19/01/01/dfb48191-532f-4e0f-9770-d617d349e6e0/__ScopeCodeGenCompileOutput__.txt\",\r\n        \"type\": \"StatisticsResource\"\r\n      },\r\n      {\r\n        \"name\": \"__ScopeCodeGenCompileOptions__.txt\",\r\n        \"resourcePath\": \"adl://testdatalake18475.azuredatalakestore.net/system/jobservice/jobs/Usql/2016/07/19/01/01/dfb48191-532f-4e0f-9770-d617d349e6e0/__ScopeCodeGenCompileOptions__.txt\",\r\n        \"type\": \"StatisticsResource\"\r\n      },\r\n      {\r\n        \"name\": \"__ScopeCodeGenEngine__.cppresources\",\r\n        \"resourcePath\": \"adl://testdatalake18475.azuredatalakestore.net/system/jobservice/jobs/Usql/2016/07/19/01/01/dfb48191-532f-4e0f-9770-d617d349e6e0/__ScopeCodeGenEngine__.cppresources\",\r\n        \"type\": \"StatisticsResource\"\r\n      },\r\n      {\r\n        \"name\": \"__Ast__.bin\",\r\n        \"resourcePath\": \"adl://testdatalake18475.azuredatalakestore.net/system/jobservice/jobs/Usql/2016/07/19/01/01/dfb48191-532f-4e0f-9770-d617d349e6e0/__Ast__.bin\",\r\n        \"type\": \"StatisticsResource\"\r\n      },\r\n      {\r\n        \"name\": \"__SystemInternalInfo__.xml\",\r\n        \"resourcePath\": \"adl://testdatalake18475.azuredatalakestore.net/system/jobservice/jobs/Usql/2016/07/19/01/01/dfb48191-532f-4e0f-9770-d617d349e6e0/__SystemInternalInfo__.xml\",\r\n        \"type\": \"StatisticsResource\"\r\n      },\r\n      {\r\n        \"name\": \"Profile\",\r\n        \"resourcePath\": \"adl://testdatalake18475.azuredatalakestore.net/system/jobservice/jobs/Usql/2016/07/19/01/01/dfb48191-532f-4e0f-9770-d617d349e6e0/profile\",\r\n        \"type\": \"StatisticsResource\"\r\n      },\r\n      {\r\n        \"name\": \"__ScopeRuntimeStatistics__.xml\",\r\n        \"resourcePath\": \"adl://testdatalake18475.azuredatalakestore.net/system/jobservice/jobs/Usql/2016/07/19/01/01/dfb48191-532f-4e0f-9770-d617d349e6e0/__ScopeRuntimeStatistics__.xml\",\r\n        \"type\": \"StatisticsResource\"\r\n      }\r\n    ],\r\n    \"runtimeVersion\": \"kobo_vnext_5012367\",\r\n    \"rootProcessNodeId\": \"344903dc-f02e-4ae1-a76c-df991108580c\",\r\n    \"script\": \"\\nDROP DATABASE IF EXISTS testdb15065; CREATE DATABASE testdb15065; \\n//Create Table\\nCREATE TABLE testdb15065.dbo.testtbl18660\\n(\\n        //Define schema of table\\n        UserId          int, \\n        Start           DateTime, \\n        Region          string, \\n        Query           string, \\n        Duration        int, \\n        Urls            string, \\n        ClickedUrls     string,\\n    INDEX idx1 //Name of index\\n    CLUSTERED (Region ASC) //Column to cluster by\\n    PARTITIONED BY BUCKETS (UserId) HASH (Region) //Column to partition by\\n);\\n\\nALTER TABLE testdb15065.dbo.testtbl18660 ADD IF NOT EXISTS PARTITION (1);\\n\\nDROP FUNCTION IF EXISTS testdb15065.dbo.testtvf12463;\\n\\n//create table weblogs on space-delimited website log data\\nCREATE FUNCTION testdb15065.dbo.testtvf12463()\\nRETURNS @result TABLE\\n(\\n    s_date DateTime,\\n    s_time string,\\n    s_sitename string,\\n    cs_method string, \\n    cs_uristem string,\\n    cs_uriquery string,\\n    s_port int,\\n    cs_username string, \\n    c_ip string,\\n    cs_useragent string,\\n    cs_cookie string,\\n    cs_referer string, \\n    cs_host string,\\n    sc_status int,\\n    sc_substatus int,\\n    sc_win32status int, \\n    sc_bytes int,\\n    cs_bytes int,\\n    s_timetaken int\\n)\\nAS\\nBEGIN\\n\\n    @result = EXTRACT\\n        s_date DateTime,\\n        s_time string,\\n        s_sitename string,\\n        cs_method string,\\n        cs_uristem string,\\n        cs_uriquery string,\\n        s_port int,\\n        cs_username string,\\n        c_ip string,\\n        cs_useragent string,\\n        cs_cookie string,\\n        cs_referer string,\\n        cs_host string,\\n        sc_status int,\\n        sc_substatus int,\\n        sc_win32status int,\\n        sc_bytes int,\\n        cs_bytes int,\\n        s_timetaken int\\n    FROM @\\\"/Samples/Data/WebLog.log\\\"\\n    USING Extractors.Text(delimiter:' ');\\n\\nRETURN;\\nEND;\\nCREATE VIEW testdb15065.dbo.testview12329 \\nAS \\n    SELECT * FROM \\n    (\\n        VALUES(1,2),(2,4)\\n    ) \\nAS \\nT(a, b);\\nCREATE PROCEDURE testdb15065.dbo.testproc16847()\\nAS BEGIN\\n  CREATE VIEW testdb15065.dbo.testview12329 \\n  AS \\n    SELECT * FROM \\n    (\\n        VALUES(1,2),(2,4)\\n    ) \\n  AS \\n  T(a, b);\\nEND;\",\r\n    \"algebraFilePath\": \"adl://testdatalake18475.azuredatalakestore.net/system/jobservice/jobs/Usql/2016/07/19/01/01/dfb48191-532f-4e0f-9770-d617d349e6e0/algebra.xml\",\r\n    \"yarnApplicationId\": 2712,\r\n    \"yarnApplicationTimeStamp\": 1468865588038,\r\n    \"compileMode\": \"Semantic\",\r\n    \"errorSource\": \"Unknown\",\r\n    \"totalCompilationTime\": \"PT17.5557134S\",\r\n    \"totalPausedTime\": \"PT0S\",\r\n    \"totalQueuedTime\": \"PT0.0156257S\",\r\n    \"totalRunningTime\": \"PT0S\",\r\n    \"type\": \"USql\"\r\n  }\r\n}",
-      "ResponseHeaders": {
-        "Content-Type": [
-          "application/json; charset=utf-8"
-        ],
-        "Expires": [
-          "-1"
-        ],
-        "Cache-Control": [
-          "private"
-        ],
-        "Date": [
-          "Tue, 19 Jul 2016 01:02:42 GMT"
-        ],
-        "Pragma": [
-          "no-cache"
-        ],
-        "Transfer-Encoding": [
-          "chunked"
-        ],
-        "x-ms-request-id": [
-          "72b21686-49d1-4e3d-b8af-cf27922f47d0"
-        ],
-        "X-Content-Type-Options": [
-          "nosniff"
-        ],
-        "Strict-Transport-Security": [
-          "max-age=15724800; includeSubDomains"
-        ]
-      },
-      "StatusCode": 200
-    },
-    {
-      "RequestUri": "/Jobs/dfb48191-532f-4e0f-9770-d617d349e6e0?api-version=2016-03-20-preview",
-      "EncodedRequestUri": "L0pvYnMvZGZiNDgxOTEtNTMyZi00ZTBmLTk3NzAtZDYxN2QzNDllNmUwP2FwaS12ZXJzaW9uPTIwMTYtMDMtMjAtcHJldmlldw==",
-      "RequestMethod": "GET",
-      "RequestBody": "",
-      "RequestHeaders": {
-        "x-ms-client-request-id": [
-          "38c3d6ae-5adc-4421-804e-5ceb3359bfc8"
-        ],
-        "accept-language": [
-          "en-US"
-        ],
-        "User-Agent": [
-          "Microsoft.Azure.Management.DataLake.Analytics.DataLakeAnalyticsJobManagementClient/0.11.9-preview"
-        ]
-      },
-      "ResponseBody": "{\r\n  \"jobId\": \"dfb48191-532f-4e0f-9770-d617d349e6e0\",\r\n  \"name\": \"testjob1418\",\r\n  \"type\": \"USql\",\r\n  \"submitter\": \"adlsvc01@benwgoldoutlook.onmicrosoft.com\",\r\n  \"degreeOfParallelism\": 2,\r\n  \"priority\": 0,\r\n  \"submitTime\": \"2016-07-18T18:01:37.6929457-07:00\",\r\n  \"state\": \"Starting\",\r\n  \"result\": \"Succeeded\",\r\n  \"stateAuditRecords\": [\r\n    {\r\n      \"newState\": \"New\",\r\n      \"timeStamp\": \"2016-07-18T18:01:37.6929457-07:00\",\r\n      \"details\": \"userName:adlsvc01@benwgoldoutlook.onmicrosoft.com;submitMachine:N/A\"\r\n    },\r\n    {\r\n      \"newState\": \"Compiling\",\r\n      \"timeStamp\": \"2016-07-18T18:02:05.0528923-07:00\",\r\n      \"details\": \"CcsAttempts:1;Status:Dispatched\"\r\n    },\r\n    {\r\n      \"newState\": \"Queued\",\r\n      \"timeStamp\": \"2016-07-18T18:02:22.6086057-07:00\"\r\n    },\r\n    {\r\n      \"newState\": \"Scheduling\",\r\n      \"timeStamp\": \"2016-07-18T18:02:22.6242314-07:00\",\r\n      \"details\": \"Detail:Dispatching job to cluster.;rootProcessId:344903dc-f02e-4ae1-a76c-df991108580c\"\r\n    },\r\n    {\r\n      \"newState\": \"Starting\",\r\n      \"timeStamp\": \"2016-07-18T18:02:22.6242314-07:00\",\r\n      \"details\": \"runtimeVersion:kobo_vnext_5012367\"\r\n    }\r\n  ],\r\n  \"properties\": {\r\n    \"owner\": \"adlsvc01@benwgoldoutlook.onmicrosoft.com\",\r\n    \"resources\": [\r\n      {\r\n        \"name\": \"__ScopeCodeGen__.dll\",\r\n        \"resourcePath\": \"adl://testdatalake18475.azuredatalakestore.net/system/jobservice/jobs/Usql/2016/07/19/01/01/dfb48191-532f-4e0f-9770-d617d349e6e0/__ScopeCodeGen__.dll\",\r\n        \"type\": \"VertexResource\"\r\n      },\r\n      {\r\n        \"name\": \"__ScopeCodeGen__.pdb\",\r\n        \"resourcePath\": \"adl://testdatalake18475.azuredatalakestore.net/system/jobservice/jobs/Usql/2016/07/19/01/01/dfb48191-532f-4e0f-9770-d617d349e6e0/__ScopeCodeGen__.pdb\",\r\n        \"type\": \"VertexResource\"\r\n      },\r\n      {\r\n        \"name\": \"__ScopeCodeGenEngine__.dll\",\r\n        \"resourcePath\": \"adl://testdatalake18475.azuredatalakestore.net/system/jobservice/jobs/Usql/2016/07/19/01/01/dfb48191-532f-4e0f-9770-d617d349e6e0/__ScopeCodeGenEngine__.dll\",\r\n        \"type\": \"VertexResource\"\r\n      },\r\n      {\r\n        \"name\": \"__ScopeCodeGenEngine__.pdb\",\r\n        \"resourcePath\": \"adl://testdatalake18475.azuredatalakestore.net/system/jobservice/jobs/Usql/2016/07/19/01/01/dfb48191-532f-4e0f-9770-d617d349e6e0/__ScopeCodeGenEngine__.pdb\",\r\n        \"type\": \"VertexResource\"\r\n      },\r\n      {\r\n        \"name\": \"ScopeVertexDef.xml\",\r\n        \"resourcePath\": \"adl://testdatalake18475.azuredatalakestore.net/system/jobservice/jobs/Usql/2016/07/19/01/01/dfb48191-532f-4e0f-9770-d617d349e6e0/ScopeVertexDef.xml\",\r\n        \"type\": \"VertexResource\"\r\n      },\r\n      {\r\n        \"name\": \"__ScopeCodeGen__.dll.cs\",\r\n        \"resourcePath\": \"adl://testdatalake18475.azuredatalakestore.net/system/jobservice/jobs/Usql/2016/07/19/01/01/dfb48191-532f-4e0f-9770-d617d349e6e0/__ScopeCodeGen__.dll.cs\",\r\n        \"type\": \"StatisticsResource\"\r\n      },\r\n      {\r\n        \"name\": \"__ScopeCodeGenEngine__.dll.cpp\",\r\n        \"resourcePath\": \"adl://testdatalake18475.azuredatalakestore.net/system/jobservice/jobs/Usql/2016/07/19/01/01/dfb48191-532f-4e0f-9770-d617d349e6e0/__ScopeCodeGenEngine__.dll.cpp\",\r\n        \"type\": \"StatisticsResource\"\r\n      },\r\n      {\r\n        \"name\": \"__ScopeCodeGenCompileOutput__.txt\",\r\n        \"resourcePath\": \"adl://testdatalake18475.azuredatalakestore.net/system/jobservice/jobs/Usql/2016/07/19/01/01/dfb48191-532f-4e0f-9770-d617d349e6e0/__ScopeCodeGenCompileOutput__.txt\",\r\n        \"type\": \"StatisticsResource\"\r\n      },\r\n      {\r\n        \"name\": \"__ScopeCodeGenCompileOptions__.txt\",\r\n        \"resourcePath\": \"adl://testdatalake18475.azuredatalakestore.net/system/jobservice/jobs/Usql/2016/07/19/01/01/dfb48191-532f-4e0f-9770-d617d349e6e0/__ScopeCodeGenCompileOptions__.txt\",\r\n        \"type\": \"StatisticsResource\"\r\n      },\r\n      {\r\n        \"name\": \"__ScopeCodeGenEngine__.cppresources\",\r\n        \"resourcePath\": \"adl://testdatalake18475.azuredatalakestore.net/system/jobservice/jobs/Usql/2016/07/19/01/01/dfb48191-532f-4e0f-9770-d617d349e6e0/__ScopeCodeGenEngine__.cppresources\",\r\n        \"type\": \"StatisticsResource\"\r\n      },\r\n      {\r\n        \"name\": \"__Ast__.bin\",\r\n        \"resourcePath\": \"adl://testdatalake18475.azuredatalakestore.net/system/jobservice/jobs/Usql/2016/07/19/01/01/dfb48191-532f-4e0f-9770-d617d349e6e0/__Ast__.bin\",\r\n        \"type\": \"StatisticsResource\"\r\n      },\r\n      {\r\n        \"name\": \"__SystemInternalInfo__.xml\",\r\n        \"resourcePath\": \"adl://testdatalake18475.azuredatalakestore.net/system/jobservice/jobs/Usql/2016/07/19/01/01/dfb48191-532f-4e0f-9770-d617d349e6e0/__SystemInternalInfo__.xml\",\r\n        \"type\": \"StatisticsResource\"\r\n      },\r\n      {\r\n        \"name\": \"Profile\",\r\n        \"resourcePath\": \"adl://testdatalake18475.azuredatalakestore.net/system/jobservice/jobs/Usql/2016/07/19/01/01/dfb48191-532f-4e0f-9770-d617d349e6e0/profile\",\r\n        \"type\": \"StatisticsResource\"\r\n      },\r\n      {\r\n        \"name\": \"__ScopeRuntimeStatistics__.xml\",\r\n        \"resourcePath\": \"adl://testdatalake18475.azuredatalakestore.net/system/jobservice/jobs/Usql/2016/07/19/01/01/dfb48191-532f-4e0f-9770-d617d349e6e0/__ScopeRuntimeStatistics__.xml\",\r\n        \"type\": \"StatisticsResource\"\r\n      }\r\n    ],\r\n    \"runtimeVersion\": \"kobo_vnext_5012367\",\r\n    \"rootProcessNodeId\": \"344903dc-f02e-4ae1-a76c-df991108580c\",\r\n    \"script\": \"\\nDROP DATABASE IF EXISTS testdb15065; CREATE DATABASE testdb15065; \\n//Create Table\\nCREATE TABLE testdb15065.dbo.testtbl18660\\n(\\n        //Define schema of table\\n        UserId          int, \\n        Start           DateTime, \\n        Region          string, \\n        Query           string, \\n        Duration        int, \\n        Urls            string, \\n        ClickedUrls     string,\\n    INDEX idx1 //Name of index\\n    CLUSTERED (Region ASC) //Column to cluster by\\n    PARTITIONED BY BUCKETS (UserId) HASH (Region) //Column to partition by\\n);\\n\\nALTER TABLE testdb15065.dbo.testtbl18660 ADD IF NOT EXISTS PARTITION (1);\\n\\nDROP FUNCTION IF EXISTS testdb15065.dbo.testtvf12463;\\n\\n//create table weblogs on space-delimited website log data\\nCREATE FUNCTION testdb15065.dbo.testtvf12463()\\nRETURNS @result TABLE\\n(\\n    s_date DateTime,\\n    s_time string,\\n    s_sitename string,\\n    cs_method string, \\n    cs_uristem string,\\n    cs_uriquery string,\\n    s_port int,\\n    cs_username string, \\n    c_ip string,\\n    cs_useragent string,\\n    cs_cookie string,\\n    cs_referer string, \\n    cs_host string,\\n    sc_status int,\\n    sc_substatus int,\\n    sc_win32status int, \\n    sc_bytes int,\\n    cs_bytes int,\\n    s_timetaken int\\n)\\nAS\\nBEGIN\\n\\n    @result = EXTRACT\\n        s_date DateTime,\\n        s_time string,\\n        s_sitename string,\\n        cs_method string,\\n        cs_uristem string,\\n        cs_uriquery string,\\n        s_port int,\\n        cs_username string,\\n        c_ip string,\\n        cs_useragent string,\\n        cs_cookie string,\\n        cs_referer string,\\n        cs_host string,\\n        sc_status int,\\n        sc_substatus int,\\n        sc_win32status int,\\n        sc_bytes int,\\n        cs_bytes int,\\n        s_timetaken int\\n    FROM @\\\"/Samples/Data/WebLog.log\\\"\\n    USING Extractors.Text(delimiter:' ');\\n\\nRETURN;\\nEND;\\nCREATE VIEW testdb15065.dbo.testview12329 \\nAS \\n    SELECT * FROM \\n    (\\n        VALUES(1,2),(2,4)\\n    ) \\nAS \\nT(a, b);\\nCREATE PROCEDURE testdb15065.dbo.testproc16847()\\nAS BEGIN\\n  CREATE VIEW testdb15065.dbo.testview12329 \\n  AS \\n    SELECT * FROM \\n    (\\n        VALUES(1,2),(2,4)\\n    ) \\n  AS \\n  T(a, b);\\nEND;\",\r\n    \"algebraFilePath\": \"adl://testdatalake18475.azuredatalakestore.net/system/jobservice/jobs/Usql/2016/07/19/01/01/dfb48191-532f-4e0f-9770-d617d349e6e0/algebra.xml\",\r\n    \"yarnApplicationId\": 2712,\r\n    \"yarnApplicationTimeStamp\": 1468865588038,\r\n    \"compileMode\": \"Semantic\",\r\n    \"errorSource\": \"Unknown\",\r\n    \"totalCompilationTime\": \"PT17.5557134S\",\r\n    \"totalPausedTime\": \"PT0S\",\r\n    \"totalQueuedTime\": \"PT0.0156257S\",\r\n    \"totalRunningTime\": \"PT0S\",\r\n    \"type\": \"USql\"\r\n  }\r\n}",
-      "ResponseHeaders": {
-        "Content-Type": [
-          "application/json; charset=utf-8"
-        ],
-        "Expires": [
-          "-1"
-        ],
-        "Cache-Control": [
-          "private"
-        ],
-        "Date": [
-          "Tue, 19 Jul 2016 01:02:47 GMT"
-        ],
-        "Pragma": [
-          "no-cache"
-        ],
-        "Transfer-Encoding": [
-          "chunked"
-        ],
-        "x-ms-request-id": [
-          "e4210ee9-600c-4ef6-852e-31522689819e"
-        ],
-        "X-Content-Type-Options": [
-          "nosniff"
-        ],
-        "Strict-Transport-Security": [
-          "max-age=15724800; includeSubDomains"
-        ]
-      },
-      "StatusCode": 200
-    },
-    {
-      "RequestUri": "/Jobs/dfb48191-532f-4e0f-9770-d617d349e6e0?api-version=2016-03-20-preview",
-      "EncodedRequestUri": "L0pvYnMvZGZiNDgxOTEtNTMyZi00ZTBmLTk3NzAtZDYxN2QzNDllNmUwP2FwaS12ZXJzaW9uPTIwMTYtMDMtMjAtcHJldmlldw==",
-      "RequestMethod": "GET",
-      "RequestBody": "",
-      "RequestHeaders": {
-        "x-ms-client-request-id": [
-          "f9facf88-200e-4002-86a8-6856f4207a42"
-        ],
-        "accept-language": [
-          "en-US"
-        ],
-        "User-Agent": [
-          "Microsoft.Azure.Management.DataLake.Analytics.DataLakeAnalyticsJobManagementClient/0.11.9-preview"
-        ]
-      },
-      "ResponseBody": "{\r\n  \"jobId\": \"dfb48191-532f-4e0f-9770-d617d349e6e0\",\r\n  \"name\": \"testjob1418\",\r\n  \"type\": \"USql\",\r\n  \"submitter\": \"adlsvc01@benwgoldoutlook.onmicrosoft.com\",\r\n  \"degreeOfParallelism\": 2,\r\n  \"priority\": 0,\r\n  \"submitTime\": \"2016-07-18T18:01:37.6929457-07:00\",\r\n  \"startTime\": \"2016-07-18T18:02:48.9082628-07:00\",\r\n  \"state\": \"Running\",\r\n  \"result\": \"Succeeded\",\r\n  \"stateAuditRecords\": [\r\n    {\r\n      \"newState\": \"New\",\r\n      \"timeStamp\": \"2016-07-18T18:01:37.6929457-07:00\",\r\n      \"details\": \"userName:adlsvc01@benwgoldoutlook.onmicrosoft.com;submitMachine:N/A\"\r\n    },\r\n    {\r\n      \"newState\": \"Compiling\",\r\n      \"timeStamp\": \"2016-07-18T18:02:05.0528923-07:00\",\r\n      \"details\": \"CcsAttempts:1;Status:Dispatched\"\r\n    },\r\n    {\r\n      \"newState\": \"Queued\",\r\n      \"timeStamp\": \"2016-07-18T18:02:22.6086057-07:00\"\r\n    },\r\n    {\r\n      \"newState\": \"Scheduling\",\r\n      \"timeStamp\": \"2016-07-18T18:02:22.6242314-07:00\",\r\n      \"details\": \"Detail:Dispatching job to cluster.;rootProcessId:344903dc-f02e-4ae1-a76c-df991108580c\"\r\n    },\r\n    {\r\n      \"newState\": \"Starting\",\r\n      \"timeStamp\": \"2016-07-18T18:02:22.6242314-07:00\",\r\n      \"details\": \"runtimeVersion:kobo_vnext_5012367\"\r\n    },\r\n    {\r\n      \"newState\": \"Running\",\r\n      \"timeStamp\": \"2016-07-18T18:02:48.9082628-07:00\",\r\n      \"details\": \"runAttempt:1\"\r\n    }\r\n  ],\r\n  \"properties\": {\r\n    \"owner\": \"adlsvc01@benwgoldoutlook.onmicrosoft.com\",\r\n    \"resources\": [\r\n      {\r\n        \"name\": \"__ScopeCodeGen__.dll\",\r\n        \"resourcePath\": \"adl://testdatalake18475.azuredatalakestore.net/system/jobservice/jobs/Usql/2016/07/19/01/01/dfb48191-532f-4e0f-9770-d617d349e6e0/__ScopeCodeGen__.dll\",\r\n        \"type\": \"VertexResource\"\r\n      },\r\n      {\r\n        \"name\": \"__ScopeCodeGen__.pdb\",\r\n        \"resourcePath\": \"adl://testdatalake18475.azuredatalakestore.net/system/jobservice/jobs/Usql/2016/07/19/01/01/dfb48191-532f-4e0f-9770-d617d349e6e0/__ScopeCodeGen__.pdb\",\r\n        \"type\": \"VertexResource\"\r\n      },\r\n      {\r\n        \"name\": \"__ScopeCodeGenEngine__.dll\",\r\n        \"resourcePath\": \"adl://testdatalake18475.azuredatalakestore.net/system/jobservice/jobs/Usql/2016/07/19/01/01/dfb48191-532f-4e0f-9770-d617d349e6e0/__ScopeCodeGenEngine__.dll\",\r\n        \"type\": \"VertexResource\"\r\n      },\r\n      {\r\n        \"name\": \"__ScopeCodeGenEngine__.pdb\",\r\n        \"resourcePath\": \"adl://testdatalake18475.azuredatalakestore.net/system/jobservice/jobs/Usql/2016/07/19/01/01/dfb48191-532f-4e0f-9770-d617d349e6e0/__ScopeCodeGenEngine__.pdb\",\r\n        \"type\": \"VertexResource\"\r\n      },\r\n      {\r\n        \"name\": \"ScopeVertexDef.xml\",\r\n        \"resourcePath\": \"adl://testdatalake18475.azuredatalakestore.net/system/jobservice/jobs/Usql/2016/07/19/01/01/dfb48191-532f-4e0f-9770-d617d349e6e0/ScopeVertexDef.xml\",\r\n        \"type\": \"VertexResource\"\r\n      },\r\n      {\r\n        \"name\": \"__ScopeCodeGen__.dll.cs\",\r\n        \"resourcePath\": \"adl://testdatalake18475.azuredatalakestore.net/system/jobservice/jobs/Usql/2016/07/19/01/01/dfb48191-532f-4e0f-9770-d617d349e6e0/__ScopeCodeGen__.dll.cs\",\r\n        \"type\": \"StatisticsResource\"\r\n      },\r\n      {\r\n        \"name\": \"__ScopeCodeGenEngine__.dll.cpp\",\r\n        \"resourcePath\": \"adl://testdatalake18475.azuredatalakestore.net/system/jobservice/jobs/Usql/2016/07/19/01/01/dfb48191-532f-4e0f-9770-d617d349e6e0/__ScopeCodeGenEngine__.dll.cpp\",\r\n        \"type\": \"StatisticsResource\"\r\n      },\r\n      {\r\n        \"name\": \"__ScopeCodeGenCompileOutput__.txt\",\r\n        \"resourcePath\": \"adl://testdatalake18475.azuredatalakestore.net/system/jobservice/jobs/Usql/2016/07/19/01/01/dfb48191-532f-4e0f-9770-d617d349e6e0/__ScopeCodeGenCompileOutput__.txt\",\r\n        \"type\": \"StatisticsResource\"\r\n      },\r\n      {\r\n        \"name\": \"__ScopeCodeGenCompileOptions__.txt\",\r\n        \"resourcePath\": \"adl://testdatalake18475.azuredatalakestore.net/system/jobservice/jobs/Usql/2016/07/19/01/01/dfb48191-532f-4e0f-9770-d617d349e6e0/__ScopeCodeGenCompileOptions__.txt\",\r\n        \"type\": \"StatisticsResource\"\r\n      },\r\n      {\r\n        \"name\": \"__ScopeCodeGenEngine__.cppresources\",\r\n        \"resourcePath\": \"adl://testdatalake18475.azuredatalakestore.net/system/jobservice/jobs/Usql/2016/07/19/01/01/dfb48191-532f-4e0f-9770-d617d349e6e0/__ScopeCodeGenEngine__.cppresources\",\r\n        \"type\": \"StatisticsResource\"\r\n      },\r\n      {\r\n        \"name\": \"__Ast__.bin\",\r\n        \"resourcePath\": \"adl://testdatalake18475.azuredatalakestore.net/system/jobservice/jobs/Usql/2016/07/19/01/01/dfb48191-532f-4e0f-9770-d617d349e6e0/__Ast__.bin\",\r\n        \"type\": \"StatisticsResource\"\r\n      },\r\n      {\r\n        \"name\": \"__SystemInternalInfo__.xml\",\r\n        \"resourcePath\": \"adl://testdatalake18475.azuredatalakestore.net/system/jobservice/jobs/Usql/2016/07/19/01/01/dfb48191-532f-4e0f-9770-d617d349e6e0/__SystemInternalInfo__.xml\",\r\n        \"type\": \"StatisticsResource\"\r\n      },\r\n      {\r\n        \"name\": \"Profile\",\r\n        \"resourcePath\": \"adl://testdatalake18475.azuredatalakestore.net/system/jobservice/jobs/Usql/2016/07/19/01/01/dfb48191-532f-4e0f-9770-d617d349e6e0/profile\",\r\n        \"type\": \"StatisticsResource\"\r\n      },\r\n      {\r\n        \"name\": \"__ScopeRuntimeStatistics__.xml\",\r\n        \"resourcePath\": \"adl://testdatalake18475.azuredatalakestore.net/system/jobservice/jobs/Usql/2016/07/19/01/01/dfb48191-532f-4e0f-9770-d617d349e6e0/__ScopeRuntimeStatistics__.xml\",\r\n        \"type\": \"StatisticsResource\"\r\n      }\r\n    ],\r\n    \"runtimeVersion\": \"kobo_vnext_5012367\",\r\n    \"rootProcessNodeId\": \"344903dc-f02e-4ae1-a76c-df991108580c\",\r\n    \"script\": \"\\nDROP DATABASE IF EXISTS testdb15065; CREATE DATABASE testdb15065; \\n//Create Table\\nCREATE TABLE testdb15065.dbo.testtbl18660\\n(\\n        //Define schema of table\\n        UserId          int, \\n        Start           DateTime, \\n        Region          string, \\n        Query           string, \\n        Duration        int, \\n        Urls            string, \\n        ClickedUrls     string,\\n    INDEX idx1 //Name of index\\n    CLUSTERED (Region ASC) //Column to cluster by\\n    PARTITIONED BY BUCKETS (UserId) HASH (Region) //Column to partition by\\n);\\n\\nALTER TABLE testdb15065.dbo.testtbl18660 ADD IF NOT EXISTS PARTITION (1);\\n\\nDROP FUNCTION IF EXISTS testdb15065.dbo.testtvf12463;\\n\\n//create table weblogs on space-delimited website log data\\nCREATE FUNCTION testdb15065.dbo.testtvf12463()\\nRETURNS @result TABLE\\n(\\n    s_date DateTime,\\n    s_time string,\\n    s_sitename string,\\n    cs_method string, \\n    cs_uristem string,\\n    cs_uriquery string,\\n    s_port int,\\n    cs_username string, \\n    c_ip string,\\n    cs_useragent string,\\n    cs_cookie string,\\n    cs_referer string, \\n    cs_host string,\\n    sc_status int,\\n    sc_substatus int,\\n    sc_win32status int, \\n    sc_bytes int,\\n    cs_bytes int,\\n    s_timetaken int\\n)\\nAS\\nBEGIN\\n\\n    @result = EXTRACT\\n        s_date DateTime,\\n        s_time string,\\n        s_sitename string,\\n        cs_method string,\\n        cs_uristem string,\\n        cs_uriquery string,\\n        s_port int,\\n        cs_username string,\\n        c_ip string,\\n        cs_useragent string,\\n        cs_cookie string,\\n        cs_referer string,\\n        cs_host string,\\n        sc_status int,\\n        sc_substatus int,\\n        sc_win32status int,\\n        sc_bytes int,\\n        cs_bytes int,\\n        s_timetaken int\\n    FROM @\\\"/Samples/Data/WebLog.log\\\"\\n    USING Extractors.Text(delimiter:' ');\\n\\nRETURN;\\nEND;\\nCREATE VIEW testdb15065.dbo.testview12329 \\nAS \\n    SELECT * FROM \\n    (\\n        VALUES(1,2),(2,4)\\n    ) \\nAS \\nT(a, b);\\nCREATE PROCEDURE testdb15065.dbo.testproc16847()\\nAS BEGIN\\n  CREATE VIEW testdb15065.dbo.testview12329 \\n  AS \\n    SELECT * FROM \\n    (\\n        VALUES(1,2),(2,4)\\n    ) \\n  AS \\n  T(a, b);\\nEND;\",\r\n    \"algebraFilePath\": \"adl://testdatalake18475.azuredatalakestore.net/system/jobservice/jobs/Usql/2016/07/19/01/01/dfb48191-532f-4e0f-9770-d617d349e6e0/algebra.xml\",\r\n    \"yarnApplicationId\": 2712,\r\n    \"yarnApplicationTimeStamp\": 1468865588038,\r\n    \"compileMode\": \"Semantic\",\r\n    \"errorSource\": \"Unknown\",\r\n    \"totalCompilationTime\": \"PT17.5557134S\",\r\n    \"totalPausedTime\": \"PT0S\",\r\n    \"totalQueuedTime\": \"PT0.0156257S\",\r\n    \"totalRunningTime\": \"PT4.429632S\",\r\n    \"type\": \"USql\"\r\n  }\r\n}",
-      "ResponseHeaders": {
-        "Content-Type": [
-          "application/json; charset=utf-8"
-        ],
-        "Expires": [
-          "-1"
-        ],
-        "Cache-Control": [
-          "private"
-        ],
-        "Date": [
-          "Tue, 19 Jul 2016 01:02:53 GMT"
-        ],
-        "Pragma": [
-          "no-cache"
-        ],
-        "Transfer-Encoding": [
-          "chunked"
-        ],
-        "x-ms-request-id": [
-          "cd52e73d-df14-4705-999c-c757ad22eaa6"
-        ],
-        "X-Content-Type-Options": [
-          "nosniff"
-        ],
-        "Strict-Transport-Security": [
-          "max-age=15724800; includeSubDomains"
-        ]
-      },
-      "StatusCode": 200
-    },
-    {
-      "RequestUri": "/Jobs/dfb48191-532f-4e0f-9770-d617d349e6e0?api-version=2016-03-20-preview",
-      "EncodedRequestUri": "L0pvYnMvZGZiNDgxOTEtNTMyZi00ZTBmLTk3NzAtZDYxN2QzNDllNmUwP2FwaS12ZXJzaW9uPTIwMTYtMDMtMjAtcHJldmlldw==",
-      "RequestMethod": "GET",
-      "RequestBody": "",
-      "RequestHeaders": {
-        "x-ms-client-request-id": [
-          "60f27a10-05c2-4fda-9d0d-a9454400255d"
-        ],
-        "accept-language": [
-          "en-US"
-        ],
-        "User-Agent": [
-          "Microsoft.Azure.Management.DataLake.Analytics.DataLakeAnalyticsJobManagementClient/0.11.9-preview"
-        ]
-      },
-      "ResponseBody": "{\r\n  \"jobId\": \"dfb48191-532f-4e0f-9770-d617d349e6e0\",\r\n  \"name\": \"testjob1418\",\r\n  \"type\": \"USql\",\r\n  \"submitter\": \"adlsvc01@benwgoldoutlook.onmicrosoft.com\",\r\n  \"degreeOfParallelism\": 2,\r\n  \"priority\": 0,\r\n  \"submitTime\": \"2016-07-18T18:01:37.6929457-07:00\",\r\n  \"startTime\": \"2016-07-18T18:02:48.9082628-07:00\",\r\n  \"state\": \"Running\",\r\n  \"result\": \"Succeeded\",\r\n  \"stateAuditRecords\": [\r\n    {\r\n      \"newState\": \"New\",\r\n      \"timeStamp\": \"2016-07-18T18:01:37.6929457-07:00\",\r\n      \"details\": \"userName:adlsvc01@benwgoldoutlook.onmicrosoft.com;submitMachine:N/A\"\r\n    },\r\n    {\r\n      \"newState\": \"Compiling\",\r\n      \"timeStamp\": \"2016-07-18T18:02:05.0528923-07:00\",\r\n      \"details\": \"CcsAttempts:1;Status:Dispatched\"\r\n    },\r\n    {\r\n      \"newState\": \"Queued\",\r\n      \"timeStamp\": \"2016-07-18T18:02:22.6086057-07:00\"\r\n    },\r\n    {\r\n      \"newState\": \"Scheduling\",\r\n      \"timeStamp\": \"2016-07-18T18:02:22.6242314-07:00\",\r\n      \"details\": \"Detail:Dispatching job to cluster.;rootProcessId:344903dc-f02e-4ae1-a76c-df991108580c\"\r\n    },\r\n    {\r\n      \"newState\": \"Starting\",\r\n      \"timeStamp\": \"2016-07-18T18:02:22.6242314-07:00\",\r\n      \"details\": \"runtimeVersion:kobo_vnext_5012367\"\r\n    },\r\n    {\r\n      \"newState\": \"Running\",\r\n      \"timeStamp\": \"2016-07-18T18:02:48.9082628-07:00\",\r\n      \"details\": \"runAttempt:1\"\r\n    }\r\n  ],\r\n  \"properties\": {\r\n    \"owner\": \"adlsvc01@benwgoldoutlook.onmicrosoft.com\",\r\n    \"resources\": [\r\n      {\r\n        \"name\": \"__ScopeCodeGen__.dll\",\r\n        \"resourcePath\": \"adl://testdatalake18475.azuredatalakestore.net/system/jobservice/jobs/Usql/2016/07/19/01/01/dfb48191-532f-4e0f-9770-d617d349e6e0/__ScopeCodeGen__.dll\",\r\n        \"type\": \"VertexResource\"\r\n      },\r\n      {\r\n        \"name\": \"__ScopeCodeGen__.pdb\",\r\n        \"resourcePath\": \"adl://testdatalake18475.azuredatalakestore.net/system/jobservice/jobs/Usql/2016/07/19/01/01/dfb48191-532f-4e0f-9770-d617d349e6e0/__ScopeCodeGen__.pdb\",\r\n        \"type\": \"VertexResource\"\r\n      },\r\n      {\r\n        \"name\": \"__ScopeCodeGenEngine__.dll\",\r\n        \"resourcePath\": \"adl://testdatalake18475.azuredatalakestore.net/system/jobservice/jobs/Usql/2016/07/19/01/01/dfb48191-532f-4e0f-9770-d617d349e6e0/__ScopeCodeGenEngine__.dll\",\r\n        \"type\": \"VertexResource\"\r\n      },\r\n      {\r\n        \"name\": \"__ScopeCodeGenEngine__.pdb\",\r\n        \"resourcePath\": \"adl://testdatalake18475.azuredatalakestore.net/system/jobservice/jobs/Usql/2016/07/19/01/01/dfb48191-532f-4e0f-9770-d617d349e6e0/__ScopeCodeGenEngine__.pdb\",\r\n        \"type\": \"VertexResource\"\r\n      },\r\n      {\r\n        \"name\": \"ScopeVertexDef.xml\",\r\n        \"resourcePath\": \"adl://testdatalake18475.azuredatalakestore.net/system/jobservice/jobs/Usql/2016/07/19/01/01/dfb48191-532f-4e0f-9770-d617d349e6e0/ScopeVertexDef.xml\",\r\n        \"type\": \"VertexResource\"\r\n      },\r\n      {\r\n        \"name\": \"__ScopeCodeGen__.dll.cs\",\r\n        \"resourcePath\": \"adl://testdatalake18475.azuredatalakestore.net/system/jobservice/jobs/Usql/2016/07/19/01/01/dfb48191-532f-4e0f-9770-d617d349e6e0/__ScopeCodeGen__.dll.cs\",\r\n        \"type\": \"StatisticsResource\"\r\n      },\r\n      {\r\n        \"name\": \"__ScopeCodeGenEngine__.dll.cpp\",\r\n        \"resourcePath\": \"adl://testdatalake18475.azuredatalakestore.net/system/jobservice/jobs/Usql/2016/07/19/01/01/dfb48191-532f-4e0f-9770-d617d349e6e0/__ScopeCodeGenEngine__.dll.cpp\",\r\n        \"type\": \"StatisticsResource\"\r\n      },\r\n      {\r\n        \"name\": \"__ScopeCodeGenCompileOutput__.txt\",\r\n        \"resourcePath\": \"adl://testdatalake18475.azuredatalakestore.net/system/jobservice/jobs/Usql/2016/07/19/01/01/dfb48191-532f-4e0f-9770-d617d349e6e0/__ScopeCodeGenCompileOutput__.txt\",\r\n        \"type\": \"StatisticsResource\"\r\n      },\r\n      {\r\n        \"name\": \"__ScopeCodeGenCompileOptions__.txt\",\r\n        \"resourcePath\": \"adl://testdatalake18475.azuredatalakestore.net/system/jobservice/jobs/Usql/2016/07/19/01/01/dfb48191-532f-4e0f-9770-d617d349e6e0/__ScopeCodeGenCompileOptions__.txt\",\r\n        \"type\": \"StatisticsResource\"\r\n      },\r\n      {\r\n        \"name\": \"__ScopeCodeGenEngine__.cppresources\",\r\n        \"resourcePath\": \"adl://testdatalake18475.azuredatalakestore.net/system/jobservice/jobs/Usql/2016/07/19/01/01/dfb48191-532f-4e0f-9770-d617d349e6e0/__ScopeCodeGenEngine__.cppresources\",\r\n        \"type\": \"StatisticsResource\"\r\n      },\r\n      {\r\n        \"name\": \"__Ast__.bin\",\r\n        \"resourcePath\": \"adl://testdatalake18475.azuredatalakestore.net/system/jobservice/jobs/Usql/2016/07/19/01/01/dfb48191-532f-4e0f-9770-d617d349e6e0/__Ast__.bin\",\r\n        \"type\": \"StatisticsResource\"\r\n      },\r\n      {\r\n        \"name\": \"__SystemInternalInfo__.xml\",\r\n        \"resourcePath\": \"adl://testdatalake18475.azuredatalakestore.net/system/jobservice/jobs/Usql/2016/07/19/01/01/dfb48191-532f-4e0f-9770-d617d349e6e0/__SystemInternalInfo__.xml\",\r\n        \"type\": \"StatisticsResource\"\r\n      },\r\n      {\r\n        \"name\": \"Profile\",\r\n        \"resourcePath\": \"adl://testdatalake18475.azuredatalakestore.net/system/jobservice/jobs/Usql/2016/07/19/01/01/dfb48191-532f-4e0f-9770-d617d349e6e0/profile\",\r\n        \"type\": \"StatisticsResource\"\r\n      },\r\n      {\r\n        \"name\": \"__ScopeRuntimeStatistics__.xml\",\r\n        \"resourcePath\": \"adl://testdatalake18475.azuredatalakestore.net/system/jobservice/jobs/Usql/2016/07/19/01/01/dfb48191-532f-4e0f-9770-d617d349e6e0/__ScopeRuntimeStatistics__.xml\",\r\n        \"type\": \"StatisticsResource\"\r\n      }\r\n    ],\r\n    \"runtimeVersion\": \"kobo_vnext_5012367\",\r\n    \"rootProcessNodeId\": \"344903dc-f02e-4ae1-a76c-df991108580c\",\r\n    \"script\": \"\\nDROP DATABASE IF EXISTS testdb15065; CREATE DATABASE testdb15065; \\n//Create Table\\nCREATE TABLE testdb15065.dbo.testtbl18660\\n(\\n        //Define schema of table\\n        UserId          int, \\n        Start           DateTime, \\n        Region          string, \\n        Query           string, \\n        Duration        int, \\n        Urls            string, \\n        ClickedUrls     string,\\n    INDEX idx1 //Name of index\\n    CLUSTERED (Region ASC) //Column to cluster by\\n    PARTITIONED BY BUCKETS (UserId) HASH (Region) //Column to partition by\\n);\\n\\nALTER TABLE testdb15065.dbo.testtbl18660 ADD IF NOT EXISTS PARTITION (1);\\n\\nDROP FUNCTION IF EXISTS testdb15065.dbo.testtvf12463;\\n\\n//create table weblogs on space-delimited website log data\\nCREATE FUNCTION testdb15065.dbo.testtvf12463()\\nRETURNS @result TABLE\\n(\\n    s_date DateTime,\\n    s_time string,\\n    s_sitename string,\\n    cs_method string, \\n    cs_uristem string,\\n    cs_uriquery string,\\n    s_port int,\\n    cs_username string, \\n    c_ip string,\\n    cs_useragent string,\\n    cs_cookie string,\\n    cs_referer string, \\n    cs_host string,\\n    sc_status int,\\n    sc_substatus int,\\n    sc_win32status int, \\n    sc_bytes int,\\n    cs_bytes int,\\n    s_timetaken int\\n)\\nAS\\nBEGIN\\n\\n    @result = EXTRACT\\n        s_date DateTime,\\n        s_time string,\\n        s_sitename string,\\n        cs_method string,\\n        cs_uristem string,\\n        cs_uriquery string,\\n        s_port int,\\n        cs_username string,\\n        c_ip string,\\n        cs_useragent string,\\n        cs_cookie string,\\n        cs_referer string,\\n        cs_host string,\\n        sc_status int,\\n        sc_substatus int,\\n        sc_win32status int,\\n        sc_bytes int,\\n        cs_bytes int,\\n        s_timetaken int\\n    FROM @\\\"/Samples/Data/WebLog.log\\\"\\n    USING Extractors.Text(delimiter:' ');\\n\\nRETURN;\\nEND;\\nCREATE VIEW testdb15065.dbo.testview12329 \\nAS \\n    SELECT * FROM \\n    (\\n        VALUES(1,2),(2,4)\\n    ) \\nAS \\nT(a, b);\\nCREATE PROCEDURE testdb15065.dbo.testproc16847()\\nAS BEGIN\\n  CREATE VIEW testdb15065.dbo.testview12329 \\n  AS \\n    SELECT * FROM \\n    (\\n        VALUES(1,2),(2,4)\\n    ) \\n  AS \\n  T(a, b);\\nEND;\",\r\n    \"algebraFilePath\": \"adl://testdatalake18475.azuredatalakestore.net/system/jobservice/jobs/Usql/2016/07/19/01/01/dfb48191-532f-4e0f-9770-d617d349e6e0/algebra.xml\",\r\n    \"yarnApplicationId\": 2712,\r\n    \"yarnApplicationTimeStamp\": 1468865588038,\r\n    \"compileMode\": \"Semantic\",\r\n    \"errorSource\": \"Unknown\",\r\n    \"totalCompilationTime\": \"PT17.5557134S\",\r\n    \"totalPausedTime\": \"PT0S\",\r\n    \"totalQueuedTime\": \"PT0.0156257S\",\r\n    \"totalRunningTime\": \"PT9.8516024S\",\r\n    \"type\": \"USql\"\r\n  }\r\n}",
-      "ResponseHeaders": {
-        "Content-Type": [
-          "application/json; charset=utf-8"
-        ],
-        "Expires": [
-          "-1"
-        ],
-        "Cache-Control": [
-          "private"
-        ],
-        "Date": [
-          "Tue, 19 Jul 2016 01:02:58 GMT"
-        ],
-        "Pragma": [
-          "no-cache"
-        ],
-        "Transfer-Encoding": [
-          "chunked"
-        ],
-        "x-ms-request-id": [
-          "14b3da16-2b5e-4b51-a874-97c1c6fa48aa"
-        ],
-        "X-Content-Type-Options": [
-          "nosniff"
-        ],
-        "Strict-Transport-Security": [
-          "max-age=15724800; includeSubDomains"
-        ]
-      },
-      "StatusCode": 200
-    },
-    {
-      "RequestUri": "/Jobs/dfb48191-532f-4e0f-9770-d617d349e6e0?api-version=2016-03-20-preview",
-      "EncodedRequestUri": "L0pvYnMvZGZiNDgxOTEtNTMyZi00ZTBmLTk3NzAtZDYxN2QzNDllNmUwP2FwaS12ZXJzaW9uPTIwMTYtMDMtMjAtcHJldmlldw==",
-      "RequestMethod": "GET",
-      "RequestBody": "",
-      "RequestHeaders": {
-        "x-ms-client-request-id": [
-          "07904c0e-4907-41ff-8c0d-4901159174c2"
-        ],
-        "accept-language": [
-          "en-US"
-        ],
-        "User-Agent": [
-          "Microsoft.Azure.Management.DataLake.Analytics.DataLakeAnalyticsJobManagementClient/0.11.9-preview"
-        ]
-      },
-      "ResponseBody": "{\r\n  \"jobId\": \"dfb48191-532f-4e0f-9770-d617d349e6e0\",\r\n  \"name\": \"testjob1418\",\r\n  \"type\": \"USql\",\r\n  \"submitter\": \"adlsvc01@benwgoldoutlook.onmicrosoft.com\",\r\n  \"degreeOfParallelism\": 2,\r\n  \"priority\": 0,\r\n  \"submitTime\": \"2016-07-18T18:01:37.6929457-07:00\",\r\n  \"startTime\": \"2016-07-18T18:02:48.9082628-07:00\",\r\n  \"state\": \"Running\",\r\n  \"result\": \"Succeeded\",\r\n  \"stateAuditRecords\": [\r\n    {\r\n      \"newState\": \"New\",\r\n      \"timeStamp\": \"2016-07-18T18:01:37.6929457-07:00\",\r\n      \"details\": \"userName:adlsvc01@benwgoldoutlook.onmicrosoft.com;submitMachine:N/A\"\r\n    },\r\n    {\r\n      \"newState\": \"Compiling\",\r\n      \"timeStamp\": \"2016-07-18T18:02:05.0528923-07:00\",\r\n      \"details\": \"CcsAttempts:1;Status:Dispatched\"\r\n    },\r\n    {\r\n      \"newState\": \"Queued\",\r\n      \"timeStamp\": \"2016-07-18T18:02:22.6086057-07:00\"\r\n    },\r\n    {\r\n      \"newState\": \"Scheduling\",\r\n      \"timeStamp\": \"2016-07-18T18:02:22.6242314-07:00\",\r\n      \"details\": \"Detail:Dispatching job to cluster.;rootProcessId:344903dc-f02e-4ae1-a76c-df991108580c\"\r\n    },\r\n    {\r\n      \"newState\": \"Starting\",\r\n      \"timeStamp\": \"2016-07-18T18:02:22.6242314-07:00\",\r\n      \"details\": \"runtimeVersion:kobo_vnext_5012367\"\r\n    },\r\n    {\r\n      \"newState\": \"Running\",\r\n      \"timeStamp\": \"2016-07-18T18:02:48.9082628-07:00\",\r\n      \"details\": \"runAttempt:1\"\r\n    }\r\n  ],\r\n  \"properties\": {\r\n    \"owner\": \"adlsvc01@benwgoldoutlook.onmicrosoft.com\",\r\n    \"resources\": [\r\n      {\r\n        \"name\": \"__ScopeCodeGen__.dll\",\r\n        \"resourcePath\": \"adl://testdatalake18475.azuredatalakestore.net/system/jobservice/jobs/Usql/2016/07/19/01/01/dfb48191-532f-4e0f-9770-d617d349e6e0/__ScopeCodeGen__.dll\",\r\n        \"type\": \"VertexResource\"\r\n      },\r\n      {\r\n        \"name\": \"__ScopeCodeGen__.pdb\",\r\n        \"resourcePath\": \"adl://testdatalake18475.azuredatalakestore.net/system/jobservice/jobs/Usql/2016/07/19/01/01/dfb48191-532f-4e0f-9770-d617d349e6e0/__ScopeCodeGen__.pdb\",\r\n        \"type\": \"VertexResource\"\r\n      },\r\n      {\r\n        \"name\": \"__ScopeCodeGenEngine__.dll\",\r\n        \"resourcePath\": \"adl://testdatalake18475.azuredatalakestore.net/system/jobservice/jobs/Usql/2016/07/19/01/01/dfb48191-532f-4e0f-9770-d617d349e6e0/__ScopeCodeGenEngine__.dll\",\r\n        \"type\": \"VertexResource\"\r\n      },\r\n      {\r\n        \"name\": \"__ScopeCodeGenEngine__.pdb\",\r\n        \"resourcePath\": \"adl://testdatalake18475.azuredatalakestore.net/system/jobservice/jobs/Usql/2016/07/19/01/01/dfb48191-532f-4e0f-9770-d617d349e6e0/__ScopeCodeGenEngine__.pdb\",\r\n        \"type\": \"VertexResource\"\r\n      },\r\n      {\r\n        \"name\": \"ScopeVertexDef.xml\",\r\n        \"resourcePath\": \"adl://testdatalake18475.azuredatalakestore.net/system/jobservice/jobs/Usql/2016/07/19/01/01/dfb48191-532f-4e0f-9770-d617d349e6e0/ScopeVertexDef.xml\",\r\n        \"type\": \"VertexResource\"\r\n      },\r\n      {\r\n        \"name\": \"__ScopeCodeGen__.dll.cs\",\r\n        \"resourcePath\": \"adl://testdatalake18475.azuredatalakestore.net/system/jobservice/jobs/Usql/2016/07/19/01/01/dfb48191-532f-4e0f-9770-d617d349e6e0/__ScopeCodeGen__.dll.cs\",\r\n        \"type\": \"StatisticsResource\"\r\n      },\r\n      {\r\n        \"name\": \"__ScopeCodeGenEngine__.dll.cpp\",\r\n        \"resourcePath\": \"adl://testdatalake18475.azuredatalakestore.net/system/jobservice/jobs/Usql/2016/07/19/01/01/dfb48191-532f-4e0f-9770-d617d349e6e0/__ScopeCodeGenEngine__.dll.cpp\",\r\n        \"type\": \"StatisticsResource\"\r\n      },\r\n      {\r\n        \"name\": \"__ScopeCodeGenCompileOutput__.txt\",\r\n        \"resourcePath\": \"adl://testdatalake18475.azuredatalakestore.net/system/jobservice/jobs/Usql/2016/07/19/01/01/dfb48191-532f-4e0f-9770-d617d349e6e0/__ScopeCodeGenCompileOutput__.txt\",\r\n        \"type\": \"StatisticsResource\"\r\n      },\r\n      {\r\n        \"name\": \"__ScopeCodeGenCompileOptions__.txt\",\r\n        \"resourcePath\": \"adl://testdatalake18475.azuredatalakestore.net/system/jobservice/jobs/Usql/2016/07/19/01/01/dfb48191-532f-4e0f-9770-d617d349e6e0/__ScopeCodeGenCompileOptions__.txt\",\r\n        \"type\": \"StatisticsResource\"\r\n      },\r\n      {\r\n        \"name\": \"__ScopeCodeGenEngine__.cppresources\",\r\n        \"resourcePath\": \"adl://testdatalake18475.azuredatalakestore.net/system/jobservice/jobs/Usql/2016/07/19/01/01/dfb48191-532f-4e0f-9770-d617d349e6e0/__ScopeCodeGenEngine__.cppresources\",\r\n        \"type\": \"StatisticsResource\"\r\n      },\r\n      {\r\n        \"name\": \"__Ast__.bin\",\r\n        \"resourcePath\": \"adl://testdatalake18475.azuredatalakestore.net/system/jobservice/jobs/Usql/2016/07/19/01/01/dfb48191-532f-4e0f-9770-d617d349e6e0/__Ast__.bin\",\r\n        \"type\": \"StatisticsResource\"\r\n      },\r\n      {\r\n        \"name\": \"__SystemInternalInfo__.xml\",\r\n        \"resourcePath\": \"adl://testdatalake18475.azuredatalakestore.net/system/jobservice/jobs/Usql/2016/07/19/01/01/dfb48191-532f-4e0f-9770-d617d349e6e0/__SystemInternalInfo__.xml\",\r\n        \"type\": \"StatisticsResource\"\r\n      },\r\n      {\r\n        \"name\": \"Profile\",\r\n        \"resourcePath\": \"adl://testdatalake18475.azuredatalakestore.net/system/jobservice/jobs/Usql/2016/07/19/01/01/dfb48191-532f-4e0f-9770-d617d349e6e0/profile\",\r\n        \"type\": \"StatisticsResource\"\r\n      },\r\n      {\r\n        \"name\": \"__ScopeRuntimeStatistics__.xml\",\r\n        \"resourcePath\": \"adl://testdatalake18475.azuredatalakestore.net/system/jobservice/jobs/Usql/2016/07/19/01/01/dfb48191-532f-4e0f-9770-d617d349e6e0/__ScopeRuntimeStatistics__.xml\",\r\n        \"type\": \"StatisticsResource\"\r\n      }\r\n    ],\r\n    \"runtimeVersion\": \"kobo_vnext_5012367\",\r\n    \"rootProcessNodeId\": \"344903dc-f02e-4ae1-a76c-df991108580c\",\r\n    \"script\": \"\\nDROP DATABASE IF EXISTS testdb15065; CREATE DATABASE testdb15065; \\n//Create Table\\nCREATE TABLE testdb15065.dbo.testtbl18660\\n(\\n        //Define schema of table\\n        UserId          int, \\n        Start           DateTime, \\n        Region          string, \\n        Query           string, \\n        Duration        int, \\n        Urls            string, \\n        ClickedUrls     string,\\n    INDEX idx1 //Name of index\\n    CLUSTERED (Region ASC) //Column to cluster by\\n    PARTITIONED BY BUCKETS (UserId) HASH (Region) //Column to partition by\\n);\\n\\nALTER TABLE testdb15065.dbo.testtbl18660 ADD IF NOT EXISTS PARTITION (1);\\n\\nDROP FUNCTION IF EXISTS testdb15065.dbo.testtvf12463;\\n\\n//create table weblogs on space-delimited website log data\\nCREATE FUNCTION testdb15065.dbo.testtvf12463()\\nRETURNS @result TABLE\\n(\\n    s_date DateTime,\\n    s_time string,\\n    s_sitename string,\\n    cs_method string, \\n    cs_uristem string,\\n    cs_uriquery string,\\n    s_port int,\\n    cs_username string, \\n    c_ip string,\\n    cs_useragent string,\\n    cs_cookie string,\\n    cs_referer string, \\n    cs_host string,\\n    sc_status int,\\n    sc_substatus int,\\n    sc_win32status int, \\n    sc_bytes int,\\n    cs_bytes int,\\n    s_timetaken int\\n)\\nAS\\nBEGIN\\n\\n    @result = EXTRACT\\n        s_date DateTime,\\n        s_time string,\\n        s_sitename string,\\n        cs_method string,\\n        cs_uristem string,\\n        cs_uriquery string,\\n        s_port int,\\n        cs_username string,\\n        c_ip string,\\n        cs_useragent string,\\n        cs_cookie string,\\n        cs_referer string,\\n        cs_host string,\\n        sc_status int,\\n        sc_substatus int,\\n        sc_win32status int,\\n        sc_bytes int,\\n        cs_bytes int,\\n        s_timetaken int\\n    FROM @\\\"/Samples/Data/WebLog.log\\\"\\n    USING Extractors.Text(delimiter:' ');\\n\\nRETURN;\\nEND;\\nCREATE VIEW testdb15065.dbo.testview12329 \\nAS \\n    SELECT * FROM \\n    (\\n        VALUES(1,2),(2,4)\\n    ) \\nAS \\nT(a, b);\\nCREATE PROCEDURE testdb15065.dbo.testproc16847()\\nAS BEGIN\\n  CREATE VIEW testdb15065.dbo.testview12329 \\n  AS \\n    SELECT * FROM \\n    (\\n        VALUES(1,2),(2,4)\\n    ) \\n  AS \\n  T(a, b);\\nEND;\",\r\n    \"algebraFilePath\": \"adl://testdatalake18475.azuredatalakestore.net/system/jobservice/jobs/Usql/2016/07/19/01/01/dfb48191-532f-4e0f-9770-d617d349e6e0/algebra.xml\",\r\n    \"yarnApplicationId\": 2712,\r\n    \"yarnApplicationTimeStamp\": 1468865588038,\r\n    \"compileMode\": \"Semantic\",\r\n    \"errorSource\": \"Unknown\",\r\n    \"totalCompilationTime\": \"PT17.5557134S\",\r\n    \"totalPausedTime\": \"PT0S\",\r\n    \"totalQueuedTime\": \"PT0.0156257S\",\r\n    \"totalRunningTime\": \"PT15.2238969S\",\r\n    \"type\": \"USql\"\r\n  }\r\n}",
-      "ResponseHeaders": {
-        "Content-Type": [
-          "application/json; charset=utf-8"
-        ],
-        "Expires": [
-          "-1"
-        ],
-        "Cache-Control": [
-          "private"
-        ],
-        "Date": [
-          "Tue, 19 Jul 2016 01:03:04 GMT"
-        ],
-        "Pragma": [
-          "no-cache"
-        ],
-        "Transfer-Encoding": [
-          "chunked"
-        ],
-        "x-ms-request-id": [
-          "cb96189d-e11e-4b61-ad2b-fe59a67b37dc"
-        ],
-        "X-Content-Type-Options": [
-          "nosniff"
-        ],
-        "Strict-Transport-Security": [
-          "max-age=15724800; includeSubDomains"
-        ]
-      },
-      "StatusCode": 200
-    },
-    {
-      "RequestUri": "/Jobs/dfb48191-532f-4e0f-9770-d617d349e6e0?api-version=2016-03-20-preview",
-      "EncodedRequestUri": "L0pvYnMvZGZiNDgxOTEtNTMyZi00ZTBmLTk3NzAtZDYxN2QzNDllNmUwP2FwaS12ZXJzaW9uPTIwMTYtMDMtMjAtcHJldmlldw==",
-      "RequestMethod": "GET",
-      "RequestBody": "",
-      "RequestHeaders": {
-        "x-ms-client-request-id": [
-          "09dcfc6e-cb14-4f88-ac90-20e1570cfe85"
-        ],
-        "accept-language": [
-          "en-US"
-        ],
-        "User-Agent": [
-          "Microsoft.Azure.Management.DataLake.Analytics.DataLakeAnalyticsJobManagementClient/0.11.9-preview"
-        ]
-      },
-      "ResponseBody": "{\r\n  \"jobId\": \"dfb48191-532f-4e0f-9770-d617d349e6e0\",\r\n  \"name\": \"testjob1418\",\r\n  \"type\": \"USql\",\r\n  \"submitter\": \"adlsvc01@benwgoldoutlook.onmicrosoft.com\",\r\n  \"degreeOfParallelism\": 2,\r\n  \"priority\": 0,\r\n  \"submitTime\": \"2016-07-18T18:01:37.6929457-07:00\",\r\n  \"startTime\": \"2016-07-18T18:02:48.9082628-07:00\",\r\n  \"state\": \"Running\",\r\n  \"result\": \"Succeeded\",\r\n  \"stateAuditRecords\": [\r\n    {\r\n      \"newState\": \"New\",\r\n      \"timeStamp\": \"2016-07-18T18:01:37.6929457-07:00\",\r\n      \"details\": \"userName:adlsvc01@benwgoldoutlook.onmicrosoft.com;submitMachine:N/A\"\r\n    },\r\n    {\r\n      \"newState\": \"Compiling\",\r\n      \"timeStamp\": \"2016-07-18T18:02:05.0528923-07:00\",\r\n      \"details\": \"CcsAttempts:1;Status:Dispatched\"\r\n    },\r\n    {\r\n      \"newState\": \"Queued\",\r\n      \"timeStamp\": \"2016-07-18T18:02:22.6086057-07:00\"\r\n    },\r\n    {\r\n      \"newState\": \"Scheduling\",\r\n      \"timeStamp\": \"2016-07-18T18:02:22.6242314-07:00\",\r\n      \"details\": \"Detail:Dispatching job to cluster.;rootProcessId:344903dc-f02e-4ae1-a76c-df991108580c\"\r\n    },\r\n    {\r\n      \"newState\": \"Starting\",\r\n      \"timeStamp\": \"2016-07-18T18:02:22.6242314-07:00\",\r\n      \"details\": \"runtimeVersion:kobo_vnext_5012367\"\r\n    },\r\n    {\r\n      \"newState\": \"Running\",\r\n      \"timeStamp\": \"2016-07-18T18:02:48.9082628-07:00\",\r\n      \"details\": \"runAttempt:1\"\r\n    }\r\n  ],\r\n  \"properties\": {\r\n    \"owner\": \"adlsvc01@benwgoldoutlook.onmicrosoft.com\",\r\n    \"resources\": [\r\n      {\r\n        \"name\": \"__ScopeCodeGen__.dll\",\r\n        \"resourcePath\": \"adl://testdatalake18475.azuredatalakestore.net/system/jobservice/jobs/Usql/2016/07/19/01/01/dfb48191-532f-4e0f-9770-d617d349e6e0/__ScopeCodeGen__.dll\",\r\n        \"type\": \"VertexResource\"\r\n      },\r\n      {\r\n        \"name\": \"__ScopeCodeGen__.pdb\",\r\n        \"resourcePath\": \"adl://testdatalake18475.azuredatalakestore.net/system/jobservice/jobs/Usql/2016/07/19/01/01/dfb48191-532f-4e0f-9770-d617d349e6e0/__ScopeCodeGen__.pdb\",\r\n        \"type\": \"VertexResource\"\r\n      },\r\n      {\r\n        \"name\": \"__ScopeCodeGenEngine__.dll\",\r\n        \"resourcePath\": \"adl://testdatalake18475.azuredatalakestore.net/system/jobservice/jobs/Usql/2016/07/19/01/01/dfb48191-532f-4e0f-9770-d617d349e6e0/__ScopeCodeGenEngine__.dll\",\r\n        \"type\": \"VertexResource\"\r\n      },\r\n      {\r\n        \"name\": \"__ScopeCodeGenEngine__.pdb\",\r\n        \"resourcePath\": \"adl://testdatalake18475.azuredatalakestore.net/system/jobservice/jobs/Usql/2016/07/19/01/01/dfb48191-532f-4e0f-9770-d617d349e6e0/__ScopeCodeGenEngine__.pdb\",\r\n        \"type\": \"VertexResource\"\r\n      },\r\n      {\r\n        \"name\": \"ScopeVertexDef.xml\",\r\n        \"resourcePath\": \"adl://testdatalake18475.azuredatalakestore.net/system/jobservice/jobs/Usql/2016/07/19/01/01/dfb48191-532f-4e0f-9770-d617d349e6e0/ScopeVertexDef.xml\",\r\n        \"type\": \"VertexResource\"\r\n      },\r\n      {\r\n        \"name\": \"__ScopeCodeGen__.dll.cs\",\r\n        \"resourcePath\": \"adl://testdatalake18475.azuredatalakestore.net/system/jobservice/jobs/Usql/2016/07/19/01/01/dfb48191-532f-4e0f-9770-d617d349e6e0/__ScopeCodeGen__.dll.cs\",\r\n        \"type\": \"StatisticsResource\"\r\n      },\r\n      {\r\n        \"name\": \"__ScopeCodeGenEngine__.dll.cpp\",\r\n        \"resourcePath\": \"adl://testdatalake18475.azuredatalakestore.net/system/jobservice/jobs/Usql/2016/07/19/01/01/dfb48191-532f-4e0f-9770-d617d349e6e0/__ScopeCodeGenEngine__.dll.cpp\",\r\n        \"type\": \"StatisticsResource\"\r\n      },\r\n      {\r\n        \"name\": \"__ScopeCodeGenCompileOutput__.txt\",\r\n        \"resourcePath\": \"adl://testdatalake18475.azuredatalakestore.net/system/jobservice/jobs/Usql/2016/07/19/01/01/dfb48191-532f-4e0f-9770-d617d349e6e0/__ScopeCodeGenCompileOutput__.txt\",\r\n        \"type\": \"StatisticsResource\"\r\n      },\r\n      {\r\n        \"name\": \"__ScopeCodeGenCompileOptions__.txt\",\r\n        \"resourcePath\": \"adl://testdatalake18475.azuredatalakestore.net/system/jobservice/jobs/Usql/2016/07/19/01/01/dfb48191-532f-4e0f-9770-d617d349e6e0/__ScopeCodeGenCompileOptions__.txt\",\r\n        \"type\": \"StatisticsResource\"\r\n      },\r\n      {\r\n        \"name\": \"__ScopeCodeGenEngine__.cppresources\",\r\n        \"resourcePath\": \"adl://testdatalake18475.azuredatalakestore.net/system/jobservice/jobs/Usql/2016/07/19/01/01/dfb48191-532f-4e0f-9770-d617d349e6e0/__ScopeCodeGenEngine__.cppresources\",\r\n        \"type\": \"StatisticsResource\"\r\n      },\r\n      {\r\n        \"name\": \"__Ast__.bin\",\r\n        \"resourcePath\": \"adl://testdatalake18475.azuredatalakestore.net/system/jobservice/jobs/Usql/2016/07/19/01/01/dfb48191-532f-4e0f-9770-d617d349e6e0/__Ast__.bin\",\r\n        \"type\": \"StatisticsResource\"\r\n      },\r\n      {\r\n        \"name\": \"__SystemInternalInfo__.xml\",\r\n        \"resourcePath\": \"adl://testdatalake18475.azuredatalakestore.net/system/jobservice/jobs/Usql/2016/07/19/01/01/dfb48191-532f-4e0f-9770-d617d349e6e0/__SystemInternalInfo__.xml\",\r\n        \"type\": \"StatisticsResource\"\r\n      },\r\n      {\r\n        \"name\": \"Profile\",\r\n        \"resourcePath\": \"adl://testdatalake18475.azuredatalakestore.net/system/jobservice/jobs/Usql/2016/07/19/01/01/dfb48191-532f-4e0f-9770-d617d349e6e0/profile\",\r\n        \"type\": \"StatisticsResource\"\r\n      },\r\n      {\r\n        \"name\": \"__ScopeRuntimeStatistics__.xml\",\r\n        \"resourcePath\": \"adl://testdatalake18475.azuredatalakestore.net/system/jobservice/jobs/Usql/2016/07/19/01/01/dfb48191-532f-4e0f-9770-d617d349e6e0/__ScopeRuntimeStatistics__.xml\",\r\n        \"type\": \"StatisticsResource\"\r\n      }\r\n    ],\r\n    \"runtimeVersion\": \"kobo_vnext_5012367\",\r\n    \"rootProcessNodeId\": \"344903dc-f02e-4ae1-a76c-df991108580c\",\r\n    \"script\": \"\\nDROP DATABASE IF EXISTS testdb15065; CREATE DATABASE testdb15065; \\n//Create Table\\nCREATE TABLE testdb15065.dbo.testtbl18660\\n(\\n        //Define schema of table\\n        UserId          int, \\n        Start           DateTime, \\n        Region          string, \\n        Query           string, \\n        Duration        int, \\n        Urls            string, \\n        ClickedUrls     string,\\n    INDEX idx1 //Name of index\\n    CLUSTERED (Region ASC) //Column to cluster by\\n    PARTITIONED BY BUCKETS (UserId) HASH (Region) //Column to partition by\\n);\\n\\nALTER TABLE testdb15065.dbo.testtbl18660 ADD IF NOT EXISTS PARTITION (1);\\n\\nDROP FUNCTION IF EXISTS testdb15065.dbo.testtvf12463;\\n\\n//create table weblogs on space-delimited website log data\\nCREATE FUNCTION testdb15065.dbo.testtvf12463()\\nRETURNS @result TABLE\\n(\\n    s_date DateTime,\\n    s_time string,\\n    s_sitename string,\\n    cs_method string, \\n    cs_uristem string,\\n    cs_uriquery string,\\n    s_port int,\\n    cs_username string, \\n    c_ip string,\\n    cs_useragent string,\\n    cs_cookie string,\\n    cs_referer string, \\n    cs_host string,\\n    sc_status int,\\n    sc_substatus int,\\n    sc_win32status int, \\n    sc_bytes int,\\n    cs_bytes int,\\n    s_timetaken int\\n)\\nAS\\nBEGIN\\n\\n    @result = EXTRACT\\n        s_date DateTime,\\n        s_time string,\\n        s_sitename string,\\n        cs_method string,\\n        cs_uristem string,\\n        cs_uriquery string,\\n        s_port int,\\n        cs_username string,\\n        c_ip string,\\n        cs_useragent string,\\n        cs_cookie string,\\n        cs_referer string,\\n        cs_host string,\\n        sc_status int,\\n        sc_substatus int,\\n        sc_win32status int,\\n        sc_bytes int,\\n        cs_bytes int,\\n        s_timetaken int\\n    FROM @\\\"/Samples/Data/WebLog.log\\\"\\n    USING Extractors.Text(delimiter:' ');\\n\\nRETURN;\\nEND;\\nCREATE VIEW testdb15065.dbo.testview12329 \\nAS \\n    SELECT * FROM \\n    (\\n        VALUES(1,2),(2,4)\\n    ) \\nAS \\nT(a, b);\\nCREATE PROCEDURE testdb15065.dbo.testproc16847()\\nAS BEGIN\\n  CREATE VIEW testdb15065.dbo.testview12329 \\n  AS \\n    SELECT * FROM \\n    (\\n        VALUES(1,2),(2,4)\\n    ) \\n  AS \\n  T(a, b);\\nEND;\",\r\n    \"algebraFilePath\": \"adl://testdatalake18475.azuredatalakestore.net/system/jobservice/jobs/Usql/2016/07/19/01/01/dfb48191-532f-4e0f-9770-d617d349e6e0/algebra.xml\",\r\n    \"yarnApplicationId\": 2712,\r\n    \"yarnApplicationTimeStamp\": 1468865588038,\r\n    \"compileMode\": \"Semantic\",\r\n    \"errorSource\": \"Unknown\",\r\n    \"totalCompilationTime\": \"PT17.5557134S\",\r\n    \"totalPausedTime\": \"PT0S\",\r\n    \"totalQueuedTime\": \"PT0.0156257S\",\r\n    \"totalRunningTime\": \"PT20.6181629S\",\r\n    \"type\": \"USql\"\r\n  }\r\n}",
-      "ResponseHeaders": {
-        "Content-Type": [
-          "application/json; charset=utf-8"
-        ],
-        "Expires": [
-          "-1"
-        ],
-        "Cache-Control": [
-          "private"
-        ],
-        "Date": [
-          "Tue, 19 Jul 2016 01:03:09 GMT"
-        ],
-        "Pragma": [
-          "no-cache"
-        ],
-        "Transfer-Encoding": [
-          "chunked"
-        ],
-        "x-ms-request-id": [
-          "032bd03a-1ed6-450e-bf80-ac588f6a1ceb"
-        ],
-        "X-Content-Type-Options": [
-          "nosniff"
-        ],
-        "Strict-Transport-Security": [
-          "max-age=15724800; includeSubDomains"
-        ]
-      },
-      "StatusCode": 200
-    },
-    {
-      "RequestUri": "/Jobs/dfb48191-532f-4e0f-9770-d617d349e6e0?api-version=2016-03-20-preview",
-      "EncodedRequestUri": "L0pvYnMvZGZiNDgxOTEtNTMyZi00ZTBmLTk3NzAtZDYxN2QzNDllNmUwP2FwaS12ZXJzaW9uPTIwMTYtMDMtMjAtcHJldmlldw==",
-      "RequestMethod": "GET",
-      "RequestBody": "",
-      "RequestHeaders": {
-        "x-ms-client-request-id": [
-          "7fa39c4c-27ab-4dcd-9b0a-3ab8f5a1c3b8"
-        ],
-        "accept-language": [
-          "en-US"
-        ],
-        "User-Agent": [
-          "Microsoft.Azure.Management.DataLake.Analytics.DataLakeAnalyticsJobManagementClient/0.11.9-preview"
-        ]
-      },
-      "ResponseBody": "{\r\n  \"jobId\": \"dfb48191-532f-4e0f-9770-d617d349e6e0\",\r\n  \"name\": \"testjob1418\",\r\n  \"type\": \"USql\",\r\n  \"submitter\": \"adlsvc01@benwgoldoutlook.onmicrosoft.com\",\r\n  \"degreeOfParallelism\": 2,\r\n  \"priority\": 0,\r\n  \"submitTime\": \"2016-07-18T18:01:37.6929457-07:00\",\r\n  \"startTime\": \"2016-07-18T18:02:48.9082628-07:00\",\r\n  \"state\": \"Running\",\r\n  \"result\": \"Succeeded\",\r\n  \"stateAuditRecords\": [\r\n    {\r\n      \"newState\": \"New\",\r\n      \"timeStamp\": \"2016-07-18T18:01:37.6929457-07:00\",\r\n      \"details\": \"userName:adlsvc01@benwgoldoutlook.onmicrosoft.com;submitMachine:N/A\"\r\n    },\r\n    {\r\n      \"newState\": \"Compiling\",\r\n      \"timeStamp\": \"2016-07-18T18:02:05.0528923-07:00\",\r\n      \"details\": \"CcsAttempts:1;Status:Dispatched\"\r\n    },\r\n    {\r\n      \"newState\": \"Queued\",\r\n      \"timeStamp\": \"2016-07-18T18:02:22.6086057-07:00\"\r\n    },\r\n    {\r\n      \"newState\": \"Scheduling\",\r\n      \"timeStamp\": \"2016-07-18T18:02:22.6242314-07:00\",\r\n      \"details\": \"Detail:Dispatching job to cluster.;rootProcessId:344903dc-f02e-4ae1-a76c-df991108580c\"\r\n    },\r\n    {\r\n      \"newState\": \"Starting\",\r\n      \"timeStamp\": \"2016-07-18T18:02:22.6242314-07:00\",\r\n      \"details\": \"runtimeVersion:kobo_vnext_5012367\"\r\n    },\r\n    {\r\n      \"newState\": \"Running\",\r\n      \"timeStamp\": \"2016-07-18T18:02:48.9082628-07:00\",\r\n      \"details\": \"runAttempt:1\"\r\n    }\r\n  ],\r\n  \"properties\": {\r\n    \"owner\": \"adlsvc01@benwgoldoutlook.onmicrosoft.com\",\r\n    \"resources\": [\r\n      {\r\n        \"name\": \"__ScopeCodeGen__.dll\",\r\n        \"resourcePath\": \"adl://testdatalake18475.azuredatalakestore.net/system/jobservice/jobs/Usql/2016/07/19/01/01/dfb48191-532f-4e0f-9770-d617d349e6e0/__ScopeCodeGen__.dll\",\r\n        \"type\": \"VertexResource\"\r\n      },\r\n      {\r\n        \"name\": \"__ScopeCodeGen__.pdb\",\r\n        \"resourcePath\": \"adl://testdatalake18475.azuredatalakestore.net/system/jobservice/jobs/Usql/2016/07/19/01/01/dfb48191-532f-4e0f-9770-d617d349e6e0/__ScopeCodeGen__.pdb\",\r\n        \"type\": \"VertexResource\"\r\n      },\r\n      {\r\n        \"name\": \"__ScopeCodeGenEngine__.dll\",\r\n        \"resourcePath\": \"adl://testdatalake18475.azuredatalakestore.net/system/jobservice/jobs/Usql/2016/07/19/01/01/dfb48191-532f-4e0f-9770-d617d349e6e0/__ScopeCodeGenEngine__.dll\",\r\n        \"type\": \"VertexResource\"\r\n      },\r\n      {\r\n        \"name\": \"__ScopeCodeGenEngine__.pdb\",\r\n        \"resourcePath\": \"adl://testdatalake18475.azuredatalakestore.net/system/jobservice/jobs/Usql/2016/07/19/01/01/dfb48191-532f-4e0f-9770-d617d349e6e0/__ScopeCodeGenEngine__.pdb\",\r\n        \"type\": \"VertexResource\"\r\n      },\r\n      {\r\n        \"name\": \"ScopeVertexDef.xml\",\r\n        \"resourcePath\": \"adl://testdatalake18475.azuredatalakestore.net/system/jobservice/jobs/Usql/2016/07/19/01/01/dfb48191-532f-4e0f-9770-d617d349e6e0/ScopeVertexDef.xml\",\r\n        \"type\": \"VertexResource\"\r\n      },\r\n      {\r\n        \"name\": \"__ScopeCodeGen__.dll.cs\",\r\n        \"resourcePath\": \"adl://testdatalake18475.azuredatalakestore.net/system/jobservice/jobs/Usql/2016/07/19/01/01/dfb48191-532f-4e0f-9770-d617d349e6e0/__ScopeCodeGen__.dll.cs\",\r\n        \"type\": \"StatisticsResource\"\r\n      },\r\n      {\r\n        \"name\": \"__ScopeCodeGenEngine__.dll.cpp\",\r\n        \"resourcePath\": \"adl://testdatalake18475.azuredatalakestore.net/system/jobservice/jobs/Usql/2016/07/19/01/01/dfb48191-532f-4e0f-9770-d617d349e6e0/__ScopeCodeGenEngine__.dll.cpp\",\r\n        \"type\": \"StatisticsResource\"\r\n      },\r\n      {\r\n        \"name\": \"__ScopeCodeGenCompileOutput__.txt\",\r\n        \"resourcePath\": \"adl://testdatalake18475.azuredatalakestore.net/system/jobservice/jobs/Usql/2016/07/19/01/01/dfb48191-532f-4e0f-9770-d617d349e6e0/__ScopeCodeGenCompileOutput__.txt\",\r\n        \"type\": \"StatisticsResource\"\r\n      },\r\n      {\r\n        \"name\": \"__ScopeCodeGenCompileOptions__.txt\",\r\n        \"resourcePath\": \"adl://testdatalake18475.azuredatalakestore.net/system/jobservice/jobs/Usql/2016/07/19/01/01/dfb48191-532f-4e0f-9770-d617d349e6e0/__ScopeCodeGenCompileOptions__.txt\",\r\n        \"type\": \"StatisticsResource\"\r\n      },\r\n      {\r\n        \"name\": \"__ScopeCodeGenEngine__.cppresources\",\r\n        \"resourcePath\": \"adl://testdatalake18475.azuredatalakestore.net/system/jobservice/jobs/Usql/2016/07/19/01/01/dfb48191-532f-4e0f-9770-d617d349e6e0/__ScopeCodeGenEngine__.cppresources\",\r\n        \"type\": \"StatisticsResource\"\r\n      },\r\n      {\r\n        \"name\": \"__Ast__.bin\",\r\n        \"resourcePath\": \"adl://testdatalake18475.azuredatalakestore.net/system/jobservice/jobs/Usql/2016/07/19/01/01/dfb48191-532f-4e0f-9770-d617d349e6e0/__Ast__.bin\",\r\n        \"type\": \"StatisticsResource\"\r\n      },\r\n      {\r\n        \"name\": \"__SystemInternalInfo__.xml\",\r\n        \"resourcePath\": \"adl://testdatalake18475.azuredatalakestore.net/system/jobservice/jobs/Usql/2016/07/19/01/01/dfb48191-532f-4e0f-9770-d617d349e6e0/__SystemInternalInfo__.xml\",\r\n        \"type\": \"StatisticsResource\"\r\n      },\r\n      {\r\n        \"name\": \"Profile\",\r\n        \"resourcePath\": \"adl://testdatalake18475.azuredatalakestore.net/system/jobservice/jobs/Usql/2016/07/19/01/01/dfb48191-532f-4e0f-9770-d617d349e6e0/profile\",\r\n        \"type\": \"StatisticsResource\"\r\n      },\r\n      {\r\n        \"name\": \"__ScopeRuntimeStatistics__.xml\",\r\n        \"resourcePath\": \"adl://testdatalake18475.azuredatalakestore.net/system/jobservice/jobs/Usql/2016/07/19/01/01/dfb48191-532f-4e0f-9770-d617d349e6e0/__ScopeRuntimeStatistics__.xml\",\r\n        \"type\": \"StatisticsResource\"\r\n      }\r\n    ],\r\n    \"runtimeVersion\": \"kobo_vnext_5012367\",\r\n    \"rootProcessNodeId\": \"344903dc-f02e-4ae1-a76c-df991108580c\",\r\n    \"script\": \"\\nDROP DATABASE IF EXISTS testdb15065; CREATE DATABASE testdb15065; \\n//Create Table\\nCREATE TABLE testdb15065.dbo.testtbl18660\\n(\\n        //Define schema of table\\n        UserId          int, \\n        Start           DateTime, \\n        Region          string, \\n        Query           string, \\n        Duration        int, \\n        Urls            string, \\n        ClickedUrls     string,\\n    INDEX idx1 //Name of index\\n    CLUSTERED (Region ASC) //Column to cluster by\\n    PARTITIONED BY BUCKETS (UserId) HASH (Region) //Column to partition by\\n);\\n\\nALTER TABLE testdb15065.dbo.testtbl18660 ADD IF NOT EXISTS PARTITION (1);\\n\\nDROP FUNCTION IF EXISTS testdb15065.dbo.testtvf12463;\\n\\n//create table weblogs on space-delimited website log data\\nCREATE FUNCTION testdb15065.dbo.testtvf12463()\\nRETURNS @result TABLE\\n(\\n    s_date DateTime,\\n    s_time string,\\n    s_sitename string,\\n    cs_method string, \\n    cs_uristem string,\\n    cs_uriquery string,\\n    s_port int,\\n    cs_username string, \\n    c_ip string,\\n    cs_useragent string,\\n    cs_cookie string,\\n    cs_referer string, \\n    cs_host string,\\n    sc_status int,\\n    sc_substatus int,\\n    sc_win32status int, \\n    sc_bytes int,\\n    cs_bytes int,\\n    s_timetaken int\\n)\\nAS\\nBEGIN\\n\\n    @result = EXTRACT\\n        s_date DateTime,\\n        s_time string,\\n        s_sitename string,\\n        cs_method string,\\n        cs_uristem string,\\n        cs_uriquery string,\\n        s_port int,\\n        cs_username string,\\n        c_ip string,\\n        cs_useragent string,\\n        cs_cookie string,\\n        cs_referer string,\\n        cs_host string,\\n        sc_status int,\\n        sc_substatus int,\\n        sc_win32status int,\\n        sc_bytes int,\\n        cs_bytes int,\\n        s_timetaken int\\n    FROM @\\\"/Samples/Data/WebLog.log\\\"\\n    USING Extractors.Text(delimiter:' ');\\n\\nRETURN;\\nEND;\\nCREATE VIEW testdb15065.dbo.testview12329 \\nAS \\n    SELECT * FROM \\n    (\\n        VALUES(1,2),(2,4)\\n    ) \\nAS \\nT(a, b);\\nCREATE PROCEDURE testdb15065.dbo.testproc16847()\\nAS BEGIN\\n  CREATE VIEW testdb15065.dbo.testview12329 \\n  AS \\n    SELECT * FROM \\n    (\\n        VALUES(1,2),(2,4)\\n    ) \\n  AS \\n  T(a, b);\\nEND;\",\r\n    \"algebraFilePath\": \"adl://testdatalake18475.azuredatalakestore.net/system/jobservice/jobs/Usql/2016/07/19/01/01/dfb48191-532f-4e0f-9770-d617d349e6e0/algebra.xml\",\r\n    \"yarnApplicationId\": 2712,\r\n    \"yarnApplicationTimeStamp\": 1468865588038,\r\n    \"compileMode\": \"Semantic\",\r\n    \"errorSource\": \"Unknown\",\r\n    \"totalCompilationTime\": \"PT17.5557134S\",\r\n    \"totalPausedTime\": \"PT0S\",\r\n    \"totalQueuedTime\": \"PT0.0156257S\",\r\n    \"totalRunningTime\": \"PT26.091346S\",\r\n    \"type\": \"USql\"\r\n  }\r\n}",
-      "ResponseHeaders": {
-        "Content-Type": [
-          "application/json; charset=utf-8"
-        ],
-        "Expires": [
-          "-1"
-        ],
-        "Cache-Control": [
-          "private"
-        ],
-        "Date": [
-          "Tue, 19 Jul 2016 01:03:14 GMT"
-        ],
-        "Pragma": [
-          "no-cache"
-        ],
-        "Transfer-Encoding": [
-          "chunked"
-        ],
-        "x-ms-request-id": [
-          "26b30113-05bb-4b23-b9cc-013a0131ed59"
-        ],
-        "X-Content-Type-Options": [
-          "nosniff"
-        ],
-        "Strict-Transport-Security": [
-          "max-age=15724800; includeSubDomains"
-        ]
-      },
-      "StatusCode": 200
-    },
-    {
-      "RequestUri": "/Jobs/dfb48191-532f-4e0f-9770-d617d349e6e0?api-version=2016-03-20-preview",
-      "EncodedRequestUri": "L0pvYnMvZGZiNDgxOTEtNTMyZi00ZTBmLTk3NzAtZDYxN2QzNDllNmUwP2FwaS12ZXJzaW9uPTIwMTYtMDMtMjAtcHJldmlldw==",
-      "RequestMethod": "GET",
-      "RequestBody": "",
-      "RequestHeaders": {
-        "x-ms-client-request-id": [
-          "d5054540-8ca5-40b8-87c0-ece7e6d825bb"
-        ],
-        "accept-language": [
-          "en-US"
-        ],
-        "User-Agent": [
-          "Microsoft.Azure.Management.DataLake.Analytics.DataLakeAnalyticsJobManagementClient/0.11.9-preview"
-        ]
-      },
-      "ResponseBody": "{\r\n  \"jobId\": \"dfb48191-532f-4e0f-9770-d617d349e6e0\",\r\n  \"name\": \"testjob1418\",\r\n  \"type\": \"USql\",\r\n  \"submitter\": \"adlsvc01@benwgoldoutlook.onmicrosoft.com\",\r\n  \"degreeOfParallelism\": 2,\r\n  \"priority\": 0,\r\n  \"submitTime\": \"2016-07-18T18:01:37.6929457-07:00\",\r\n  \"startTime\": \"2016-07-18T18:02:48.9082628-07:00\",\r\n  \"state\": \"Running\",\r\n  \"result\": \"Succeeded\",\r\n  \"stateAuditRecords\": [\r\n    {\r\n      \"newState\": \"New\",\r\n      \"timeStamp\": \"2016-07-18T18:01:37.6929457-07:00\",\r\n      \"details\": \"userName:adlsvc01@benwgoldoutlook.onmicrosoft.com;submitMachine:N/A\"\r\n    },\r\n    {\r\n      \"newState\": \"Compiling\",\r\n      \"timeStamp\": \"2016-07-18T18:02:05.0528923-07:00\",\r\n      \"details\": \"CcsAttempts:1;Status:Dispatched\"\r\n    },\r\n    {\r\n      \"newState\": \"Queued\",\r\n      \"timeStamp\": \"2016-07-18T18:02:22.6086057-07:00\"\r\n    },\r\n    {\r\n      \"newState\": \"Scheduling\",\r\n      \"timeStamp\": \"2016-07-18T18:02:22.6242314-07:00\",\r\n      \"details\": \"Detail:Dispatching job to cluster.;rootProcessId:344903dc-f02e-4ae1-a76c-df991108580c\"\r\n    },\r\n    {\r\n      \"newState\": \"Starting\",\r\n      \"timeStamp\": \"2016-07-18T18:02:22.6242314-07:00\",\r\n      \"details\": \"runtimeVersion:kobo_vnext_5012367\"\r\n    },\r\n    {\r\n      \"newState\": \"Running\",\r\n      \"timeStamp\": \"2016-07-18T18:02:48.9082628-07:00\",\r\n      \"details\": \"runAttempt:1\"\r\n    }\r\n  ],\r\n  \"properties\": {\r\n    \"owner\": \"adlsvc01@benwgoldoutlook.onmicrosoft.com\",\r\n    \"resources\": [\r\n      {\r\n        \"name\": \"__ScopeCodeGen__.dll\",\r\n        \"resourcePath\": \"adl://testdatalake18475.azuredatalakestore.net/system/jobservice/jobs/Usql/2016/07/19/01/01/dfb48191-532f-4e0f-9770-d617d349e6e0/__ScopeCodeGen__.dll\",\r\n        \"type\": \"VertexResource\"\r\n      },\r\n      {\r\n        \"name\": \"__ScopeCodeGen__.pdb\",\r\n        \"resourcePath\": \"adl://testdatalake18475.azuredatalakestore.net/system/jobservice/jobs/Usql/2016/07/19/01/01/dfb48191-532f-4e0f-9770-d617d349e6e0/__ScopeCodeGen__.pdb\",\r\n        \"type\": \"VertexResource\"\r\n      },\r\n      {\r\n        \"name\": \"__ScopeCodeGenEngine__.dll\",\r\n        \"resourcePath\": \"adl://testdatalake18475.azuredatalakestore.net/system/jobservice/jobs/Usql/2016/07/19/01/01/dfb48191-532f-4e0f-9770-d617d349e6e0/__ScopeCodeGenEngine__.dll\",\r\n        \"type\": \"VertexResource\"\r\n      },\r\n      {\r\n        \"name\": \"__ScopeCodeGenEngine__.pdb\",\r\n        \"resourcePath\": \"adl://testdatalake18475.azuredatalakestore.net/system/jobservice/jobs/Usql/2016/07/19/01/01/dfb48191-532f-4e0f-9770-d617d349e6e0/__ScopeCodeGenEngine__.pdb\",\r\n        \"type\": \"VertexResource\"\r\n      },\r\n      {\r\n        \"name\": \"ScopeVertexDef.xml\",\r\n        \"resourcePath\": \"adl://testdatalake18475.azuredatalakestore.net/system/jobservice/jobs/Usql/2016/07/19/01/01/dfb48191-532f-4e0f-9770-d617d349e6e0/ScopeVertexDef.xml\",\r\n        \"type\": \"VertexResource\"\r\n      },\r\n      {\r\n        \"name\": \"__ScopeCodeGen__.dll.cs\",\r\n        \"resourcePath\": \"adl://testdatalake18475.azuredatalakestore.net/system/jobservice/jobs/Usql/2016/07/19/01/01/dfb48191-532f-4e0f-9770-d617d349e6e0/__ScopeCodeGen__.dll.cs\",\r\n        \"type\": \"StatisticsResource\"\r\n      },\r\n      {\r\n        \"name\": \"__ScopeCodeGenEngine__.dll.cpp\",\r\n        \"resourcePath\": \"adl://testdatalake18475.azuredatalakestore.net/system/jobservice/jobs/Usql/2016/07/19/01/01/dfb48191-532f-4e0f-9770-d617d349e6e0/__ScopeCodeGenEngine__.dll.cpp\",\r\n        \"type\": \"StatisticsResource\"\r\n      },\r\n      {\r\n        \"name\": \"__ScopeCodeGenCompileOutput__.txt\",\r\n        \"resourcePath\": \"adl://testdatalake18475.azuredatalakestore.net/system/jobservice/jobs/Usql/2016/07/19/01/01/dfb48191-532f-4e0f-9770-d617d349e6e0/__ScopeCodeGenCompileOutput__.txt\",\r\n        \"type\": \"StatisticsResource\"\r\n      },\r\n      {\r\n        \"name\": \"__ScopeCodeGenCompileOptions__.txt\",\r\n        \"resourcePath\": \"adl://testdatalake18475.azuredatalakestore.net/system/jobservice/jobs/Usql/2016/07/19/01/01/dfb48191-532f-4e0f-9770-d617d349e6e0/__ScopeCodeGenCompileOptions__.txt\",\r\n        \"type\": \"StatisticsResource\"\r\n      },\r\n      {\r\n        \"name\": \"__ScopeCodeGenEngine__.cppresources\",\r\n        \"resourcePath\": \"adl://testdatalake18475.azuredatalakestore.net/system/jobservice/jobs/Usql/2016/07/19/01/01/dfb48191-532f-4e0f-9770-d617d349e6e0/__ScopeCodeGenEngine__.cppresources\",\r\n        \"type\": \"StatisticsResource\"\r\n      },\r\n      {\r\n        \"name\": \"__Ast__.bin\",\r\n        \"resourcePath\": \"adl://testdatalake18475.azuredatalakestore.net/system/jobservice/jobs/Usql/2016/07/19/01/01/dfb48191-532f-4e0f-9770-d617d349e6e0/__Ast__.bin\",\r\n        \"type\": \"StatisticsResource\"\r\n      },\r\n      {\r\n        \"name\": \"__SystemInternalInfo__.xml\",\r\n        \"resourcePath\": \"adl://testdatalake18475.azuredatalakestore.net/system/jobservice/jobs/Usql/2016/07/19/01/01/dfb48191-532f-4e0f-9770-d617d349e6e0/__SystemInternalInfo__.xml\",\r\n        \"type\": \"StatisticsResource\"\r\n      },\r\n      {\r\n        \"name\": \"Profile\",\r\n        \"resourcePath\": \"adl://testdatalake18475.azuredatalakestore.net/system/jobservice/jobs/Usql/2016/07/19/01/01/dfb48191-532f-4e0f-9770-d617d349e6e0/profile\",\r\n        \"type\": \"StatisticsResource\"\r\n      },\r\n      {\r\n        \"name\": \"__ScopeRuntimeStatistics__.xml\",\r\n        \"resourcePath\": \"adl://testdatalake18475.azuredatalakestore.net/system/jobservice/jobs/Usql/2016/07/19/01/01/dfb48191-532f-4e0f-9770-d617d349e6e0/__ScopeRuntimeStatistics__.xml\",\r\n        \"type\": \"StatisticsResource\"\r\n      }\r\n    ],\r\n    \"runtimeVersion\": \"kobo_vnext_5012367\",\r\n    \"rootProcessNodeId\": \"344903dc-f02e-4ae1-a76c-df991108580c\",\r\n    \"script\": \"\\nDROP DATABASE IF EXISTS testdb15065; CREATE DATABASE testdb15065; \\n//Create Table\\nCREATE TABLE testdb15065.dbo.testtbl18660\\n(\\n        //Define schema of table\\n        UserId          int, \\n        Start           DateTime, \\n        Region          string, \\n        Query           string, \\n        Duration        int, \\n        Urls            string, \\n        ClickedUrls     string,\\n    INDEX idx1 //Name of index\\n    CLUSTERED (Region ASC) //Column to cluster by\\n    PARTITIONED BY BUCKETS (UserId) HASH (Region) //Column to partition by\\n);\\n\\nALTER TABLE testdb15065.dbo.testtbl18660 ADD IF NOT EXISTS PARTITION (1);\\n\\nDROP FUNCTION IF EXISTS testdb15065.dbo.testtvf12463;\\n\\n//create table weblogs on space-delimited website log data\\nCREATE FUNCTION testdb15065.dbo.testtvf12463()\\nRETURNS @result TABLE\\n(\\n    s_date DateTime,\\n    s_time string,\\n    s_sitename string,\\n    cs_method string, \\n    cs_uristem string,\\n    cs_uriquery string,\\n    s_port int,\\n    cs_username string, \\n    c_ip string,\\n    cs_useragent string,\\n    cs_cookie string,\\n    cs_referer string, \\n    cs_host string,\\n    sc_status int,\\n    sc_substatus int,\\n    sc_win32status int, \\n    sc_bytes int,\\n    cs_bytes int,\\n    s_timetaken int\\n)\\nAS\\nBEGIN\\n\\n    @result = EXTRACT\\n        s_date DateTime,\\n        s_time string,\\n        s_sitename string,\\n        cs_method string,\\n        cs_uristem string,\\n        cs_uriquery string,\\n        s_port int,\\n        cs_username string,\\n        c_ip string,\\n        cs_useragent string,\\n        cs_cookie string,\\n        cs_referer string,\\n        cs_host string,\\n        sc_status int,\\n        sc_substatus int,\\n        sc_win32status int,\\n        sc_bytes int,\\n        cs_bytes int,\\n        s_timetaken int\\n    FROM @\\\"/Samples/Data/WebLog.log\\\"\\n    USING Extractors.Text(delimiter:' ');\\n\\nRETURN;\\nEND;\\nCREATE VIEW testdb15065.dbo.testview12329 \\nAS \\n    SELECT * FROM \\n    (\\n        VALUES(1,2),(2,4)\\n    ) \\nAS \\nT(a, b);\\nCREATE PROCEDURE testdb15065.dbo.testproc16847()\\nAS BEGIN\\n  CREATE VIEW testdb15065.dbo.testview12329 \\n  AS \\n    SELECT * FROM \\n    (\\n        VALUES(1,2),(2,4)\\n    ) \\n  AS \\n  T(a, b);\\nEND;\",\r\n    \"algebraFilePath\": \"adl://testdatalake18475.azuredatalakestore.net/system/jobservice/jobs/Usql/2016/07/19/01/01/dfb48191-532f-4e0f-9770-d617d349e6e0/algebra.xml\",\r\n    \"yarnApplicationId\": 2712,\r\n    \"yarnApplicationTimeStamp\": 1468865588038,\r\n    \"compileMode\": \"Semantic\",\r\n    \"errorSource\": \"Unknown\",\r\n    \"totalCompilationTime\": \"PT17.5557134S\",\r\n    \"totalPausedTime\": \"PT0S\",\r\n    \"totalQueuedTime\": \"PT0.0156257S\",\r\n    \"totalRunningTime\": \"PT31.5210613S\",\r\n    \"type\": \"USql\"\r\n  }\r\n}",
-      "ResponseHeaders": {
-        "Content-Type": [
-          "application/json; charset=utf-8"
-        ],
-        "Expires": [
-          "-1"
-        ],
-        "Cache-Control": [
-          "private"
-        ],
-        "Date": [
-          "Tue, 19 Jul 2016 01:03:20 GMT"
-        ],
-        "Pragma": [
-          "no-cache"
-        ],
-        "Transfer-Encoding": [
-          "chunked"
-        ],
-        "x-ms-request-id": [
-          "0248b058-f3cf-45f4-9db6-c51775d4ef05"
-        ],
-        "X-Content-Type-Options": [
-          "nosniff"
-        ],
-        "Strict-Transport-Security": [
-          "max-age=15724800; includeSubDomains"
-        ]
-      },
-      "StatusCode": 200
-    },
-    {
-      "RequestUri": "/Jobs/dfb48191-532f-4e0f-9770-d617d349e6e0?api-version=2016-03-20-preview",
-      "EncodedRequestUri": "L0pvYnMvZGZiNDgxOTEtNTMyZi00ZTBmLTk3NzAtZDYxN2QzNDllNmUwP2FwaS12ZXJzaW9uPTIwMTYtMDMtMjAtcHJldmlldw==",
-      "RequestMethod": "GET",
-      "RequestBody": "",
-      "RequestHeaders": {
-        "x-ms-client-request-id": [
-          "d5115122-df76-44f4-af1d-e72876b263e8"
-        ],
-        "accept-language": [
-          "en-US"
-        ],
-        "User-Agent": [
-          "Microsoft.Azure.Management.DataLake.Analytics.DataLakeAnalyticsJobManagementClient/0.11.9-preview"
-        ]
-      },
-      "ResponseBody": "{\r\n  \"jobId\": \"dfb48191-532f-4e0f-9770-d617d349e6e0\",\r\n  \"name\": \"testjob1418\",\r\n  \"type\": \"USql\",\r\n  \"submitter\": \"adlsvc01@benwgoldoutlook.onmicrosoft.com\",\r\n  \"degreeOfParallelism\": 2,\r\n  \"priority\": 0,\r\n  \"submitTime\": \"2016-07-18T18:01:37.6929457-07:00\",\r\n  \"startTime\": \"2016-07-18T18:02:48.9082628-07:00\",\r\n  \"state\": \"Running\",\r\n  \"result\": \"Succeeded\",\r\n  \"stateAuditRecords\": [\r\n    {\r\n      \"newState\": \"New\",\r\n      \"timeStamp\": \"2016-07-18T18:01:37.6929457-07:00\",\r\n      \"details\": \"userName:adlsvc01@benwgoldoutlook.onmicrosoft.com;submitMachine:N/A\"\r\n    },\r\n    {\r\n      \"newState\": \"Compiling\",\r\n      \"timeStamp\": \"2016-07-18T18:02:05.0528923-07:00\",\r\n      \"details\": \"CcsAttempts:1;Status:Dispatched\"\r\n    },\r\n    {\r\n      \"newState\": \"Queued\",\r\n      \"timeStamp\": \"2016-07-18T18:02:22.6086057-07:00\"\r\n    },\r\n    {\r\n      \"newState\": \"Scheduling\",\r\n      \"timeStamp\": \"2016-07-18T18:02:22.6242314-07:00\",\r\n      \"details\": \"Detail:Dispatching job to cluster.;rootProcessId:344903dc-f02e-4ae1-a76c-df991108580c\"\r\n    },\r\n    {\r\n      \"newState\": \"Starting\",\r\n      \"timeStamp\": \"2016-07-18T18:02:22.6242314-07:00\",\r\n      \"details\": \"runtimeVersion:kobo_vnext_5012367\"\r\n    },\r\n    {\r\n      \"newState\": \"Running\",\r\n      \"timeStamp\": \"2016-07-18T18:02:48.9082628-07:00\",\r\n      \"details\": \"runAttempt:1\"\r\n    }\r\n  ],\r\n  \"properties\": {\r\n    \"owner\": \"adlsvc01@benwgoldoutlook.onmicrosoft.com\",\r\n    \"resources\": [\r\n      {\r\n        \"name\": \"__ScopeCodeGen__.dll\",\r\n        \"resourcePath\": \"adl://testdatalake18475.azuredatalakestore.net/system/jobservice/jobs/Usql/2016/07/19/01/01/dfb48191-532f-4e0f-9770-d617d349e6e0/__ScopeCodeGen__.dll\",\r\n        \"type\": \"VertexResource\"\r\n      },\r\n      {\r\n        \"name\": \"__ScopeCodeGen__.pdb\",\r\n        \"resourcePath\": \"adl://testdatalake18475.azuredatalakestore.net/system/jobservice/jobs/Usql/2016/07/19/01/01/dfb48191-532f-4e0f-9770-d617d349e6e0/__ScopeCodeGen__.pdb\",\r\n        \"type\": \"VertexResource\"\r\n      },\r\n      {\r\n        \"name\": \"__ScopeCodeGenEngine__.dll\",\r\n        \"resourcePath\": \"adl://testdatalake18475.azuredatalakestore.net/system/jobservice/jobs/Usql/2016/07/19/01/01/dfb48191-532f-4e0f-9770-d617d349e6e0/__ScopeCodeGenEngine__.dll\",\r\n        \"type\": \"VertexResource\"\r\n      },\r\n      {\r\n        \"name\": \"__ScopeCodeGenEngine__.pdb\",\r\n        \"resourcePath\": \"adl://testdatalake18475.azuredatalakestore.net/system/jobservice/jobs/Usql/2016/07/19/01/01/dfb48191-532f-4e0f-9770-d617d349e6e0/__ScopeCodeGenEngine__.pdb\",\r\n        \"type\": \"VertexResource\"\r\n      },\r\n      {\r\n        \"name\": \"ScopeVertexDef.xml\",\r\n        \"resourcePath\": \"adl://testdatalake18475.azuredatalakestore.net/system/jobservice/jobs/Usql/2016/07/19/01/01/dfb48191-532f-4e0f-9770-d617d349e6e0/ScopeVertexDef.xml\",\r\n        \"type\": \"VertexResource\"\r\n      },\r\n      {\r\n        \"name\": \"__ScopeCodeGen__.dll.cs\",\r\n        \"resourcePath\": \"adl://testdatalake18475.azuredatalakestore.net/system/jobservice/jobs/Usql/2016/07/19/01/01/dfb48191-532f-4e0f-9770-d617d349e6e0/__ScopeCodeGen__.dll.cs\",\r\n        \"type\": \"StatisticsResource\"\r\n      },\r\n      {\r\n        \"name\": \"__ScopeCodeGenEngine__.dll.cpp\",\r\n        \"resourcePath\": \"adl://testdatalake18475.azuredatalakestore.net/system/jobservice/jobs/Usql/2016/07/19/01/01/dfb48191-532f-4e0f-9770-d617d349e6e0/__ScopeCodeGenEngine__.dll.cpp\",\r\n        \"type\": \"StatisticsResource\"\r\n      },\r\n      {\r\n        \"name\": \"__ScopeCodeGenCompileOutput__.txt\",\r\n        \"resourcePath\": \"adl://testdatalake18475.azuredatalakestore.net/system/jobservice/jobs/Usql/2016/07/19/01/01/dfb48191-532f-4e0f-9770-d617d349e6e0/__ScopeCodeGenCompileOutput__.txt\",\r\n        \"type\": \"StatisticsResource\"\r\n      },\r\n      {\r\n        \"name\": \"__ScopeCodeGenCompileOptions__.txt\",\r\n        \"resourcePath\": \"adl://testdatalake18475.azuredatalakestore.net/system/jobservice/jobs/Usql/2016/07/19/01/01/dfb48191-532f-4e0f-9770-d617d349e6e0/__ScopeCodeGenCompileOptions__.txt\",\r\n        \"type\": \"StatisticsResource\"\r\n      },\r\n      {\r\n        \"name\": \"__ScopeCodeGenEngine__.cppresources\",\r\n        \"resourcePath\": \"adl://testdatalake18475.azuredatalakestore.net/system/jobservice/jobs/Usql/2016/07/19/01/01/dfb48191-532f-4e0f-9770-d617d349e6e0/__ScopeCodeGenEngine__.cppresources\",\r\n        \"type\": \"StatisticsResource\"\r\n      },\r\n      {\r\n        \"name\": \"__Ast__.bin\",\r\n        \"resourcePath\": \"adl://testdatalake18475.azuredatalakestore.net/system/jobservice/jobs/Usql/2016/07/19/01/01/dfb48191-532f-4e0f-9770-d617d349e6e0/__Ast__.bin\",\r\n        \"type\": \"StatisticsResource\"\r\n      },\r\n      {\r\n        \"name\": \"__SystemInternalInfo__.xml\",\r\n        \"resourcePath\": \"adl://testdatalake18475.azuredatalakestore.net/system/jobservice/jobs/Usql/2016/07/19/01/01/dfb48191-532f-4e0f-9770-d617d349e6e0/__SystemInternalInfo__.xml\",\r\n        \"type\": \"StatisticsResource\"\r\n      },\r\n      {\r\n        \"name\": \"Profile\",\r\n        \"resourcePath\": \"adl://testdatalake18475.azuredatalakestore.net/system/jobservice/jobs/Usql/2016/07/19/01/01/dfb48191-532f-4e0f-9770-d617d349e6e0/profile\",\r\n        \"type\": \"StatisticsResource\"\r\n      },\r\n      {\r\n        \"name\": \"__ScopeRuntimeStatistics__.xml\",\r\n        \"resourcePath\": \"adl://testdatalake18475.azuredatalakestore.net/system/jobservice/jobs/Usql/2016/07/19/01/01/dfb48191-532f-4e0f-9770-d617d349e6e0/__ScopeRuntimeStatistics__.xml\",\r\n        \"type\": \"StatisticsResource\"\r\n      }\r\n    ],\r\n    \"runtimeVersion\": \"kobo_vnext_5012367\",\r\n    \"rootProcessNodeId\": \"344903dc-f02e-4ae1-a76c-df991108580c\",\r\n    \"script\": \"\\nDROP DATABASE IF EXISTS testdb15065; CREATE DATABASE testdb15065; \\n//Create Table\\nCREATE TABLE testdb15065.dbo.testtbl18660\\n(\\n        //Define schema of table\\n        UserId          int, \\n        Start           DateTime, \\n        Region          string, \\n        Query           string, \\n        Duration        int, \\n        Urls            string, \\n        ClickedUrls     string,\\n    INDEX idx1 //Name of index\\n    CLUSTERED (Region ASC) //Column to cluster by\\n    PARTITIONED BY BUCKETS (UserId) HASH (Region) //Column to partition by\\n);\\n\\nALTER TABLE testdb15065.dbo.testtbl18660 ADD IF NOT EXISTS PARTITION (1);\\n\\nDROP FUNCTION IF EXISTS testdb15065.dbo.testtvf12463;\\n\\n//create table weblogs on space-delimited website log data\\nCREATE FUNCTION testdb15065.dbo.testtvf12463()\\nRETURNS @result TABLE\\n(\\n    s_date DateTime,\\n    s_time string,\\n    s_sitename string,\\n    cs_method string, \\n    cs_uristem string,\\n    cs_uriquery string,\\n    s_port int,\\n    cs_username string, \\n    c_ip string,\\n    cs_useragent string,\\n    cs_cookie string,\\n    cs_referer string, \\n    cs_host string,\\n    sc_status int,\\n    sc_substatus int,\\n    sc_win32status int, \\n    sc_bytes int,\\n    cs_bytes int,\\n    s_timetaken int\\n)\\nAS\\nBEGIN\\n\\n    @result = EXTRACT\\n        s_date DateTime,\\n        s_time string,\\n        s_sitename string,\\n        cs_method string,\\n        cs_uristem string,\\n        cs_uriquery string,\\n        s_port int,\\n        cs_username string,\\n        c_ip string,\\n        cs_useragent string,\\n        cs_cookie string,\\n        cs_referer string,\\n        cs_host string,\\n        sc_status int,\\n        sc_substatus int,\\n        sc_win32status int,\\n        sc_bytes int,\\n        cs_bytes int,\\n        s_timetaken int\\n    FROM @\\\"/Samples/Data/WebLog.log\\\"\\n    USING Extractors.Text(delimiter:' ');\\n\\nRETURN;\\nEND;\\nCREATE VIEW testdb15065.dbo.testview12329 \\nAS \\n    SELECT * FROM \\n    (\\n        VALUES(1,2),(2,4)\\n    ) \\nAS \\nT(a, b);\\nCREATE PROCEDURE testdb15065.dbo.testproc16847()\\nAS BEGIN\\n  CREATE VIEW testdb15065.dbo.testview12329 \\n  AS \\n    SELECT * FROM \\n    (\\n        VALUES(1,2),(2,4)\\n    ) \\n  AS \\n  T(a, b);\\nEND;\",\r\n    \"algebraFilePath\": \"adl://testdatalake18475.azuredatalakestore.net/system/jobservice/jobs/Usql/2016/07/19/01/01/dfb48191-532f-4e0f-9770-d617d349e6e0/algebra.xml\",\r\n    \"yarnApplicationId\": 2712,\r\n    \"yarnApplicationTimeStamp\": 1468865588038,\r\n    \"compileMode\": \"Semantic\",\r\n    \"errorSource\": \"Unknown\",\r\n    \"totalCompilationTime\": \"PT17.5557134S\",\r\n    \"totalPausedTime\": \"PT0S\",\r\n    \"totalQueuedTime\": \"PT0.0156257S\",\r\n    \"totalRunningTime\": \"PT36.8840077S\",\r\n    \"type\": \"USql\"\r\n  }\r\n}",
-      "ResponseHeaders": {
-        "Content-Type": [
-          "application/json; charset=utf-8"
-        ],
-        "Expires": [
-          "-1"
-        ],
-        "Cache-Control": [
-          "private"
-        ],
-        "Date": [
-          "Tue, 19 Jul 2016 01:03:25 GMT"
-        ],
-        "Pragma": [
-          "no-cache"
-        ],
-        "Transfer-Encoding": [
-          "chunked"
-        ],
-        "x-ms-request-id": [
-          "8e02dd91-68e2-42f9-81fd-b4a74d97e8cc"
-        ],
-        "X-Content-Type-Options": [
-          "nosniff"
-        ],
-        "Strict-Transport-Security": [
-          "max-age=15724800; includeSubDomains"
-        ]
-      },
-      "StatusCode": 200
-    },
-    {
-      "RequestUri": "/Jobs/dfb48191-532f-4e0f-9770-d617d349e6e0?api-version=2016-03-20-preview",
-      "EncodedRequestUri": "L0pvYnMvZGZiNDgxOTEtNTMyZi00ZTBmLTk3NzAtZDYxN2QzNDllNmUwP2FwaS12ZXJzaW9uPTIwMTYtMDMtMjAtcHJldmlldw==",
-      "RequestMethod": "GET",
-      "RequestBody": "",
-      "RequestHeaders": {
-        "x-ms-client-request-id": [
-          "3338f422-6f55-4bbf-a61f-abb5c81c6242"
-        ],
-        "accept-language": [
-          "en-US"
-        ],
-        "User-Agent": [
-          "Microsoft.Azure.Management.DataLake.Analytics.DataLakeAnalyticsJobManagementClient/0.11.9-preview"
-        ]
-      },
-      "ResponseBody": "{\r\n  \"jobId\": \"dfb48191-532f-4e0f-9770-d617d349e6e0\",\r\n  \"name\": \"testjob1418\",\r\n  \"type\": \"USql\",\r\n  \"submitter\": \"adlsvc01@benwgoldoutlook.onmicrosoft.com\",\r\n  \"degreeOfParallelism\": 2,\r\n  \"priority\": 0,\r\n  \"submitTime\": \"2016-07-18T18:01:37.6929457-07:00\",\r\n  \"startTime\": \"2016-07-18T18:02:48.9082628-07:00\",\r\n  \"state\": \"Running\",\r\n  \"result\": \"Succeeded\",\r\n  \"stateAuditRecords\": [\r\n    {\r\n      \"newState\": \"New\",\r\n      \"timeStamp\": \"2016-07-18T18:01:37.6929457-07:00\",\r\n      \"details\": \"userName:adlsvc01@benwgoldoutlook.onmicrosoft.com;submitMachine:N/A\"\r\n    },\r\n    {\r\n      \"newState\": \"Compiling\",\r\n      \"timeStamp\": \"2016-07-18T18:02:05.0528923-07:00\",\r\n      \"details\": \"CcsAttempts:1;Status:Dispatched\"\r\n    },\r\n    {\r\n      \"newState\": \"Queued\",\r\n      \"timeStamp\": \"2016-07-18T18:02:22.6086057-07:00\"\r\n    },\r\n    {\r\n      \"newState\": \"Scheduling\",\r\n      \"timeStamp\": \"2016-07-18T18:02:22.6242314-07:00\",\r\n      \"details\": \"Detail:Dispatching job to cluster.;rootProcessId:344903dc-f02e-4ae1-a76c-df991108580c\"\r\n    },\r\n    {\r\n      \"newState\": \"Starting\",\r\n      \"timeStamp\": \"2016-07-18T18:02:22.6242314-07:00\",\r\n      \"details\": \"runtimeVersion:kobo_vnext_5012367\"\r\n    },\r\n    {\r\n      \"newState\": \"Running\",\r\n      \"timeStamp\": \"2016-07-18T18:02:48.9082628-07:00\",\r\n      \"details\": \"runAttempt:1\"\r\n    }\r\n  ],\r\n  \"properties\": {\r\n    \"owner\": \"adlsvc01@benwgoldoutlook.onmicrosoft.com\",\r\n    \"resources\": [\r\n      {\r\n        \"name\": \"__ScopeCodeGen__.dll\",\r\n        \"resourcePath\": \"adl://testdatalake18475.azuredatalakestore.net/system/jobservice/jobs/Usql/2016/07/19/01/01/dfb48191-532f-4e0f-9770-d617d349e6e0/__ScopeCodeGen__.dll\",\r\n        \"type\": \"VertexResource\"\r\n      },\r\n      {\r\n        \"name\": \"__ScopeCodeGen__.pdb\",\r\n        \"resourcePath\": \"adl://testdatalake18475.azuredatalakestore.net/system/jobservice/jobs/Usql/2016/07/19/01/01/dfb48191-532f-4e0f-9770-d617d349e6e0/__ScopeCodeGen__.pdb\",\r\n        \"type\": \"VertexResource\"\r\n      },\r\n      {\r\n        \"name\": \"__ScopeCodeGenEngine__.dll\",\r\n        \"resourcePath\": \"adl://testdatalake18475.azuredatalakestore.net/system/jobservice/jobs/Usql/2016/07/19/01/01/dfb48191-532f-4e0f-9770-d617d349e6e0/__ScopeCodeGenEngine__.dll\",\r\n        \"type\": \"VertexResource\"\r\n      },\r\n      {\r\n        \"name\": \"__ScopeCodeGenEngine__.pdb\",\r\n        \"resourcePath\": \"adl://testdatalake18475.azuredatalakestore.net/system/jobservice/jobs/Usql/2016/07/19/01/01/dfb48191-532f-4e0f-9770-d617d349e6e0/__ScopeCodeGenEngine__.pdb\",\r\n        \"type\": \"VertexResource\"\r\n      },\r\n      {\r\n        \"name\": \"ScopeVertexDef.xml\",\r\n        \"resourcePath\": \"adl://testdatalake18475.azuredatalakestore.net/system/jobservice/jobs/Usql/2016/07/19/01/01/dfb48191-532f-4e0f-9770-d617d349e6e0/ScopeVertexDef.xml\",\r\n        \"type\": \"VertexResource\"\r\n      },\r\n      {\r\n        \"name\": \"__ScopeCodeGen__.dll.cs\",\r\n        \"resourcePath\": \"adl://testdatalake18475.azuredatalakestore.net/system/jobservice/jobs/Usql/2016/07/19/01/01/dfb48191-532f-4e0f-9770-d617d349e6e0/__ScopeCodeGen__.dll.cs\",\r\n        \"type\": \"StatisticsResource\"\r\n      },\r\n      {\r\n        \"name\": \"__ScopeCodeGenEngine__.dll.cpp\",\r\n        \"resourcePath\": \"adl://testdatalake18475.azuredatalakestore.net/system/jobservice/jobs/Usql/2016/07/19/01/01/dfb48191-532f-4e0f-9770-d617d349e6e0/__ScopeCodeGenEngine__.dll.cpp\",\r\n        \"type\": \"StatisticsResource\"\r\n      },\r\n      {\r\n        \"name\": \"__ScopeCodeGenCompileOutput__.txt\",\r\n        \"resourcePath\": \"adl://testdatalake18475.azuredatalakestore.net/system/jobservice/jobs/Usql/2016/07/19/01/01/dfb48191-532f-4e0f-9770-d617d349e6e0/__ScopeCodeGenCompileOutput__.txt\",\r\n        \"type\": \"StatisticsResource\"\r\n      },\r\n      {\r\n        \"name\": \"__ScopeCodeGenCompileOptions__.txt\",\r\n        \"resourcePath\": \"adl://testdatalake18475.azuredatalakestore.net/system/jobservice/jobs/Usql/2016/07/19/01/01/dfb48191-532f-4e0f-9770-d617d349e6e0/__ScopeCodeGenCompileOptions__.txt\",\r\n        \"type\": \"StatisticsResource\"\r\n      },\r\n      {\r\n        \"name\": \"__ScopeCodeGenEngine__.cppresources\",\r\n        \"resourcePath\": \"adl://testdatalake18475.azuredatalakestore.net/system/jobservice/jobs/Usql/2016/07/19/01/01/dfb48191-532f-4e0f-9770-d617d349e6e0/__ScopeCodeGenEngine__.cppresources\",\r\n        \"type\": \"StatisticsResource\"\r\n      },\r\n      {\r\n        \"name\": \"__Ast__.bin\",\r\n        \"resourcePath\": \"adl://testdatalake18475.azuredatalakestore.net/system/jobservice/jobs/Usql/2016/07/19/01/01/dfb48191-532f-4e0f-9770-d617d349e6e0/__Ast__.bin\",\r\n        \"type\": \"StatisticsResource\"\r\n      },\r\n      {\r\n        \"name\": \"__SystemInternalInfo__.xml\",\r\n        \"resourcePath\": \"adl://testdatalake18475.azuredatalakestore.net/system/jobservice/jobs/Usql/2016/07/19/01/01/dfb48191-532f-4e0f-9770-d617d349e6e0/__SystemInternalInfo__.xml\",\r\n        \"type\": \"StatisticsResource\"\r\n      },\r\n      {\r\n        \"name\": \"Profile\",\r\n        \"resourcePath\": \"adl://testdatalake18475.azuredatalakestore.net/system/jobservice/jobs/Usql/2016/07/19/01/01/dfb48191-532f-4e0f-9770-d617d349e6e0/profile\",\r\n        \"type\": \"StatisticsResource\"\r\n      },\r\n      {\r\n        \"name\": \"__ScopeRuntimeStatistics__.xml\",\r\n        \"resourcePath\": \"adl://testdatalake18475.azuredatalakestore.net/system/jobservice/jobs/Usql/2016/07/19/01/01/dfb48191-532f-4e0f-9770-d617d349e6e0/__ScopeRuntimeStatistics__.xml\",\r\n        \"type\": \"StatisticsResource\"\r\n      }\r\n    ],\r\n    \"runtimeVersion\": \"kobo_vnext_5012367\",\r\n    \"rootProcessNodeId\": \"344903dc-f02e-4ae1-a76c-df991108580c\",\r\n    \"script\": \"\\nDROP DATABASE IF EXISTS testdb15065; CREATE DATABASE testdb15065; \\n//Create Table\\nCREATE TABLE testdb15065.dbo.testtbl18660\\n(\\n        //Define schema of table\\n        UserId          int, \\n        Start           DateTime, \\n        Region          string, \\n        Query           string, \\n        Duration        int, \\n        Urls            string, \\n        ClickedUrls     string,\\n    INDEX idx1 //Name of index\\n    CLUSTERED (Region ASC) //Column to cluster by\\n    PARTITIONED BY BUCKETS (UserId) HASH (Region) //Column to partition by\\n);\\n\\nALTER TABLE testdb15065.dbo.testtbl18660 ADD IF NOT EXISTS PARTITION (1);\\n\\nDROP FUNCTION IF EXISTS testdb15065.dbo.testtvf12463;\\n\\n//create table weblogs on space-delimited website log data\\nCREATE FUNCTION testdb15065.dbo.testtvf12463()\\nRETURNS @result TABLE\\n(\\n    s_date DateTime,\\n    s_time string,\\n    s_sitename string,\\n    cs_method string, \\n    cs_uristem string,\\n    cs_uriquery string,\\n    s_port int,\\n    cs_username string, \\n    c_ip string,\\n    cs_useragent string,\\n    cs_cookie string,\\n    cs_referer string, \\n    cs_host string,\\n    sc_status int,\\n    sc_substatus int,\\n    sc_win32status int, \\n    sc_bytes int,\\n    cs_bytes int,\\n    s_timetaken int\\n)\\nAS\\nBEGIN\\n\\n    @result = EXTRACT\\n        s_date DateTime,\\n        s_time string,\\n        s_sitename string,\\n        cs_method string,\\n        cs_uristem string,\\n        cs_uriquery string,\\n        s_port int,\\n        cs_username string,\\n        c_ip string,\\n        cs_useragent string,\\n        cs_cookie string,\\n        cs_referer string,\\n        cs_host string,\\n        sc_status int,\\n        sc_substatus int,\\n        sc_win32status int,\\n        sc_bytes int,\\n        cs_bytes int,\\n        s_timetaken int\\n    FROM @\\\"/Samples/Data/WebLog.log\\\"\\n    USING Extractors.Text(delimiter:' ');\\n\\nRETURN;\\nEND;\\nCREATE VIEW testdb15065.dbo.testview12329 \\nAS \\n    SELECT * FROM \\n    (\\n        VALUES(1,2),(2,4)\\n    ) \\nAS \\nT(a, b);\\nCREATE PROCEDURE testdb15065.dbo.testproc16847()\\nAS BEGIN\\n  CREATE VIEW testdb15065.dbo.testview12329 \\n  AS \\n    SELECT * FROM \\n    (\\n        VALUES(1,2),(2,4)\\n    ) \\n  AS \\n  T(a, b);\\nEND;\",\r\n    \"algebraFilePath\": \"adl://testdatalake18475.azuredatalakestore.net/system/jobservice/jobs/Usql/2016/07/19/01/01/dfb48191-532f-4e0f-9770-d617d349e6e0/algebra.xml\",\r\n    \"yarnApplicationId\": 2712,\r\n    \"yarnApplicationTimeStamp\": 1468865588038,\r\n    \"compileMode\": \"Semantic\",\r\n    \"errorSource\": \"Unknown\",\r\n    \"totalCompilationTime\": \"PT17.5557134S\",\r\n    \"totalPausedTime\": \"PT0S\",\r\n    \"totalQueuedTime\": \"PT0.0156257S\",\r\n    \"totalRunningTime\": \"PT42.3684565S\",\r\n    \"type\": \"USql\"\r\n  }\r\n}",
-      "ResponseHeaders": {
-        "Content-Type": [
-          "application/json; charset=utf-8"
-        ],
-        "Expires": [
-          "-1"
-        ],
-        "Cache-Control": [
-          "private"
-        ],
-        "Date": [
-          "Tue, 19 Jul 2016 01:03:30 GMT"
-        ],
-        "Pragma": [
-          "no-cache"
-        ],
-        "Transfer-Encoding": [
-          "chunked"
-        ],
-        "x-ms-request-id": [
-          "082c0df4-8abb-41c5-b7a0-5cd19d5beb6d"
-        ],
-        "X-Content-Type-Options": [
-          "nosniff"
-        ],
-        "Strict-Transport-Security": [
-          "max-age=15724800; includeSubDomains"
-        ]
-      },
-      "StatusCode": 200
-    },
-    {
-      "RequestUri": "/Jobs/dfb48191-532f-4e0f-9770-d617d349e6e0?api-version=2016-03-20-preview",
-      "EncodedRequestUri": "L0pvYnMvZGZiNDgxOTEtNTMyZi00ZTBmLTk3NzAtZDYxN2QzNDllNmUwP2FwaS12ZXJzaW9uPTIwMTYtMDMtMjAtcHJldmlldw==",
-      "RequestMethod": "GET",
-      "RequestBody": "",
-      "RequestHeaders": {
-        "x-ms-client-request-id": [
-          "afe3c507-f780-4746-b260-c5acf45f3820"
-        ],
-        "accept-language": [
-          "en-US"
-        ],
-        "User-Agent": [
-          "Microsoft.Azure.Management.DataLake.Analytics.DataLakeAnalyticsJobManagementClient/0.11.9-preview"
-        ]
-      },
-      "ResponseBody": "{\r\n  \"jobId\": \"dfb48191-532f-4e0f-9770-d617d349e6e0\",\r\n  \"name\": \"testjob1418\",\r\n  \"type\": \"USql\",\r\n  \"submitter\": \"adlsvc01@benwgoldoutlook.onmicrosoft.com\",\r\n  \"degreeOfParallelism\": 2,\r\n  \"priority\": 0,\r\n  \"submitTime\": \"2016-07-18T18:01:37.6929457-07:00\",\r\n  \"startTime\": \"2016-07-18T18:02:48.9082628-07:00\",\r\n  \"state\": \"Running\",\r\n  \"result\": \"Succeeded\",\r\n  \"stateAuditRecords\": [\r\n    {\r\n      \"newState\": \"New\",\r\n      \"timeStamp\": \"2016-07-18T18:01:37.6929457-07:00\",\r\n      \"details\": \"userName:adlsvc01@benwgoldoutlook.onmicrosoft.com;submitMachine:N/A\"\r\n    },\r\n    {\r\n      \"newState\": \"Compiling\",\r\n      \"timeStamp\": \"2016-07-18T18:02:05.0528923-07:00\",\r\n      \"details\": \"CcsAttempts:1;Status:Dispatched\"\r\n    },\r\n    {\r\n      \"newState\": \"Queued\",\r\n      \"timeStamp\": \"2016-07-18T18:02:22.6086057-07:00\"\r\n    },\r\n    {\r\n      \"newState\": \"Scheduling\",\r\n      \"timeStamp\": \"2016-07-18T18:02:22.6242314-07:00\",\r\n      \"details\": \"Detail:Dispatching job to cluster.;rootProcessId:344903dc-f02e-4ae1-a76c-df991108580c\"\r\n    },\r\n    {\r\n      \"newState\": \"Starting\",\r\n      \"timeStamp\": \"2016-07-18T18:02:22.6242314-07:00\",\r\n      \"details\": \"runtimeVersion:kobo_vnext_5012367\"\r\n    },\r\n    {\r\n      \"newState\": \"Running\",\r\n      \"timeStamp\": \"2016-07-18T18:02:48.9082628-07:00\",\r\n      \"details\": \"runAttempt:1\"\r\n    }\r\n  ],\r\n  \"properties\": {\r\n    \"owner\": \"adlsvc01@benwgoldoutlook.onmicrosoft.com\",\r\n    \"resources\": [\r\n      {\r\n        \"name\": \"__ScopeCodeGen__.dll\",\r\n        \"resourcePath\": \"adl://testdatalake18475.azuredatalakestore.net/system/jobservice/jobs/Usql/2016/07/19/01/01/dfb48191-532f-4e0f-9770-d617d349e6e0/__ScopeCodeGen__.dll\",\r\n        \"type\": \"VertexResource\"\r\n      },\r\n      {\r\n        \"name\": \"__ScopeCodeGen__.pdb\",\r\n        \"resourcePath\": \"adl://testdatalake18475.azuredatalakestore.net/system/jobservice/jobs/Usql/2016/07/19/01/01/dfb48191-532f-4e0f-9770-d617d349e6e0/__ScopeCodeGen__.pdb\",\r\n        \"type\": \"VertexResource\"\r\n      },\r\n      {\r\n        \"name\": \"__ScopeCodeGenEngine__.dll\",\r\n        \"resourcePath\": \"adl://testdatalake18475.azuredatalakestore.net/system/jobservice/jobs/Usql/2016/07/19/01/01/dfb48191-532f-4e0f-9770-d617d349e6e0/__ScopeCodeGenEngine__.dll\",\r\n        \"type\": \"VertexResource\"\r\n      },\r\n      {\r\n        \"name\": \"__ScopeCodeGenEngine__.pdb\",\r\n        \"resourcePath\": \"adl://testdatalake18475.azuredatalakestore.net/system/jobservice/jobs/Usql/2016/07/19/01/01/dfb48191-532f-4e0f-9770-d617d349e6e0/__ScopeCodeGenEngine__.pdb\",\r\n        \"type\": \"VertexResource\"\r\n      },\r\n      {\r\n        \"name\": \"ScopeVertexDef.xml\",\r\n        \"resourcePath\": \"adl://testdatalake18475.azuredatalakestore.net/system/jobservice/jobs/Usql/2016/07/19/01/01/dfb48191-532f-4e0f-9770-d617d349e6e0/ScopeVertexDef.xml\",\r\n        \"type\": \"VertexResource\"\r\n      },\r\n      {\r\n        \"name\": \"__ScopeCodeGen__.dll.cs\",\r\n        \"resourcePath\": \"adl://testdatalake18475.azuredatalakestore.net/system/jobservice/jobs/Usql/2016/07/19/01/01/dfb48191-532f-4e0f-9770-d617d349e6e0/__ScopeCodeGen__.dll.cs\",\r\n        \"type\": \"StatisticsResource\"\r\n      },\r\n      {\r\n        \"name\": \"__ScopeCodeGenEngine__.dll.cpp\",\r\n        \"resourcePath\": \"adl://testdatalake18475.azuredatalakestore.net/system/jobservice/jobs/Usql/2016/07/19/01/01/dfb48191-532f-4e0f-9770-d617d349e6e0/__ScopeCodeGenEngine__.dll.cpp\",\r\n        \"type\": \"StatisticsResource\"\r\n      },\r\n      {\r\n        \"name\": \"__ScopeCodeGenCompileOutput__.txt\",\r\n        \"resourcePath\": \"adl://testdatalake18475.azuredatalakestore.net/system/jobservice/jobs/Usql/2016/07/19/01/01/dfb48191-532f-4e0f-9770-d617d349e6e0/__ScopeCodeGenCompileOutput__.txt\",\r\n        \"type\": \"StatisticsResource\"\r\n      },\r\n      {\r\n        \"name\": \"__ScopeCodeGenCompileOptions__.txt\",\r\n        \"resourcePath\": \"adl://testdatalake18475.azuredatalakestore.net/system/jobservice/jobs/Usql/2016/07/19/01/01/dfb48191-532f-4e0f-9770-d617d349e6e0/__ScopeCodeGenCompileOptions__.txt\",\r\n        \"type\": \"StatisticsResource\"\r\n      },\r\n      {\r\n        \"name\": \"__ScopeCodeGenEngine__.cppresources\",\r\n        \"resourcePath\": \"adl://testdatalake18475.azuredatalakestore.net/system/jobservice/jobs/Usql/2016/07/19/01/01/dfb48191-532f-4e0f-9770-d617d349e6e0/__ScopeCodeGenEngine__.cppresources\",\r\n        \"type\": \"StatisticsResource\"\r\n      },\r\n      {\r\n        \"name\": \"__Ast__.bin\",\r\n        \"resourcePath\": \"adl://testdatalake18475.azuredatalakestore.net/system/jobservice/jobs/Usql/2016/07/19/01/01/dfb48191-532f-4e0f-9770-d617d349e6e0/__Ast__.bin\",\r\n        \"type\": \"StatisticsResource\"\r\n      },\r\n      {\r\n        \"name\": \"__SystemInternalInfo__.xml\",\r\n        \"resourcePath\": \"adl://testdatalake18475.azuredatalakestore.net/system/jobservice/jobs/Usql/2016/07/19/01/01/dfb48191-532f-4e0f-9770-d617d349e6e0/__SystemInternalInfo__.xml\",\r\n        \"type\": \"StatisticsResource\"\r\n      },\r\n      {\r\n        \"name\": \"Profile\",\r\n        \"resourcePath\": \"adl://testdatalake18475.azuredatalakestore.net/system/jobservice/jobs/Usql/2016/07/19/01/01/dfb48191-532f-4e0f-9770-d617d349e6e0/profile\",\r\n        \"type\": \"StatisticsResource\"\r\n      },\r\n      {\r\n        \"name\": \"__ScopeRuntimeStatistics__.xml\",\r\n        \"resourcePath\": \"adl://testdatalake18475.azuredatalakestore.net/system/jobservice/jobs/Usql/2016/07/19/01/01/dfb48191-532f-4e0f-9770-d617d349e6e0/__ScopeRuntimeStatistics__.xml\",\r\n        \"type\": \"StatisticsResource\"\r\n      }\r\n    ],\r\n    \"runtimeVersion\": \"kobo_vnext_5012367\",\r\n    \"rootProcessNodeId\": \"344903dc-f02e-4ae1-a76c-df991108580c\",\r\n    \"script\": \"\\nDROP DATABASE IF EXISTS testdb15065; CREATE DATABASE testdb15065; \\n//Create Table\\nCREATE TABLE testdb15065.dbo.testtbl18660\\n(\\n        //Define schema of table\\n        UserId          int, \\n        Start           DateTime, \\n        Region          string, \\n        Query           string, \\n        Duration        int, \\n        Urls            string, \\n        ClickedUrls     string,\\n    INDEX idx1 //Name of index\\n    CLUSTERED (Region ASC) //Column to cluster by\\n    PARTITIONED BY BUCKETS (UserId) HASH (Region) //Column to partition by\\n);\\n\\nALTER TABLE testdb15065.dbo.testtbl18660 ADD IF NOT EXISTS PARTITION (1);\\n\\nDROP FUNCTION IF EXISTS testdb15065.dbo.testtvf12463;\\n\\n//create table weblogs on space-delimited website log data\\nCREATE FUNCTION testdb15065.dbo.testtvf12463()\\nRETURNS @result TABLE\\n(\\n    s_date DateTime,\\n    s_time string,\\n    s_sitename string,\\n    cs_method string, \\n    cs_uristem string,\\n    cs_uriquery string,\\n    s_port int,\\n    cs_username string, \\n    c_ip string,\\n    cs_useragent string,\\n    cs_cookie string,\\n    cs_referer string, \\n    cs_host string,\\n    sc_status int,\\n    sc_substatus int,\\n    sc_win32status int, \\n    sc_bytes int,\\n    cs_bytes int,\\n    s_timetaken int\\n)\\nAS\\nBEGIN\\n\\n    @result = EXTRACT\\n        s_date DateTime,\\n        s_time string,\\n        s_sitename string,\\n        cs_method string,\\n        cs_uristem string,\\n        cs_uriquery string,\\n        s_port int,\\n        cs_username string,\\n        c_ip string,\\n        cs_useragent string,\\n        cs_cookie string,\\n        cs_referer string,\\n        cs_host string,\\n        sc_status int,\\n        sc_substatus int,\\n        sc_win32status int,\\n        sc_bytes int,\\n        cs_bytes int,\\n        s_timetaken int\\n    FROM @\\\"/Samples/Data/WebLog.log\\\"\\n    USING Extractors.Text(delimiter:' ');\\n\\nRETURN;\\nEND;\\nCREATE VIEW testdb15065.dbo.testview12329 \\nAS \\n    SELECT * FROM \\n    (\\n        VALUES(1,2),(2,4)\\n    ) \\nAS \\nT(a, b);\\nCREATE PROCEDURE testdb15065.dbo.testproc16847()\\nAS BEGIN\\n  CREATE VIEW testdb15065.dbo.testview12329 \\n  AS \\n    SELECT * FROM \\n    (\\n        VALUES(1,2),(2,4)\\n    ) \\n  AS \\n  T(a, b);\\nEND;\",\r\n    \"algebraFilePath\": \"adl://testdatalake18475.azuredatalakestore.net/system/jobservice/jobs/Usql/2016/07/19/01/01/dfb48191-532f-4e0f-9770-d617d349e6e0/algebra.xml\",\r\n    \"yarnApplicationId\": 2712,\r\n    \"yarnApplicationTimeStamp\": 1468865588038,\r\n    \"compileMode\": \"Semantic\",\r\n    \"errorSource\": \"Unknown\",\r\n    \"totalCompilationTime\": \"PT17.5557134S\",\r\n    \"totalPausedTime\": \"PT0S\",\r\n    \"totalQueuedTime\": \"PT0.0156257S\",\r\n    \"totalRunningTime\": \"PT47.7713596S\",\r\n    \"type\": \"USql\"\r\n  }\r\n}",
-      "ResponseHeaders": {
-        "Content-Type": [
-          "application/json; charset=utf-8"
-        ],
-        "Expires": [
-          "-1"
-        ],
-        "Cache-Control": [
-          "private"
-        ],
-        "Date": [
-          "Tue, 19 Jul 2016 01:03:36 GMT"
-        ],
-        "Pragma": [
-          "no-cache"
-        ],
-        "Transfer-Encoding": [
-          "chunked"
-        ],
-        "x-ms-request-id": [
-          "2118c9de-ae63-461e-9b34-306a30996a71"
-        ],
-        "X-Content-Type-Options": [
-          "nosniff"
-        ],
-        "Strict-Transport-Security": [
-          "max-age=15724800; includeSubDomains"
-        ]
-      },
-      "StatusCode": 200
-    },
-    {
-      "RequestUri": "/Jobs/dfb48191-532f-4e0f-9770-d617d349e6e0?api-version=2016-03-20-preview",
-      "EncodedRequestUri": "L0pvYnMvZGZiNDgxOTEtNTMyZi00ZTBmLTk3NzAtZDYxN2QzNDllNmUwP2FwaS12ZXJzaW9uPTIwMTYtMDMtMjAtcHJldmlldw==",
-      "RequestMethod": "GET",
-      "RequestBody": "",
-      "RequestHeaders": {
-        "x-ms-client-request-id": [
-          "868d11a0-608b-40ce-9171-d009e474b395"
-        ],
-        "accept-language": [
-          "en-US"
-        ],
-        "User-Agent": [
-          "Microsoft.Azure.Management.DataLake.Analytics.DataLakeAnalyticsJobManagementClient/0.11.9-preview"
-        ]
-      },
-      "ResponseBody": "{\r\n  \"jobId\": \"dfb48191-532f-4e0f-9770-d617d349e6e0\",\r\n  \"name\": \"testjob1418\",\r\n  \"type\": \"USql\",\r\n  \"submitter\": \"adlsvc01@benwgoldoutlook.onmicrosoft.com\",\r\n  \"degreeOfParallelism\": 2,\r\n  \"priority\": 0,\r\n  \"submitTime\": \"2016-07-18T18:01:37.6929457-07:00\",\r\n  \"startTime\": \"2016-07-18T18:02:48.9082628-07:00\",\r\n  \"state\": \"Running\",\r\n  \"result\": \"Succeeded\",\r\n  \"stateAuditRecords\": [\r\n    {\r\n      \"newState\": \"New\",\r\n      \"timeStamp\": \"2016-07-18T18:01:37.6929457-07:00\",\r\n      \"details\": \"userName:adlsvc01@benwgoldoutlook.onmicrosoft.com;submitMachine:N/A\"\r\n    },\r\n    {\r\n      \"newState\": \"Compiling\",\r\n      \"timeStamp\": \"2016-07-18T18:02:05.0528923-07:00\",\r\n      \"details\": \"CcsAttempts:1;Status:Dispatched\"\r\n    },\r\n    {\r\n      \"newState\": \"Queued\",\r\n      \"timeStamp\": \"2016-07-18T18:02:22.6086057-07:00\"\r\n    },\r\n    {\r\n      \"newState\": \"Scheduling\",\r\n      \"timeStamp\": \"2016-07-18T18:02:22.6242314-07:00\",\r\n      \"details\": \"Detail:Dispatching job to cluster.;rootProcessId:344903dc-f02e-4ae1-a76c-df991108580c\"\r\n    },\r\n    {\r\n      \"newState\": \"Starting\",\r\n      \"timeStamp\": \"2016-07-18T18:02:22.6242314-07:00\",\r\n      \"details\": \"runtimeVersion:kobo_vnext_5012367\"\r\n    },\r\n    {\r\n      \"newState\": \"Running\",\r\n      \"timeStamp\": \"2016-07-18T18:02:48.9082628-07:00\",\r\n      \"details\": \"runAttempt:1\"\r\n    }\r\n  ],\r\n  \"properties\": {\r\n    \"owner\": \"adlsvc01@benwgoldoutlook.onmicrosoft.com\",\r\n    \"resources\": [\r\n      {\r\n        \"name\": \"__ScopeCodeGen__.dll\",\r\n        \"resourcePath\": \"adl://testdatalake18475.azuredatalakestore.net/system/jobservice/jobs/Usql/2016/07/19/01/01/dfb48191-532f-4e0f-9770-d617d349e6e0/__ScopeCodeGen__.dll\",\r\n        \"type\": \"VertexResource\"\r\n      },\r\n      {\r\n        \"name\": \"__ScopeCodeGen__.pdb\",\r\n        \"resourcePath\": \"adl://testdatalake18475.azuredatalakestore.net/system/jobservice/jobs/Usql/2016/07/19/01/01/dfb48191-532f-4e0f-9770-d617d349e6e0/__ScopeCodeGen__.pdb\",\r\n        \"type\": \"VertexResource\"\r\n      },\r\n      {\r\n        \"name\": \"__ScopeCodeGenEngine__.dll\",\r\n        \"resourcePath\": \"adl://testdatalake18475.azuredatalakestore.net/system/jobservice/jobs/Usql/2016/07/19/01/01/dfb48191-532f-4e0f-9770-d617d349e6e0/__ScopeCodeGenEngine__.dll\",\r\n        \"type\": \"VertexResource\"\r\n      },\r\n      {\r\n        \"name\": \"__ScopeCodeGenEngine__.pdb\",\r\n        \"resourcePath\": \"adl://testdatalake18475.azuredatalakestore.net/system/jobservice/jobs/Usql/2016/07/19/01/01/dfb48191-532f-4e0f-9770-d617d349e6e0/__ScopeCodeGenEngine__.pdb\",\r\n        \"type\": \"VertexResource\"\r\n      },\r\n      {\r\n        \"name\": \"ScopeVertexDef.xml\",\r\n        \"resourcePath\": \"adl://testdatalake18475.azuredatalakestore.net/system/jobservice/jobs/Usql/2016/07/19/01/01/dfb48191-532f-4e0f-9770-d617d349e6e0/ScopeVertexDef.xml\",\r\n        \"type\": \"VertexResource\"\r\n      },\r\n      {\r\n        \"name\": \"__ScopeCodeGen__.dll.cs\",\r\n        \"resourcePath\": \"adl://testdatalake18475.azuredatalakestore.net/system/jobservice/jobs/Usql/2016/07/19/01/01/dfb48191-532f-4e0f-9770-d617d349e6e0/__ScopeCodeGen__.dll.cs\",\r\n        \"type\": \"StatisticsResource\"\r\n      },\r\n      {\r\n        \"name\": \"__ScopeCodeGenEngine__.dll.cpp\",\r\n        \"resourcePath\": \"adl://testdatalake18475.azuredatalakestore.net/system/jobservice/jobs/Usql/2016/07/19/01/01/dfb48191-532f-4e0f-9770-d617d349e6e0/__ScopeCodeGenEngine__.dll.cpp\",\r\n        \"type\": \"StatisticsResource\"\r\n      },\r\n      {\r\n        \"name\": \"__ScopeCodeGenCompileOutput__.txt\",\r\n        \"resourcePath\": \"adl://testdatalake18475.azuredatalakestore.net/system/jobservice/jobs/Usql/2016/07/19/01/01/dfb48191-532f-4e0f-9770-d617d349e6e0/__ScopeCodeGenCompileOutput__.txt\",\r\n        \"type\": \"StatisticsResource\"\r\n      },\r\n      {\r\n        \"name\": \"__ScopeCodeGenCompileOptions__.txt\",\r\n        \"resourcePath\": \"adl://testdatalake18475.azuredatalakestore.net/system/jobservice/jobs/Usql/2016/07/19/01/01/dfb48191-532f-4e0f-9770-d617d349e6e0/__ScopeCodeGenCompileOptions__.txt\",\r\n        \"type\": \"StatisticsResource\"\r\n      },\r\n      {\r\n        \"name\": \"__ScopeCodeGenEngine__.cppresources\",\r\n        \"resourcePath\": \"adl://testdatalake18475.azuredatalakestore.net/system/jobservice/jobs/Usql/2016/07/19/01/01/dfb48191-532f-4e0f-9770-d617d349e6e0/__ScopeCodeGenEngine__.cppresources\",\r\n        \"type\": \"StatisticsResource\"\r\n      },\r\n      {\r\n        \"name\": \"__Ast__.bin\",\r\n        \"resourcePath\": \"adl://testdatalake18475.azuredatalakestore.net/system/jobservice/jobs/Usql/2016/07/19/01/01/dfb48191-532f-4e0f-9770-d617d349e6e0/__Ast__.bin\",\r\n        \"type\": \"StatisticsResource\"\r\n      },\r\n      {\r\n        \"name\": \"__SystemInternalInfo__.xml\",\r\n        \"resourcePath\": \"adl://testdatalake18475.azuredatalakestore.net/system/jobservice/jobs/Usql/2016/07/19/01/01/dfb48191-532f-4e0f-9770-d617d349e6e0/__SystemInternalInfo__.xml\",\r\n        \"type\": \"StatisticsResource\"\r\n      },\r\n      {\r\n        \"name\": \"Profile\",\r\n        \"resourcePath\": \"adl://testdatalake18475.azuredatalakestore.net/system/jobservice/jobs/Usql/2016/07/19/01/01/dfb48191-532f-4e0f-9770-d617d349e6e0/profile\",\r\n        \"type\": \"StatisticsResource\"\r\n      },\r\n      {\r\n        \"name\": \"__ScopeRuntimeStatistics__.xml\",\r\n        \"resourcePath\": \"adl://testdatalake18475.azuredatalakestore.net/system/jobservice/jobs/Usql/2016/07/19/01/01/dfb48191-532f-4e0f-9770-d617d349e6e0/__ScopeRuntimeStatistics__.xml\",\r\n        \"type\": \"StatisticsResource\"\r\n      }\r\n    ],\r\n    \"runtimeVersion\": \"kobo_vnext_5012367\",\r\n    \"rootProcessNodeId\": \"344903dc-f02e-4ae1-a76c-df991108580c\",\r\n    \"script\": \"\\nDROP DATABASE IF EXISTS testdb15065; CREATE DATABASE testdb15065; \\n//Create Table\\nCREATE TABLE testdb15065.dbo.testtbl18660\\n(\\n        //Define schema of table\\n        UserId          int, \\n        Start           DateTime, \\n        Region          string, \\n        Query           string, \\n        Duration        int, \\n        Urls            string, \\n        ClickedUrls     string,\\n    INDEX idx1 //Name of index\\n    CLUSTERED (Region ASC) //Column to cluster by\\n    PARTITIONED BY BUCKETS (UserId) HASH (Region) //Column to partition by\\n);\\n\\nALTER TABLE testdb15065.dbo.testtbl18660 ADD IF NOT EXISTS PARTITION (1);\\n\\nDROP FUNCTION IF EXISTS testdb15065.dbo.testtvf12463;\\n\\n//create table weblogs on space-delimited website log data\\nCREATE FUNCTION testdb15065.dbo.testtvf12463()\\nRETURNS @result TABLE\\n(\\n    s_date DateTime,\\n    s_time string,\\n    s_sitename string,\\n    cs_method string, \\n    cs_uristem string,\\n    cs_uriquery string,\\n    s_port int,\\n    cs_username string, \\n    c_ip string,\\n    cs_useragent string,\\n    cs_cookie string,\\n    cs_referer string, \\n    cs_host string,\\n    sc_status int,\\n    sc_substatus int,\\n    sc_win32status int, \\n    sc_bytes int,\\n    cs_bytes int,\\n    s_timetaken int\\n)\\nAS\\nBEGIN\\n\\n    @result = EXTRACT\\n        s_date DateTime,\\n        s_time string,\\n        s_sitename string,\\n        cs_method string,\\n        cs_uristem string,\\n        cs_uriquery string,\\n        s_port int,\\n        cs_username string,\\n        c_ip string,\\n        cs_useragent string,\\n        cs_cookie string,\\n        cs_referer string,\\n        cs_host string,\\n        sc_status int,\\n        sc_substatus int,\\n        sc_win32status int,\\n        sc_bytes int,\\n        cs_bytes int,\\n        s_timetaken int\\n    FROM @\\\"/Samples/Data/WebLog.log\\\"\\n    USING Extractors.Text(delimiter:' ');\\n\\nRETURN;\\nEND;\\nCREATE VIEW testdb15065.dbo.testview12329 \\nAS \\n    SELECT * FROM \\n    (\\n        VALUES(1,2),(2,4)\\n    ) \\nAS \\nT(a, b);\\nCREATE PROCEDURE testdb15065.dbo.testproc16847()\\nAS BEGIN\\n  CREATE VIEW testdb15065.dbo.testview12329 \\n  AS \\n    SELECT * FROM \\n    (\\n        VALUES(1,2),(2,4)\\n    ) \\n  AS \\n  T(a, b);\\nEND;\",\r\n    \"algebraFilePath\": \"adl://testdatalake18475.azuredatalakestore.net/system/jobservice/jobs/Usql/2016/07/19/01/01/dfb48191-532f-4e0f-9770-d617d349e6e0/algebra.xml\",\r\n    \"yarnApplicationId\": 2712,\r\n    \"yarnApplicationTimeStamp\": 1468865588038,\r\n    \"compileMode\": \"Semantic\",\r\n    \"errorSource\": \"Unknown\",\r\n    \"totalCompilationTime\": \"PT17.5557134S\",\r\n    \"totalPausedTime\": \"PT0S\",\r\n    \"totalQueuedTime\": \"PT0.0156257S\",\r\n    \"totalRunningTime\": \"PT53.1029806S\",\r\n    \"type\": \"USql\"\r\n  }\r\n}",
-      "ResponseHeaders": {
-        "Content-Type": [
-          "application/json; charset=utf-8"
-        ],
-        "Expires": [
-          "-1"
-        ],
-        "Cache-Control": [
-          "private"
-        ],
-        "Date": [
-          "Tue, 19 Jul 2016 01:03:42 GMT"
-        ],
-        "Pragma": [
-          "no-cache"
-        ],
-        "Transfer-Encoding": [
-          "chunked"
-        ],
-        "x-ms-request-id": [
-          "862cd212-5d1d-4890-9240-0d5fe7137717"
-        ],
-        "X-Content-Type-Options": [
-          "nosniff"
-        ],
-        "Strict-Transport-Security": [
-          "max-age=15724800; includeSubDomains"
-        ]
-      },
-      "StatusCode": 200
-    },
-    {
-      "RequestUri": "/Jobs/dfb48191-532f-4e0f-9770-d617d349e6e0?api-version=2016-03-20-preview",
-      "EncodedRequestUri": "L0pvYnMvZGZiNDgxOTEtNTMyZi00ZTBmLTk3NzAtZDYxN2QzNDllNmUwP2FwaS12ZXJzaW9uPTIwMTYtMDMtMjAtcHJldmlldw==",
-      "RequestMethod": "GET",
-      "RequestBody": "",
-      "RequestHeaders": {
-        "x-ms-client-request-id": [
-          "d633cd99-e519-4314-948b-ed5ae443f551"
-        ],
-        "accept-language": [
-          "en-US"
-        ],
-        "User-Agent": [
-          "Microsoft.Azure.Management.DataLake.Analytics.DataLakeAnalyticsJobManagementClient/0.11.9-preview"
-        ]
-      },
-      "ResponseBody": "{\r\n  \"jobId\": \"dfb48191-532f-4e0f-9770-d617d349e6e0\",\r\n  \"name\": \"testjob1418\",\r\n  \"type\": \"USql\",\r\n  \"submitter\": \"adlsvc01@benwgoldoutlook.onmicrosoft.com\",\r\n  \"degreeOfParallelism\": 2,\r\n  \"priority\": 0,\r\n  \"submitTime\": \"2016-07-18T18:01:37.6929457-07:00\",\r\n  \"startTime\": \"2016-07-18T18:02:48.9082628-07:00\",\r\n  \"state\": \"Running\",\r\n  \"result\": \"Succeeded\",\r\n  \"stateAuditRecords\": [\r\n    {\r\n      \"newState\": \"New\",\r\n      \"timeStamp\": \"2016-07-18T18:01:37.6929457-07:00\",\r\n      \"details\": \"userName:adlsvc01@benwgoldoutlook.onmicrosoft.com;submitMachine:N/A\"\r\n    },\r\n    {\r\n      \"newState\": \"Compiling\",\r\n      \"timeStamp\": \"2016-07-18T18:02:05.0528923-07:00\",\r\n      \"details\": \"CcsAttempts:1;Status:Dispatched\"\r\n    },\r\n    {\r\n      \"newState\": \"Queued\",\r\n      \"timeStamp\": \"2016-07-18T18:02:22.6086057-07:00\"\r\n    },\r\n    {\r\n      \"newState\": \"Scheduling\",\r\n      \"timeStamp\": \"2016-07-18T18:02:22.6242314-07:00\",\r\n      \"details\": \"Detail:Dispatching job to cluster.;rootProcessId:344903dc-f02e-4ae1-a76c-df991108580c\"\r\n    },\r\n    {\r\n      \"newState\": \"Starting\",\r\n      \"timeStamp\": \"2016-07-18T18:02:22.6242314-07:00\",\r\n      \"details\": \"runtimeVersion:kobo_vnext_5012367\"\r\n    },\r\n    {\r\n      \"newState\": \"Running\",\r\n      \"timeStamp\": \"2016-07-18T18:02:48.9082628-07:00\",\r\n      \"details\": \"runAttempt:1\"\r\n    }\r\n  ],\r\n  \"properties\": {\r\n    \"owner\": \"adlsvc01@benwgoldoutlook.onmicrosoft.com\",\r\n    \"resources\": [\r\n      {\r\n        \"name\": \"__ScopeCodeGen__.dll\",\r\n        \"resourcePath\": \"adl://testdatalake18475.azuredatalakestore.net/system/jobservice/jobs/Usql/2016/07/19/01/01/dfb48191-532f-4e0f-9770-d617d349e6e0/__ScopeCodeGen__.dll\",\r\n        \"type\": \"VertexResource\"\r\n      },\r\n      {\r\n        \"name\": \"__ScopeCodeGen__.pdb\",\r\n        \"resourcePath\": \"adl://testdatalake18475.azuredatalakestore.net/system/jobservice/jobs/Usql/2016/07/19/01/01/dfb48191-532f-4e0f-9770-d617d349e6e0/__ScopeCodeGen__.pdb\",\r\n        \"type\": \"VertexResource\"\r\n      },\r\n      {\r\n        \"name\": \"__ScopeCodeGenEngine__.dll\",\r\n        \"resourcePath\": \"adl://testdatalake18475.azuredatalakestore.net/system/jobservice/jobs/Usql/2016/07/19/01/01/dfb48191-532f-4e0f-9770-d617d349e6e0/__ScopeCodeGenEngine__.dll\",\r\n        \"type\": \"VertexResource\"\r\n      },\r\n      {\r\n        \"name\": \"__ScopeCodeGenEngine__.pdb\",\r\n        \"resourcePath\": \"adl://testdatalake18475.azuredatalakestore.net/system/jobservice/jobs/Usql/2016/07/19/01/01/dfb48191-532f-4e0f-9770-d617d349e6e0/__ScopeCodeGenEngine__.pdb\",\r\n        \"type\": \"VertexResource\"\r\n      },\r\n      {\r\n        \"name\": \"ScopeVertexDef.xml\",\r\n        \"resourcePath\": \"adl://testdatalake18475.azuredatalakestore.net/system/jobservice/jobs/Usql/2016/07/19/01/01/dfb48191-532f-4e0f-9770-d617d349e6e0/ScopeVertexDef.xml\",\r\n        \"type\": \"VertexResource\"\r\n      },\r\n      {\r\n        \"name\": \"__ScopeCodeGen__.dll.cs\",\r\n        \"resourcePath\": \"adl://testdatalake18475.azuredatalakestore.net/system/jobservice/jobs/Usql/2016/07/19/01/01/dfb48191-532f-4e0f-9770-d617d349e6e0/__ScopeCodeGen__.dll.cs\",\r\n        \"type\": \"StatisticsResource\"\r\n      },\r\n      {\r\n        \"name\": \"__ScopeCodeGenEngine__.dll.cpp\",\r\n        \"resourcePath\": \"adl://testdatalake18475.azuredatalakestore.net/system/jobservice/jobs/Usql/2016/07/19/01/01/dfb48191-532f-4e0f-9770-d617d349e6e0/__ScopeCodeGenEngine__.dll.cpp\",\r\n        \"type\": \"StatisticsResource\"\r\n      },\r\n      {\r\n        \"name\": \"__ScopeCodeGenCompileOutput__.txt\",\r\n        \"resourcePath\": \"adl://testdatalake18475.azuredatalakestore.net/system/jobservice/jobs/Usql/2016/07/19/01/01/dfb48191-532f-4e0f-9770-d617d349e6e0/__ScopeCodeGenCompileOutput__.txt\",\r\n        \"type\": \"StatisticsResource\"\r\n      },\r\n      {\r\n        \"name\": \"__ScopeCodeGenCompileOptions__.txt\",\r\n        \"resourcePath\": \"adl://testdatalake18475.azuredatalakestore.net/system/jobservice/jobs/Usql/2016/07/19/01/01/dfb48191-532f-4e0f-9770-d617d349e6e0/__ScopeCodeGenCompileOptions__.txt\",\r\n        \"type\": \"StatisticsResource\"\r\n      },\r\n      {\r\n        \"name\": \"__ScopeCodeGenEngine__.cppresources\",\r\n        \"resourcePath\": \"adl://testdatalake18475.azuredatalakestore.net/system/jobservice/jobs/Usql/2016/07/19/01/01/dfb48191-532f-4e0f-9770-d617d349e6e0/__ScopeCodeGenEngine__.cppresources\",\r\n        \"type\": \"StatisticsResource\"\r\n      },\r\n      {\r\n        \"name\": \"__Ast__.bin\",\r\n        \"resourcePath\": \"adl://testdatalake18475.azuredatalakestore.net/system/jobservice/jobs/Usql/2016/07/19/01/01/dfb48191-532f-4e0f-9770-d617d349e6e0/__Ast__.bin\",\r\n        \"type\": \"StatisticsResource\"\r\n      },\r\n      {\r\n        \"name\": \"__SystemInternalInfo__.xml\",\r\n        \"resourcePath\": \"adl://testdatalake18475.azuredatalakestore.net/system/jobservice/jobs/Usql/2016/07/19/01/01/dfb48191-532f-4e0f-9770-d617d349e6e0/__SystemInternalInfo__.xml\",\r\n        \"type\": \"StatisticsResource\"\r\n      },\r\n      {\r\n        \"name\": \"Profile\",\r\n        \"resourcePath\": \"adl://testdatalake18475.azuredatalakestore.net/system/jobservice/jobs/Usql/2016/07/19/01/01/dfb48191-532f-4e0f-9770-d617d349e6e0/profile\",\r\n        \"type\": \"StatisticsResource\"\r\n      },\r\n      {\r\n        \"name\": \"__ScopeRuntimeStatistics__.xml\",\r\n        \"resourcePath\": \"adl://testdatalake18475.azuredatalakestore.net/system/jobservice/jobs/Usql/2016/07/19/01/01/dfb48191-532f-4e0f-9770-d617d349e6e0/__ScopeRuntimeStatistics__.xml\",\r\n        \"type\": \"StatisticsResource\"\r\n      }\r\n    ],\r\n    \"runtimeVersion\": \"kobo_vnext_5012367\",\r\n    \"rootProcessNodeId\": \"344903dc-f02e-4ae1-a76c-df991108580c\",\r\n    \"script\": \"\\nDROP DATABASE IF EXISTS testdb15065; CREATE DATABASE testdb15065; \\n//Create Table\\nCREATE TABLE testdb15065.dbo.testtbl18660\\n(\\n        //Define schema of table\\n        UserId          int, \\n        Start           DateTime, \\n        Region          string, \\n        Query           string, \\n        Duration        int, \\n        Urls            string, \\n        ClickedUrls     string,\\n    INDEX idx1 //Name of index\\n    CLUSTERED (Region ASC) //Column to cluster by\\n    PARTITIONED BY BUCKETS (UserId) HASH (Region) //Column to partition by\\n);\\n\\nALTER TABLE testdb15065.dbo.testtbl18660 ADD IF NOT EXISTS PARTITION (1);\\n\\nDROP FUNCTION IF EXISTS testdb15065.dbo.testtvf12463;\\n\\n//create table weblogs on space-delimited website log data\\nCREATE FUNCTION testdb15065.dbo.testtvf12463()\\nRETURNS @result TABLE\\n(\\n    s_date DateTime,\\n    s_time string,\\n    s_sitename string,\\n    cs_method string, \\n    cs_uristem string,\\n    cs_uriquery string,\\n    s_port int,\\n    cs_username string, \\n    c_ip string,\\n    cs_useragent string,\\n    cs_cookie string,\\n    cs_referer string, \\n    cs_host string,\\n    sc_status int,\\n    sc_substatus int,\\n    sc_win32status int, \\n    sc_bytes int,\\n    cs_bytes int,\\n    s_timetaken int\\n)\\nAS\\nBEGIN\\n\\n    @result = EXTRACT\\n        s_date DateTime,\\n        s_time string,\\n        s_sitename string,\\n        cs_method string,\\n        cs_uristem string,\\n        cs_uriquery string,\\n        s_port int,\\n        cs_username string,\\n        c_ip string,\\n        cs_useragent string,\\n        cs_cookie string,\\n        cs_referer string,\\n        cs_host string,\\n        sc_status int,\\n        sc_substatus int,\\n        sc_win32status int,\\n        sc_bytes int,\\n        cs_bytes int,\\n        s_timetaken int\\n    FROM @\\\"/Samples/Data/WebLog.log\\\"\\n    USING Extractors.Text(delimiter:' ');\\n\\nRETURN;\\nEND;\\nCREATE VIEW testdb15065.dbo.testview12329 \\nAS \\n    SELECT * FROM \\n    (\\n        VALUES(1,2),(2,4)\\n    ) \\nAS \\nT(a, b);\\nCREATE PROCEDURE testdb15065.dbo.testproc16847()\\nAS BEGIN\\n  CREATE VIEW testdb15065.dbo.testview12329 \\n  AS \\n    SELECT * FROM \\n    (\\n        VALUES(1,2),(2,4)\\n    ) \\n  AS \\n  T(a, b);\\nEND;\",\r\n    \"algebraFilePath\": \"adl://testdatalake18475.azuredatalakestore.net/system/jobservice/jobs/Usql/2016/07/19/01/01/dfb48191-532f-4e0f-9770-d617d349e6e0/algebra.xml\",\r\n    \"yarnApplicationId\": 2712,\r\n    \"yarnApplicationTimeStamp\": 1468865588038,\r\n    \"compileMode\": \"Semantic\",\r\n    \"errorSource\": \"Unknown\",\r\n    \"totalCompilationTime\": \"PT17.5557134S\",\r\n    \"totalPausedTime\": \"PT0S\",\r\n    \"totalQueuedTime\": \"PT0.0156257S\",\r\n    \"totalRunningTime\": \"PT58.5093053S\",\r\n    \"type\": \"USql\"\r\n  }\r\n}",
-      "ResponseHeaders": {
-        "Content-Type": [
-          "application/json; charset=utf-8"
-        ],
-        "Expires": [
-          "-1"
-        ],
-        "Cache-Control": [
-          "private"
-        ],
-        "Date": [
-          "Tue, 19 Jul 2016 01:03:47 GMT"
-        ],
-        "Pragma": [
-          "no-cache"
-        ],
-        "Transfer-Encoding": [
-          "chunked"
-        ],
-        "x-ms-request-id": [
-          "49edae64-b448-48e1-9256-6f9bbaa085a1"
-        ],
-        "X-Content-Type-Options": [
-          "nosniff"
-        ],
-        "Strict-Transport-Security": [
-          "max-age=15724800; includeSubDomains"
-        ]
-      },
-      "StatusCode": 200
-    },
-    {
-      "RequestUri": "/Jobs/dfb48191-532f-4e0f-9770-d617d349e6e0?api-version=2016-03-20-preview",
-      "EncodedRequestUri": "L0pvYnMvZGZiNDgxOTEtNTMyZi00ZTBmLTk3NzAtZDYxN2QzNDllNmUwP2FwaS12ZXJzaW9uPTIwMTYtMDMtMjAtcHJldmlldw==",
-      "RequestMethod": "GET",
-      "RequestBody": "",
-      "RequestHeaders": {
-        "x-ms-client-request-id": [
-          "91b5e961-29e3-4941-bb3c-a9757d04f1b5"
-        ],
-        "accept-language": [
-          "en-US"
-        ],
-        "User-Agent": [
-          "Microsoft.Azure.Management.DataLake.Analytics.DataLakeAnalyticsJobManagementClient/0.11.9-preview"
-        ]
-      },
-      "ResponseBody": "{\r\n  \"jobId\": \"dfb48191-532f-4e0f-9770-d617d349e6e0\",\r\n  \"name\": \"testjob1418\",\r\n  \"type\": \"USql\",\r\n  \"submitter\": \"adlsvc01@benwgoldoutlook.onmicrosoft.com\",\r\n  \"degreeOfParallelism\": 2,\r\n  \"priority\": 0,\r\n  \"submitTime\": \"2016-07-18T18:01:37.6929457-07:00\",\r\n  \"startTime\": \"2016-07-18T18:02:48.9082628-07:00\",\r\n  \"state\": \"Running\",\r\n  \"result\": \"Succeeded\",\r\n  \"stateAuditRecords\": [\r\n    {\r\n      \"newState\": \"New\",\r\n      \"timeStamp\": \"2016-07-18T18:01:37.6929457-07:00\",\r\n      \"details\": \"userName:adlsvc01@benwgoldoutlook.onmicrosoft.com;submitMachine:N/A\"\r\n    },\r\n    {\r\n      \"newState\": \"Compiling\",\r\n      \"timeStamp\": \"2016-07-18T18:02:05.0528923-07:00\",\r\n      \"details\": \"CcsAttempts:1;Status:Dispatched\"\r\n    },\r\n    {\r\n      \"newState\": \"Queued\",\r\n      \"timeStamp\": \"2016-07-18T18:02:22.6086057-07:00\"\r\n    },\r\n    {\r\n      \"newState\": \"Scheduling\",\r\n      \"timeStamp\": \"2016-07-18T18:02:22.6242314-07:00\",\r\n      \"details\": \"Detail:Dispatching job to cluster.;rootProcessId:344903dc-f02e-4ae1-a76c-df991108580c\"\r\n    },\r\n    {\r\n      \"newState\": \"Starting\",\r\n      \"timeStamp\": \"2016-07-18T18:02:22.6242314-07:00\",\r\n      \"details\": \"runtimeVersion:kobo_vnext_5012367\"\r\n    },\r\n    {\r\n      \"newState\": \"Running\",\r\n      \"timeStamp\": \"2016-07-18T18:02:48.9082628-07:00\",\r\n      \"details\": \"runAttempt:1\"\r\n    }\r\n  ],\r\n  \"properties\": {\r\n    \"owner\": \"adlsvc01@benwgoldoutlook.onmicrosoft.com\",\r\n    \"resources\": [\r\n      {\r\n        \"name\": \"__ScopeCodeGen__.dll\",\r\n        \"resourcePath\": \"adl://testdatalake18475.azuredatalakestore.net/system/jobservice/jobs/Usql/2016/07/19/01/01/dfb48191-532f-4e0f-9770-d617d349e6e0/__ScopeCodeGen__.dll\",\r\n        \"type\": \"VertexResource\"\r\n      },\r\n      {\r\n        \"name\": \"__ScopeCodeGen__.pdb\",\r\n        \"resourcePath\": \"adl://testdatalake18475.azuredatalakestore.net/system/jobservice/jobs/Usql/2016/07/19/01/01/dfb48191-532f-4e0f-9770-d617d349e6e0/__ScopeCodeGen__.pdb\",\r\n        \"type\": \"VertexResource\"\r\n      },\r\n      {\r\n        \"name\": \"__ScopeCodeGenEngine__.dll\",\r\n        \"resourcePath\": \"adl://testdatalake18475.azuredatalakestore.net/system/jobservice/jobs/Usql/2016/07/19/01/01/dfb48191-532f-4e0f-9770-d617d349e6e0/__ScopeCodeGenEngine__.dll\",\r\n        \"type\": \"VertexResource\"\r\n      },\r\n      {\r\n        \"name\": \"__ScopeCodeGenEngine__.pdb\",\r\n        \"resourcePath\": \"adl://testdatalake18475.azuredatalakestore.net/system/jobservice/jobs/Usql/2016/07/19/01/01/dfb48191-532f-4e0f-9770-d617d349e6e0/__ScopeCodeGenEngine__.pdb\",\r\n        \"type\": \"VertexResource\"\r\n      },\r\n      {\r\n        \"name\": \"ScopeVertexDef.xml\",\r\n        \"resourcePath\": \"adl://testdatalake18475.azuredatalakestore.net/system/jobservice/jobs/Usql/2016/07/19/01/01/dfb48191-532f-4e0f-9770-d617d349e6e0/ScopeVertexDef.xml\",\r\n        \"type\": \"VertexResource\"\r\n      },\r\n      {\r\n        \"name\": \"__ScopeCodeGen__.dll.cs\",\r\n        \"resourcePath\": \"adl://testdatalake18475.azuredatalakestore.net/system/jobservice/jobs/Usql/2016/07/19/01/01/dfb48191-532f-4e0f-9770-d617d349e6e0/__ScopeCodeGen__.dll.cs\",\r\n        \"type\": \"StatisticsResource\"\r\n      },\r\n      {\r\n        \"name\": \"__ScopeCodeGenEngine__.dll.cpp\",\r\n        \"resourcePath\": \"adl://testdatalake18475.azuredatalakestore.net/system/jobservice/jobs/Usql/2016/07/19/01/01/dfb48191-532f-4e0f-9770-d617d349e6e0/__ScopeCodeGenEngine__.dll.cpp\",\r\n        \"type\": \"StatisticsResource\"\r\n      },\r\n      {\r\n        \"name\": \"__ScopeCodeGenCompileOutput__.txt\",\r\n        \"resourcePath\": \"adl://testdatalake18475.azuredatalakestore.net/system/jobservice/jobs/Usql/2016/07/19/01/01/dfb48191-532f-4e0f-9770-d617d349e6e0/__ScopeCodeGenCompileOutput__.txt\",\r\n        \"type\": \"StatisticsResource\"\r\n      },\r\n      {\r\n        \"name\": \"__ScopeCodeGenCompileOptions__.txt\",\r\n        \"resourcePath\": \"adl://testdatalake18475.azuredatalakestore.net/system/jobservice/jobs/Usql/2016/07/19/01/01/dfb48191-532f-4e0f-9770-d617d349e6e0/__ScopeCodeGenCompileOptions__.txt\",\r\n        \"type\": \"StatisticsResource\"\r\n      },\r\n      {\r\n        \"name\": \"__ScopeCodeGenEngine__.cppresources\",\r\n        \"resourcePath\": \"adl://testdatalake18475.azuredatalakestore.net/system/jobservice/jobs/Usql/2016/07/19/01/01/dfb48191-532f-4e0f-9770-d617d349e6e0/__ScopeCodeGenEngine__.cppresources\",\r\n        \"type\": \"StatisticsResource\"\r\n      },\r\n      {\r\n        \"name\": \"__Ast__.bin\",\r\n        \"resourcePath\": \"adl://testdatalake18475.azuredatalakestore.net/system/jobservice/jobs/Usql/2016/07/19/01/01/dfb48191-532f-4e0f-9770-d617d349e6e0/__Ast__.bin\",\r\n        \"type\": \"StatisticsResource\"\r\n      },\r\n      {\r\n        \"name\": \"__SystemInternalInfo__.xml\",\r\n        \"resourcePath\": \"adl://testdatalake18475.azuredatalakestore.net/system/jobservice/jobs/Usql/2016/07/19/01/01/dfb48191-532f-4e0f-9770-d617d349e6e0/__SystemInternalInfo__.xml\",\r\n        \"type\": \"StatisticsResource\"\r\n      },\r\n      {\r\n        \"name\": \"Profile\",\r\n        \"resourcePath\": \"adl://testdatalake18475.azuredatalakestore.net/system/jobservice/jobs/Usql/2016/07/19/01/01/dfb48191-532f-4e0f-9770-d617d349e6e0/profile\",\r\n        \"type\": \"StatisticsResource\"\r\n      },\r\n      {\r\n        \"name\": \"__ScopeRuntimeStatistics__.xml\",\r\n        \"resourcePath\": \"adl://testdatalake18475.azuredatalakestore.net/system/jobservice/jobs/Usql/2016/07/19/01/01/dfb48191-532f-4e0f-9770-d617d349e6e0/__ScopeRuntimeStatistics__.xml\",\r\n        \"type\": \"StatisticsResource\"\r\n      }\r\n    ],\r\n    \"runtimeVersion\": \"kobo_vnext_5012367\",\r\n    \"rootProcessNodeId\": \"344903dc-f02e-4ae1-a76c-df991108580c\",\r\n    \"script\": \"\\nDROP DATABASE IF EXISTS testdb15065; CREATE DATABASE testdb15065; \\n//Create Table\\nCREATE TABLE testdb15065.dbo.testtbl18660\\n(\\n        //Define schema of table\\n        UserId          int, \\n        Start           DateTime, \\n        Region          string, \\n        Query           string, \\n        Duration        int, \\n        Urls            string, \\n        ClickedUrls     string,\\n    INDEX idx1 //Name of index\\n    CLUSTERED (Region ASC) //Column to cluster by\\n    PARTITIONED BY BUCKETS (UserId) HASH (Region) //Column to partition by\\n);\\n\\nALTER TABLE testdb15065.dbo.testtbl18660 ADD IF NOT EXISTS PARTITION (1);\\n\\nDROP FUNCTION IF EXISTS testdb15065.dbo.testtvf12463;\\n\\n//create table weblogs on space-delimited website log data\\nCREATE FUNCTION testdb15065.dbo.testtvf12463()\\nRETURNS @result TABLE\\n(\\n    s_date DateTime,\\n    s_time string,\\n    s_sitename string,\\n    cs_method string, \\n    cs_uristem string,\\n    cs_uriquery string,\\n    s_port int,\\n    cs_username string, \\n    c_ip string,\\n    cs_useragent string,\\n    cs_cookie string,\\n    cs_referer string, \\n    cs_host string,\\n    sc_status int,\\n    sc_substatus int,\\n    sc_win32status int, \\n    sc_bytes int,\\n    cs_bytes int,\\n    s_timetaken int\\n)\\nAS\\nBEGIN\\n\\n    @result = EXTRACT\\n        s_date DateTime,\\n        s_time string,\\n        s_sitename string,\\n        cs_method string,\\n        cs_uristem string,\\n        cs_uriquery string,\\n        s_port int,\\n        cs_username string,\\n        c_ip string,\\n        cs_useragent string,\\n        cs_cookie string,\\n        cs_referer string,\\n        cs_host string,\\n        sc_status int,\\n        sc_substatus int,\\n        sc_win32status int,\\n        sc_bytes int,\\n        cs_bytes int,\\n        s_timetaken int\\n    FROM @\\\"/Samples/Data/WebLog.log\\\"\\n    USING Extractors.Text(delimiter:' ');\\n\\nRETURN;\\nEND;\\nCREATE VIEW testdb15065.dbo.testview12329 \\nAS \\n    SELECT * FROM \\n    (\\n        VALUES(1,2),(2,4)\\n    ) \\nAS \\nT(a, b);\\nCREATE PROCEDURE testdb15065.dbo.testproc16847()\\nAS BEGIN\\n  CREATE VIEW testdb15065.dbo.testview12329 \\n  AS \\n    SELECT * FROM \\n    (\\n        VALUES(1,2),(2,4)\\n    ) \\n  AS \\n  T(a, b);\\nEND;\",\r\n    \"algebraFilePath\": \"adl://testdatalake18475.azuredatalakestore.net/system/jobservice/jobs/Usql/2016/07/19/01/01/dfb48191-532f-4e0f-9770-d617d349e6e0/algebra.xml\",\r\n    \"yarnApplicationId\": 2712,\r\n    \"yarnApplicationTimeStamp\": 1468865588038,\r\n    \"compileMode\": \"Semantic\",\r\n    \"errorSource\": \"Unknown\",\r\n    \"totalCompilationTime\": \"PT17.5557134S\",\r\n    \"totalPausedTime\": \"PT0S\",\r\n    \"totalQueuedTime\": \"PT0.0156257S\",\r\n    \"totalRunningTime\": \"PT1M3.8966298S\",\r\n    \"type\": \"USql\"\r\n  }\r\n}",
-      "ResponseHeaders": {
-        "Content-Type": [
-          "application/json; charset=utf-8"
-        ],
-        "Expires": [
-          "-1"
-        ],
-        "Cache-Control": [
-          "private"
-        ],
-        "Date": [
-          "Tue, 19 Jul 2016 01:03:52 GMT"
-        ],
-        "Pragma": [
-          "no-cache"
-        ],
-        "Transfer-Encoding": [
-          "chunked"
-        ],
-        "x-ms-request-id": [
-          "97d75ce6-6525-4312-b30c-1f0365466b47"
-        ],
-        "X-Content-Type-Options": [
-          "nosniff"
-        ],
-        "Strict-Transport-Security": [
-          "max-age=15724800; includeSubDomains"
-        ]
-      },
-      "StatusCode": 200
-    },
-    {
-      "RequestUri": "/Jobs/dfb48191-532f-4e0f-9770-d617d349e6e0?api-version=2016-03-20-preview",
-      "EncodedRequestUri": "L0pvYnMvZGZiNDgxOTEtNTMyZi00ZTBmLTk3NzAtZDYxN2QzNDllNmUwP2FwaS12ZXJzaW9uPTIwMTYtMDMtMjAtcHJldmlldw==",
-      "RequestMethod": "GET",
-      "RequestBody": "",
-      "RequestHeaders": {
-        "x-ms-client-request-id": [
-          "b2ae9cd3-442a-4d45-98ba-332c2e5f2528"
-        ],
-        "accept-language": [
-          "en-US"
-        ],
-        "User-Agent": [
-          "Microsoft.Azure.Management.DataLake.Analytics.DataLakeAnalyticsJobManagementClient/0.11.9-preview"
-        ]
-      },
-      "ResponseBody": "{\r\n  \"jobId\": \"dfb48191-532f-4e0f-9770-d617d349e6e0\",\r\n  \"name\": \"testjob1418\",\r\n  \"type\": \"USql\",\r\n  \"submitter\": \"adlsvc01@benwgoldoutlook.onmicrosoft.com\",\r\n  \"degreeOfParallelism\": 2,\r\n  \"priority\": 0,\r\n  \"submitTime\": \"2016-07-18T18:01:37.6929457-07:00\",\r\n  \"startTime\": \"2016-07-18T18:02:48.9082628-07:00\",\r\n  \"state\": \"Running\",\r\n  \"result\": \"Succeeded\",\r\n  \"stateAuditRecords\": [\r\n    {\r\n      \"newState\": \"New\",\r\n      \"timeStamp\": \"2016-07-18T18:01:37.6929457-07:00\",\r\n      \"details\": \"userName:adlsvc01@benwgoldoutlook.onmicrosoft.com;submitMachine:N/A\"\r\n    },\r\n    {\r\n      \"newState\": \"Compiling\",\r\n      \"timeStamp\": \"2016-07-18T18:02:05.0528923-07:00\",\r\n      \"details\": \"CcsAttempts:1;Status:Dispatched\"\r\n    },\r\n    {\r\n      \"newState\": \"Queued\",\r\n      \"timeStamp\": \"2016-07-18T18:02:22.6086057-07:00\"\r\n    },\r\n    {\r\n      \"newState\": \"Scheduling\",\r\n      \"timeStamp\": \"2016-07-18T18:02:22.6242314-07:00\",\r\n      \"details\": \"Detail:Dispatching job to cluster.;rootProcessId:344903dc-f02e-4ae1-a76c-df991108580c\"\r\n    },\r\n    {\r\n      \"newState\": \"Starting\",\r\n      \"timeStamp\": \"2016-07-18T18:02:22.6242314-07:00\",\r\n      \"details\": \"runtimeVersion:kobo_vnext_5012367\"\r\n    },\r\n    {\r\n      \"newState\": \"Running\",\r\n      \"timeStamp\": \"2016-07-18T18:02:48.9082628-07:00\",\r\n      \"details\": \"runAttempt:1\"\r\n    }\r\n  ],\r\n  \"properties\": {\r\n    \"owner\": \"adlsvc01@benwgoldoutlook.onmicrosoft.com\",\r\n    \"resources\": [\r\n      {\r\n        \"name\": \"__ScopeCodeGen__.dll\",\r\n        \"resourcePath\": \"adl://testdatalake18475.azuredatalakestore.net/system/jobservice/jobs/Usql/2016/07/19/01/01/dfb48191-532f-4e0f-9770-d617d349e6e0/__ScopeCodeGen__.dll\",\r\n        \"type\": \"VertexResource\"\r\n      },\r\n      {\r\n        \"name\": \"__ScopeCodeGen__.pdb\",\r\n        \"resourcePath\": \"adl://testdatalake18475.azuredatalakestore.net/system/jobservice/jobs/Usql/2016/07/19/01/01/dfb48191-532f-4e0f-9770-d617d349e6e0/__ScopeCodeGen__.pdb\",\r\n        \"type\": \"VertexResource\"\r\n      },\r\n      {\r\n        \"name\": \"__ScopeCodeGenEngine__.dll\",\r\n        \"resourcePath\": \"adl://testdatalake18475.azuredatalakestore.net/system/jobservice/jobs/Usql/2016/07/19/01/01/dfb48191-532f-4e0f-9770-d617d349e6e0/__ScopeCodeGenEngine__.dll\",\r\n        \"type\": \"VertexResource\"\r\n      },\r\n      {\r\n        \"name\": \"__ScopeCodeGenEngine__.pdb\",\r\n        \"resourcePath\": \"adl://testdatalake18475.azuredatalakestore.net/system/jobservice/jobs/Usql/2016/07/19/01/01/dfb48191-532f-4e0f-9770-d617d349e6e0/__ScopeCodeGenEngine__.pdb\",\r\n        \"type\": \"VertexResource\"\r\n      },\r\n      {\r\n        \"name\": \"ScopeVertexDef.xml\",\r\n        \"resourcePath\": \"adl://testdatalake18475.azuredatalakestore.net/system/jobservice/jobs/Usql/2016/07/19/01/01/dfb48191-532f-4e0f-9770-d617d349e6e0/ScopeVertexDef.xml\",\r\n        \"type\": \"VertexResource\"\r\n      },\r\n      {\r\n        \"name\": \"__ScopeCodeGen__.dll.cs\",\r\n        \"resourcePath\": \"adl://testdatalake18475.azuredatalakestore.net/system/jobservice/jobs/Usql/2016/07/19/01/01/dfb48191-532f-4e0f-9770-d617d349e6e0/__ScopeCodeGen__.dll.cs\",\r\n        \"type\": \"StatisticsResource\"\r\n      },\r\n      {\r\n        \"name\": \"__ScopeCodeGenEngine__.dll.cpp\",\r\n        \"resourcePath\": \"adl://testdatalake18475.azuredatalakestore.net/system/jobservice/jobs/Usql/2016/07/19/01/01/dfb48191-532f-4e0f-9770-d617d349e6e0/__ScopeCodeGenEngine__.dll.cpp\",\r\n        \"type\": \"StatisticsResource\"\r\n      },\r\n      {\r\n        \"name\": \"__ScopeCodeGenCompileOutput__.txt\",\r\n        \"resourcePath\": \"adl://testdatalake18475.azuredatalakestore.net/system/jobservice/jobs/Usql/2016/07/19/01/01/dfb48191-532f-4e0f-9770-d617d349e6e0/__ScopeCodeGenCompileOutput__.txt\",\r\n        \"type\": \"StatisticsResource\"\r\n      },\r\n      {\r\n        \"name\": \"__ScopeCodeGenCompileOptions__.txt\",\r\n        \"resourcePath\": \"adl://testdatalake18475.azuredatalakestore.net/system/jobservice/jobs/Usql/2016/07/19/01/01/dfb48191-532f-4e0f-9770-d617d349e6e0/__ScopeCodeGenCompileOptions__.txt\",\r\n        \"type\": \"StatisticsResource\"\r\n      },\r\n      {\r\n        \"name\": \"__ScopeCodeGenEngine__.cppresources\",\r\n        \"resourcePath\": \"adl://testdatalake18475.azuredatalakestore.net/system/jobservice/jobs/Usql/2016/07/19/01/01/dfb48191-532f-4e0f-9770-d617d349e6e0/__ScopeCodeGenEngine__.cppresources\",\r\n        \"type\": \"StatisticsResource\"\r\n      },\r\n      {\r\n        \"name\": \"__Ast__.bin\",\r\n        \"resourcePath\": \"adl://testdatalake18475.azuredatalakestore.net/system/jobservice/jobs/Usql/2016/07/19/01/01/dfb48191-532f-4e0f-9770-d617d349e6e0/__Ast__.bin\",\r\n        \"type\": \"StatisticsResource\"\r\n      },\r\n      {\r\n        \"name\": \"__SystemInternalInfo__.xml\",\r\n        \"resourcePath\": \"adl://testdatalake18475.azuredatalakestore.net/system/jobservice/jobs/Usql/2016/07/19/01/01/dfb48191-532f-4e0f-9770-d617d349e6e0/__SystemInternalInfo__.xml\",\r\n        \"type\": \"StatisticsResource\"\r\n      },\r\n      {\r\n        \"name\": \"Profile\",\r\n        \"resourcePath\": \"adl://testdatalake18475.azuredatalakestore.net/system/jobservice/jobs/Usql/2016/07/19/01/01/dfb48191-532f-4e0f-9770-d617d349e6e0/profile\",\r\n        \"type\": \"StatisticsResource\"\r\n      },\r\n      {\r\n        \"name\": \"__ScopeRuntimeStatistics__.xml\",\r\n        \"resourcePath\": \"adl://testdatalake18475.azuredatalakestore.net/system/jobservice/jobs/Usql/2016/07/19/01/01/dfb48191-532f-4e0f-9770-d617d349e6e0/__ScopeRuntimeStatistics__.xml\",\r\n        \"type\": \"StatisticsResource\"\r\n      }\r\n    ],\r\n    \"runtimeVersion\": \"kobo_vnext_5012367\",\r\n    \"rootProcessNodeId\": \"344903dc-f02e-4ae1-a76c-df991108580c\",\r\n    \"script\": \"\\nDROP DATABASE IF EXISTS testdb15065; CREATE DATABASE testdb15065; \\n//Create Table\\nCREATE TABLE testdb15065.dbo.testtbl18660\\n(\\n        //Define schema of table\\n        UserId          int, \\n        Start           DateTime, \\n        Region          string, \\n        Query           string, \\n        Duration        int, \\n        Urls            string, \\n        ClickedUrls     string,\\n    INDEX idx1 //Name of index\\n    CLUSTERED (Region ASC) //Column to cluster by\\n    PARTITIONED BY BUCKETS (UserId) HASH (Region) //Column to partition by\\n);\\n\\nALTER TABLE testdb15065.dbo.testtbl18660 ADD IF NOT EXISTS PARTITION (1);\\n\\nDROP FUNCTION IF EXISTS testdb15065.dbo.testtvf12463;\\n\\n//create table weblogs on space-delimited website log data\\nCREATE FUNCTION testdb15065.dbo.testtvf12463()\\nRETURNS @result TABLE\\n(\\n    s_date DateTime,\\n    s_time string,\\n    s_sitename string,\\n    cs_method string, \\n    cs_uristem string,\\n    cs_uriquery string,\\n    s_port int,\\n    cs_username string, \\n    c_ip string,\\n    cs_useragent string,\\n    cs_cookie string,\\n    cs_referer string, \\n    cs_host string,\\n    sc_status int,\\n    sc_substatus int,\\n    sc_win32status int, \\n    sc_bytes int,\\n    cs_bytes int,\\n    s_timetaken int\\n)\\nAS\\nBEGIN\\n\\n    @result = EXTRACT\\n        s_date DateTime,\\n        s_time string,\\n        s_sitename string,\\n        cs_method string,\\n        cs_uristem string,\\n        cs_uriquery string,\\n        s_port int,\\n        cs_username string,\\n        c_ip string,\\n        cs_useragent string,\\n        cs_cookie string,\\n        cs_referer string,\\n        cs_host string,\\n        sc_status int,\\n        sc_substatus int,\\n        sc_win32status int,\\n        sc_bytes int,\\n        cs_bytes int,\\n        s_timetaken int\\n    FROM @\\\"/Samples/Data/WebLog.log\\\"\\n    USING Extractors.Text(delimiter:' ');\\n\\nRETURN;\\nEND;\\nCREATE VIEW testdb15065.dbo.testview12329 \\nAS \\n    SELECT * FROM \\n    (\\n        VALUES(1,2),(2,4)\\n    ) \\nAS \\nT(a, b);\\nCREATE PROCEDURE testdb15065.dbo.testproc16847()\\nAS BEGIN\\n  CREATE VIEW testdb15065.dbo.testview12329 \\n  AS \\n    SELECT * FROM \\n    (\\n        VALUES(1,2),(2,4)\\n    ) \\n  AS \\n  T(a, b);\\nEND;\",\r\n    \"algebraFilePath\": \"adl://testdatalake18475.azuredatalakestore.net/system/jobservice/jobs/Usql/2016/07/19/01/01/dfb48191-532f-4e0f-9770-d617d349e6e0/algebra.xml\",\r\n    \"yarnApplicationId\": 2712,\r\n    \"yarnApplicationTimeStamp\": 1468865588038,\r\n    \"compileMode\": \"Semantic\",\r\n    \"errorSource\": \"Unknown\",\r\n    \"totalCompilationTime\": \"PT17.5557134S\",\r\n    \"totalPausedTime\": \"PT0S\",\r\n    \"totalQueuedTime\": \"PT0.0156257S\",\r\n    \"totalRunningTime\": \"PT1M9.2282016S\",\r\n    \"type\": \"USql\"\r\n  }\r\n}",
-      "ResponseHeaders": {
-        "Content-Type": [
-          "application/json; charset=utf-8"
-        ],
-        "Expires": [
-          "-1"
-        ],
-        "Cache-Control": [
-          "private"
-        ],
-        "Date": [
-          "Tue, 19 Jul 2016 01:03:57 GMT"
-        ],
-        "Pragma": [
-          "no-cache"
-        ],
-        "Transfer-Encoding": [
-          "chunked"
-        ],
-        "x-ms-request-id": [
-          "703be8aa-8e7e-4a77-b86c-ee0bfa098be7"
-        ],
-        "X-Content-Type-Options": [
-          "nosniff"
-        ],
-        "Strict-Transport-Security": [
-          "max-age=15724800; includeSubDomains"
-        ]
-      },
-      "StatusCode": 200
-    },
-    {
-      "RequestUri": "/Jobs/dfb48191-532f-4e0f-9770-d617d349e6e0?api-version=2016-03-20-preview",
-      "EncodedRequestUri": "L0pvYnMvZGZiNDgxOTEtNTMyZi00ZTBmLTk3NzAtZDYxN2QzNDllNmUwP2FwaS12ZXJzaW9uPTIwMTYtMDMtMjAtcHJldmlldw==",
-      "RequestMethod": "GET",
-      "RequestBody": "",
-      "RequestHeaders": {
-        "x-ms-client-request-id": [
-          "c0391266-911a-417c-acf4-f9b73e37867d"
-        ],
-        "accept-language": [
-          "en-US"
-        ],
-        "User-Agent": [
-          "Microsoft.Azure.Management.DataLake.Analytics.DataLakeAnalyticsJobManagementClient/0.11.9-preview"
-        ]
-      },
-      "ResponseBody": "{\r\n  \"jobId\": \"dfb48191-532f-4e0f-9770-d617d349e6e0\",\r\n  \"name\": \"testjob1418\",\r\n  \"type\": \"USql\",\r\n  \"submitter\": \"adlsvc01@benwgoldoutlook.onmicrosoft.com\",\r\n  \"degreeOfParallelism\": 2,\r\n  \"priority\": 0,\r\n  \"submitTime\": \"2016-07-18T18:01:37.6929457-07:00\",\r\n  \"startTime\": \"2016-07-18T18:02:48.9082628-07:00\",\r\n  \"state\": \"Running\",\r\n  \"result\": \"Succeeded\",\r\n  \"stateAuditRecords\": [\r\n    {\r\n      \"newState\": \"New\",\r\n      \"timeStamp\": \"2016-07-18T18:01:37.6929457-07:00\",\r\n      \"details\": \"userName:adlsvc01@benwgoldoutlook.onmicrosoft.com;submitMachine:N/A\"\r\n    },\r\n    {\r\n      \"newState\": \"Compiling\",\r\n      \"timeStamp\": \"2016-07-18T18:02:05.0528923-07:00\",\r\n      \"details\": \"CcsAttempts:1;Status:Dispatched\"\r\n    },\r\n    {\r\n      \"newState\": \"Queued\",\r\n      \"timeStamp\": \"2016-07-18T18:02:22.6086057-07:00\"\r\n    },\r\n    {\r\n      \"newState\": \"Scheduling\",\r\n      \"timeStamp\": \"2016-07-18T18:02:22.6242314-07:00\",\r\n      \"details\": \"Detail:Dispatching job to cluster.;rootProcessId:344903dc-f02e-4ae1-a76c-df991108580c\"\r\n    },\r\n    {\r\n      \"newState\": \"Starting\",\r\n      \"timeStamp\": \"2016-07-18T18:02:22.6242314-07:00\",\r\n      \"details\": \"runtimeVersion:kobo_vnext_5012367\"\r\n    },\r\n    {\r\n      \"newState\": \"Running\",\r\n      \"timeStamp\": \"2016-07-18T18:02:48.9082628-07:00\",\r\n      \"details\": \"runAttempt:1\"\r\n    }\r\n  ],\r\n  \"properties\": {\r\n    \"owner\": \"adlsvc01@benwgoldoutlook.onmicrosoft.com\",\r\n    \"resources\": [\r\n      {\r\n        \"name\": \"__ScopeCodeGen__.dll\",\r\n        \"resourcePath\": \"adl://testdatalake18475.azuredatalakestore.net/system/jobservice/jobs/Usql/2016/07/19/01/01/dfb48191-532f-4e0f-9770-d617d349e6e0/__ScopeCodeGen__.dll\",\r\n        \"type\": \"VertexResource\"\r\n      },\r\n      {\r\n        \"name\": \"__ScopeCodeGen__.pdb\",\r\n        \"resourcePath\": \"adl://testdatalake18475.azuredatalakestore.net/system/jobservice/jobs/Usql/2016/07/19/01/01/dfb48191-532f-4e0f-9770-d617d349e6e0/__ScopeCodeGen__.pdb\",\r\n        \"type\": \"VertexResource\"\r\n      },\r\n      {\r\n        \"name\": \"__ScopeCodeGenEngine__.dll\",\r\n        \"resourcePath\": \"adl://testdatalake18475.azuredatalakestore.net/system/jobservice/jobs/Usql/2016/07/19/01/01/dfb48191-532f-4e0f-9770-d617d349e6e0/__ScopeCodeGenEngine__.dll\",\r\n        \"type\": \"VertexResource\"\r\n      },\r\n      {\r\n        \"name\": \"__ScopeCodeGenEngine__.pdb\",\r\n        \"resourcePath\": \"adl://testdatalake18475.azuredatalakestore.net/system/jobservice/jobs/Usql/2016/07/19/01/01/dfb48191-532f-4e0f-9770-d617d349e6e0/__ScopeCodeGenEngine__.pdb\",\r\n        \"type\": \"VertexResource\"\r\n      },\r\n      {\r\n        \"name\": \"ScopeVertexDef.xml\",\r\n        \"resourcePath\": \"adl://testdatalake18475.azuredatalakestore.net/system/jobservice/jobs/Usql/2016/07/19/01/01/dfb48191-532f-4e0f-9770-d617d349e6e0/ScopeVertexDef.xml\",\r\n        \"type\": \"VertexResource\"\r\n      },\r\n      {\r\n        \"name\": \"__ScopeCodeGen__.dll.cs\",\r\n        \"resourcePath\": \"adl://testdatalake18475.azuredatalakestore.net/system/jobservice/jobs/Usql/2016/07/19/01/01/dfb48191-532f-4e0f-9770-d617d349e6e0/__ScopeCodeGen__.dll.cs\",\r\n        \"type\": \"StatisticsResource\"\r\n      },\r\n      {\r\n        \"name\": \"__ScopeCodeGenEngine__.dll.cpp\",\r\n        \"resourcePath\": \"adl://testdatalake18475.azuredatalakestore.net/system/jobservice/jobs/Usql/2016/07/19/01/01/dfb48191-532f-4e0f-9770-d617d349e6e0/__ScopeCodeGenEngine__.dll.cpp\",\r\n        \"type\": \"StatisticsResource\"\r\n      },\r\n      {\r\n        \"name\": \"__ScopeCodeGenCompileOutput__.txt\",\r\n        \"resourcePath\": \"adl://testdatalake18475.azuredatalakestore.net/system/jobservice/jobs/Usql/2016/07/19/01/01/dfb48191-532f-4e0f-9770-d617d349e6e0/__ScopeCodeGenCompileOutput__.txt\",\r\n        \"type\": \"StatisticsResource\"\r\n      },\r\n      {\r\n        \"name\": \"__ScopeCodeGenCompileOptions__.txt\",\r\n        \"resourcePath\": \"adl://testdatalake18475.azuredatalakestore.net/system/jobservice/jobs/Usql/2016/07/19/01/01/dfb48191-532f-4e0f-9770-d617d349e6e0/__ScopeCodeGenCompileOptions__.txt\",\r\n        \"type\": \"StatisticsResource\"\r\n      },\r\n      {\r\n        \"name\": \"__ScopeCodeGenEngine__.cppresources\",\r\n        \"resourcePath\": \"adl://testdatalake18475.azuredatalakestore.net/system/jobservice/jobs/Usql/2016/07/19/01/01/dfb48191-532f-4e0f-9770-d617d349e6e0/__ScopeCodeGenEngine__.cppresources\",\r\n        \"type\": \"StatisticsResource\"\r\n      },\r\n      {\r\n        \"name\": \"__Ast__.bin\",\r\n        \"resourcePath\": \"adl://testdatalake18475.azuredatalakestore.net/system/jobservice/jobs/Usql/2016/07/19/01/01/dfb48191-532f-4e0f-9770-d617d349e6e0/__Ast__.bin\",\r\n        \"type\": \"StatisticsResource\"\r\n      },\r\n      {\r\n        \"name\": \"__SystemInternalInfo__.xml\",\r\n        \"resourcePath\": \"adl://testdatalake18475.azuredatalakestore.net/system/jobservice/jobs/Usql/2016/07/19/01/01/dfb48191-532f-4e0f-9770-d617d349e6e0/__SystemInternalInfo__.xml\",\r\n        \"type\": \"StatisticsResource\"\r\n      },\r\n      {\r\n        \"name\": \"Profile\",\r\n        \"resourcePath\": \"adl://testdatalake18475.azuredatalakestore.net/system/jobservice/jobs/Usql/2016/07/19/01/01/dfb48191-532f-4e0f-9770-d617d349e6e0/profile\",\r\n        \"type\": \"StatisticsResource\"\r\n      },\r\n      {\r\n        \"name\": \"__ScopeRuntimeStatistics__.xml\",\r\n        \"resourcePath\": \"adl://testdatalake18475.azuredatalakestore.net/system/jobservice/jobs/Usql/2016/07/19/01/01/dfb48191-532f-4e0f-9770-d617d349e6e0/__ScopeRuntimeStatistics__.xml\",\r\n        \"type\": \"StatisticsResource\"\r\n      }\r\n    ],\r\n    \"runtimeVersion\": \"kobo_vnext_5012367\",\r\n    \"rootProcessNodeId\": \"344903dc-f02e-4ae1-a76c-df991108580c\",\r\n    \"script\": \"\\nDROP DATABASE IF EXISTS testdb15065; CREATE DATABASE testdb15065; \\n//Create Table\\nCREATE TABLE testdb15065.dbo.testtbl18660\\n(\\n        //Define schema of table\\n        UserId          int, \\n        Start           DateTime, \\n        Region          string, \\n        Query           string, \\n        Duration        int, \\n        Urls            string, \\n        ClickedUrls     string,\\n    INDEX idx1 //Name of index\\n    CLUSTERED (Region ASC) //Column to cluster by\\n    PARTITIONED BY BUCKETS (UserId) HASH (Region) //Column to partition by\\n);\\n\\nALTER TABLE testdb15065.dbo.testtbl18660 ADD IF NOT EXISTS PARTITION (1);\\n\\nDROP FUNCTION IF EXISTS testdb15065.dbo.testtvf12463;\\n\\n//create table weblogs on space-delimited website log data\\nCREATE FUNCTION testdb15065.dbo.testtvf12463()\\nRETURNS @result TABLE\\n(\\n    s_date DateTime,\\n    s_time string,\\n    s_sitename string,\\n    cs_method string, \\n    cs_uristem string,\\n    cs_uriquery string,\\n    s_port int,\\n    cs_username string, \\n    c_ip string,\\n    cs_useragent string,\\n    cs_cookie string,\\n    cs_referer string, \\n    cs_host string,\\n    sc_status int,\\n    sc_substatus int,\\n    sc_win32status int, \\n    sc_bytes int,\\n    cs_bytes int,\\n    s_timetaken int\\n)\\nAS\\nBEGIN\\n\\n    @result = EXTRACT\\n        s_date DateTime,\\n        s_time string,\\n        s_sitename string,\\n        cs_method string,\\n        cs_uristem string,\\n        cs_uriquery string,\\n        s_port int,\\n        cs_username string,\\n        c_ip string,\\n        cs_useragent string,\\n        cs_cookie string,\\n        cs_referer string,\\n        cs_host string,\\n        sc_status int,\\n        sc_substatus int,\\n        sc_win32status int,\\n        sc_bytes int,\\n        cs_bytes int,\\n        s_timetaken int\\n    FROM @\\\"/Samples/Data/WebLog.log\\\"\\n    USING Extractors.Text(delimiter:' ');\\n\\nRETURN;\\nEND;\\nCREATE VIEW testdb15065.dbo.testview12329 \\nAS \\n    SELECT * FROM \\n    (\\n        VALUES(1,2),(2,4)\\n    ) \\nAS \\nT(a, b);\\nCREATE PROCEDURE testdb15065.dbo.testproc16847()\\nAS BEGIN\\n  CREATE VIEW testdb15065.dbo.testview12329 \\n  AS \\n    SELECT * FROM \\n    (\\n        VALUES(1,2),(2,4)\\n    ) \\n  AS \\n  T(a, b);\\nEND;\",\r\n    \"algebraFilePath\": \"adl://testdatalake18475.azuredatalakestore.net/system/jobservice/jobs/Usql/2016/07/19/01/01/dfb48191-532f-4e0f-9770-d617d349e6e0/algebra.xml\",\r\n    \"yarnApplicationId\": 2712,\r\n    \"yarnApplicationTimeStamp\": 1468865588038,\r\n    \"compileMode\": \"Semantic\",\r\n    \"errorSource\": \"Unknown\",\r\n    \"totalCompilationTime\": \"PT17.5557134S\",\r\n    \"totalPausedTime\": \"PT0S\",\r\n    \"totalQueuedTime\": \"PT0.0156257S\",\r\n    \"totalRunningTime\": \"PT1M14.6496404S\",\r\n    \"type\": \"USql\"\r\n  }\r\n}",
-      "ResponseHeaders": {
-        "Content-Type": [
-          "application/json; charset=utf-8"
-        ],
-        "Expires": [
-          "-1"
-        ],
-        "Cache-Control": [
-          "private"
-        ],
-        "Date": [
-          "Tue, 19 Jul 2016 01:04:03 GMT"
-        ],
-        "Pragma": [
-          "no-cache"
-        ],
-        "Transfer-Encoding": [
-          "chunked"
-        ],
-        "x-ms-request-id": [
-          "f9b8fb27-087b-451c-8c5c-cff37bdb9ebf"
-        ],
-        "X-Content-Type-Options": [
-          "nosniff"
-        ],
-        "Strict-Transport-Security": [
-          "max-age=15724800; includeSubDomains"
-        ]
-      },
-      "StatusCode": 200
-    },
-    {
-      "RequestUri": "/Jobs/dfb48191-532f-4e0f-9770-d617d349e6e0?api-version=2016-03-20-preview",
-      "EncodedRequestUri": "L0pvYnMvZGZiNDgxOTEtNTMyZi00ZTBmLTk3NzAtZDYxN2QzNDllNmUwP2FwaS12ZXJzaW9uPTIwMTYtMDMtMjAtcHJldmlldw==",
-      "RequestMethod": "GET",
-      "RequestBody": "",
-      "RequestHeaders": {
-        "x-ms-client-request-id": [
-          "a93dab16-4cd4-4a5c-915c-4fbec37200c1"
-        ],
-        "accept-language": [
-          "en-US"
-        ],
-        "User-Agent": [
-          "Microsoft.Azure.Management.DataLake.Analytics.DataLakeAnalyticsJobManagementClient/0.11.9-preview"
-        ]
-      },
-      "ResponseBody": "{\r\n  \"jobId\": \"dfb48191-532f-4e0f-9770-d617d349e6e0\",\r\n  \"name\": \"testjob1418\",\r\n  \"type\": \"USql\",\r\n  \"submitter\": \"adlsvc01@benwgoldoutlook.onmicrosoft.com\",\r\n  \"degreeOfParallelism\": 2,\r\n  \"priority\": 0,\r\n  \"submitTime\": \"2016-07-18T18:01:37.6929457-07:00\",\r\n  \"startTime\": \"2016-07-18T18:02:48.9082628-07:00\",\r\n  \"endTime\": \"2016-07-18T18:04:02.6401817-07:00\",\r\n  \"state\": \"Ended\",\r\n  \"result\": \"Succeeded\",\r\n  \"stateAuditRecords\": [\r\n    {\r\n      \"newState\": \"New\",\r\n      \"timeStamp\": \"2016-07-18T18:01:37.6929457-07:00\",\r\n      \"details\": \"userName:adlsvc01@benwgoldoutlook.onmicrosoft.com;submitMachine:N/A\"\r\n    },\r\n    {\r\n      \"newState\": \"Compiling\",\r\n      \"timeStamp\": \"2016-07-18T18:02:05.0528923-07:00\",\r\n      \"details\": \"CcsAttempts:1;Status:Dispatched\"\r\n    },\r\n    {\r\n      \"newState\": \"Queued\",\r\n      \"timeStamp\": \"2016-07-18T18:02:22.6086057-07:00\"\r\n    },\r\n    {\r\n      \"newState\": \"Scheduling\",\r\n      \"timeStamp\": \"2016-07-18T18:02:22.6242314-07:00\",\r\n      \"details\": \"Detail:Dispatching job to cluster.;rootProcessId:344903dc-f02e-4ae1-a76c-df991108580c\"\r\n    },\r\n    {\r\n      \"newState\": \"Starting\",\r\n      \"timeStamp\": \"2016-07-18T18:02:22.6242314-07:00\",\r\n      \"details\": \"runtimeVersion:kobo_vnext_5012367\"\r\n    },\r\n    {\r\n      \"newState\": \"Running\",\r\n      \"timeStamp\": \"2016-07-18T18:02:48.9082628-07:00\",\r\n      \"details\": \"runAttempt:1\"\r\n    },\r\n    {\r\n      \"newState\": \"Ended\",\r\n      \"timeStamp\": \"2016-07-18T18:04:02.6401817-07:00\",\r\n      \"details\": \"result:Succeeded\"\r\n    }\r\n  ],\r\n  \"properties\": {\r\n    \"owner\": \"adlsvc01@benwgoldoutlook.onmicrosoft.com\",\r\n    \"resources\": [\r\n      {\r\n        \"name\": \"__ScopeCodeGen__.dll\",\r\n        \"resourcePath\": \"adl://testdatalake18475.azuredatalakestore.net/system/jobservice/jobs/Usql/2016/07/19/01/01/dfb48191-532f-4e0f-9770-d617d349e6e0/__ScopeCodeGen__.dll\",\r\n        \"type\": \"VertexResource\"\r\n      },\r\n      {\r\n        \"name\": \"__ScopeCodeGen__.pdb\",\r\n        \"resourcePath\": \"adl://testdatalake18475.azuredatalakestore.net/system/jobservice/jobs/Usql/2016/07/19/01/01/dfb48191-532f-4e0f-9770-d617d349e6e0/__ScopeCodeGen__.pdb\",\r\n        \"type\": \"VertexResource\"\r\n      },\r\n      {\r\n        \"name\": \"__ScopeCodeGenEngine__.dll\",\r\n        \"resourcePath\": \"adl://testdatalake18475.azuredatalakestore.net/system/jobservice/jobs/Usql/2016/07/19/01/01/dfb48191-532f-4e0f-9770-d617d349e6e0/__ScopeCodeGenEngine__.dll\",\r\n        \"type\": \"VertexResource\"\r\n      },\r\n      {\r\n        \"name\": \"__ScopeCodeGenEngine__.pdb\",\r\n        \"resourcePath\": \"adl://testdatalake18475.azuredatalakestore.net/system/jobservice/jobs/Usql/2016/07/19/01/01/dfb48191-532f-4e0f-9770-d617d349e6e0/__ScopeCodeGenEngine__.pdb\",\r\n        \"type\": \"VertexResource\"\r\n      },\r\n      {\r\n        \"name\": \"ScopeVertexDef.xml\",\r\n        \"resourcePath\": \"adl://testdatalake18475.azuredatalakestore.net/system/jobservice/jobs/Usql/2016/07/19/01/01/dfb48191-532f-4e0f-9770-d617d349e6e0/ScopeVertexDef.xml\",\r\n        \"type\": \"VertexResource\"\r\n      },\r\n      {\r\n        \"name\": \"__ScopeCodeGen__.dll.cs\",\r\n        \"resourcePath\": \"adl://testdatalake18475.azuredatalakestore.net/system/jobservice/jobs/Usql/2016/07/19/01/01/dfb48191-532f-4e0f-9770-d617d349e6e0/__ScopeCodeGen__.dll.cs\",\r\n        \"type\": \"StatisticsResource\"\r\n      },\r\n      {\r\n        \"name\": \"__ScopeCodeGenEngine__.dll.cpp\",\r\n        \"resourcePath\": \"adl://testdatalake18475.azuredatalakestore.net/system/jobservice/jobs/Usql/2016/07/19/01/01/dfb48191-532f-4e0f-9770-d617d349e6e0/__ScopeCodeGenEngine__.dll.cpp\",\r\n        \"type\": \"StatisticsResource\"\r\n      },\r\n      {\r\n        \"name\": \"__ScopeCodeGenCompileOutput__.txt\",\r\n        \"resourcePath\": \"adl://testdatalake18475.azuredatalakestore.net/system/jobservice/jobs/Usql/2016/07/19/01/01/dfb48191-532f-4e0f-9770-d617d349e6e0/__ScopeCodeGenCompileOutput__.txt\",\r\n        \"type\": \"StatisticsResource\"\r\n      },\r\n      {\r\n        \"name\": \"__ScopeCodeGenCompileOptions__.txt\",\r\n        \"resourcePath\": \"adl://testdatalake18475.azuredatalakestore.net/system/jobservice/jobs/Usql/2016/07/19/01/01/dfb48191-532f-4e0f-9770-d617d349e6e0/__ScopeCodeGenCompileOptions__.txt\",\r\n        \"type\": \"StatisticsResource\"\r\n      },\r\n      {\r\n        \"name\": \"__ScopeCodeGenEngine__.cppresources\",\r\n        \"resourcePath\": \"adl://testdatalake18475.azuredatalakestore.net/system/jobservice/jobs/Usql/2016/07/19/01/01/dfb48191-532f-4e0f-9770-d617d349e6e0/__ScopeCodeGenEngine__.cppresources\",\r\n        \"type\": \"StatisticsResource\"\r\n      },\r\n      {\r\n        \"name\": \"__Ast__.bin\",\r\n        \"resourcePath\": \"adl://testdatalake18475.azuredatalakestore.net/system/jobservice/jobs/Usql/2016/07/19/01/01/dfb48191-532f-4e0f-9770-d617d349e6e0/__Ast__.bin\",\r\n        \"type\": \"StatisticsResource\"\r\n      },\r\n      {\r\n        \"name\": \"__SystemInternalInfo__.xml\",\r\n        \"resourcePath\": \"adl://testdatalake18475.azuredatalakestore.net/system/jobservice/jobs/Usql/2016/07/19/01/01/dfb48191-532f-4e0f-9770-d617d349e6e0/__SystemInternalInfo__.xml\",\r\n        \"type\": \"StatisticsResource\"\r\n      },\r\n      {\r\n        \"name\": \"Profile\",\r\n        \"resourcePath\": \"adl://testdatalake18475.azuredatalakestore.net/system/jobservice/jobs/Usql/2016/07/19/01/01/dfb48191-532f-4e0f-9770-d617d349e6e0/profile\",\r\n        \"type\": \"StatisticsResource\"\r\n      },\r\n      {\r\n        \"name\": \"__ScopeRuntimeStatistics__.xml\",\r\n        \"resourcePath\": \"adl://testdatalake18475.azuredatalakestore.net/system/jobservice/jobs/Usql/2016/07/19/01/01/dfb48191-532f-4e0f-9770-d617d349e6e0/__ScopeRuntimeStatistics__.xml\",\r\n        \"type\": \"StatisticsResource\"\r\n      }\r\n    ],\r\n    \"runtimeVersion\": \"kobo_vnext_5012367\",\r\n    \"rootProcessNodeId\": \"344903dc-f02e-4ae1-a76c-df991108580c\",\r\n    \"script\": \"\\nDROP DATABASE IF EXISTS testdb15065; CREATE DATABASE testdb15065; \\n//Create Table\\nCREATE TABLE testdb15065.dbo.testtbl18660\\n(\\n        //Define schema of table\\n        UserId          int, \\n        Start           DateTime, \\n        Region          string, \\n        Query           string, \\n        Duration        int, \\n        Urls            string, \\n        ClickedUrls     string,\\n    INDEX idx1 //Name of index\\n    CLUSTERED (Region ASC) //Column to cluster by\\n    PARTITIONED BY BUCKETS (UserId) HASH (Region) //Column to partition by\\n);\\n\\nALTER TABLE testdb15065.dbo.testtbl18660 ADD IF NOT EXISTS PARTITION (1);\\n\\nDROP FUNCTION IF EXISTS testdb15065.dbo.testtvf12463;\\n\\n//create table weblogs on space-delimited website log data\\nCREATE FUNCTION testdb15065.dbo.testtvf12463()\\nRETURNS @result TABLE\\n(\\n    s_date DateTime,\\n    s_time string,\\n    s_sitename string,\\n    cs_method string, \\n    cs_uristem string,\\n    cs_uriquery string,\\n    s_port int,\\n    cs_username string, \\n    c_ip string,\\n    cs_useragent string,\\n    cs_cookie string,\\n    cs_referer string, \\n    cs_host string,\\n    sc_status int,\\n    sc_substatus int,\\n    sc_win32status int, \\n    sc_bytes int,\\n    cs_bytes int,\\n    s_timetaken int\\n)\\nAS\\nBEGIN\\n\\n    @result = EXTRACT\\n        s_date DateTime,\\n        s_time string,\\n        s_sitename string,\\n        cs_method string,\\n        cs_uristem string,\\n        cs_uriquery string,\\n        s_port int,\\n        cs_username string,\\n        c_ip string,\\n        cs_useragent string,\\n        cs_cookie string,\\n        cs_referer string,\\n        cs_host string,\\n        sc_status int,\\n        sc_substatus int,\\n        sc_win32status int,\\n        sc_bytes int,\\n        cs_bytes int,\\n        s_timetaken int\\n    FROM @\\\"/Samples/Data/WebLog.log\\\"\\n    USING Extractors.Text(delimiter:' ');\\n\\nRETURN;\\nEND;\\nCREATE VIEW testdb15065.dbo.testview12329 \\nAS \\n    SELECT * FROM \\n    (\\n        VALUES(1,2),(2,4)\\n    ) \\nAS \\nT(a, b);\\nCREATE PROCEDURE testdb15065.dbo.testproc16847()\\nAS BEGIN\\n  CREATE VIEW testdb15065.dbo.testview12329 \\n  AS \\n    SELECT * FROM \\n    (\\n        VALUES(1,2),(2,4)\\n    ) \\n  AS \\n  T(a, b);\\nEND;\",\r\n    \"algebraFilePath\": \"adl://testdatalake18475.azuredatalakestore.net/system/jobservice/jobs/Usql/2016/07/19/01/01/dfb48191-532f-4e0f-9770-d617d349e6e0/algebra.xml\",\r\n    \"yarnApplicationId\": 2712,\r\n    \"yarnApplicationTimeStamp\": 1468865588038,\r\n    \"compileMode\": \"Semantic\",\r\n    \"errorSource\": \"Unknown\",\r\n    \"totalCompilationTime\": \"PT17.5557134S\",\r\n    \"totalPausedTime\": \"PT0S\",\r\n    \"totalQueuedTime\": \"PT0.0156257S\",\r\n    \"totalRunningTime\": \"PT1M13.7319189S\",\r\n    \"type\": \"USql\"\r\n  }\r\n}",
-      "ResponseHeaders": {
-        "Content-Type": [
-          "application/json; charset=utf-8"
-        ],
-        "Expires": [
-          "-1"
-        ],
-        "Cache-Control": [
-          "private"
-        ],
-        "Date": [
-          "Tue, 19 Jul 2016 01:04:08 GMT"
-        ],
-        "Pragma": [
-          "no-cache"
-        ],
-        "Transfer-Encoding": [
-          "chunked"
-        ],
-        "x-ms-request-id": [
-          "f172d58b-7a45-454c-a31e-60dc33fac00c"
-        ],
-        "X-Content-Type-Options": [
-          "nosniff"
-        ],
-        "Strict-Transport-Security": [
-          "max-age=15724800; includeSubDomains"
-        ]
-      },
-      "StatusCode": 200
-    },
-    {
-      "RequestUri": "/catalog/usql/databases/testdb15065/secrets/testsecret1707?api-version=2015-10-01-preview",
-      "EncodedRequestUri": "L2NhdGFsb2cvdXNxbC9kYXRhYmFzZXMvdGVzdGRiMTUwNjUvc2VjcmV0cy90ZXN0c2VjcmV0MTcwNz9hcGktdmVyc2lvbj0yMDE1LTEwLTAxLXByZXZpZXc=",
-      "RequestMethod": "PUT",
-      "RequestBody": "{\r\n  \"password\": \"testsecretpwd11771\",\r\n  \"uri\": \"https://adlasecrettest.contoso.com:443\"\r\n}",
-      "RequestHeaders": {
-        "Content-Type": [
-          "application/json; charset=utf-8"
-        ],
-        "Content-Length": [
-          "92"
-        ],
-        "x-ms-client-request-id": [
-          "d7102644-341e-4221-a90d-04c1c0174e52"
-        ],
-        "accept-language": [
-          "en-US"
-        ],
-        "User-Agent": [
-          "Microsoft.Azure.Management.DataLake.Analytics.DataLakeAnalyticsCatalogManagementClient/0.11.9-preview"
-        ]
-      },
-      "ResponseBody": "",
-      "ResponseHeaders": {
-        "Expires": [
-          "-1"
-        ],
-        "Cache-Control": [
-          "private"
-        ],
-        "Date": [
-          "Tue, 19 Jul 2016 01:04:11 GMT"
-        ],
-        "Pragma": [
-          "no-cache"
-        ],
-        "Transfer-Encoding": [
-          "chunked"
-        ],
-        "x-ms-request-id": [
-          "0949dcc7-5a08-442b-a7e9-7525acb3cfbb"
-        ],
-        "X-Content-Type-Options": [
-          "nosniff"
-        ],
-        "Strict-Transport-Security": [
-          "max-age=15724800; includeSubDomains"
-        ]
-      },
-      "StatusCode": 200
-    },
-    {
-      "RequestUri": "/catalog/usql/databases/testdb15065/secrets/testsecret1707?api-version=2015-10-01-preview",
-      "EncodedRequestUri": "L2NhdGFsb2cvdXNxbC9kYXRhYmFzZXMvdGVzdGRiMTUwNjUvc2VjcmV0cy90ZXN0c2VjcmV0MTcwNz9hcGktdmVyc2lvbj0yMDE1LTEwLTAxLXByZXZpZXc=",
-      "RequestMethod": "PUT",
-      "RequestBody": "{\r\n  \"password\": \"testsecretpwd11771\",\r\n  \"uri\": \"https://adlasecrettest.contoso.com:443\"\r\n}",
-      "RequestHeaders": {
-        "Content-Type": [
-          "application/json; charset=utf-8"
-        ],
-        "Content-Length": [
-          "92"
-        ],
-        "x-ms-client-request-id": [
-          "a3342578-a130-41e1-aad0-5af3c9e11adf"
-        ],
-        "accept-language": [
-          "en-US"
-        ],
-        "User-Agent": [
-          "Microsoft.Azure.Management.DataLake.Analytics.DataLakeAnalyticsCatalogManagementClient/0.11.9-preview"
-        ]
-      },
-      "ResponseBody": "{\r\n  \"error\": {\r\n    \"code\": \"ResourceAlreadyExists\",\r\n    \"message\": \"The resource 'mafs://accounts/testdatalake18475/fs/catalog/database/741c2b9c-0b16-4b0f-bc38-66cf9b1958e1/credential/testsecret1707' already exists. Trace: 4a999346-9353-493e-b9a8-43d11df4b4ff Time: 2016-07-18T18:04:11.5969424-07:00\"\r\n  }\r\n}",
-      "ResponseHeaders": {
-        "Content-Type": [
-          "application/json; charset=utf-8"
-        ],
-        "Expires": [
-          "-1"
-        ],
-        "Cache-Control": [
-          "private"
-        ],
-        "Date": [
-          "Tue, 19 Jul 2016 01:04:11 GMT"
-        ],
-        "Pragma": [
-          "no-cache"
-        ],
-        "Transfer-Encoding": [
-          "chunked"
-        ],
-        "x-ms-request-id": [
-          "4a999346-9353-493e-b9a8-43d11df4b4ff"
-        ],
-        "X-Content-Type-Options": [
-          "nosniff"
-        ],
-        "Strict-Transport-Security": [
-          "max-age=15724800; includeSubDomains"
+        ],
+        "Strict-Transport-Security": [
+          "max-age=31536000; includeSubDomains"
         ]
       },
       "StatusCode": 409
-    },
-    {
-      "RequestUri": "/catalog/usql/databases/testdb15065/secrets/testsecret1707dup?api-version=2015-10-01-preview",
-      "EncodedRequestUri": "L2NhdGFsb2cvdXNxbC9kYXRhYmFzZXMvdGVzdGRiMTUwNjUvc2VjcmV0cy90ZXN0c2VjcmV0MTcwN2R1cD9hcGktdmVyc2lvbj0yMDE1LTEwLTAxLXByZXZpZXc=",
-      "RequestMethod": "PUT",
-      "RequestBody": "{\r\n  \"password\": \"testsecretpwd11771\",\r\n  \"uri\": \"https://adlasecrettest.contoso.com:443\"\r\n}",
-      "RequestHeaders": {
-        "Content-Type": [
-          "application/json; charset=utf-8"
-        ],
-        "Content-Length": [
-          "92"
-        ],
-        "x-ms-client-request-id": [
-          "b6217a36-0f94-4d77-a03c-91c8cda031f6"
-        ],
-        "accept-language": [
-          "en-US"
-        ],
-        "User-Agent": [
-          "Microsoft.Azure.Management.DataLake.Analytics.DataLakeAnalyticsCatalogManagementClient/0.11.9-preview"
-        ]
-      },
-      "ResponseBody": "",
-      "ResponseHeaders": {
-        "Expires": [
-          "-1"
-        ],
-        "Cache-Control": [
-          "private"
-        ],
-        "Date": [
-          "Tue, 19 Jul 2016 01:04:11 GMT"
-        ],
-        "Pragma": [
-          "no-cache"
-        ],
-        "Transfer-Encoding": [
-          "chunked"
-        ],
-        "x-ms-request-id": [
-          "a917b587-22f5-407c-808c-df9db879fef7"
-        ],
-        "X-Content-Type-Options": [
-          "nosniff"
-        ],
-        "Strict-Transport-Security": [
-          "max-age=15724800; includeSubDomains"
-        ]
-      },
-      "StatusCode": 200
-    },
-    {
-      "RequestUri": "/catalog/usql/databases/testdb15065/secrets/testsecret1707?api-version=2015-10-01-preview",
-      "EncodedRequestUri": "L2NhdGFsb2cvdXNxbC9kYXRhYmFzZXMvdGVzdGRiMTUwNjUvc2VjcmV0cy90ZXN0c2VjcmV0MTcwNz9hcGktdmVyc2lvbj0yMDE1LTEwLTAxLXByZXZpZXc=",
-      "RequestMethod": "GET",
-      "RequestBody": "",
-      "RequestHeaders": {
-        "x-ms-client-request-id": [
-          "f47b906d-a55b-48e8-8c08-54b8803ecd8d"
-        ],
-        "accept-language": [
-          "en-US"
-        ],
-        "User-Agent": [
-          "Microsoft.Azure.Management.DataLake.Analytics.DataLakeAnalyticsCatalogManagementClient/0.11.9-preview"
-        ]
-      },
-      "ResponseBody": "{\r\n  \"creationTime\": \"2016-07-19T01:04:10.95Z\"\r\n}",
-      "ResponseHeaders": {
-        "Content-Type": [
-          "application/json; charset=utf-8"
-        ],
-        "Expires": [
-          "-1"
-        ],
-        "Cache-Control": [
-          "private"
-        ],
-        "Date": [
-          "Tue, 19 Jul 2016 01:04:12 GMT"
-        ],
-        "Pragma": [
-          "no-cache"
-        ],
-        "Transfer-Encoding": [
-          "chunked"
-        ],
-        "x-ms-request-id": [
-          "bc960fcc-2084-4493-b3a6-d103d035a959"
-        ],
-        "X-Content-Type-Options": [
-          "nosniff"
-        ],
-        "Strict-Transport-Security": [
-          "max-age=15724800; includeSubDomains"
-        ]
-      },
-      "StatusCode": 200
-    },
-    {
-      "RequestUri": "/catalog/usql/databases/testdb15065/secrets/testsecret1707?api-version=2015-10-01-preview",
-      "EncodedRequestUri": "L2NhdGFsb2cvdXNxbC9kYXRhYmFzZXMvdGVzdGRiMTUwNjUvc2VjcmV0cy90ZXN0c2VjcmV0MTcwNz9hcGktdmVyc2lvbj0yMDE1LTEwLTAxLXByZXZpZXc=",
-      "RequestMethod": "GET",
-      "RequestBody": "",
-      "RequestHeaders": {
-        "x-ms-client-request-id": [
-          "05f636ef-d585-4043-a950-0851195104d8"
-        ],
-        "accept-language": [
-          "en-US"
-        ],
-        "User-Agent": [
-          "Microsoft.Azure.Management.DataLake.Analytics.DataLakeAnalyticsCatalogManagementClient/0.11.9-preview"
-        ]
-      },
-      "ResponseBody": "{\r\n  \"error\": {\r\n    \"code\": \"ResourceNotFound\",\r\n    \"message\": \"The resource 'testsecret1707' does not exist. Trace: e5c7b013-7ea0-4ca8-bc1a-b844575eca9c Time: 2016-07-18T18:05:51.9110979-07:00\"\r\n  }\r\n}",
-      "ResponseHeaders": {
-        "Content-Type": [
-          "application/json; charset=utf-8"
-        ],
-        "Expires": [
-          "-1"
-        ],
-        "Cache-Control": [
-          "private"
-        ],
-        "Date": [
-          "Tue, 19 Jul 2016 01:05:51 GMT"
-        ],
-        "Pragma": [
-          "no-cache"
-        ],
-        "Transfer-Encoding": [
-          "chunked"
-        ],
-        "x-ms-request-id": [
-          "e5c7b013-7ea0-4ca8-bc1a-b844575eca9c"
-        ],
-        "X-Content-Type-Options": [
-          "nosniff"
-        ],
-        "Strict-Transport-Security": [
-          "max-age=15724800; includeSubDomains"
-        ]
-      },
-      "StatusCode": 404
-    },
-    {
-      "RequestUri": "/Jobs/ca7f4c38-e4c9-450e-94e8-fa041321471d?api-version=2016-03-20-preview",
-      "EncodedRequestUri": "L0pvYnMvY2E3ZjRjMzgtZTRjOS00NTBlLTk0ZTgtZmEwNDEzMjE0NzFkP2FwaS12ZXJzaW9uPTIwMTYtMDMtMjAtcHJldmlldw==",
-      "RequestMethod": "PUT",
-      "RequestBody": "{\r\n  \"jobId\": \"ca7f4c38-e4c9-450e-94e8-fa041321471d\",\r\n  \"name\": \"testjob11539\",\r\n  \"type\": \"USql\",\r\n  \"degreeOfParallelism\": 2,\r\n  \"properties\": {\r\n    \"type\": \"USql\",\r\n    \"script\": \"USE testdb15065; CREATE CREDENTIAL testcred11628 WITH USER_NAME = \\\"scope@rkm4grspxa\\\", IDENTITY = \\\"testsecret1707\\\";\"\r\n  }\r\n}",
-      "RequestHeaders": {
-        "Content-Type": [
-          "application/json; charset=utf-8"
-        ],
-        "Content-Length": [
-          "312"
-        ],
-        "x-ms-client-request-id": [
-          "fffce10a-077d-41ad-9f31-cc1586cccd97"
-        ],
-        "accept-language": [
-          "en-US"
-        ],
-        "User-Agent": [
-          "Microsoft.Azure.Management.DataLake.Analytics.DataLakeAnalyticsJobManagementClient/0.11.9-preview"
-        ]
-      },
-      "ResponseBody": "{\r\n  \"jobId\": \"ca7f4c38-e4c9-450e-94e8-fa041321471d\",\r\n  \"name\": \"testjob11539\",\r\n  \"type\": \"USql\",\r\n  \"submitter\": \"adlsvc01@benwgoldoutlook.onmicrosoft.com\",\r\n  \"degreeOfParallelism\": 2,\r\n  \"priority\": 0,\r\n  \"submitTime\": \"2016-07-18T18:04:13.2082454-07:00\",\r\n  \"state\": \"Compiling\",\r\n  \"result\": \"Succeeded\",\r\n  \"stateAuditRecords\": [\r\n    {\r\n      \"newState\": \"New\",\r\n      \"timeStamp\": \"2016-07-18T18:04:13.2082454-07:00\",\r\n      \"details\": \"userName:adlsvc01@benwgoldoutlook.onmicrosoft.com;submitMachine:N/A\"\r\n    }\r\n  ],\r\n  \"properties\": {\r\n    \"owner\": \"adlsvc01@benwgoldoutlook.onmicrosoft.com\",\r\n    \"resources\": [],\r\n    \"runtimeVersion\": \"default\",\r\n    \"rootProcessNodeId\": \"00000000-0000-0000-0000-000000000000\",\r\n    \"algebraFilePath\": \"adl://testdatalake18475.azuredatalakestore.net/system/jobservice/jobs/Usql/2016/07/19/01/04/ca7f4c38-e4c9-450e-94e8-fa041321471d/algebra.xml\",\r\n    \"compileMode\": \"Semantic\",\r\n    \"errorSource\": \"Unknown\",\r\n    \"totalCompilationTime\": \"PT0S\",\r\n    \"totalPausedTime\": \"PT0S\",\r\n    \"totalQueuedTime\": \"PT0S\",\r\n    \"totalRunningTime\": \"PT0S\",\r\n    \"type\": \"USql\"\r\n  }\r\n}",
-      "ResponseHeaders": {
-        "Content-Type": [
-          "application/json; charset=utf-8"
-        ],
-        "Expires": [
-          "-1"
-        ],
-        "Cache-Control": [
-          "private"
-        ],
-        "Date": [
-          "Tue, 19 Jul 2016 01:04:13 GMT"
-        ],
-        "Pragma": [
-          "no-cache"
-        ],
-        "Transfer-Encoding": [
-          "chunked"
-        ],
-        "x-ms-request-id": [
-          "46df2200-c388-4c0b-91a1-65637732e375"
-        ],
-        "X-Content-Type-Options": [
-          "nosniff"
-        ],
-        "Strict-Transport-Security": [
-          "max-age=15724800; includeSubDomains"
-        ]
-      },
-      "StatusCode": 200
-    },
-    {
-      "RequestUri": "/Jobs/ca7f4c38-e4c9-450e-94e8-fa041321471d?api-version=2016-03-20-preview",
-      "EncodedRequestUri": "L0pvYnMvY2E3ZjRjMzgtZTRjOS00NTBlLTk0ZTgtZmEwNDEzMjE0NzFkP2FwaS12ZXJzaW9uPTIwMTYtMDMtMjAtcHJldmlldw==",
-      "RequestMethod": "GET",
-      "RequestBody": "",
-      "RequestHeaders": {
-        "x-ms-client-request-id": [
-          "a36c5dc1-6a10-4813-82f5-360e3f64b001"
-        ],
-        "accept-language": [
-          "en-US"
-        ],
-        "User-Agent": [
-          "Microsoft.Azure.Management.DataLake.Analytics.DataLakeAnalyticsJobManagementClient/0.11.9-preview"
-        ]
-      },
-      "ResponseBody": "{\r\n  \"jobId\": \"ca7f4c38-e4c9-450e-94e8-fa041321471d\",\r\n  \"name\": \"testjob11539\",\r\n  \"type\": \"USql\",\r\n  \"submitter\": \"adlsvc01@benwgoldoutlook.onmicrosoft.com\",\r\n  \"degreeOfParallelism\": 2,\r\n  \"priority\": 0,\r\n  \"submitTime\": \"2016-07-18T18:04:13.2082454-07:00\",\r\n  \"state\": \"Compiling\",\r\n  \"result\": \"Succeeded\",\r\n  \"stateAuditRecords\": [\r\n    {\r\n      \"newState\": \"New\",\r\n      \"timeStamp\": \"2016-07-18T18:04:13.2082454-07:00\",\r\n      \"details\": \"userName:adlsvc01@benwgoldoutlook.onmicrosoft.com;submitMachine:N/A\"\r\n    },\r\n    {\r\n      \"newState\": \"Compiling\",\r\n      \"timeStamp\": \"2016-07-18T18:04:13.8332606-07:00\",\r\n      \"details\": \"CcsAttempts:1;Status:Dispatched\"\r\n    }\r\n  ],\r\n  \"properties\": {\r\n    \"owner\": \"adlsvc01@benwgoldoutlook.onmicrosoft.com\",\r\n    \"resources\": [\r\n      {\r\n        \"name\": \"Profile\",\r\n        \"resourcePath\": \"adl://testdatalake18475.azuredatalakestore.net/system/jobservice/jobs/Usql/2016/07/19/01/04/ca7f4c38-e4c9-450e-94e8-fa041321471d/profile\",\r\n        \"type\": \"StatisticsResource\"\r\n      },\r\n      {\r\n        \"name\": \"__ScopeRuntimeStatistics__.xml\",\r\n        \"resourcePath\": \"adl://testdatalake18475.azuredatalakestore.net/system/jobservice/jobs/Usql/2016/07/19/01/04/ca7f4c38-e4c9-450e-94e8-fa041321471d/__ScopeRuntimeStatistics__.xml\",\r\n        \"type\": \"StatisticsResource\"\r\n      }\r\n    ],\r\n    \"runtimeVersion\": \"default\",\r\n    \"rootProcessNodeId\": \"00000000-0000-0000-0000-000000000000\",\r\n    \"script\": \"USE testdb15065; CREATE CREDENTIAL testcred11628 WITH USER_NAME = \\\"scope@rkm4grspxa\\\", IDENTITY = \\\"testsecret1707\\\";\",\r\n    \"algebraFilePath\": \"adl://testdatalake18475.azuredatalakestore.net/system/jobservice/jobs/Usql/2016/07/19/01/04/ca7f4c38-e4c9-450e-94e8-fa041321471d/algebra.xml\",\r\n    \"compileMode\": \"Semantic\",\r\n    \"errorSource\": \"Unknown\",\r\n    \"totalCompilationTime\": \"PT0.1704703S\",\r\n    \"totalPausedTime\": \"PT0S\",\r\n    \"totalQueuedTime\": \"PT0S\",\r\n    \"totalRunningTime\": \"PT0S\",\r\n    \"type\": \"USql\"\r\n  }\r\n}",
-      "ResponseHeaders": {
-        "Content-Type": [
-          "application/json; charset=utf-8"
-        ],
-        "Expires": [
-          "-1"
-        ],
-        "Cache-Control": [
-          "private"
-        ],
-        "Date": [
-          "Tue, 19 Jul 2016 01:04:13 GMT"
-        ],
-        "Pragma": [
-          "no-cache"
-        ],
-        "Transfer-Encoding": [
-          "chunked"
-        ],
-        "x-ms-request-id": [
-          "8af0d917-ab89-4d97-821c-b1004fb158a5"
-        ],
-        "X-Content-Type-Options": [
-          "nosniff"
-        ],
-        "Strict-Transport-Security": [
-          "max-age=15724800; includeSubDomains"
-        ]
-      },
-      "StatusCode": 200
-    },
-    {
-      "RequestUri": "/Jobs/ca7f4c38-e4c9-450e-94e8-fa041321471d?api-version=2016-03-20-preview",
-      "EncodedRequestUri": "L0pvYnMvY2E3ZjRjMzgtZTRjOS00NTBlLTk0ZTgtZmEwNDEzMjE0NzFkP2FwaS12ZXJzaW9uPTIwMTYtMDMtMjAtcHJldmlldw==",
-      "RequestMethod": "GET",
-      "RequestBody": "",
-      "RequestHeaders": {
-        "x-ms-client-request-id": [
-          "9113cc0e-8f8a-4089-abf2-9a5fd261e1d9"
-        ],
-        "accept-language": [
-          "en-US"
-        ],
-        "User-Agent": [
-          "Microsoft.Azure.Management.DataLake.Analytics.DataLakeAnalyticsJobManagementClient/0.11.9-preview"
-        ]
-      },
-      "ResponseBody": "{\r\n  \"jobId\": \"ca7f4c38-e4c9-450e-94e8-fa041321471d\",\r\n  \"name\": \"testjob11539\",\r\n  \"type\": \"USql\",\r\n  \"submitter\": \"adlsvc01@benwgoldoutlook.onmicrosoft.com\",\r\n  \"degreeOfParallelism\": 2,\r\n  \"priority\": 0,\r\n  \"submitTime\": \"2016-07-18T18:04:13.2082454-07:00\",\r\n  \"state\": \"Compiling\",\r\n  \"result\": \"Succeeded\",\r\n  \"stateAuditRecords\": [\r\n    {\r\n      \"newState\": \"New\",\r\n      \"timeStamp\": \"2016-07-18T18:04:13.2082454-07:00\",\r\n      \"details\": \"userName:adlsvc01@benwgoldoutlook.onmicrosoft.com;submitMachine:N/A\"\r\n    },\r\n    {\r\n      \"newState\": \"Compiling\",\r\n      \"timeStamp\": \"2016-07-18T18:04:13.8332606-07:00\",\r\n      \"details\": \"CcsAttempts:1;Status:Dispatched\"\r\n    }\r\n  ],\r\n  \"properties\": {\r\n    \"owner\": \"adlsvc01@benwgoldoutlook.onmicrosoft.com\",\r\n    \"resources\": [\r\n      {\r\n        \"name\": \"Profile\",\r\n        \"resourcePath\": \"adl://testdatalake18475.azuredatalakestore.net/system/jobservice/jobs/Usql/2016/07/19/01/04/ca7f4c38-e4c9-450e-94e8-fa041321471d/profile\",\r\n        \"type\": \"StatisticsResource\"\r\n      },\r\n      {\r\n        \"name\": \"__ScopeRuntimeStatistics__.xml\",\r\n        \"resourcePath\": \"adl://testdatalake18475.azuredatalakestore.net/system/jobservice/jobs/Usql/2016/07/19/01/04/ca7f4c38-e4c9-450e-94e8-fa041321471d/__ScopeRuntimeStatistics__.xml\",\r\n        \"type\": \"StatisticsResource\"\r\n      }\r\n    ],\r\n    \"runtimeVersion\": \"default\",\r\n    \"rootProcessNodeId\": \"00000000-0000-0000-0000-000000000000\",\r\n    \"script\": \"USE testdb15065; CREATE CREDENTIAL testcred11628 WITH USER_NAME = \\\"scope@rkm4grspxa\\\", IDENTITY = \\\"testsecret1707\\\";\",\r\n    \"algebraFilePath\": \"adl://testdatalake18475.azuredatalakestore.net/system/jobservice/jobs/Usql/2016/07/19/01/04/ca7f4c38-e4c9-450e-94e8-fa041321471d/algebra.xml\",\r\n    \"compileMode\": \"Semantic\",\r\n    \"errorSource\": \"Unknown\",\r\n    \"totalCompilationTime\": \"PT5.4205622S\",\r\n    \"totalPausedTime\": \"PT0S\",\r\n    \"totalQueuedTime\": \"PT0S\",\r\n    \"totalRunningTime\": \"PT0S\",\r\n    \"type\": \"USql\"\r\n  }\r\n}",
-      "ResponseHeaders": {
-        "Content-Type": [
-          "application/json; charset=utf-8"
-        ],
-        "Expires": [
-          "-1"
-        ],
-        "Cache-Control": [
-          "private"
-        ],
-        "Date": [
-          "Tue, 19 Jul 2016 01:04:18 GMT"
-        ],
-        "Pragma": [
-          "no-cache"
-        ],
-        "Transfer-Encoding": [
-          "chunked"
-        ],
-        "x-ms-request-id": [
-          "f214d297-28da-4e61-83c6-bb9e3af5dee4"
-        ],
-        "X-Content-Type-Options": [
-          "nosniff"
-        ],
-        "Strict-Transport-Security": [
-          "max-age=15724800; includeSubDomains"
-        ]
-      },
-      "StatusCode": 200
-    },
-    {
-      "RequestUri": "/Jobs/ca7f4c38-e4c9-450e-94e8-fa041321471d?api-version=2016-03-20-preview",
-      "EncodedRequestUri": "L0pvYnMvY2E3ZjRjMzgtZTRjOS00NTBlLTk0ZTgtZmEwNDEzMjE0NzFkP2FwaS12ZXJzaW9uPTIwMTYtMDMtMjAtcHJldmlldw==",
-      "RequestMethod": "GET",
-      "RequestBody": "",
-      "RequestHeaders": {
-        "x-ms-client-request-id": [
-          "5f66e6f4-4ffe-4944-9704-3b488ea34305"
-        ],
-        "accept-language": [
-          "en-US"
-        ],
-        "User-Agent": [
-          "Microsoft.Azure.Management.DataLake.Analytics.DataLakeAnalyticsJobManagementClient/0.11.9-preview"
-        ]
-      },
-      "ResponseBody": "{\r\n  \"jobId\": \"ca7f4c38-e4c9-450e-94e8-fa041321471d\",\r\n  \"name\": \"testjob11539\",\r\n  \"type\": \"USql\",\r\n  \"submitter\": \"adlsvc01@benwgoldoutlook.onmicrosoft.com\",\r\n  \"degreeOfParallelism\": 2,\r\n  \"priority\": 0,\r\n  \"submitTime\": \"2016-07-18T18:04:13.2082454-07:00\",\r\n  \"state\": \"Compiling\",\r\n  \"result\": \"Succeeded\",\r\n  \"stateAuditRecords\": [\r\n    {\r\n      \"newState\": \"New\",\r\n      \"timeStamp\": \"2016-07-18T18:04:13.2082454-07:00\",\r\n      \"details\": \"userName:adlsvc01@benwgoldoutlook.onmicrosoft.com;submitMachine:N/A\"\r\n    },\r\n    {\r\n      \"newState\": \"Compiling\",\r\n      \"timeStamp\": \"2016-07-18T18:04:13.8332606-07:00\",\r\n      \"details\": \"CcsAttempts:1;Status:Dispatched\"\r\n    }\r\n  ],\r\n  \"properties\": {\r\n    \"owner\": \"adlsvc01@benwgoldoutlook.onmicrosoft.com\",\r\n    \"resources\": [\r\n      {\r\n        \"name\": \"Profile\",\r\n        \"resourcePath\": \"adl://testdatalake18475.azuredatalakestore.net/system/jobservice/jobs/Usql/2016/07/19/01/04/ca7f4c38-e4c9-450e-94e8-fa041321471d/profile\",\r\n        \"type\": \"StatisticsResource\"\r\n      },\r\n      {\r\n        \"name\": \"__ScopeRuntimeStatistics__.xml\",\r\n        \"resourcePath\": \"adl://testdatalake18475.azuredatalakestore.net/system/jobservice/jobs/Usql/2016/07/19/01/04/ca7f4c38-e4c9-450e-94e8-fa041321471d/__ScopeRuntimeStatistics__.xml\",\r\n        \"type\": \"StatisticsResource\"\r\n      }\r\n    ],\r\n    \"runtimeVersion\": \"default\",\r\n    \"rootProcessNodeId\": \"00000000-0000-0000-0000-000000000000\",\r\n    \"script\": \"USE testdb15065; CREATE CREDENTIAL testcred11628 WITH USER_NAME = \\\"scope@rkm4grspxa\\\", IDENTITY = \\\"testsecret1707\\\";\",\r\n    \"algebraFilePath\": \"adl://testdatalake18475.azuredatalakestore.net/system/jobservice/jobs/Usql/2016/07/19/01/04/ca7f4c38-e4c9-450e-94e8-fa041321471d/algebra.xml\",\r\n    \"compileMode\": \"Semantic\",\r\n    \"errorSource\": \"Unknown\",\r\n    \"totalCompilationTime\": \"PT10.639398S\",\r\n    \"totalPausedTime\": \"PT0S\",\r\n    \"totalQueuedTime\": \"PT0S\",\r\n    \"totalRunningTime\": \"PT0S\",\r\n    \"type\": \"USql\"\r\n  }\r\n}",
-      "ResponseHeaders": {
-        "Content-Type": [
-          "application/json; charset=utf-8"
-        ],
-        "Expires": [
-          "-1"
-        ],
-        "Cache-Control": [
-          "private"
-        ],
-        "Date": [
-          "Tue, 19 Jul 2016 01:04:23 GMT"
-        ],
-        "Pragma": [
-          "no-cache"
-        ],
-        "Transfer-Encoding": [
-          "chunked"
-        ],
-        "x-ms-request-id": [
-          "e2f911ce-d602-4912-b0da-31be386a85f7"
-        ],
-        "X-Content-Type-Options": [
-          "nosniff"
-        ],
-        "Strict-Transport-Security": [
-          "max-age=15724800; includeSubDomains"
-        ]
-      },
-      "StatusCode": 200
-    },
-    {
-      "RequestUri": "/Jobs/ca7f4c38-e4c9-450e-94e8-fa041321471d?api-version=2016-03-20-preview",
-      "EncodedRequestUri": "L0pvYnMvY2E3ZjRjMzgtZTRjOS00NTBlLTk0ZTgtZmEwNDEzMjE0NzFkP2FwaS12ZXJzaW9uPTIwMTYtMDMtMjAtcHJldmlldw==",
-      "RequestMethod": "GET",
-      "RequestBody": "",
-      "RequestHeaders": {
-        "x-ms-client-request-id": [
-          "4351092d-01ae-4460-8c9e-2f479b2e6935"
-        ],
-        "accept-language": [
-          "en-US"
-        ],
-        "User-Agent": [
-          "Microsoft.Azure.Management.DataLake.Analytics.DataLakeAnalyticsJobManagementClient/0.11.9-preview"
-        ]
-      },
-      "ResponseBody": "{\r\n  \"jobId\": \"ca7f4c38-e4c9-450e-94e8-fa041321471d\",\r\n  \"name\": \"testjob11539\",\r\n  \"type\": \"USql\",\r\n  \"submitter\": \"adlsvc01@benwgoldoutlook.onmicrosoft.com\",\r\n  \"degreeOfParallelism\": 2,\r\n  \"priority\": 0,\r\n  \"submitTime\": \"2016-07-18T18:04:13.2082454-07:00\",\r\n  \"state\": \"Compiling\",\r\n  \"result\": \"Succeeded\",\r\n  \"stateAuditRecords\": [\r\n    {\r\n      \"newState\": \"New\",\r\n      \"timeStamp\": \"2016-07-18T18:04:13.2082454-07:00\",\r\n      \"details\": \"userName:adlsvc01@benwgoldoutlook.onmicrosoft.com;submitMachine:N/A\"\r\n    },\r\n    {\r\n      \"newState\": \"Compiling\",\r\n      \"timeStamp\": \"2016-07-18T18:04:13.8332606-07:00\",\r\n      \"details\": \"CcsAttempts:1;Status:Dispatched\"\r\n    }\r\n  ],\r\n  \"properties\": {\r\n    \"owner\": \"adlsvc01@benwgoldoutlook.onmicrosoft.com\",\r\n    \"resources\": [\r\n      {\r\n        \"name\": \"Profile\",\r\n        \"resourcePath\": \"adl://testdatalake18475.azuredatalakestore.net/system/jobservice/jobs/Usql/2016/07/19/01/04/ca7f4c38-e4c9-450e-94e8-fa041321471d/profile\",\r\n        \"type\": \"StatisticsResource\"\r\n      },\r\n      {\r\n        \"name\": \"__ScopeRuntimeStatistics__.xml\",\r\n        \"resourcePath\": \"adl://testdatalake18475.azuredatalakestore.net/system/jobservice/jobs/Usql/2016/07/19/01/04/ca7f4c38-e4c9-450e-94e8-fa041321471d/__ScopeRuntimeStatistics__.xml\",\r\n        \"type\": \"StatisticsResource\"\r\n      }\r\n    ],\r\n    \"runtimeVersion\": \"default\",\r\n    \"rootProcessNodeId\": \"00000000-0000-0000-0000-000000000000\",\r\n    \"script\": \"USE testdb15065; CREATE CREDENTIAL testcred11628 WITH USER_NAME = \\\"scope@rkm4grspxa\\\", IDENTITY = \\\"testsecret1707\\\";\",\r\n    \"algebraFilePath\": \"adl://testdatalake18475.azuredatalakestore.net/system/jobservice/jobs/Usql/2016/07/19/01/04/ca7f4c38-e4c9-450e-94e8-fa041321471d/algebra.xml\",\r\n    \"compileMode\": \"Semantic\",\r\n    \"errorSource\": \"Unknown\",\r\n    \"totalCompilationTime\": \"PT15.8894891S\",\r\n    \"totalPausedTime\": \"PT0S\",\r\n    \"totalQueuedTime\": \"PT0S\",\r\n    \"totalRunningTime\": \"PT0S\",\r\n    \"type\": \"USql\"\r\n  }\r\n}",
-      "ResponseHeaders": {
-        "Content-Type": [
-          "application/json; charset=utf-8"
-        ],
-        "Expires": [
-          "-1"
-        ],
-        "Cache-Control": [
-          "private"
-        ],
-        "Date": [
-          "Tue, 19 Jul 2016 01:04:28 GMT"
-        ],
-        "Pragma": [
-          "no-cache"
-        ],
-        "Transfer-Encoding": [
-          "chunked"
-        ],
-        "x-ms-request-id": [
-          "a3e01f76-df99-446a-9fb1-275d199e6cb2"
-        ],
-        "X-Content-Type-Options": [
-          "nosniff"
-        ],
-        "Strict-Transport-Security": [
-          "max-age=15724800; includeSubDomains"
-        ]
-      },
-      "StatusCode": 200
-    },
-    {
-      "RequestUri": "/Jobs/ca7f4c38-e4c9-450e-94e8-fa041321471d?api-version=2016-03-20-preview",
-      "EncodedRequestUri": "L0pvYnMvY2E3ZjRjMzgtZTRjOS00NTBlLTk0ZTgtZmEwNDEzMjE0NzFkP2FwaS12ZXJzaW9uPTIwMTYtMDMtMjAtcHJldmlldw==",
-      "RequestMethod": "GET",
-      "RequestBody": "",
-      "RequestHeaders": {
-        "x-ms-client-request-id": [
-          "eb9cd1c7-4608-4280-b487-6f2343c53dda"
-        ],
-        "accept-language": [
-          "en-US"
-        ],
-        "User-Agent": [
-          "Microsoft.Azure.Management.DataLake.Analytics.DataLakeAnalyticsJobManagementClient/0.11.9-preview"
-        ]
-      },
-      "ResponseBody": "{\r\n  \"jobId\": \"ca7f4c38-e4c9-450e-94e8-fa041321471d\",\r\n  \"name\": \"testjob11539\",\r\n  \"type\": \"USql\",\r\n  \"submitter\": \"adlsvc01@benwgoldoutlook.onmicrosoft.com\",\r\n  \"degreeOfParallelism\": 2,\r\n  \"priority\": 0,\r\n  \"submitTime\": \"2016-07-18T18:04:13.2082454-07:00\",\r\n  \"state\": \"Starting\",\r\n  \"result\": \"Succeeded\",\r\n  \"stateAuditRecords\": [\r\n    {\r\n      \"newState\": \"New\",\r\n      \"timeStamp\": \"2016-07-18T18:04:13.2082454-07:00\",\r\n      \"details\": \"userName:adlsvc01@benwgoldoutlook.onmicrosoft.com;submitMachine:N/A\"\r\n    },\r\n    {\r\n      \"newState\": \"Compiling\",\r\n      \"timeStamp\": \"2016-07-18T18:04:13.8332606-07:00\",\r\n      \"details\": \"CcsAttempts:1;Status:Dispatched\"\r\n    },\r\n    {\r\n      \"newState\": \"Queued\",\r\n      \"timeStamp\": \"2016-07-18T18:04:30.5679854-07:00\"\r\n    },\r\n    {\r\n      \"newState\": \"Scheduling\",\r\n      \"timeStamp\": \"2016-07-18T18:04:30.5836099-07:00\",\r\n      \"details\": \"Detail:Dispatching job to cluster.;rootProcessId:72521b2d-25a7-4adc-b96f-13e98ff9c208\"\r\n    },\r\n    {\r\n      \"newState\": \"Starting\",\r\n      \"timeStamp\": \"2016-07-18T18:04:30.5992353-07:00\",\r\n      \"details\": \"runtimeVersion:kobo_vnext_5012367\"\r\n    }\r\n  ],\r\n  \"properties\": {\r\n    \"owner\": \"adlsvc01@benwgoldoutlook.onmicrosoft.com\",\r\n    \"resources\": [\r\n      {\r\n        \"name\": \"__ScopeCodeGen__.dll\",\r\n        \"resourcePath\": \"adl://testdatalake18475.azuredatalakestore.net/system/jobservice/jobs/Usql/2016/07/19/01/04/ca7f4c38-e4c9-450e-94e8-fa041321471d/__ScopeCodeGen__.dll\",\r\n        \"type\": \"VertexResource\"\r\n      },\r\n      {\r\n        \"name\": \"__ScopeCodeGen__.pdb\",\r\n        \"resourcePath\": \"adl://testdatalake18475.azuredatalakestore.net/system/jobservice/jobs/Usql/2016/07/19/01/04/ca7f4c38-e4c9-450e-94e8-fa041321471d/__ScopeCodeGen__.pdb\",\r\n        \"type\": \"VertexResource\"\r\n      },\r\n      {\r\n        \"name\": \"__ScopeCodeGenEngine__.dll\",\r\n        \"resourcePath\": \"adl://testdatalake18475.azuredatalakestore.net/system/jobservice/jobs/Usql/2016/07/19/01/04/ca7f4c38-e4c9-450e-94e8-fa041321471d/__ScopeCodeGenEngine__.dll\",\r\n        \"type\": \"VertexResource\"\r\n      },\r\n      {\r\n        \"name\": \"__ScopeCodeGenEngine__.pdb\",\r\n        \"resourcePath\": \"adl://testdatalake18475.azuredatalakestore.net/system/jobservice/jobs/Usql/2016/07/19/01/04/ca7f4c38-e4c9-450e-94e8-fa041321471d/__ScopeCodeGenEngine__.pdb\",\r\n        \"type\": \"VertexResource\"\r\n      },\r\n      {\r\n        \"name\": \"ScopeVertexDef.xml\",\r\n        \"resourcePath\": \"adl://testdatalake18475.azuredatalakestore.net/system/jobservice/jobs/Usql/2016/07/19/01/04/ca7f4c38-e4c9-450e-94e8-fa041321471d/ScopeVertexDef.xml\",\r\n        \"type\": \"VertexResource\"\r\n      },\r\n      {\r\n        \"name\": \"__ScopeCodeGen__.dll.cs\",\r\n        \"resourcePath\": \"adl://testdatalake18475.azuredatalakestore.net/system/jobservice/jobs/Usql/2016/07/19/01/04/ca7f4c38-e4c9-450e-94e8-fa041321471d/__ScopeCodeGen__.dll.cs\",\r\n        \"type\": \"StatisticsResource\"\r\n      },\r\n      {\r\n        \"name\": \"__ScopeCodeGenEngine__.dll.cpp\",\r\n        \"resourcePath\": \"adl://testdatalake18475.azuredatalakestore.net/system/jobservice/jobs/Usql/2016/07/19/01/04/ca7f4c38-e4c9-450e-94e8-fa041321471d/__ScopeCodeGenEngine__.dll.cpp\",\r\n        \"type\": \"StatisticsResource\"\r\n      },\r\n      {\r\n        \"name\": \"__ScopeCodeGenCompileOutput__.txt\",\r\n        \"resourcePath\": \"adl://testdatalake18475.azuredatalakestore.net/system/jobservice/jobs/Usql/2016/07/19/01/04/ca7f4c38-e4c9-450e-94e8-fa041321471d/__ScopeCodeGenCompileOutput__.txt\",\r\n        \"type\": \"StatisticsResource\"\r\n      },\r\n      {\r\n        \"name\": \"__ScopeCodeGenCompileOptions__.txt\",\r\n        \"resourcePath\": \"adl://testdatalake18475.azuredatalakestore.net/system/jobservice/jobs/Usql/2016/07/19/01/04/ca7f4c38-e4c9-450e-94e8-fa041321471d/__ScopeCodeGenCompileOptions__.txt\",\r\n        \"type\": \"StatisticsResource\"\r\n      },\r\n      {\r\n        \"name\": \"__ScopeCodeGenEngine__.cppresources\",\r\n        \"resourcePath\": \"adl://testdatalake18475.azuredatalakestore.net/system/jobservice/jobs/Usql/2016/07/19/01/04/ca7f4c38-e4c9-450e-94e8-fa041321471d/__ScopeCodeGenEngine__.cppresources\",\r\n        \"type\": \"StatisticsResource\"\r\n      },\r\n      {\r\n        \"name\": \"__Ast__.bin\",\r\n        \"resourcePath\": \"adl://testdatalake18475.azuredatalakestore.net/system/jobservice/jobs/Usql/2016/07/19/01/04/ca7f4c38-e4c9-450e-94e8-fa041321471d/__Ast__.bin\",\r\n        \"type\": \"StatisticsResource\"\r\n      },\r\n      {\r\n        \"name\": \"__SystemInternalInfo__.xml\",\r\n        \"resourcePath\": \"adl://testdatalake18475.azuredatalakestore.net/system/jobservice/jobs/Usql/2016/07/19/01/04/ca7f4c38-e4c9-450e-94e8-fa041321471d/__SystemInternalInfo__.xml\",\r\n        \"type\": \"StatisticsResource\"\r\n      },\r\n      {\r\n        \"name\": \"Profile\",\r\n        \"resourcePath\": \"adl://testdatalake18475.azuredatalakestore.net/system/jobservice/jobs/Usql/2016/07/19/01/04/ca7f4c38-e4c9-450e-94e8-fa041321471d/profile\",\r\n        \"type\": \"StatisticsResource\"\r\n      },\r\n      {\r\n        \"name\": \"__ScopeRuntimeStatistics__.xml\",\r\n        \"resourcePath\": \"adl://testdatalake18475.azuredatalakestore.net/system/jobservice/jobs/Usql/2016/07/19/01/04/ca7f4c38-e4c9-450e-94e8-fa041321471d/__ScopeRuntimeStatistics__.xml\",\r\n        \"type\": \"StatisticsResource\"\r\n      }\r\n    ],\r\n    \"runtimeVersion\": \"kobo_vnext_5012367\",\r\n    \"rootProcessNodeId\": \"72521b2d-25a7-4adc-b96f-13e98ff9c208\",\r\n    \"script\": \"USE testdb15065; CREATE CREDENTIAL testcred11628 WITH USER_NAME = \\\"scope@rkm4grspxa\\\", IDENTITY = \\\"testsecret1707\\\";\",\r\n    \"algebraFilePath\": \"adl://testdatalake18475.azuredatalakestore.net/system/jobservice/jobs/Usql/2016/07/19/01/04/ca7f4c38-e4c9-450e-94e8-fa041321471d/algebra.xml\",\r\n    \"yarnApplicationId\": 2735,\r\n    \"yarnApplicationTimeStamp\": 1468865588038,\r\n    \"compileMode\": \"Semantic\",\r\n    \"errorSource\": \"Unknown\",\r\n    \"totalCompilationTime\": \"PT16.7347248S\",\r\n    \"totalPausedTime\": \"PT0S\",\r\n    \"totalQueuedTime\": \"PT0.0156245S\",\r\n    \"totalRunningTime\": \"PT0S\",\r\n    \"type\": \"USql\"\r\n  }\r\n}",
-      "ResponseHeaders": {
-        "Content-Type": [
-          "application/json; charset=utf-8"
-        ],
-        "Expires": [
-          "-1"
-        ],
-        "Cache-Control": [
-          "private"
-        ],
-        "Date": [
-          "Tue, 19 Jul 2016 01:04:34 GMT"
-        ],
-        "Pragma": [
-          "no-cache"
-        ],
-        "Transfer-Encoding": [
-          "chunked"
-        ],
-        "x-ms-request-id": [
-          "ae61d2be-c569-4fb1-b87a-83f3b9a8982e"
-        ],
-        "X-Content-Type-Options": [
-          "nosniff"
-        ],
-        "Strict-Transport-Security": [
-          "max-age=15724800; includeSubDomains"
-        ]
-      },
-      "StatusCode": 200
-    },
-    {
-      "RequestUri": "/Jobs/ca7f4c38-e4c9-450e-94e8-fa041321471d?api-version=2016-03-20-preview",
-      "EncodedRequestUri": "L0pvYnMvY2E3ZjRjMzgtZTRjOS00NTBlLTk0ZTgtZmEwNDEzMjE0NzFkP2FwaS12ZXJzaW9uPTIwMTYtMDMtMjAtcHJldmlldw==",
-      "RequestMethod": "GET",
-      "RequestBody": "",
-      "RequestHeaders": {
-        "x-ms-client-request-id": [
-          "f840e587-77d6-4926-b243-d6013671c5db"
-        ],
-        "accept-language": [
-          "en-US"
-        ],
-        "User-Agent": [
-          "Microsoft.Azure.Management.DataLake.Analytics.DataLakeAnalyticsJobManagementClient/0.11.9-preview"
-        ]
-      },
-      "ResponseBody": "{\r\n  \"jobId\": \"ca7f4c38-e4c9-450e-94e8-fa041321471d\",\r\n  \"name\": \"testjob11539\",\r\n  \"type\": \"USql\",\r\n  \"submitter\": \"adlsvc01@benwgoldoutlook.onmicrosoft.com\",\r\n  \"degreeOfParallelism\": 2,\r\n  \"priority\": 0,\r\n  \"submitTime\": \"2016-07-18T18:04:13.2082454-07:00\",\r\n  \"state\": \"Starting\",\r\n  \"result\": \"Succeeded\",\r\n  \"stateAuditRecords\": [\r\n    {\r\n      \"newState\": \"New\",\r\n      \"timeStamp\": \"2016-07-18T18:04:13.2082454-07:00\",\r\n      \"details\": \"userName:adlsvc01@benwgoldoutlook.onmicrosoft.com;submitMachine:N/A\"\r\n    },\r\n    {\r\n      \"newState\": \"Compiling\",\r\n      \"timeStamp\": \"2016-07-18T18:04:13.8332606-07:00\",\r\n      \"details\": \"CcsAttempts:1;Status:Dispatched\"\r\n    },\r\n    {\r\n      \"newState\": \"Queued\",\r\n      \"timeStamp\": \"2016-07-18T18:04:30.5679854-07:00\"\r\n    },\r\n    {\r\n      \"newState\": \"Scheduling\",\r\n      \"timeStamp\": \"2016-07-18T18:04:30.5836099-07:00\",\r\n      \"details\": \"Detail:Dispatching job to cluster.;rootProcessId:72521b2d-25a7-4adc-b96f-13e98ff9c208\"\r\n    },\r\n    {\r\n      \"newState\": \"Starting\",\r\n      \"timeStamp\": \"2016-07-18T18:04:30.5992353-07:00\",\r\n      \"details\": \"runtimeVersion:kobo_vnext_5012367\"\r\n    }\r\n  ],\r\n  \"properties\": {\r\n    \"owner\": \"adlsvc01@benwgoldoutlook.onmicrosoft.com\",\r\n    \"resources\": [\r\n      {\r\n        \"name\": \"__ScopeCodeGen__.dll\",\r\n        \"resourcePath\": \"adl://testdatalake18475.azuredatalakestore.net/system/jobservice/jobs/Usql/2016/07/19/01/04/ca7f4c38-e4c9-450e-94e8-fa041321471d/__ScopeCodeGen__.dll\",\r\n        \"type\": \"VertexResource\"\r\n      },\r\n      {\r\n        \"name\": \"__ScopeCodeGen__.pdb\",\r\n        \"resourcePath\": \"adl://testdatalake18475.azuredatalakestore.net/system/jobservice/jobs/Usql/2016/07/19/01/04/ca7f4c38-e4c9-450e-94e8-fa041321471d/__ScopeCodeGen__.pdb\",\r\n        \"type\": \"VertexResource\"\r\n      },\r\n      {\r\n        \"name\": \"__ScopeCodeGenEngine__.dll\",\r\n        \"resourcePath\": \"adl://testdatalake18475.azuredatalakestore.net/system/jobservice/jobs/Usql/2016/07/19/01/04/ca7f4c38-e4c9-450e-94e8-fa041321471d/__ScopeCodeGenEngine__.dll\",\r\n        \"type\": \"VertexResource\"\r\n      },\r\n      {\r\n        \"name\": \"__ScopeCodeGenEngine__.pdb\",\r\n        \"resourcePath\": \"adl://testdatalake18475.azuredatalakestore.net/system/jobservice/jobs/Usql/2016/07/19/01/04/ca7f4c38-e4c9-450e-94e8-fa041321471d/__ScopeCodeGenEngine__.pdb\",\r\n        \"type\": \"VertexResource\"\r\n      },\r\n      {\r\n        \"name\": \"ScopeVertexDef.xml\",\r\n        \"resourcePath\": \"adl://testdatalake18475.azuredatalakestore.net/system/jobservice/jobs/Usql/2016/07/19/01/04/ca7f4c38-e4c9-450e-94e8-fa041321471d/ScopeVertexDef.xml\",\r\n        \"type\": \"VertexResource\"\r\n      },\r\n      {\r\n        \"name\": \"__ScopeCodeGen__.dll.cs\",\r\n        \"resourcePath\": \"adl://testdatalake18475.azuredatalakestore.net/system/jobservice/jobs/Usql/2016/07/19/01/04/ca7f4c38-e4c9-450e-94e8-fa041321471d/__ScopeCodeGen__.dll.cs\",\r\n        \"type\": \"StatisticsResource\"\r\n      },\r\n      {\r\n        \"name\": \"__ScopeCodeGenEngine__.dll.cpp\",\r\n        \"resourcePath\": \"adl://testdatalake18475.azuredatalakestore.net/system/jobservice/jobs/Usql/2016/07/19/01/04/ca7f4c38-e4c9-450e-94e8-fa041321471d/__ScopeCodeGenEngine__.dll.cpp\",\r\n        \"type\": \"StatisticsResource\"\r\n      },\r\n      {\r\n        \"name\": \"__ScopeCodeGenCompileOutput__.txt\",\r\n        \"resourcePath\": \"adl://testdatalake18475.azuredatalakestore.net/system/jobservice/jobs/Usql/2016/07/19/01/04/ca7f4c38-e4c9-450e-94e8-fa041321471d/__ScopeCodeGenCompileOutput__.txt\",\r\n        \"type\": \"StatisticsResource\"\r\n      },\r\n      {\r\n        \"name\": \"__ScopeCodeGenCompileOptions__.txt\",\r\n        \"resourcePath\": \"adl://testdatalake18475.azuredatalakestore.net/system/jobservice/jobs/Usql/2016/07/19/01/04/ca7f4c38-e4c9-450e-94e8-fa041321471d/__ScopeCodeGenCompileOptions__.txt\",\r\n        \"type\": \"StatisticsResource\"\r\n      },\r\n      {\r\n        \"name\": \"__ScopeCodeGenEngine__.cppresources\",\r\n        \"resourcePath\": \"adl://testdatalake18475.azuredatalakestore.net/system/jobservice/jobs/Usql/2016/07/19/01/04/ca7f4c38-e4c9-450e-94e8-fa041321471d/__ScopeCodeGenEngine__.cppresources\",\r\n        \"type\": \"StatisticsResource\"\r\n      },\r\n      {\r\n        \"name\": \"__Ast__.bin\",\r\n        \"resourcePath\": \"adl://testdatalake18475.azuredatalakestore.net/system/jobservice/jobs/Usql/2016/07/19/01/04/ca7f4c38-e4c9-450e-94e8-fa041321471d/__Ast__.bin\",\r\n        \"type\": \"StatisticsResource\"\r\n      },\r\n      {\r\n        \"name\": \"__SystemInternalInfo__.xml\",\r\n        \"resourcePath\": \"adl://testdatalake18475.azuredatalakestore.net/system/jobservice/jobs/Usql/2016/07/19/01/04/ca7f4c38-e4c9-450e-94e8-fa041321471d/__SystemInternalInfo__.xml\",\r\n        \"type\": \"StatisticsResource\"\r\n      },\r\n      {\r\n        \"name\": \"Profile\",\r\n        \"resourcePath\": \"adl://testdatalake18475.azuredatalakestore.net/system/jobservice/jobs/Usql/2016/07/19/01/04/ca7f4c38-e4c9-450e-94e8-fa041321471d/profile\",\r\n        \"type\": \"StatisticsResource\"\r\n      },\r\n      {\r\n        \"name\": \"__ScopeRuntimeStatistics__.xml\",\r\n        \"resourcePath\": \"adl://testdatalake18475.azuredatalakestore.net/system/jobservice/jobs/Usql/2016/07/19/01/04/ca7f4c38-e4c9-450e-94e8-fa041321471d/__ScopeRuntimeStatistics__.xml\",\r\n        \"type\": \"StatisticsResource\"\r\n      }\r\n    ],\r\n    \"runtimeVersion\": \"kobo_vnext_5012367\",\r\n    \"rootProcessNodeId\": \"72521b2d-25a7-4adc-b96f-13e98ff9c208\",\r\n    \"script\": \"USE testdb15065; CREATE CREDENTIAL testcred11628 WITH USER_NAME = \\\"scope@rkm4grspxa\\\", IDENTITY = \\\"testsecret1707\\\";\",\r\n    \"algebraFilePath\": \"adl://testdatalake18475.azuredatalakestore.net/system/jobservice/jobs/Usql/2016/07/19/01/04/ca7f4c38-e4c9-450e-94e8-fa041321471d/algebra.xml\",\r\n    \"yarnApplicationId\": 2735,\r\n    \"yarnApplicationTimeStamp\": 1468865588038,\r\n    \"compileMode\": \"Semantic\",\r\n    \"errorSource\": \"Unknown\",\r\n    \"totalCompilationTime\": \"PT16.7347248S\",\r\n    \"totalPausedTime\": \"PT0S\",\r\n    \"totalQueuedTime\": \"PT0.0156245S\",\r\n    \"totalRunningTime\": \"PT0S\",\r\n    \"type\": \"USql\"\r\n  }\r\n}",
-      "ResponseHeaders": {
-        "Content-Type": [
-          "application/json; charset=utf-8"
-        ],
-        "Expires": [
-          "-1"
-        ],
-        "Cache-Control": [
-          "private"
-        ],
-        "Date": [
-          "Tue, 19 Jul 2016 01:04:40 GMT"
-        ],
-        "Pragma": [
-          "no-cache"
-        ],
-        "Transfer-Encoding": [
-          "chunked"
-        ],
-        "x-ms-request-id": [
-          "d9830830-dbb4-4f0d-b25a-00af63ddddf3"
-        ],
-        "X-Content-Type-Options": [
-          "nosniff"
-        ],
-        "Strict-Transport-Security": [
-          "max-age=15724800; includeSubDomains"
-        ]
-      },
-      "StatusCode": 200
-    },
-    {
-      "RequestUri": "/Jobs/ca7f4c38-e4c9-450e-94e8-fa041321471d?api-version=2016-03-20-preview",
-      "EncodedRequestUri": "L0pvYnMvY2E3ZjRjMzgtZTRjOS00NTBlLTk0ZTgtZmEwNDEzMjE0NzFkP2FwaS12ZXJzaW9uPTIwMTYtMDMtMjAtcHJldmlldw==",
-      "RequestMethod": "GET",
-      "RequestBody": "",
-      "RequestHeaders": {
-        "x-ms-client-request-id": [
-          "debf460a-1ef3-4615-b7c2-862b6381da6b"
-        ],
-        "accept-language": [
-          "en-US"
-        ],
-        "User-Agent": [
-          "Microsoft.Azure.Management.DataLake.Analytics.DataLakeAnalyticsJobManagementClient/0.11.9-preview"
-        ]
-      },
-      "ResponseBody": "{\r\n  \"jobId\": \"ca7f4c38-e4c9-450e-94e8-fa041321471d\",\r\n  \"name\": \"testjob11539\",\r\n  \"type\": \"USql\",\r\n  \"submitter\": \"adlsvc01@benwgoldoutlook.onmicrosoft.com\",\r\n  \"degreeOfParallelism\": 2,\r\n  \"priority\": 0,\r\n  \"submitTime\": \"2016-07-18T18:04:13.2082454-07:00\",\r\n  \"state\": \"Starting\",\r\n  \"result\": \"Succeeded\",\r\n  \"stateAuditRecords\": [\r\n    {\r\n      \"newState\": \"New\",\r\n      \"timeStamp\": \"2016-07-18T18:04:13.2082454-07:00\",\r\n      \"details\": \"userName:adlsvc01@benwgoldoutlook.onmicrosoft.com;submitMachine:N/A\"\r\n    },\r\n    {\r\n      \"newState\": \"Compiling\",\r\n      \"timeStamp\": \"2016-07-18T18:04:13.8332606-07:00\",\r\n      \"details\": \"CcsAttempts:1;Status:Dispatched\"\r\n    },\r\n    {\r\n      \"newState\": \"Queued\",\r\n      \"timeStamp\": \"2016-07-18T18:04:30.5679854-07:00\"\r\n    },\r\n    {\r\n      \"newState\": \"Scheduling\",\r\n      \"timeStamp\": \"2016-07-18T18:04:30.5836099-07:00\",\r\n      \"details\": \"Detail:Dispatching job to cluster.;rootProcessId:72521b2d-25a7-4adc-b96f-13e98ff9c208\"\r\n    },\r\n    {\r\n      \"newState\": \"Starting\",\r\n      \"timeStamp\": \"2016-07-18T18:04:30.5992353-07:00\",\r\n      \"details\": \"runtimeVersion:kobo_vnext_5012367\"\r\n    }\r\n  ],\r\n  \"properties\": {\r\n    \"owner\": \"adlsvc01@benwgoldoutlook.onmicrosoft.com\",\r\n    \"resources\": [\r\n      {\r\n        \"name\": \"__ScopeCodeGen__.dll\",\r\n        \"resourcePath\": \"adl://testdatalake18475.azuredatalakestore.net/system/jobservice/jobs/Usql/2016/07/19/01/04/ca7f4c38-e4c9-450e-94e8-fa041321471d/__ScopeCodeGen__.dll\",\r\n        \"type\": \"VertexResource\"\r\n      },\r\n      {\r\n        \"name\": \"__ScopeCodeGen__.pdb\",\r\n        \"resourcePath\": \"adl://testdatalake18475.azuredatalakestore.net/system/jobservice/jobs/Usql/2016/07/19/01/04/ca7f4c38-e4c9-450e-94e8-fa041321471d/__ScopeCodeGen__.pdb\",\r\n        \"type\": \"VertexResource\"\r\n      },\r\n      {\r\n        \"name\": \"__ScopeCodeGenEngine__.dll\",\r\n        \"resourcePath\": \"adl://testdatalake18475.azuredatalakestore.net/system/jobservice/jobs/Usql/2016/07/19/01/04/ca7f4c38-e4c9-450e-94e8-fa041321471d/__ScopeCodeGenEngine__.dll\",\r\n        \"type\": \"VertexResource\"\r\n      },\r\n      {\r\n        \"name\": \"__ScopeCodeGenEngine__.pdb\",\r\n        \"resourcePath\": \"adl://testdatalake18475.azuredatalakestore.net/system/jobservice/jobs/Usql/2016/07/19/01/04/ca7f4c38-e4c9-450e-94e8-fa041321471d/__ScopeCodeGenEngine__.pdb\",\r\n        \"type\": \"VertexResource\"\r\n      },\r\n      {\r\n        \"name\": \"ScopeVertexDef.xml\",\r\n        \"resourcePath\": \"adl://testdatalake18475.azuredatalakestore.net/system/jobservice/jobs/Usql/2016/07/19/01/04/ca7f4c38-e4c9-450e-94e8-fa041321471d/ScopeVertexDef.xml\",\r\n        \"type\": \"VertexResource\"\r\n      },\r\n      {\r\n        \"name\": \"__ScopeCodeGen__.dll.cs\",\r\n        \"resourcePath\": \"adl://testdatalake18475.azuredatalakestore.net/system/jobservice/jobs/Usql/2016/07/19/01/04/ca7f4c38-e4c9-450e-94e8-fa041321471d/__ScopeCodeGen__.dll.cs\",\r\n        \"type\": \"StatisticsResource\"\r\n      },\r\n      {\r\n        \"name\": \"__ScopeCodeGenEngine__.dll.cpp\",\r\n        \"resourcePath\": \"adl://testdatalake18475.azuredatalakestore.net/system/jobservice/jobs/Usql/2016/07/19/01/04/ca7f4c38-e4c9-450e-94e8-fa041321471d/__ScopeCodeGenEngine__.dll.cpp\",\r\n        \"type\": \"StatisticsResource\"\r\n      },\r\n      {\r\n        \"name\": \"__ScopeCodeGenCompileOutput__.txt\",\r\n        \"resourcePath\": \"adl://testdatalake18475.azuredatalakestore.net/system/jobservice/jobs/Usql/2016/07/19/01/04/ca7f4c38-e4c9-450e-94e8-fa041321471d/__ScopeCodeGenCompileOutput__.txt\",\r\n        \"type\": \"StatisticsResource\"\r\n      },\r\n      {\r\n        \"name\": \"__ScopeCodeGenCompileOptions__.txt\",\r\n        \"resourcePath\": \"adl://testdatalake18475.azuredatalakestore.net/system/jobservice/jobs/Usql/2016/07/19/01/04/ca7f4c38-e4c9-450e-94e8-fa041321471d/__ScopeCodeGenCompileOptions__.txt\",\r\n        \"type\": \"StatisticsResource\"\r\n      },\r\n      {\r\n        \"name\": \"__ScopeCodeGenEngine__.cppresources\",\r\n        \"resourcePath\": \"adl://testdatalake18475.azuredatalakestore.net/system/jobservice/jobs/Usql/2016/07/19/01/04/ca7f4c38-e4c9-450e-94e8-fa041321471d/__ScopeCodeGenEngine__.cppresources\",\r\n        \"type\": \"StatisticsResource\"\r\n      },\r\n      {\r\n        \"name\": \"__Ast__.bin\",\r\n        \"resourcePath\": \"adl://testdatalake18475.azuredatalakestore.net/system/jobservice/jobs/Usql/2016/07/19/01/04/ca7f4c38-e4c9-450e-94e8-fa041321471d/__Ast__.bin\",\r\n        \"type\": \"StatisticsResource\"\r\n      },\r\n      {\r\n        \"name\": \"__SystemInternalInfo__.xml\",\r\n        \"resourcePath\": \"adl://testdatalake18475.azuredatalakestore.net/system/jobservice/jobs/Usql/2016/07/19/01/04/ca7f4c38-e4c9-450e-94e8-fa041321471d/__SystemInternalInfo__.xml\",\r\n        \"type\": \"StatisticsResource\"\r\n      },\r\n      {\r\n        \"name\": \"Profile\",\r\n        \"resourcePath\": \"adl://testdatalake18475.azuredatalakestore.net/system/jobservice/jobs/Usql/2016/07/19/01/04/ca7f4c38-e4c9-450e-94e8-fa041321471d/profile\",\r\n        \"type\": \"StatisticsResource\"\r\n      },\r\n      {\r\n        \"name\": \"__ScopeRuntimeStatistics__.xml\",\r\n        \"resourcePath\": \"adl://testdatalake18475.azuredatalakestore.net/system/jobservice/jobs/Usql/2016/07/19/01/04/ca7f4c38-e4c9-450e-94e8-fa041321471d/__ScopeRuntimeStatistics__.xml\",\r\n        \"type\": \"StatisticsResource\"\r\n      }\r\n    ],\r\n    \"runtimeVersion\": \"kobo_vnext_5012367\",\r\n    \"rootProcessNodeId\": \"72521b2d-25a7-4adc-b96f-13e98ff9c208\",\r\n    \"script\": \"USE testdb15065; CREATE CREDENTIAL testcred11628 WITH USER_NAME = \\\"scope@rkm4grspxa\\\", IDENTITY = \\\"testsecret1707\\\";\",\r\n    \"algebraFilePath\": \"adl://testdatalake18475.azuredatalakestore.net/system/jobservice/jobs/Usql/2016/07/19/01/04/ca7f4c38-e4c9-450e-94e8-fa041321471d/algebra.xml\",\r\n    \"yarnApplicationId\": 2735,\r\n    \"yarnApplicationTimeStamp\": 1468865588038,\r\n    \"compileMode\": \"Semantic\",\r\n    \"errorSource\": \"Unknown\",\r\n    \"totalCompilationTime\": \"PT16.7347248S\",\r\n    \"totalPausedTime\": \"PT0S\",\r\n    \"totalQueuedTime\": \"PT0.0156245S\",\r\n    \"totalRunningTime\": \"PT0S\",\r\n    \"type\": \"USql\"\r\n  }\r\n}",
-      "ResponseHeaders": {
-        "Content-Type": [
-          "application/json; charset=utf-8"
-        ],
-        "Expires": [
-          "-1"
-        ],
-        "Cache-Control": [
-          "private"
-        ],
-        "Date": [
-          "Tue, 19 Jul 2016 01:04:45 GMT"
-        ],
-        "Pragma": [
-          "no-cache"
-        ],
-        "Transfer-Encoding": [
-          "chunked"
-        ],
-        "x-ms-request-id": [
-          "008b4e18-6ed6-45d7-9351-e6bef1488220"
-        ],
-        "X-Content-Type-Options": [
-          "nosniff"
-        ],
-        "Strict-Transport-Security": [
-          "max-age=15724800; includeSubDomains"
-        ]
-      },
-      "StatusCode": 200
-    },
-    {
-      "RequestUri": "/Jobs/ca7f4c38-e4c9-450e-94e8-fa041321471d?api-version=2016-03-20-preview",
-      "EncodedRequestUri": "L0pvYnMvY2E3ZjRjMzgtZTRjOS00NTBlLTk0ZTgtZmEwNDEzMjE0NzFkP2FwaS12ZXJzaW9uPTIwMTYtMDMtMjAtcHJldmlldw==",
-      "RequestMethod": "GET",
-      "RequestBody": "",
-      "RequestHeaders": {
-        "x-ms-client-request-id": [
-          "4012d370-a53a-49d2-8084-ba3b9d4ad964"
-        ],
-        "accept-language": [
-          "en-US"
-        ],
-        "User-Agent": [
-          "Microsoft.Azure.Management.DataLake.Analytics.DataLakeAnalyticsJobManagementClient/0.11.9-preview"
-        ]
-      },
-      "ResponseBody": "{\r\n  \"jobId\": \"ca7f4c38-e4c9-450e-94e8-fa041321471d\",\r\n  \"name\": \"testjob11539\",\r\n  \"type\": \"USql\",\r\n  \"submitter\": \"adlsvc01@benwgoldoutlook.onmicrosoft.com\",\r\n  \"degreeOfParallelism\": 2,\r\n  \"priority\": 0,\r\n  \"submitTime\": \"2016-07-18T18:04:13.2082454-07:00\",\r\n  \"state\": \"Starting\",\r\n  \"result\": \"Succeeded\",\r\n  \"stateAuditRecords\": [\r\n    {\r\n      \"newState\": \"New\",\r\n      \"timeStamp\": \"2016-07-18T18:04:13.2082454-07:00\",\r\n      \"details\": \"userName:adlsvc01@benwgoldoutlook.onmicrosoft.com;submitMachine:N/A\"\r\n    },\r\n    {\r\n      \"newState\": \"Compiling\",\r\n      \"timeStamp\": \"2016-07-18T18:04:13.8332606-07:00\",\r\n      \"details\": \"CcsAttempts:1;Status:Dispatched\"\r\n    },\r\n    {\r\n      \"newState\": \"Queued\",\r\n      \"timeStamp\": \"2016-07-18T18:04:30.5679854-07:00\"\r\n    },\r\n    {\r\n      \"newState\": \"Scheduling\",\r\n      \"timeStamp\": \"2016-07-18T18:04:30.5836099-07:00\",\r\n      \"details\": \"Detail:Dispatching job to cluster.;rootProcessId:72521b2d-25a7-4adc-b96f-13e98ff9c208\"\r\n    },\r\n    {\r\n      \"newState\": \"Starting\",\r\n      \"timeStamp\": \"2016-07-18T18:04:30.5992353-07:00\",\r\n      \"details\": \"runtimeVersion:kobo_vnext_5012367\"\r\n    }\r\n  ],\r\n  \"properties\": {\r\n    \"owner\": \"adlsvc01@benwgoldoutlook.onmicrosoft.com\",\r\n    \"resources\": [\r\n      {\r\n        \"name\": \"__ScopeCodeGen__.dll\",\r\n        \"resourcePath\": \"adl://testdatalake18475.azuredatalakestore.net/system/jobservice/jobs/Usql/2016/07/19/01/04/ca7f4c38-e4c9-450e-94e8-fa041321471d/__ScopeCodeGen__.dll\",\r\n        \"type\": \"VertexResource\"\r\n      },\r\n      {\r\n        \"name\": \"__ScopeCodeGen__.pdb\",\r\n        \"resourcePath\": \"adl://testdatalake18475.azuredatalakestore.net/system/jobservice/jobs/Usql/2016/07/19/01/04/ca7f4c38-e4c9-450e-94e8-fa041321471d/__ScopeCodeGen__.pdb\",\r\n        \"type\": \"VertexResource\"\r\n      },\r\n      {\r\n        \"name\": \"__ScopeCodeGenEngine__.dll\",\r\n        \"resourcePath\": \"adl://testdatalake18475.azuredatalakestore.net/system/jobservice/jobs/Usql/2016/07/19/01/04/ca7f4c38-e4c9-450e-94e8-fa041321471d/__ScopeCodeGenEngine__.dll\",\r\n        \"type\": \"VertexResource\"\r\n      },\r\n      {\r\n        \"name\": \"__ScopeCodeGenEngine__.pdb\",\r\n        \"resourcePath\": \"adl://testdatalake18475.azuredatalakestore.net/system/jobservice/jobs/Usql/2016/07/19/01/04/ca7f4c38-e4c9-450e-94e8-fa041321471d/__ScopeCodeGenEngine__.pdb\",\r\n        \"type\": \"VertexResource\"\r\n      },\r\n      {\r\n        \"name\": \"ScopeVertexDef.xml\",\r\n        \"resourcePath\": \"adl://testdatalake18475.azuredatalakestore.net/system/jobservice/jobs/Usql/2016/07/19/01/04/ca7f4c38-e4c9-450e-94e8-fa041321471d/ScopeVertexDef.xml\",\r\n        \"type\": \"VertexResource\"\r\n      },\r\n      {\r\n        \"name\": \"__ScopeCodeGen__.dll.cs\",\r\n        \"resourcePath\": \"adl://testdatalake18475.azuredatalakestore.net/system/jobservice/jobs/Usql/2016/07/19/01/04/ca7f4c38-e4c9-450e-94e8-fa041321471d/__ScopeCodeGen__.dll.cs\",\r\n        \"type\": \"StatisticsResource\"\r\n      },\r\n      {\r\n        \"name\": \"__ScopeCodeGenEngine__.dll.cpp\",\r\n        \"resourcePath\": \"adl://testdatalake18475.azuredatalakestore.net/system/jobservice/jobs/Usql/2016/07/19/01/04/ca7f4c38-e4c9-450e-94e8-fa041321471d/__ScopeCodeGenEngine__.dll.cpp\",\r\n        \"type\": \"StatisticsResource\"\r\n      },\r\n      {\r\n        \"name\": \"__ScopeCodeGenCompileOutput__.txt\",\r\n        \"resourcePath\": \"adl://testdatalake18475.azuredatalakestore.net/system/jobservice/jobs/Usql/2016/07/19/01/04/ca7f4c38-e4c9-450e-94e8-fa041321471d/__ScopeCodeGenCompileOutput__.txt\",\r\n        \"type\": \"StatisticsResource\"\r\n      },\r\n      {\r\n        \"name\": \"__ScopeCodeGenCompileOptions__.txt\",\r\n        \"resourcePath\": \"adl://testdatalake18475.azuredatalakestore.net/system/jobservice/jobs/Usql/2016/07/19/01/04/ca7f4c38-e4c9-450e-94e8-fa041321471d/__ScopeCodeGenCompileOptions__.txt\",\r\n        \"type\": \"StatisticsResource\"\r\n      },\r\n      {\r\n        \"name\": \"__ScopeCodeGenEngine__.cppresources\",\r\n        \"resourcePath\": \"adl://testdatalake18475.azuredatalakestore.net/system/jobservice/jobs/Usql/2016/07/19/01/04/ca7f4c38-e4c9-450e-94e8-fa041321471d/__ScopeCodeGenEngine__.cppresources\",\r\n        \"type\": \"StatisticsResource\"\r\n      },\r\n      {\r\n        \"name\": \"__Ast__.bin\",\r\n        \"resourcePath\": \"adl://testdatalake18475.azuredatalakestore.net/system/jobservice/jobs/Usql/2016/07/19/01/04/ca7f4c38-e4c9-450e-94e8-fa041321471d/__Ast__.bin\",\r\n        \"type\": \"StatisticsResource\"\r\n      },\r\n      {\r\n        \"name\": \"__SystemInternalInfo__.xml\",\r\n        \"resourcePath\": \"adl://testdatalake18475.azuredatalakestore.net/system/jobservice/jobs/Usql/2016/07/19/01/04/ca7f4c38-e4c9-450e-94e8-fa041321471d/__SystemInternalInfo__.xml\",\r\n        \"type\": \"StatisticsResource\"\r\n      },\r\n      {\r\n        \"name\": \"Profile\",\r\n        \"resourcePath\": \"adl://testdatalake18475.azuredatalakestore.net/system/jobservice/jobs/Usql/2016/07/19/01/04/ca7f4c38-e4c9-450e-94e8-fa041321471d/profile\",\r\n        \"type\": \"StatisticsResource\"\r\n      },\r\n      {\r\n        \"name\": \"__ScopeRuntimeStatistics__.xml\",\r\n        \"resourcePath\": \"adl://testdatalake18475.azuredatalakestore.net/system/jobservice/jobs/Usql/2016/07/19/01/04/ca7f4c38-e4c9-450e-94e8-fa041321471d/__ScopeRuntimeStatistics__.xml\",\r\n        \"type\": \"StatisticsResource\"\r\n      }\r\n    ],\r\n    \"runtimeVersion\": \"kobo_vnext_5012367\",\r\n    \"rootProcessNodeId\": \"72521b2d-25a7-4adc-b96f-13e98ff9c208\",\r\n    \"script\": \"USE testdb15065; CREATE CREDENTIAL testcred11628 WITH USER_NAME = \\\"scope@rkm4grspxa\\\", IDENTITY = \\\"testsecret1707\\\";\",\r\n    \"algebraFilePath\": \"adl://testdatalake18475.azuredatalakestore.net/system/jobservice/jobs/Usql/2016/07/19/01/04/ca7f4c38-e4c9-450e-94e8-fa041321471d/algebra.xml\",\r\n    \"yarnApplicationId\": 2735,\r\n    \"yarnApplicationTimeStamp\": 1468865588038,\r\n    \"compileMode\": \"Semantic\",\r\n    \"errorSource\": \"Unknown\",\r\n    \"totalCompilationTime\": \"PT16.7347248S\",\r\n    \"totalPausedTime\": \"PT0S\",\r\n    \"totalQueuedTime\": \"PT0.0156245S\",\r\n    \"totalRunningTime\": \"PT0S\",\r\n    \"type\": \"USql\"\r\n  }\r\n}",
-      "ResponseHeaders": {
-        "Content-Type": [
-          "application/json; charset=utf-8"
-        ],
-        "Expires": [
-          "-1"
-        ],
-        "Cache-Control": [
-          "private"
-        ],
-        "Date": [
-          "Tue, 19 Jul 2016 01:04:50 GMT"
-        ],
-        "Pragma": [
-          "no-cache"
-        ],
-        "Transfer-Encoding": [
-          "chunked"
-        ],
-        "x-ms-request-id": [
-          "56591e2d-ef7d-47f4-9a12-7bf7895619f9"
-        ],
-        "X-Content-Type-Options": [
-          "nosniff"
-        ],
-        "Strict-Transport-Security": [
-          "max-age=15724800; includeSubDomains"
-        ]
-      },
-      "StatusCode": 200
-    },
-    {
-      "RequestUri": "/Jobs/ca7f4c38-e4c9-450e-94e8-fa041321471d?api-version=2016-03-20-preview",
-      "EncodedRequestUri": "L0pvYnMvY2E3ZjRjMzgtZTRjOS00NTBlLTk0ZTgtZmEwNDEzMjE0NzFkP2FwaS12ZXJzaW9uPTIwMTYtMDMtMjAtcHJldmlldw==",
-      "RequestMethod": "GET",
-      "RequestBody": "",
-      "RequestHeaders": {
-        "x-ms-client-request-id": [
-          "03eaeec4-4f23-4cf1-bef0-06a9ab18e77e"
-        ],
-        "accept-language": [
-          "en-US"
-        ],
-        "User-Agent": [
-          "Microsoft.Azure.Management.DataLake.Analytics.DataLakeAnalyticsJobManagementClient/0.11.9-preview"
-        ]
-      },
-      "ResponseBody": "{\r\n  \"jobId\": \"ca7f4c38-e4c9-450e-94e8-fa041321471d\",\r\n  \"name\": \"testjob11539\",\r\n  \"type\": \"USql\",\r\n  \"submitter\": \"adlsvc01@benwgoldoutlook.onmicrosoft.com\",\r\n  \"degreeOfParallelism\": 2,\r\n  \"priority\": 0,\r\n  \"submitTime\": \"2016-07-18T18:04:13.2082454-07:00\",\r\n  \"startTime\": \"2016-07-18T18:04:54.114443-07:00\",\r\n  \"state\": \"Running\",\r\n  \"result\": \"Succeeded\",\r\n  \"stateAuditRecords\": [\r\n    {\r\n      \"newState\": \"New\",\r\n      \"timeStamp\": \"2016-07-18T18:04:13.2082454-07:00\",\r\n      \"details\": \"userName:adlsvc01@benwgoldoutlook.onmicrosoft.com;submitMachine:N/A\"\r\n    },\r\n    {\r\n      \"newState\": \"Compiling\",\r\n      \"timeStamp\": \"2016-07-18T18:04:13.8332606-07:00\",\r\n      \"details\": \"CcsAttempts:1;Status:Dispatched\"\r\n    },\r\n    {\r\n      \"newState\": \"Queued\",\r\n      \"timeStamp\": \"2016-07-18T18:04:30.5679854-07:00\"\r\n    },\r\n    {\r\n      \"newState\": \"Scheduling\",\r\n      \"timeStamp\": \"2016-07-18T18:04:30.5836099-07:00\",\r\n      \"details\": \"Detail:Dispatching job to cluster.;rootProcessId:72521b2d-25a7-4adc-b96f-13e98ff9c208\"\r\n    },\r\n    {\r\n      \"newState\": \"Starting\",\r\n      \"timeStamp\": \"2016-07-18T18:04:30.5992353-07:00\",\r\n      \"details\": \"runtimeVersion:kobo_vnext_5012367\"\r\n    },\r\n    {\r\n      \"newState\": \"Running\",\r\n      \"timeStamp\": \"2016-07-18T18:04:54.114443-07:00\",\r\n      \"details\": \"runAttempt:1\"\r\n    }\r\n  ],\r\n  \"properties\": {\r\n    \"owner\": \"adlsvc01@benwgoldoutlook.onmicrosoft.com\",\r\n    \"resources\": [\r\n      {\r\n        \"name\": \"__ScopeCodeGen__.dll\",\r\n        \"resourcePath\": \"adl://testdatalake18475.azuredatalakestore.net/system/jobservice/jobs/Usql/2016/07/19/01/04/ca7f4c38-e4c9-450e-94e8-fa041321471d/__ScopeCodeGen__.dll\",\r\n        \"type\": \"VertexResource\"\r\n      },\r\n      {\r\n        \"name\": \"__ScopeCodeGen__.pdb\",\r\n        \"resourcePath\": \"adl://testdatalake18475.azuredatalakestore.net/system/jobservice/jobs/Usql/2016/07/19/01/04/ca7f4c38-e4c9-450e-94e8-fa041321471d/__ScopeCodeGen__.pdb\",\r\n        \"type\": \"VertexResource\"\r\n      },\r\n      {\r\n        \"name\": \"__ScopeCodeGenEngine__.dll\",\r\n        \"resourcePath\": \"adl://testdatalake18475.azuredatalakestore.net/system/jobservice/jobs/Usql/2016/07/19/01/04/ca7f4c38-e4c9-450e-94e8-fa041321471d/__ScopeCodeGenEngine__.dll\",\r\n        \"type\": \"VertexResource\"\r\n      },\r\n      {\r\n        \"name\": \"__ScopeCodeGenEngine__.pdb\",\r\n        \"resourcePath\": \"adl://testdatalake18475.azuredatalakestore.net/system/jobservice/jobs/Usql/2016/07/19/01/04/ca7f4c38-e4c9-450e-94e8-fa041321471d/__ScopeCodeGenEngine__.pdb\",\r\n        \"type\": \"VertexResource\"\r\n      },\r\n      {\r\n        \"name\": \"ScopeVertexDef.xml\",\r\n        \"resourcePath\": \"adl://testdatalake18475.azuredatalakestore.net/system/jobservice/jobs/Usql/2016/07/19/01/04/ca7f4c38-e4c9-450e-94e8-fa041321471d/ScopeVertexDef.xml\",\r\n        \"type\": \"VertexResource\"\r\n      },\r\n      {\r\n        \"name\": \"__ScopeCodeGen__.dll.cs\",\r\n        \"resourcePath\": \"adl://testdatalake18475.azuredatalakestore.net/system/jobservice/jobs/Usql/2016/07/19/01/04/ca7f4c38-e4c9-450e-94e8-fa041321471d/__ScopeCodeGen__.dll.cs\",\r\n        \"type\": \"StatisticsResource\"\r\n      },\r\n      {\r\n        \"name\": \"__ScopeCodeGenEngine__.dll.cpp\",\r\n        \"resourcePath\": \"adl://testdatalake18475.azuredatalakestore.net/system/jobservice/jobs/Usql/2016/07/19/01/04/ca7f4c38-e4c9-450e-94e8-fa041321471d/__ScopeCodeGenEngine__.dll.cpp\",\r\n        \"type\": \"StatisticsResource\"\r\n      },\r\n      {\r\n        \"name\": \"__ScopeCodeGenCompileOutput__.txt\",\r\n        \"resourcePath\": \"adl://testdatalake18475.azuredatalakestore.net/system/jobservice/jobs/Usql/2016/07/19/01/04/ca7f4c38-e4c9-450e-94e8-fa041321471d/__ScopeCodeGenCompileOutput__.txt\",\r\n        \"type\": \"StatisticsResource\"\r\n      },\r\n      {\r\n        \"name\": \"__ScopeCodeGenCompileOptions__.txt\",\r\n        \"resourcePath\": \"adl://testdatalake18475.azuredatalakestore.net/system/jobservice/jobs/Usql/2016/07/19/01/04/ca7f4c38-e4c9-450e-94e8-fa041321471d/__ScopeCodeGenCompileOptions__.txt\",\r\n        \"type\": \"StatisticsResource\"\r\n      },\r\n      {\r\n        \"name\": \"__ScopeCodeGenEngine__.cppresources\",\r\n        \"resourcePath\": \"adl://testdatalake18475.azuredatalakestore.net/system/jobservice/jobs/Usql/2016/07/19/01/04/ca7f4c38-e4c9-450e-94e8-fa041321471d/__ScopeCodeGenEngine__.cppresources\",\r\n        \"type\": \"StatisticsResource\"\r\n      },\r\n      {\r\n        \"name\": \"__Ast__.bin\",\r\n        \"resourcePath\": \"adl://testdatalake18475.azuredatalakestore.net/system/jobservice/jobs/Usql/2016/07/19/01/04/ca7f4c38-e4c9-450e-94e8-fa041321471d/__Ast__.bin\",\r\n        \"type\": \"StatisticsResource\"\r\n      },\r\n      {\r\n        \"name\": \"__SystemInternalInfo__.xml\",\r\n        \"resourcePath\": \"adl://testdatalake18475.azuredatalakestore.net/system/jobservice/jobs/Usql/2016/07/19/01/04/ca7f4c38-e4c9-450e-94e8-fa041321471d/__SystemInternalInfo__.xml\",\r\n        \"type\": \"StatisticsResource\"\r\n      },\r\n      {\r\n        \"name\": \"Profile\",\r\n        \"resourcePath\": \"adl://testdatalake18475.azuredatalakestore.net/system/jobservice/jobs/Usql/2016/07/19/01/04/ca7f4c38-e4c9-450e-94e8-fa041321471d/profile\",\r\n        \"type\": \"StatisticsResource\"\r\n      },\r\n      {\r\n        \"name\": \"__ScopeRuntimeStatistics__.xml\",\r\n        \"resourcePath\": \"adl://testdatalake18475.azuredatalakestore.net/system/jobservice/jobs/Usql/2016/07/19/01/04/ca7f4c38-e4c9-450e-94e8-fa041321471d/__ScopeRuntimeStatistics__.xml\",\r\n        \"type\": \"StatisticsResource\"\r\n      }\r\n    ],\r\n    \"runtimeVersion\": \"kobo_vnext_5012367\",\r\n    \"rootProcessNodeId\": \"72521b2d-25a7-4adc-b96f-13e98ff9c208\",\r\n    \"script\": \"USE testdb15065; CREATE CREDENTIAL testcred11628 WITH USER_NAME = \\\"scope@rkm4grspxa\\\", IDENTITY = \\\"testsecret1707\\\";\",\r\n    \"algebraFilePath\": \"adl://testdatalake18475.azuredatalakestore.net/system/jobservice/jobs/Usql/2016/07/19/01/04/ca7f4c38-e4c9-450e-94e8-fa041321471d/algebra.xml\",\r\n    \"yarnApplicationId\": 2735,\r\n    \"yarnApplicationTimeStamp\": 1468865588038,\r\n    \"compileMode\": \"Semantic\",\r\n    \"errorSource\": \"Unknown\",\r\n    \"totalCompilationTime\": \"PT16.7347248S\",\r\n    \"totalPausedTime\": \"PT0S\",\r\n    \"totalQueuedTime\": \"PT0.0156245S\",\r\n    \"totalRunningTime\": \"PT1.983765S\",\r\n    \"type\": \"USql\"\r\n  }\r\n}",
-      "ResponseHeaders": {
-        "Content-Type": [
-          "application/json; charset=utf-8"
-        ],
-        "Expires": [
-          "-1"
-        ],
-        "Cache-Control": [
-          "private"
-        ],
-        "Date": [
-          "Tue, 19 Jul 2016 01:04:55 GMT"
-        ],
-        "Pragma": [
-          "no-cache"
-        ],
-        "Transfer-Encoding": [
-          "chunked"
-        ],
-        "x-ms-request-id": [
-          "822142e1-9ab4-4b88-9a4f-1020ca8c502c"
-        ],
-        "X-Content-Type-Options": [
-          "nosniff"
-        ],
-        "Strict-Transport-Security": [
-          "max-age=15724800; includeSubDomains"
-        ]
-      },
-      "StatusCode": 200
-    },
-    {
-      "RequestUri": "/Jobs/ca7f4c38-e4c9-450e-94e8-fa041321471d?api-version=2016-03-20-preview",
-      "EncodedRequestUri": "L0pvYnMvY2E3ZjRjMzgtZTRjOS00NTBlLTk0ZTgtZmEwNDEzMjE0NzFkP2FwaS12ZXJzaW9uPTIwMTYtMDMtMjAtcHJldmlldw==",
-      "RequestMethod": "GET",
-      "RequestBody": "",
-      "RequestHeaders": {
-        "x-ms-client-request-id": [
-          "4b73ae6b-6e98-4a41-a95b-8438fa5fbe5b"
-        ],
-        "accept-language": [
-          "en-US"
-        ],
-        "User-Agent": [
-          "Microsoft.Azure.Management.DataLake.Analytics.DataLakeAnalyticsJobManagementClient/0.11.9-preview"
-        ]
-      },
-      "ResponseBody": "{\r\n  \"jobId\": \"ca7f4c38-e4c9-450e-94e8-fa041321471d\",\r\n  \"name\": \"testjob11539\",\r\n  \"type\": \"USql\",\r\n  \"submitter\": \"adlsvc01@benwgoldoutlook.onmicrosoft.com\",\r\n  \"degreeOfParallelism\": 2,\r\n  \"priority\": 0,\r\n  \"submitTime\": \"2016-07-18T18:04:13.2082454-07:00\",\r\n  \"startTime\": \"2016-07-18T18:04:54.114443-07:00\",\r\n  \"state\": \"Running\",\r\n  \"result\": \"Succeeded\",\r\n  \"stateAuditRecords\": [\r\n    {\r\n      \"newState\": \"New\",\r\n      \"timeStamp\": \"2016-07-18T18:04:13.2082454-07:00\",\r\n      \"details\": \"userName:adlsvc01@benwgoldoutlook.onmicrosoft.com;submitMachine:N/A\"\r\n    },\r\n    {\r\n      \"newState\": \"Compiling\",\r\n      \"timeStamp\": \"2016-07-18T18:04:13.8332606-07:00\",\r\n      \"details\": \"CcsAttempts:1;Status:Dispatched\"\r\n    },\r\n    {\r\n      \"newState\": \"Queued\",\r\n      \"timeStamp\": \"2016-07-18T18:04:30.5679854-07:00\"\r\n    },\r\n    {\r\n      \"newState\": \"Scheduling\",\r\n      \"timeStamp\": \"2016-07-18T18:04:30.5836099-07:00\",\r\n      \"details\": \"Detail:Dispatching job to cluster.;rootProcessId:72521b2d-25a7-4adc-b96f-13e98ff9c208\"\r\n    },\r\n    {\r\n      \"newState\": \"Starting\",\r\n      \"timeStamp\": \"2016-07-18T18:04:30.5992353-07:00\",\r\n      \"details\": \"runtimeVersion:kobo_vnext_5012367\"\r\n    },\r\n    {\r\n      \"newState\": \"Running\",\r\n      \"timeStamp\": \"2016-07-18T18:04:54.114443-07:00\",\r\n      \"details\": \"runAttempt:1\"\r\n    }\r\n  ],\r\n  \"properties\": {\r\n    \"owner\": \"adlsvc01@benwgoldoutlook.onmicrosoft.com\",\r\n    \"resources\": [\r\n      {\r\n        \"name\": \"__ScopeCodeGen__.dll\",\r\n        \"resourcePath\": \"adl://testdatalake18475.azuredatalakestore.net/system/jobservice/jobs/Usql/2016/07/19/01/04/ca7f4c38-e4c9-450e-94e8-fa041321471d/__ScopeCodeGen__.dll\",\r\n        \"type\": \"VertexResource\"\r\n      },\r\n      {\r\n        \"name\": \"__ScopeCodeGen__.pdb\",\r\n        \"resourcePath\": \"adl://testdatalake18475.azuredatalakestore.net/system/jobservice/jobs/Usql/2016/07/19/01/04/ca7f4c38-e4c9-450e-94e8-fa041321471d/__ScopeCodeGen__.pdb\",\r\n        \"type\": \"VertexResource\"\r\n      },\r\n      {\r\n        \"name\": \"__ScopeCodeGenEngine__.dll\",\r\n        \"resourcePath\": \"adl://testdatalake18475.azuredatalakestore.net/system/jobservice/jobs/Usql/2016/07/19/01/04/ca7f4c38-e4c9-450e-94e8-fa041321471d/__ScopeCodeGenEngine__.dll\",\r\n        \"type\": \"VertexResource\"\r\n      },\r\n      {\r\n        \"name\": \"__ScopeCodeGenEngine__.pdb\",\r\n        \"resourcePath\": \"adl://testdatalake18475.azuredatalakestore.net/system/jobservice/jobs/Usql/2016/07/19/01/04/ca7f4c38-e4c9-450e-94e8-fa041321471d/__ScopeCodeGenEngine__.pdb\",\r\n        \"type\": \"VertexResource\"\r\n      },\r\n      {\r\n        \"name\": \"ScopeVertexDef.xml\",\r\n        \"resourcePath\": \"adl://testdatalake18475.azuredatalakestore.net/system/jobservice/jobs/Usql/2016/07/19/01/04/ca7f4c38-e4c9-450e-94e8-fa041321471d/ScopeVertexDef.xml\",\r\n        \"type\": \"VertexResource\"\r\n      },\r\n      {\r\n        \"name\": \"__ScopeCodeGen__.dll.cs\",\r\n        \"resourcePath\": \"adl://testdatalake18475.azuredatalakestore.net/system/jobservice/jobs/Usql/2016/07/19/01/04/ca7f4c38-e4c9-450e-94e8-fa041321471d/__ScopeCodeGen__.dll.cs\",\r\n        \"type\": \"StatisticsResource\"\r\n      },\r\n      {\r\n        \"name\": \"__ScopeCodeGenEngine__.dll.cpp\",\r\n        \"resourcePath\": \"adl://testdatalake18475.azuredatalakestore.net/system/jobservice/jobs/Usql/2016/07/19/01/04/ca7f4c38-e4c9-450e-94e8-fa041321471d/__ScopeCodeGenEngine__.dll.cpp\",\r\n        \"type\": \"StatisticsResource\"\r\n      },\r\n      {\r\n        \"name\": \"__ScopeCodeGenCompileOutput__.txt\",\r\n        \"resourcePath\": \"adl://testdatalake18475.azuredatalakestore.net/system/jobservice/jobs/Usql/2016/07/19/01/04/ca7f4c38-e4c9-450e-94e8-fa041321471d/__ScopeCodeGenCompileOutput__.txt\",\r\n        \"type\": \"StatisticsResource\"\r\n      },\r\n      {\r\n        \"name\": \"__ScopeCodeGenCompileOptions__.txt\",\r\n        \"resourcePath\": \"adl://testdatalake18475.azuredatalakestore.net/system/jobservice/jobs/Usql/2016/07/19/01/04/ca7f4c38-e4c9-450e-94e8-fa041321471d/__ScopeCodeGenCompileOptions__.txt\",\r\n        \"type\": \"StatisticsResource\"\r\n      },\r\n      {\r\n        \"name\": \"__ScopeCodeGenEngine__.cppresources\",\r\n        \"resourcePath\": \"adl://testdatalake18475.azuredatalakestore.net/system/jobservice/jobs/Usql/2016/07/19/01/04/ca7f4c38-e4c9-450e-94e8-fa041321471d/__ScopeCodeGenEngine__.cppresources\",\r\n        \"type\": \"StatisticsResource\"\r\n      },\r\n      {\r\n        \"name\": \"__Ast__.bin\",\r\n        \"resourcePath\": \"adl://testdatalake18475.azuredatalakestore.net/system/jobservice/jobs/Usql/2016/07/19/01/04/ca7f4c38-e4c9-450e-94e8-fa041321471d/__Ast__.bin\",\r\n        \"type\": \"StatisticsResource\"\r\n      },\r\n      {\r\n        \"name\": \"__SystemInternalInfo__.xml\",\r\n        \"resourcePath\": \"adl://testdatalake18475.azuredatalakestore.net/system/jobservice/jobs/Usql/2016/07/19/01/04/ca7f4c38-e4c9-450e-94e8-fa041321471d/__SystemInternalInfo__.xml\",\r\n        \"type\": \"StatisticsResource\"\r\n      },\r\n      {\r\n        \"name\": \"Profile\",\r\n        \"resourcePath\": \"adl://testdatalake18475.azuredatalakestore.net/system/jobservice/jobs/Usql/2016/07/19/01/04/ca7f4c38-e4c9-450e-94e8-fa041321471d/profile\",\r\n        \"type\": \"StatisticsResource\"\r\n      },\r\n      {\r\n        \"name\": \"__ScopeRuntimeStatistics__.xml\",\r\n        \"resourcePath\": \"adl://testdatalake18475.azuredatalakestore.net/system/jobservice/jobs/Usql/2016/07/19/01/04/ca7f4c38-e4c9-450e-94e8-fa041321471d/__ScopeRuntimeStatistics__.xml\",\r\n        \"type\": \"StatisticsResource\"\r\n      }\r\n    ],\r\n    \"runtimeVersion\": \"kobo_vnext_5012367\",\r\n    \"rootProcessNodeId\": \"72521b2d-25a7-4adc-b96f-13e98ff9c208\",\r\n    \"script\": \"USE testdb15065; CREATE CREDENTIAL testcred11628 WITH USER_NAME = \\\"scope@rkm4grspxa\\\", IDENTITY = \\\"testsecret1707\\\";\",\r\n    \"algebraFilePath\": \"adl://testdatalake18475.azuredatalakestore.net/system/jobservice/jobs/Usql/2016/07/19/01/04/ca7f4c38-e4c9-450e-94e8-fa041321471d/algebra.xml\",\r\n    \"yarnApplicationId\": 2735,\r\n    \"yarnApplicationTimeStamp\": 1468865588038,\r\n    \"compileMode\": \"Semantic\",\r\n    \"errorSource\": \"Unknown\",\r\n    \"totalCompilationTime\": \"PT16.7347248S\",\r\n    \"totalPausedTime\": \"PT0S\",\r\n    \"totalQueuedTime\": \"PT0.0156245S\",\r\n    \"totalRunningTime\": \"PT7.3901033S\",\r\n    \"type\": \"USql\"\r\n  }\r\n}",
-      "ResponseHeaders": {
-        "Content-Type": [
-          "application/json; charset=utf-8"
-        ],
-        "Expires": [
-          "-1"
-        ],
-        "Cache-Control": [
-          "private"
-        ],
-        "Date": [
-          "Tue, 19 Jul 2016 01:05:01 GMT"
-        ],
-        "Pragma": [
-          "no-cache"
-        ],
-        "Transfer-Encoding": [
-          "chunked"
-        ],
-        "x-ms-request-id": [
-          "72474937-8699-4528-bbbf-fd7535f53ed1"
-        ],
-        "X-Content-Type-Options": [
-          "nosniff"
-        ],
-        "Strict-Transport-Security": [
-          "max-age=15724800; includeSubDomains"
-        ]
-      },
-      "StatusCode": 200
-    },
-    {
-      "RequestUri": "/Jobs/ca7f4c38-e4c9-450e-94e8-fa041321471d?api-version=2016-03-20-preview",
-      "EncodedRequestUri": "L0pvYnMvY2E3ZjRjMzgtZTRjOS00NTBlLTk0ZTgtZmEwNDEzMjE0NzFkP2FwaS12ZXJzaW9uPTIwMTYtMDMtMjAtcHJldmlldw==",
-      "RequestMethod": "GET",
-      "RequestBody": "",
-      "RequestHeaders": {
-        "x-ms-client-request-id": [
-          "65458bc9-f257-4162-bfe0-344a40be05f0"
-        ],
-        "accept-language": [
-          "en-US"
-        ],
-        "User-Agent": [
-          "Microsoft.Azure.Management.DataLake.Analytics.DataLakeAnalyticsJobManagementClient/0.11.9-preview"
-        ]
-      },
-      "ResponseBody": "{\r\n  \"jobId\": \"ca7f4c38-e4c9-450e-94e8-fa041321471d\",\r\n  \"name\": \"testjob11539\",\r\n  \"type\": \"USql\",\r\n  \"submitter\": \"adlsvc01@benwgoldoutlook.onmicrosoft.com\",\r\n  \"degreeOfParallelism\": 2,\r\n  \"priority\": 0,\r\n  \"submitTime\": \"2016-07-18T18:04:13.2082454-07:00\",\r\n  \"startTime\": \"2016-07-18T18:04:54.114443-07:00\",\r\n  \"endTime\": \"2016-07-18T18:05:01.4427228-07:00\",\r\n  \"state\": \"Ended\",\r\n  \"result\": \"Succeeded\",\r\n  \"stateAuditRecords\": [\r\n    {\r\n      \"newState\": \"New\",\r\n      \"timeStamp\": \"2016-07-18T18:04:13.2082454-07:00\",\r\n      \"details\": \"userName:adlsvc01@benwgoldoutlook.onmicrosoft.com;submitMachine:N/A\"\r\n    },\r\n    {\r\n      \"newState\": \"Compiling\",\r\n      \"timeStamp\": \"2016-07-18T18:04:13.8332606-07:00\",\r\n      \"details\": \"CcsAttempts:1;Status:Dispatched\"\r\n    },\r\n    {\r\n      \"newState\": \"Queued\",\r\n      \"timeStamp\": \"2016-07-18T18:04:30.5679854-07:00\"\r\n    },\r\n    {\r\n      \"newState\": \"Scheduling\",\r\n      \"timeStamp\": \"2016-07-18T18:04:30.5836099-07:00\",\r\n      \"details\": \"Detail:Dispatching job to cluster.;rootProcessId:72521b2d-25a7-4adc-b96f-13e98ff9c208\"\r\n    },\r\n    {\r\n      \"newState\": \"Starting\",\r\n      \"timeStamp\": \"2016-07-18T18:04:30.5992353-07:00\",\r\n      \"details\": \"runtimeVersion:kobo_vnext_5012367\"\r\n    },\r\n    {\r\n      \"newState\": \"Running\",\r\n      \"timeStamp\": \"2016-07-18T18:04:54.114443-07:00\",\r\n      \"details\": \"runAttempt:1\"\r\n    },\r\n    {\r\n      \"newState\": \"Ended\",\r\n      \"timeStamp\": \"2016-07-18T18:05:01.4427228-07:00\",\r\n      \"details\": \"result:Succeeded\"\r\n    }\r\n  ],\r\n  \"properties\": {\r\n    \"owner\": \"adlsvc01@benwgoldoutlook.onmicrosoft.com\",\r\n    \"resources\": [\r\n      {\r\n        \"name\": \"__ScopeCodeGen__.dll\",\r\n        \"resourcePath\": \"adl://testdatalake18475.azuredatalakestore.net/system/jobservice/jobs/Usql/2016/07/19/01/04/ca7f4c38-e4c9-450e-94e8-fa041321471d/__ScopeCodeGen__.dll\",\r\n        \"type\": \"VertexResource\"\r\n      },\r\n      {\r\n        \"name\": \"__ScopeCodeGen__.pdb\",\r\n        \"resourcePath\": \"adl://testdatalake18475.azuredatalakestore.net/system/jobservice/jobs/Usql/2016/07/19/01/04/ca7f4c38-e4c9-450e-94e8-fa041321471d/__ScopeCodeGen__.pdb\",\r\n        \"type\": \"VertexResource\"\r\n      },\r\n      {\r\n        \"name\": \"__ScopeCodeGenEngine__.dll\",\r\n        \"resourcePath\": \"adl://testdatalake18475.azuredatalakestore.net/system/jobservice/jobs/Usql/2016/07/19/01/04/ca7f4c38-e4c9-450e-94e8-fa041321471d/__ScopeCodeGenEngine__.dll\",\r\n        \"type\": \"VertexResource\"\r\n      },\r\n      {\r\n        \"name\": \"__ScopeCodeGenEngine__.pdb\",\r\n        \"resourcePath\": \"adl://testdatalake18475.azuredatalakestore.net/system/jobservice/jobs/Usql/2016/07/19/01/04/ca7f4c38-e4c9-450e-94e8-fa041321471d/__ScopeCodeGenEngine__.pdb\",\r\n        \"type\": \"VertexResource\"\r\n      },\r\n      {\r\n        \"name\": \"ScopeVertexDef.xml\",\r\n        \"resourcePath\": \"adl://testdatalake18475.azuredatalakestore.net/system/jobservice/jobs/Usql/2016/07/19/01/04/ca7f4c38-e4c9-450e-94e8-fa041321471d/ScopeVertexDef.xml\",\r\n        \"type\": \"VertexResource\"\r\n      },\r\n      {\r\n        \"name\": \"__ScopeCodeGen__.dll.cs\",\r\n        \"resourcePath\": \"adl://testdatalake18475.azuredatalakestore.net/system/jobservice/jobs/Usql/2016/07/19/01/04/ca7f4c38-e4c9-450e-94e8-fa041321471d/__ScopeCodeGen__.dll.cs\",\r\n        \"type\": \"StatisticsResource\"\r\n      },\r\n      {\r\n        \"name\": \"__ScopeCodeGenEngine__.dll.cpp\",\r\n        \"resourcePath\": \"adl://testdatalake18475.azuredatalakestore.net/system/jobservice/jobs/Usql/2016/07/19/01/04/ca7f4c38-e4c9-450e-94e8-fa041321471d/__ScopeCodeGenEngine__.dll.cpp\",\r\n        \"type\": \"StatisticsResource\"\r\n      },\r\n      {\r\n        \"name\": \"__ScopeCodeGenCompileOutput__.txt\",\r\n        \"resourcePath\": \"adl://testdatalake18475.azuredatalakestore.net/system/jobservice/jobs/Usql/2016/07/19/01/04/ca7f4c38-e4c9-450e-94e8-fa041321471d/__ScopeCodeGenCompileOutput__.txt\",\r\n        \"type\": \"StatisticsResource\"\r\n      },\r\n      {\r\n        \"name\": \"__ScopeCodeGenCompileOptions__.txt\",\r\n        \"resourcePath\": \"adl://testdatalake18475.azuredatalakestore.net/system/jobservice/jobs/Usql/2016/07/19/01/04/ca7f4c38-e4c9-450e-94e8-fa041321471d/__ScopeCodeGenCompileOptions__.txt\",\r\n        \"type\": \"StatisticsResource\"\r\n      },\r\n      {\r\n        \"name\": \"__ScopeCodeGenEngine__.cppresources\",\r\n        \"resourcePath\": \"adl://testdatalake18475.azuredatalakestore.net/system/jobservice/jobs/Usql/2016/07/19/01/04/ca7f4c38-e4c9-450e-94e8-fa041321471d/__ScopeCodeGenEngine__.cppresources\",\r\n        \"type\": \"StatisticsResource\"\r\n      },\r\n      {\r\n        \"name\": \"__Ast__.bin\",\r\n        \"resourcePath\": \"adl://testdatalake18475.azuredatalakestore.net/system/jobservice/jobs/Usql/2016/07/19/01/04/ca7f4c38-e4c9-450e-94e8-fa041321471d/__Ast__.bin\",\r\n        \"type\": \"StatisticsResource\"\r\n      },\r\n      {\r\n        \"name\": \"__SystemInternalInfo__.xml\",\r\n        \"resourcePath\": \"adl://testdatalake18475.azuredatalakestore.net/system/jobservice/jobs/Usql/2016/07/19/01/04/ca7f4c38-e4c9-450e-94e8-fa041321471d/__SystemInternalInfo__.xml\",\r\n        \"type\": \"StatisticsResource\"\r\n      },\r\n      {\r\n        \"name\": \"Profile\",\r\n        \"resourcePath\": \"adl://testdatalake18475.azuredatalakestore.net/system/jobservice/jobs/Usql/2016/07/19/01/04/ca7f4c38-e4c9-450e-94e8-fa041321471d/profile\",\r\n        \"type\": \"StatisticsResource\"\r\n      },\r\n      {\r\n        \"name\": \"__ScopeRuntimeStatistics__.xml\",\r\n        \"resourcePath\": \"adl://testdatalake18475.azuredatalakestore.net/system/jobservice/jobs/Usql/2016/07/19/01/04/ca7f4c38-e4c9-450e-94e8-fa041321471d/__ScopeRuntimeStatistics__.xml\",\r\n        \"type\": \"StatisticsResource\"\r\n      }\r\n    ],\r\n    \"runtimeVersion\": \"kobo_vnext_5012367\",\r\n    \"rootProcessNodeId\": \"72521b2d-25a7-4adc-b96f-13e98ff9c208\",\r\n    \"script\": \"USE testdb15065; CREATE CREDENTIAL testcred11628 WITH USER_NAME = \\\"scope@rkm4grspxa\\\", IDENTITY = \\\"testsecret1707\\\";\",\r\n    \"algebraFilePath\": \"adl://testdatalake18475.azuredatalakestore.net/system/jobservice/jobs/Usql/2016/07/19/01/04/ca7f4c38-e4c9-450e-94e8-fa041321471d/algebra.xml\",\r\n    \"yarnApplicationId\": 2735,\r\n    \"yarnApplicationTimeStamp\": 1468865588038,\r\n    \"compileMode\": \"Semantic\",\r\n    \"errorSource\": \"Unknown\",\r\n    \"totalCompilationTime\": \"PT16.7347248S\",\r\n    \"totalPausedTime\": \"PT0S\",\r\n    \"totalQueuedTime\": \"PT0.0156245S\",\r\n    \"totalRunningTime\": \"PT7.3282798S\",\r\n    \"type\": \"USql\"\r\n  }\r\n}",
-      "ResponseHeaders": {
-        "Content-Type": [
-          "application/json; charset=utf-8"
-        ],
-        "Expires": [
-          "-1"
-        ],
-        "Cache-Control": [
-          "private"
-        ],
-        "Date": [
-          "Tue, 19 Jul 2016 01:05:06 GMT"
-        ],
-        "Pragma": [
-          "no-cache"
-        ],
-        "Transfer-Encoding": [
-          "chunked"
-        ],
-        "x-ms-request-id": [
-          "4f00e969-237b-485a-8fb7-2e2787ae48c9"
-        ],
-        "X-Content-Type-Options": [
-          "nosniff"
-        ],
-        "Strict-Transport-Security": [
-          "max-age=15724800; includeSubDomains"
-        ]
-      },
-      "StatusCode": 200
-    },
-    {
-      "RequestUri": "/catalog/usql/databases/testdb15065/credentials?api-version=2015-10-01-preview",
-      "EncodedRequestUri": "L2NhdGFsb2cvdXNxbC9kYXRhYmFzZXMvdGVzdGRiMTUwNjUvY3JlZGVudGlhbHM/YXBpLXZlcnNpb249MjAxNS0xMC0wMS1wcmV2aWV3",
-      "RequestMethod": "GET",
-      "RequestBody": "",
-      "RequestHeaders": {
-        "x-ms-client-request-id": [
-          "733fc00c-4144-4996-9b96-4dcd3e475fbc"
-        ],
-        "accept-language": [
-          "en-US"
-        ],
-        "User-Agent": [
-          "Microsoft.Azure.Management.DataLake.Analytics.DataLakeAnalyticsCatalogManagementClient/0.11.9-preview"
-        ]
-      },
-      "ResponseBody": "{\r\n  \"@odata.context\": \"https://testaba29646.azuredatalakeanalytics.net/sqlip/$metadata#credentials\",\r\n  \"value\": [\r\n    {\r\n      \"computeAccountName\": \"testaba29646\",\r\n      \"databaseName\": \"testdb15065\",\r\n      \"credentialName\": \"testcred11628\",\r\n      \"userName\": \"scope@rkm4grspxa\",\r\n      \"identity\": \"testsecret1707\",\r\n      \"version\": \"48c3a348-8cb3-4dc5-a938-7c516d4a0b7b\"\r\n    }\r\n  ]\r\n}",
-      "ResponseHeaders": {
-        "Content-Type": [
-          "application/json; odata.metadata=minimal; odata.streaming=true"
-        ],
-        "Expires": [
-          "-1"
-        ],
-        "Cache-Control": [
-          "private"
-        ],
-        "Date": [
-          "Tue, 19 Jul 2016 01:05:07 GMT"
-        ],
-        "Pragma": [
-          "no-cache"
-        ],
-        "Transfer-Encoding": [
-          "chunked"
-        ],
-        "x-ms-request-id": [
-          "007f1ced-acd8-44c8-b205-98c9677f75a1"
-        ],
-        "OData-Version": [
-          "4.0"
-        ],
-        "X-Content-Type-Options": [
-          "nosniff"
-        ],
-        "Strict-Transport-Security": [
-          "max-age=15724800; includeSubDomains"
-        ]
-      },
-      "StatusCode": 200
-    },
-    {
-      "RequestUri": "/catalog/usql/databases/testdb15065/credentials/testcred11628?api-version=2015-10-01-preview",
-      "EncodedRequestUri": "L2NhdGFsb2cvdXNxbC9kYXRhYmFzZXMvdGVzdGRiMTUwNjUvY3JlZGVudGlhbHMvdGVzdGNyZWQxMTYyOD9hcGktdmVyc2lvbj0yMDE1LTEwLTAxLXByZXZpZXc=",
-      "RequestMethod": "GET",
-      "RequestBody": "",
-      "RequestHeaders": {
-        "x-ms-client-request-id": [
-          "2e26bd2c-7954-4561-848f-a0eb660242da"
-        ],
-        "accept-language": [
-          "en-US"
-        ],
-        "User-Agent": [
-          "Microsoft.Azure.Management.DataLake.Analytics.DataLakeAnalyticsCatalogManagementClient/0.11.9-preview"
-        ]
-      },
-      "ResponseBody": "{\r\n  \"@odata.context\": \"https://testaba29646.azuredatalakeanalytics.net/sqlip/$metadata#credentials/$entity\",\r\n  \"computeAccountName\": \"testaba29646\",\r\n  \"databaseName\": \"testdb15065\",\r\n  \"credentialName\": \"testcred11628\",\r\n  \"userName\": \"scope@rkm4grspxa\",\r\n  \"identity\": \"testsecret1707\",\r\n  \"version\": \"48c3a348-8cb3-4dc5-a938-7c516d4a0b7b\"\r\n}",
-      "ResponseHeaders": {
-        "Content-Type": [
-          "application/json; odata.metadata=minimal; odata.streaming=true"
-        ],
-        "Expires": [
-          "-1"
-        ],
-        "Cache-Control": [
-          "private"
-        ],
-        "Date": [
-          "Tue, 19 Jul 2016 01:05:07 GMT"
-        ],
-        "Pragma": [
-          "no-cache"
-        ],
-        "Transfer-Encoding": [
-          "chunked"
-        ],
-        "x-ms-request-id": [
-          "7c36469c-4769-47fc-9406-81e968d7cb86"
-        ],
-        "OData-Version": [
-          "4.0"
-        ],
-        "X-Content-Type-Options": [
-          "nosniff"
-        ],
-        "Strict-Transport-Security": [
-          "max-age=15724800; includeSubDomains"
-        ]
-      },
-      "StatusCode": 200
-    },
-    {
-      "RequestUri": "/Jobs/e0d4e1cf-b17d-4a7c-8cbd-51c93ff6894f?api-version=2016-03-20-preview",
-      "EncodedRequestUri": "L0pvYnMvZTBkNGUxY2YtYjE3ZC00YTdjLThjYmQtNTFjOTNmZjY4OTRmP2FwaS12ZXJzaW9uPTIwMTYtMDMtMjAtcHJldmlldw==",
-      "RequestMethod": "PUT",
-      "RequestBody": "{\r\n  \"jobId\": \"e0d4e1cf-b17d-4a7c-8cbd-51c93ff6894f\",\r\n  \"name\": \"testjob17360\",\r\n  \"type\": \"USql\",\r\n  \"degreeOfParallelism\": 2,\r\n  \"properties\": {\r\n    \"type\": \"USql\",\r\n    \"script\": \"USE testdb15065; DROP CREDENTIAL testcred11628;\"\r\n  }\r\n}",
-      "RequestHeaders": {
-        "Content-Type": [
-          "application/json; charset=utf-8"
-        ],
-        "Content-Length": [
-          "241"
-        ],
-        "x-ms-client-request-id": [
-          "95915e7f-b9de-43f0-81d2-5bd44af604e8"
-        ],
-        "accept-language": [
-          "en-US"
-        ],
-        "User-Agent": [
-          "Microsoft.Azure.Management.DataLake.Analytics.DataLakeAnalyticsJobManagementClient/0.11.9-preview"
-        ]
-      },
-      "ResponseBody": "{\r\n  \"jobId\": \"e0d4e1cf-b17d-4a7c-8cbd-51c93ff6894f\",\r\n  \"name\": \"testjob17360\",\r\n  \"type\": \"USql\",\r\n  \"submitter\": \"adlsvc01@benwgoldoutlook.onmicrosoft.com\",\r\n  \"degreeOfParallelism\": 2,\r\n  \"priority\": 0,\r\n  \"submitTime\": \"2016-07-18T18:05:07.6616044-07:00\",\r\n  \"state\": \"Compiling\",\r\n  \"result\": \"Succeeded\",\r\n  \"stateAuditRecords\": [\r\n    {\r\n      \"newState\": \"New\",\r\n      \"timeStamp\": \"2016-07-18T18:05:07.6616044-07:00\",\r\n      \"details\": \"userName:adlsvc01@benwgoldoutlook.onmicrosoft.com;submitMachine:N/A\"\r\n    }\r\n  ],\r\n  \"properties\": {\r\n    \"owner\": \"adlsvc01@benwgoldoutlook.onmicrosoft.com\",\r\n    \"resources\": [],\r\n    \"runtimeVersion\": \"default\",\r\n    \"rootProcessNodeId\": \"00000000-0000-0000-0000-000000000000\",\r\n    \"algebraFilePath\": \"adl://testdatalake18475.azuredatalakestore.net/system/jobservice/jobs/Usql/2016/07/19/01/05/e0d4e1cf-b17d-4a7c-8cbd-51c93ff6894f/algebra.xml\",\r\n    \"compileMode\": \"Semantic\",\r\n    \"errorSource\": \"Unknown\",\r\n    \"totalCompilationTime\": \"PT0S\",\r\n    \"totalPausedTime\": \"PT0S\",\r\n    \"totalQueuedTime\": \"PT0S\",\r\n    \"totalRunningTime\": \"PT0S\",\r\n    \"type\": \"USql\"\r\n  }\r\n}",
-      "ResponseHeaders": {
-        "Content-Type": [
-          "application/json; charset=utf-8"
-        ],
-        "Expires": [
-          "-1"
-        ],
-        "Cache-Control": [
-          "private"
-        ],
-        "Date": [
-          "Tue, 19 Jul 2016 01:05:08 GMT"
-        ],
-        "Pragma": [
-          "no-cache"
-        ],
-        "Transfer-Encoding": [
-          "chunked"
-        ],
-        "x-ms-request-id": [
-          "80a341fd-cb02-425d-9b64-f0aa18af05d4"
-        ],
-        "X-Content-Type-Options": [
-          "nosniff"
-        ],
-        "Strict-Transport-Security": [
-          "max-age=15724800; includeSubDomains"
-        ]
-      },
-      "StatusCode": 200
-    },
-    {
-      "RequestUri": "/Jobs/e0d4e1cf-b17d-4a7c-8cbd-51c93ff6894f?api-version=2016-03-20-preview",
-      "EncodedRequestUri": "L0pvYnMvZTBkNGUxY2YtYjE3ZC00YTdjLThjYmQtNTFjOTNmZjY4OTRmP2FwaS12ZXJzaW9uPTIwMTYtMDMtMjAtcHJldmlldw==",
-      "RequestMethod": "GET",
-      "RequestBody": "",
-      "RequestHeaders": {
-        "x-ms-client-request-id": [
-          "6c7d2972-6b52-4d5f-b821-ebe712ef5150"
-        ],
-        "accept-language": [
-          "en-US"
-        ],
-        "User-Agent": [
-          "Microsoft.Azure.Management.DataLake.Analytics.DataLakeAnalyticsJobManagementClient/0.11.9-preview"
-        ]
-      },
-      "ResponseBody": "{\r\n  \"jobId\": \"e0d4e1cf-b17d-4a7c-8cbd-51c93ff6894f\",\r\n  \"name\": \"testjob17360\",\r\n  \"type\": \"USql\",\r\n  \"submitter\": \"adlsvc01@benwgoldoutlook.onmicrosoft.com\",\r\n  \"degreeOfParallelism\": 2,\r\n  \"priority\": 0,\r\n  \"submitTime\": \"2016-07-18T18:05:07.6616044-07:00\",\r\n  \"state\": \"Compiling\",\r\n  \"result\": \"Succeeded\",\r\n  \"stateAuditRecords\": [\r\n    {\r\n      \"newState\": \"New\",\r\n      \"timeStamp\": \"2016-07-18T18:05:07.6616044-07:00\",\r\n      \"details\": \"userName:adlsvc01@benwgoldoutlook.onmicrosoft.com;submitMachine:N/A\"\r\n    },\r\n    {\r\n      \"newState\": \"Compiling\",\r\n      \"timeStamp\": \"2016-07-18T18:05:08.7553745-07:00\",\r\n      \"details\": \"CcsAttempts:1;Status:Dispatched\"\r\n    }\r\n  ],\r\n  \"properties\": {\r\n    \"owner\": \"adlsvc01@benwgoldoutlook.onmicrosoft.com\",\r\n    \"resources\": [\r\n      {\r\n        \"name\": \"Profile\",\r\n        \"resourcePath\": \"adl://testdatalake18475.azuredatalakestore.net/system/jobservice/jobs/Usql/2016/07/19/01/05/e0d4e1cf-b17d-4a7c-8cbd-51c93ff6894f/profile\",\r\n        \"type\": \"StatisticsResource\"\r\n      },\r\n      {\r\n        \"name\": \"__ScopeRuntimeStatistics__.xml\",\r\n        \"resourcePath\": \"adl://testdatalake18475.azuredatalakestore.net/system/jobservice/jobs/Usql/2016/07/19/01/05/e0d4e1cf-b17d-4a7c-8cbd-51c93ff6894f/__ScopeRuntimeStatistics__.xml\",\r\n        \"type\": \"StatisticsResource\"\r\n      }\r\n    ],\r\n    \"runtimeVersion\": \"default\",\r\n    \"rootProcessNodeId\": \"00000000-0000-0000-0000-000000000000\",\r\n    \"script\": \"USE testdb15065; DROP CREDENTIAL testcred11628;\",\r\n    \"algebraFilePath\": \"adl://testdatalake18475.azuredatalakestore.net/system/jobservice/jobs/Usql/2016/07/19/01/05/e0d4e1cf-b17d-4a7c-8cbd-51c93ff6894f/algebra.xml\",\r\n    \"compileMode\": \"Semantic\",\r\n    \"errorSource\": \"Unknown\",\r\n    \"totalCompilationTime\": \"PT0.1243022S\",\r\n    \"totalPausedTime\": \"PT0S\",\r\n    \"totalQueuedTime\": \"PT0S\",\r\n    \"totalRunningTime\": \"PT0S\",\r\n    \"type\": \"USql\"\r\n  }\r\n}",
-      "ResponseHeaders": {
-        "Content-Type": [
-          "application/json; charset=utf-8"
-        ],
-        "Expires": [
-          "-1"
-        ],
-        "Cache-Control": [
-          "private"
-        ],
-        "Date": [
-          "Tue, 19 Jul 2016 01:05:08 GMT"
-        ],
-        "Pragma": [
-          "no-cache"
-        ],
-        "Transfer-Encoding": [
-          "chunked"
-        ],
-        "x-ms-request-id": [
-          "0f455921-8023-4b7e-a7f9-150c95d9759b"
-        ],
-        "X-Content-Type-Options": [
-          "nosniff"
-        ],
-        "Strict-Transport-Security": [
-          "max-age=15724800; includeSubDomains"
-        ]
-      },
-      "StatusCode": 200
-    },
-    {
-      "RequestUri": "/Jobs/e0d4e1cf-b17d-4a7c-8cbd-51c93ff6894f?api-version=2016-03-20-preview",
-      "EncodedRequestUri": "L0pvYnMvZTBkNGUxY2YtYjE3ZC00YTdjLThjYmQtNTFjOTNmZjY4OTRmP2FwaS12ZXJzaW9uPTIwMTYtMDMtMjAtcHJldmlldw==",
-      "RequestMethod": "GET",
-      "RequestBody": "",
-      "RequestHeaders": {
-        "x-ms-client-request-id": [
-          "e768b021-f21c-40d0-bdf6-affd91a2d82d"
-        ],
-        "accept-language": [
-          "en-US"
-        ],
-        "User-Agent": [
-          "Microsoft.Azure.Management.DataLake.Analytics.DataLakeAnalyticsJobManagementClient/0.11.9-preview"
-        ]
-      },
-      "ResponseBody": "{\r\n  \"jobId\": \"e0d4e1cf-b17d-4a7c-8cbd-51c93ff6894f\",\r\n  \"name\": \"testjob17360\",\r\n  \"type\": \"USql\",\r\n  \"submitter\": \"adlsvc01@benwgoldoutlook.onmicrosoft.com\",\r\n  \"degreeOfParallelism\": 2,\r\n  \"priority\": 0,\r\n  \"submitTime\": \"2016-07-18T18:05:07.6616044-07:00\",\r\n  \"state\": \"Compiling\",\r\n  \"result\": \"Succeeded\",\r\n  \"stateAuditRecords\": [\r\n    {\r\n      \"newState\": \"New\",\r\n      \"timeStamp\": \"2016-07-18T18:05:07.6616044-07:00\",\r\n      \"details\": \"userName:adlsvc01@benwgoldoutlook.onmicrosoft.com;submitMachine:N/A\"\r\n    },\r\n    {\r\n      \"newState\": \"Compiling\",\r\n      \"timeStamp\": \"2016-07-18T18:05:08.7553745-07:00\",\r\n      \"details\": \"CcsAttempts:1;Status:Dispatched\"\r\n    }\r\n  ],\r\n  \"properties\": {\r\n    \"owner\": \"adlsvc01@benwgoldoutlook.onmicrosoft.com\",\r\n    \"resources\": [\r\n      {\r\n        \"name\": \"Profile\",\r\n        \"resourcePath\": \"adl://testdatalake18475.azuredatalakestore.net/system/jobservice/jobs/Usql/2016/07/19/01/05/e0d4e1cf-b17d-4a7c-8cbd-51c93ff6894f/profile\",\r\n        \"type\": \"StatisticsResource\"\r\n      },\r\n      {\r\n        \"name\": \"__ScopeRuntimeStatistics__.xml\",\r\n        \"resourcePath\": \"adl://testdatalake18475.azuredatalakestore.net/system/jobservice/jobs/Usql/2016/07/19/01/05/e0d4e1cf-b17d-4a7c-8cbd-51c93ff6894f/__ScopeRuntimeStatistics__.xml\",\r\n        \"type\": \"StatisticsResource\"\r\n      }\r\n    ],\r\n    \"runtimeVersion\": \"default\",\r\n    \"rootProcessNodeId\": \"00000000-0000-0000-0000-000000000000\",\r\n    \"script\": \"USE testdb15065; DROP CREDENTIAL testcred11628;\",\r\n    \"algebraFilePath\": \"adl://testdatalake18475.azuredatalakestore.net/system/jobservice/jobs/Usql/2016/07/19/01/05/e0d4e1cf-b17d-4a7c-8cbd-51c93ff6894f/algebra.xml\",\r\n    \"compileMode\": \"Semantic\",\r\n    \"errorSource\": \"Unknown\",\r\n    \"totalCompilationTime\": \"PT5.358765S\",\r\n    \"totalPausedTime\": \"PT0S\",\r\n    \"totalQueuedTime\": \"PT0S\",\r\n    \"totalRunningTime\": \"PT0S\",\r\n    \"type\": \"USql\"\r\n  }\r\n}",
-      "ResponseHeaders": {
-        "Content-Type": [
-          "application/json; charset=utf-8"
-        ],
-        "Expires": [
-          "-1"
-        ],
-        "Cache-Control": [
-          "private"
-        ],
-        "Date": [
-          "Tue, 19 Jul 2016 01:05:13 GMT"
-        ],
-        "Pragma": [
-          "no-cache"
-        ],
-        "Transfer-Encoding": [
-          "chunked"
-        ],
-        "x-ms-request-id": [
-          "dc45d84f-a67c-4366-88c6-04df1842d954"
-        ],
-        "X-Content-Type-Options": [
-          "nosniff"
-        ],
-        "Strict-Transport-Security": [
-          "max-age=15724800; includeSubDomains"
-        ]
-      },
-      "StatusCode": 200
-    },
-    {
-      "RequestUri": "/Jobs/e0d4e1cf-b17d-4a7c-8cbd-51c93ff6894f?api-version=2016-03-20-preview",
-      "EncodedRequestUri": "L0pvYnMvZTBkNGUxY2YtYjE3ZC00YTdjLThjYmQtNTFjOTNmZjY4OTRmP2FwaS12ZXJzaW9uPTIwMTYtMDMtMjAtcHJldmlldw==",
-      "RequestMethod": "GET",
-      "RequestBody": "",
-      "RequestHeaders": {
-        "x-ms-client-request-id": [
-          "6121a9cc-da6e-4d1a-a737-ee96e59b1245"
-        ],
-        "accept-language": [
-          "en-US"
-        ],
-        "User-Agent": [
-          "Microsoft.Azure.Management.DataLake.Analytics.DataLakeAnalyticsJobManagementClient/0.11.9-preview"
-        ]
-      },
-      "ResponseBody": "{\r\n  \"jobId\": \"e0d4e1cf-b17d-4a7c-8cbd-51c93ff6894f\",\r\n  \"name\": \"testjob17360\",\r\n  \"type\": \"USql\",\r\n  \"submitter\": \"adlsvc01@benwgoldoutlook.onmicrosoft.com\",\r\n  \"degreeOfParallelism\": 2,\r\n  \"priority\": 0,\r\n  \"submitTime\": \"2016-07-18T18:05:07.6616044-07:00\",\r\n  \"state\": \"Compiling\",\r\n  \"result\": \"Succeeded\",\r\n  \"stateAuditRecords\": [\r\n    {\r\n      \"newState\": \"New\",\r\n      \"timeStamp\": \"2016-07-18T18:05:07.6616044-07:00\",\r\n      \"details\": \"userName:adlsvc01@benwgoldoutlook.onmicrosoft.com;submitMachine:N/A\"\r\n    },\r\n    {\r\n      \"newState\": \"Compiling\",\r\n      \"timeStamp\": \"2016-07-18T18:05:08.7553745-07:00\",\r\n      \"details\": \"CcsAttempts:1;Status:Dispatched\"\r\n    }\r\n  ],\r\n  \"properties\": {\r\n    \"owner\": \"adlsvc01@benwgoldoutlook.onmicrosoft.com\",\r\n    \"resources\": [\r\n      {\r\n        \"name\": \"Profile\",\r\n        \"resourcePath\": \"adl://testdatalake18475.azuredatalakestore.net/system/jobservice/jobs/Usql/2016/07/19/01/05/e0d4e1cf-b17d-4a7c-8cbd-51c93ff6894f/profile\",\r\n        \"type\": \"StatisticsResource\"\r\n      },\r\n      {\r\n        \"name\": \"__ScopeRuntimeStatistics__.xml\",\r\n        \"resourcePath\": \"adl://testdatalake18475.azuredatalakestore.net/system/jobservice/jobs/Usql/2016/07/19/01/05/e0d4e1cf-b17d-4a7c-8cbd-51c93ff6894f/__ScopeRuntimeStatistics__.xml\",\r\n        \"type\": \"StatisticsResource\"\r\n      }\r\n    ],\r\n    \"runtimeVersion\": \"default\",\r\n    \"rootProcessNodeId\": \"00000000-0000-0000-0000-000000000000\",\r\n    \"script\": \"USE testdb15065; DROP CREDENTIAL testcred11628;\",\r\n    \"algebraFilePath\": \"adl://testdatalake18475.azuredatalakestore.net/system/jobservice/jobs/Usql/2016/07/19/01/05/e0d4e1cf-b17d-4a7c-8cbd-51c93ff6894f/algebra.xml\",\r\n    \"compileMode\": \"Semantic\",\r\n    \"errorSource\": \"Unknown\",\r\n    \"totalCompilationTime\": \"PT10.6869839S\",\r\n    \"totalPausedTime\": \"PT0S\",\r\n    \"totalQueuedTime\": \"PT0S\",\r\n    \"totalRunningTime\": \"PT0S\",\r\n    \"type\": \"USql\"\r\n  }\r\n}",
-      "ResponseHeaders": {
-        "Content-Type": [
-          "application/json; charset=utf-8"
-        ],
-        "Expires": [
-          "-1"
-        ],
-        "Cache-Control": [
-          "private"
-        ],
-        "Date": [
-          "Tue, 19 Jul 2016 01:05:18 GMT"
-        ],
-        "Pragma": [
-          "no-cache"
-        ],
-        "Transfer-Encoding": [
-          "chunked"
-        ],
-        "x-ms-request-id": [
-          "39bf8999-8e87-4f51-87a0-6093246c6188"
-        ],
-        "X-Content-Type-Options": [
-          "nosniff"
-        ],
-        "Strict-Transport-Security": [
-          "max-age=15724800; includeSubDomains"
-        ]
-      },
-      "StatusCode": 200
-    },
-    {
-      "RequestUri": "/Jobs/e0d4e1cf-b17d-4a7c-8cbd-51c93ff6894f?api-version=2016-03-20-preview",
-      "EncodedRequestUri": "L0pvYnMvZTBkNGUxY2YtYjE3ZC00YTdjLThjYmQtNTFjOTNmZjY4OTRmP2FwaS12ZXJzaW9uPTIwMTYtMDMtMjAtcHJldmlldw==",
-      "RequestMethod": "GET",
-      "RequestBody": "",
-      "RequestHeaders": {
-        "x-ms-client-request-id": [
-          "f17bee7c-bcb2-4348-bbe9-a28742f9dd8d"
-        ],
-        "accept-language": [
-          "en-US"
-        ],
-        "User-Agent": [
-          "Microsoft.Azure.Management.DataLake.Analytics.DataLakeAnalyticsJobManagementClient/0.11.9-preview"
-        ]
-      },
-      "ResponseBody": "{\r\n  \"jobId\": \"e0d4e1cf-b17d-4a7c-8cbd-51c93ff6894f\",\r\n  \"name\": \"testjob17360\",\r\n  \"type\": \"USql\",\r\n  \"submitter\": \"adlsvc01@benwgoldoutlook.onmicrosoft.com\",\r\n  \"degreeOfParallelism\": 2,\r\n  \"priority\": 0,\r\n  \"submitTime\": \"2016-07-18T18:05:07.6616044-07:00\",\r\n  \"state\": \"Starting\",\r\n  \"result\": \"Succeeded\",\r\n  \"stateAuditRecords\": [\r\n    {\r\n      \"newState\": \"New\",\r\n      \"timeStamp\": \"2016-07-18T18:05:07.6616044-07:00\",\r\n      \"details\": \"userName:adlsvc01@benwgoldoutlook.onmicrosoft.com;submitMachine:N/A\"\r\n    },\r\n    {\r\n      \"newState\": \"Compiling\",\r\n      \"timeStamp\": \"2016-07-18T18:05:08.7553745-07:00\",\r\n      \"details\": \"CcsAttempts:1;Status:Dispatched\"\r\n    },\r\n    {\r\n      \"newState\": \"Queued\",\r\n      \"timeStamp\": \"2016-07-18T18:05:22.5141354-07:00\"\r\n    },\r\n    {\r\n      \"newState\": \"Scheduling\",\r\n      \"timeStamp\": \"2016-07-18T18:05:22.5297602-07:00\",\r\n      \"details\": \"Detail:Dispatching job to cluster.;rootProcessId:5f34c73b-8e0e-4402-822b-91cd69f45517\"\r\n    },\r\n    {\r\n      \"newState\": \"Starting\",\r\n      \"timeStamp\": \"2016-07-18T18:05:22.5297602-07:00\",\r\n      \"details\": \"runtimeVersion:kobo_vnext_5012367\"\r\n    }\r\n  ],\r\n  \"properties\": {\r\n    \"owner\": \"adlsvc01@benwgoldoutlook.onmicrosoft.com\",\r\n    \"resources\": [\r\n      {\r\n        \"name\": \"__ScopeCodeGen__.dll\",\r\n        \"resourcePath\": \"adl://testdatalake18475.azuredatalakestore.net/system/jobservice/jobs/Usql/2016/07/19/01/05/e0d4e1cf-b17d-4a7c-8cbd-51c93ff6894f/__ScopeCodeGen__.dll\",\r\n        \"type\": \"VertexResource\"\r\n      },\r\n      {\r\n        \"name\": \"__ScopeCodeGen__.pdb\",\r\n        \"resourcePath\": \"adl://testdatalake18475.azuredatalakestore.net/system/jobservice/jobs/Usql/2016/07/19/01/05/e0d4e1cf-b17d-4a7c-8cbd-51c93ff6894f/__ScopeCodeGen__.pdb\",\r\n        \"type\": \"VertexResource\"\r\n      },\r\n      {\r\n        \"name\": \"__ScopeCodeGenEngine__.dll\",\r\n        \"resourcePath\": \"adl://testdatalake18475.azuredatalakestore.net/system/jobservice/jobs/Usql/2016/07/19/01/05/e0d4e1cf-b17d-4a7c-8cbd-51c93ff6894f/__ScopeCodeGenEngine__.dll\",\r\n        \"type\": \"VertexResource\"\r\n      },\r\n      {\r\n        \"name\": \"__ScopeCodeGenEngine__.pdb\",\r\n        \"resourcePath\": \"adl://testdatalake18475.azuredatalakestore.net/system/jobservice/jobs/Usql/2016/07/19/01/05/e0d4e1cf-b17d-4a7c-8cbd-51c93ff6894f/__ScopeCodeGenEngine__.pdb\",\r\n        \"type\": \"VertexResource\"\r\n      },\r\n      {\r\n        \"name\": \"ScopeVertexDef.xml\",\r\n        \"resourcePath\": \"adl://testdatalake18475.azuredatalakestore.net/system/jobservice/jobs/Usql/2016/07/19/01/05/e0d4e1cf-b17d-4a7c-8cbd-51c93ff6894f/ScopeVertexDef.xml\",\r\n        \"type\": \"VertexResource\"\r\n      },\r\n      {\r\n        \"name\": \"__ScopeCodeGen__.dll.cs\",\r\n        \"resourcePath\": \"adl://testdatalake18475.azuredatalakestore.net/system/jobservice/jobs/Usql/2016/07/19/01/05/e0d4e1cf-b17d-4a7c-8cbd-51c93ff6894f/__ScopeCodeGen__.dll.cs\",\r\n        \"type\": \"StatisticsResource\"\r\n      },\r\n      {\r\n        \"name\": \"__ScopeCodeGenEngine__.dll.cpp\",\r\n        \"resourcePath\": \"adl://testdatalake18475.azuredatalakestore.net/system/jobservice/jobs/Usql/2016/07/19/01/05/e0d4e1cf-b17d-4a7c-8cbd-51c93ff6894f/__ScopeCodeGenEngine__.dll.cpp\",\r\n        \"type\": \"StatisticsResource\"\r\n      },\r\n      {\r\n        \"name\": \"__ScopeCodeGenCompileOutput__.txt\",\r\n        \"resourcePath\": \"adl://testdatalake18475.azuredatalakestore.net/system/jobservice/jobs/Usql/2016/07/19/01/05/e0d4e1cf-b17d-4a7c-8cbd-51c93ff6894f/__ScopeCodeGenCompileOutput__.txt\",\r\n        \"type\": \"StatisticsResource\"\r\n      },\r\n      {\r\n        \"name\": \"__ScopeCodeGenCompileOptions__.txt\",\r\n        \"resourcePath\": \"adl://testdatalake18475.azuredatalakestore.net/system/jobservice/jobs/Usql/2016/07/19/01/05/e0d4e1cf-b17d-4a7c-8cbd-51c93ff6894f/__ScopeCodeGenCompileOptions__.txt\",\r\n        \"type\": \"StatisticsResource\"\r\n      },\r\n      {\r\n        \"name\": \"__ScopeCodeGenEngine__.cppresources\",\r\n        \"resourcePath\": \"adl://testdatalake18475.azuredatalakestore.net/system/jobservice/jobs/Usql/2016/07/19/01/05/e0d4e1cf-b17d-4a7c-8cbd-51c93ff6894f/__ScopeCodeGenEngine__.cppresources\",\r\n        \"type\": \"StatisticsResource\"\r\n      },\r\n      {\r\n        \"name\": \"__Ast__.bin\",\r\n        \"resourcePath\": \"adl://testdatalake18475.azuredatalakestore.net/system/jobservice/jobs/Usql/2016/07/19/01/05/e0d4e1cf-b17d-4a7c-8cbd-51c93ff6894f/__Ast__.bin\",\r\n        \"type\": \"StatisticsResource\"\r\n      },\r\n      {\r\n        \"name\": \"__SystemInternalInfo__.xml\",\r\n        \"resourcePath\": \"adl://testdatalake18475.azuredatalakestore.net/system/jobservice/jobs/Usql/2016/07/19/01/05/e0d4e1cf-b17d-4a7c-8cbd-51c93ff6894f/__SystemInternalInfo__.xml\",\r\n        \"type\": \"StatisticsResource\"\r\n      },\r\n      {\r\n        \"name\": \"Profile\",\r\n        \"resourcePath\": \"adl://testdatalake18475.azuredatalakestore.net/system/jobservice/jobs/Usql/2016/07/19/01/05/e0d4e1cf-b17d-4a7c-8cbd-51c93ff6894f/profile\",\r\n        \"type\": \"StatisticsResource\"\r\n      },\r\n      {\r\n        \"name\": \"__ScopeRuntimeStatistics__.xml\",\r\n        \"resourcePath\": \"adl://testdatalake18475.azuredatalakestore.net/system/jobservice/jobs/Usql/2016/07/19/01/05/e0d4e1cf-b17d-4a7c-8cbd-51c93ff6894f/__ScopeRuntimeStatistics__.xml\",\r\n        \"type\": \"StatisticsResource\"\r\n      }\r\n    ],\r\n    \"runtimeVersion\": \"kobo_vnext_5012367\",\r\n    \"rootProcessNodeId\": \"5f34c73b-8e0e-4402-822b-91cd69f45517\",\r\n    \"script\": \"USE testdb15065; DROP CREDENTIAL testcred11628;\",\r\n    \"algebraFilePath\": \"adl://testdatalake18475.azuredatalakestore.net/system/jobservice/jobs/Usql/2016/07/19/01/05/e0d4e1cf-b17d-4a7c-8cbd-51c93ff6894f/algebra.xml\",\r\n    \"yarnApplicationId\": 2742,\r\n    \"yarnApplicationTimeStamp\": 1468865588038,\r\n    \"compileMode\": \"Semantic\",\r\n    \"errorSource\": \"Unknown\",\r\n    \"totalCompilationTime\": \"PT13.7587609S\",\r\n    \"totalPausedTime\": \"PT0S\",\r\n    \"totalQueuedTime\": \"PT0.0156248S\",\r\n    \"totalRunningTime\": \"PT0S\",\r\n    \"type\": \"USql\"\r\n  }\r\n}",
-      "ResponseHeaders": {
-        "Content-Type": [
-          "application/json; charset=utf-8"
-        ],
-        "Expires": [
-          "-1"
-        ],
-        "Cache-Control": [
-          "private"
-        ],
-        "Date": [
-          "Tue, 19 Jul 2016 01:05:24 GMT"
-        ],
-        "Pragma": [
-          "no-cache"
-        ],
-        "Transfer-Encoding": [
-          "chunked"
-        ],
-        "x-ms-request-id": [
-          "79aafb56-3c9f-4a28-ad02-9b17371667de"
-        ],
-        "X-Content-Type-Options": [
-          "nosniff"
-        ],
-        "Strict-Transport-Security": [
-          "max-age=15724800; includeSubDomains"
-        ]
-      },
-      "StatusCode": 200
-    },
-    {
-      "RequestUri": "/Jobs/e0d4e1cf-b17d-4a7c-8cbd-51c93ff6894f?api-version=2016-03-20-preview",
-      "EncodedRequestUri": "L0pvYnMvZTBkNGUxY2YtYjE3ZC00YTdjLThjYmQtNTFjOTNmZjY4OTRmP2FwaS12ZXJzaW9uPTIwMTYtMDMtMjAtcHJldmlldw==",
-      "RequestMethod": "GET",
-      "RequestBody": "",
-      "RequestHeaders": {
-        "x-ms-client-request-id": [
-          "bcde0ef5-a252-485c-be2d-38e525a36c3d"
-        ],
-        "accept-language": [
-          "en-US"
-        ],
-        "User-Agent": [
-          "Microsoft.Azure.Management.DataLake.Analytics.DataLakeAnalyticsJobManagementClient/0.11.9-preview"
-        ]
-      },
-      "ResponseBody": "{\r\n  \"jobId\": \"e0d4e1cf-b17d-4a7c-8cbd-51c93ff6894f\",\r\n  \"name\": \"testjob17360\",\r\n  \"type\": \"USql\",\r\n  \"submitter\": \"adlsvc01@benwgoldoutlook.onmicrosoft.com\",\r\n  \"degreeOfParallelism\": 2,\r\n  \"priority\": 0,\r\n  \"submitTime\": \"2016-07-18T18:05:07.6616044-07:00\",\r\n  \"state\": \"Starting\",\r\n  \"result\": \"Succeeded\",\r\n  \"stateAuditRecords\": [\r\n    {\r\n      \"newState\": \"New\",\r\n      \"timeStamp\": \"2016-07-18T18:05:07.6616044-07:00\",\r\n      \"details\": \"userName:adlsvc01@benwgoldoutlook.onmicrosoft.com;submitMachine:N/A\"\r\n    },\r\n    {\r\n      \"newState\": \"Compiling\",\r\n      \"timeStamp\": \"2016-07-18T18:05:08.7553745-07:00\",\r\n      \"details\": \"CcsAttempts:1;Status:Dispatched\"\r\n    },\r\n    {\r\n      \"newState\": \"Queued\",\r\n      \"timeStamp\": \"2016-07-18T18:05:22.5141354-07:00\"\r\n    },\r\n    {\r\n      \"newState\": \"Scheduling\",\r\n      \"timeStamp\": \"2016-07-18T18:05:22.5297602-07:00\",\r\n      \"details\": \"Detail:Dispatching job to cluster.;rootProcessId:5f34c73b-8e0e-4402-822b-91cd69f45517\"\r\n    },\r\n    {\r\n      \"newState\": \"Starting\",\r\n      \"timeStamp\": \"2016-07-18T18:05:22.5297602-07:00\",\r\n      \"details\": \"runtimeVersion:kobo_vnext_5012367\"\r\n    }\r\n  ],\r\n  \"properties\": {\r\n    \"owner\": \"adlsvc01@benwgoldoutlook.onmicrosoft.com\",\r\n    \"resources\": [\r\n      {\r\n        \"name\": \"__ScopeCodeGen__.dll\",\r\n        \"resourcePath\": \"adl://testdatalake18475.azuredatalakestore.net/system/jobservice/jobs/Usql/2016/07/19/01/05/e0d4e1cf-b17d-4a7c-8cbd-51c93ff6894f/__ScopeCodeGen__.dll\",\r\n        \"type\": \"VertexResource\"\r\n      },\r\n      {\r\n        \"name\": \"__ScopeCodeGen__.pdb\",\r\n        \"resourcePath\": \"adl://testdatalake18475.azuredatalakestore.net/system/jobservice/jobs/Usql/2016/07/19/01/05/e0d4e1cf-b17d-4a7c-8cbd-51c93ff6894f/__ScopeCodeGen__.pdb\",\r\n        \"type\": \"VertexResource\"\r\n      },\r\n      {\r\n        \"name\": \"__ScopeCodeGenEngine__.dll\",\r\n        \"resourcePath\": \"adl://testdatalake18475.azuredatalakestore.net/system/jobservice/jobs/Usql/2016/07/19/01/05/e0d4e1cf-b17d-4a7c-8cbd-51c93ff6894f/__ScopeCodeGenEngine__.dll\",\r\n        \"type\": \"VertexResource\"\r\n      },\r\n      {\r\n        \"name\": \"__ScopeCodeGenEngine__.pdb\",\r\n        \"resourcePath\": \"adl://testdatalake18475.azuredatalakestore.net/system/jobservice/jobs/Usql/2016/07/19/01/05/e0d4e1cf-b17d-4a7c-8cbd-51c93ff6894f/__ScopeCodeGenEngine__.pdb\",\r\n        \"type\": \"VertexResource\"\r\n      },\r\n      {\r\n        \"name\": \"ScopeVertexDef.xml\",\r\n        \"resourcePath\": \"adl://testdatalake18475.azuredatalakestore.net/system/jobservice/jobs/Usql/2016/07/19/01/05/e0d4e1cf-b17d-4a7c-8cbd-51c93ff6894f/ScopeVertexDef.xml\",\r\n        \"type\": \"VertexResource\"\r\n      },\r\n      {\r\n        \"name\": \"__ScopeCodeGen__.dll.cs\",\r\n        \"resourcePath\": \"adl://testdatalake18475.azuredatalakestore.net/system/jobservice/jobs/Usql/2016/07/19/01/05/e0d4e1cf-b17d-4a7c-8cbd-51c93ff6894f/__ScopeCodeGen__.dll.cs\",\r\n        \"type\": \"StatisticsResource\"\r\n      },\r\n      {\r\n        \"name\": \"__ScopeCodeGenEngine__.dll.cpp\",\r\n        \"resourcePath\": \"adl://testdatalake18475.azuredatalakestore.net/system/jobservice/jobs/Usql/2016/07/19/01/05/e0d4e1cf-b17d-4a7c-8cbd-51c93ff6894f/__ScopeCodeGenEngine__.dll.cpp\",\r\n        \"type\": \"StatisticsResource\"\r\n      },\r\n      {\r\n        \"name\": \"__ScopeCodeGenCompileOutput__.txt\",\r\n        \"resourcePath\": \"adl://testdatalake18475.azuredatalakestore.net/system/jobservice/jobs/Usql/2016/07/19/01/05/e0d4e1cf-b17d-4a7c-8cbd-51c93ff6894f/__ScopeCodeGenCompileOutput__.txt\",\r\n        \"type\": \"StatisticsResource\"\r\n      },\r\n      {\r\n        \"name\": \"__ScopeCodeGenCompileOptions__.txt\",\r\n        \"resourcePath\": \"adl://testdatalake18475.azuredatalakestore.net/system/jobservice/jobs/Usql/2016/07/19/01/05/e0d4e1cf-b17d-4a7c-8cbd-51c93ff6894f/__ScopeCodeGenCompileOptions__.txt\",\r\n        \"type\": \"StatisticsResource\"\r\n      },\r\n      {\r\n        \"name\": \"__ScopeCodeGenEngine__.cppresources\",\r\n        \"resourcePath\": \"adl://testdatalake18475.azuredatalakestore.net/system/jobservice/jobs/Usql/2016/07/19/01/05/e0d4e1cf-b17d-4a7c-8cbd-51c93ff6894f/__ScopeCodeGenEngine__.cppresources\",\r\n        \"type\": \"StatisticsResource\"\r\n      },\r\n      {\r\n        \"name\": \"__Ast__.bin\",\r\n        \"resourcePath\": \"adl://testdatalake18475.azuredatalakestore.net/system/jobservice/jobs/Usql/2016/07/19/01/05/e0d4e1cf-b17d-4a7c-8cbd-51c93ff6894f/__Ast__.bin\",\r\n        \"type\": \"StatisticsResource\"\r\n      },\r\n      {\r\n        \"name\": \"__SystemInternalInfo__.xml\",\r\n        \"resourcePath\": \"adl://testdatalake18475.azuredatalakestore.net/system/jobservice/jobs/Usql/2016/07/19/01/05/e0d4e1cf-b17d-4a7c-8cbd-51c93ff6894f/__SystemInternalInfo__.xml\",\r\n        \"type\": \"StatisticsResource\"\r\n      },\r\n      {\r\n        \"name\": \"Profile\",\r\n        \"resourcePath\": \"adl://testdatalake18475.azuredatalakestore.net/system/jobservice/jobs/Usql/2016/07/19/01/05/e0d4e1cf-b17d-4a7c-8cbd-51c93ff6894f/profile\",\r\n        \"type\": \"StatisticsResource\"\r\n      },\r\n      {\r\n        \"name\": \"__ScopeRuntimeStatistics__.xml\",\r\n        \"resourcePath\": \"adl://testdatalake18475.azuredatalakestore.net/system/jobservice/jobs/Usql/2016/07/19/01/05/e0d4e1cf-b17d-4a7c-8cbd-51c93ff6894f/__ScopeRuntimeStatistics__.xml\",\r\n        \"type\": \"StatisticsResource\"\r\n      }\r\n    ],\r\n    \"runtimeVersion\": \"kobo_vnext_5012367\",\r\n    \"rootProcessNodeId\": \"5f34c73b-8e0e-4402-822b-91cd69f45517\",\r\n    \"script\": \"USE testdb15065; DROP CREDENTIAL testcred11628;\",\r\n    \"algebraFilePath\": \"adl://testdatalake18475.azuredatalakestore.net/system/jobservice/jobs/Usql/2016/07/19/01/05/e0d4e1cf-b17d-4a7c-8cbd-51c93ff6894f/algebra.xml\",\r\n    \"yarnApplicationId\": 2742,\r\n    \"yarnApplicationTimeStamp\": 1468865588038,\r\n    \"compileMode\": \"Semantic\",\r\n    \"errorSource\": \"Unknown\",\r\n    \"totalCompilationTime\": \"PT13.7587609S\",\r\n    \"totalPausedTime\": \"PT0S\",\r\n    \"totalQueuedTime\": \"PT0.0156248S\",\r\n    \"totalRunningTime\": \"PT0S\",\r\n    \"type\": \"USql\"\r\n  }\r\n}",
-      "ResponseHeaders": {
-        "Content-Type": [
-          "application/json; charset=utf-8"
-        ],
-        "Expires": [
-          "-1"
-        ],
-        "Cache-Control": [
-          "private"
-        ],
-        "Date": [
-          "Tue, 19 Jul 2016 01:05:29 GMT"
-        ],
-        "Pragma": [
-          "no-cache"
-        ],
-        "Transfer-Encoding": [
-          "chunked"
-        ],
-        "x-ms-request-id": [
-          "fca34f2e-039c-4284-9f56-76c583178ed8"
-        ],
-        "X-Content-Type-Options": [
-          "nosniff"
-        ],
-        "Strict-Transport-Security": [
-          "max-age=15724800; includeSubDomains"
-        ]
-      },
-      "StatusCode": 200
-    },
-    {
-      "RequestUri": "/Jobs/e0d4e1cf-b17d-4a7c-8cbd-51c93ff6894f?api-version=2016-03-20-preview",
-      "EncodedRequestUri": "L0pvYnMvZTBkNGUxY2YtYjE3ZC00YTdjLThjYmQtNTFjOTNmZjY4OTRmP2FwaS12ZXJzaW9uPTIwMTYtMDMtMjAtcHJldmlldw==",
-      "RequestMethod": "GET",
-      "RequestBody": "",
-      "RequestHeaders": {
-        "x-ms-client-request-id": [
-          "c48a60a3-6d58-4939-b5e8-1f92cf12f332"
-        ],
-        "accept-language": [
-          "en-US"
-        ],
-        "User-Agent": [
-          "Microsoft.Azure.Management.DataLake.Analytics.DataLakeAnalyticsJobManagementClient/0.11.9-preview"
-        ]
-      },
-      "ResponseBody": "{\r\n  \"jobId\": \"e0d4e1cf-b17d-4a7c-8cbd-51c93ff6894f\",\r\n  \"name\": \"testjob17360\",\r\n  \"type\": \"USql\",\r\n  \"submitter\": \"adlsvc01@benwgoldoutlook.onmicrosoft.com\",\r\n  \"degreeOfParallelism\": 2,\r\n  \"priority\": 0,\r\n  \"submitTime\": \"2016-07-18T18:05:07.6616044-07:00\",\r\n  \"state\": \"Starting\",\r\n  \"result\": \"Succeeded\",\r\n  \"stateAuditRecords\": [\r\n    {\r\n      \"newState\": \"New\",\r\n      \"timeStamp\": \"2016-07-18T18:05:07.6616044-07:00\",\r\n      \"details\": \"userName:adlsvc01@benwgoldoutlook.onmicrosoft.com;submitMachine:N/A\"\r\n    },\r\n    {\r\n      \"newState\": \"Compiling\",\r\n      \"timeStamp\": \"2016-07-18T18:05:08.7553745-07:00\",\r\n      \"details\": \"CcsAttempts:1;Status:Dispatched\"\r\n    },\r\n    {\r\n      \"newState\": \"Queued\",\r\n      \"timeStamp\": \"2016-07-18T18:05:22.5141354-07:00\"\r\n    },\r\n    {\r\n      \"newState\": \"Scheduling\",\r\n      \"timeStamp\": \"2016-07-18T18:05:22.5297602-07:00\",\r\n      \"details\": \"Detail:Dispatching job to cluster.;rootProcessId:5f34c73b-8e0e-4402-822b-91cd69f45517\"\r\n    },\r\n    {\r\n      \"newState\": \"Starting\",\r\n      \"timeStamp\": \"2016-07-18T18:05:22.5297602-07:00\",\r\n      \"details\": \"runtimeVersion:kobo_vnext_5012367\"\r\n    }\r\n  ],\r\n  \"properties\": {\r\n    \"owner\": \"adlsvc01@benwgoldoutlook.onmicrosoft.com\",\r\n    \"resources\": [\r\n      {\r\n        \"name\": \"__ScopeCodeGen__.dll\",\r\n        \"resourcePath\": \"adl://testdatalake18475.azuredatalakestore.net/system/jobservice/jobs/Usql/2016/07/19/01/05/e0d4e1cf-b17d-4a7c-8cbd-51c93ff6894f/__ScopeCodeGen__.dll\",\r\n        \"type\": \"VertexResource\"\r\n      },\r\n      {\r\n        \"name\": \"__ScopeCodeGen__.pdb\",\r\n        \"resourcePath\": \"adl://testdatalake18475.azuredatalakestore.net/system/jobservice/jobs/Usql/2016/07/19/01/05/e0d4e1cf-b17d-4a7c-8cbd-51c93ff6894f/__ScopeCodeGen__.pdb\",\r\n        \"type\": \"VertexResource\"\r\n      },\r\n      {\r\n        \"name\": \"__ScopeCodeGenEngine__.dll\",\r\n        \"resourcePath\": \"adl://testdatalake18475.azuredatalakestore.net/system/jobservice/jobs/Usql/2016/07/19/01/05/e0d4e1cf-b17d-4a7c-8cbd-51c93ff6894f/__ScopeCodeGenEngine__.dll\",\r\n        \"type\": \"VertexResource\"\r\n      },\r\n      {\r\n        \"name\": \"__ScopeCodeGenEngine__.pdb\",\r\n        \"resourcePath\": \"adl://testdatalake18475.azuredatalakestore.net/system/jobservice/jobs/Usql/2016/07/19/01/05/e0d4e1cf-b17d-4a7c-8cbd-51c93ff6894f/__ScopeCodeGenEngine__.pdb\",\r\n        \"type\": \"VertexResource\"\r\n      },\r\n      {\r\n        \"name\": \"ScopeVertexDef.xml\",\r\n        \"resourcePath\": \"adl://testdatalake18475.azuredatalakestore.net/system/jobservice/jobs/Usql/2016/07/19/01/05/e0d4e1cf-b17d-4a7c-8cbd-51c93ff6894f/ScopeVertexDef.xml\",\r\n        \"type\": \"VertexResource\"\r\n      },\r\n      {\r\n        \"name\": \"__ScopeCodeGen__.dll.cs\",\r\n        \"resourcePath\": \"adl://testdatalake18475.azuredatalakestore.net/system/jobservice/jobs/Usql/2016/07/19/01/05/e0d4e1cf-b17d-4a7c-8cbd-51c93ff6894f/__ScopeCodeGen__.dll.cs\",\r\n        \"type\": \"StatisticsResource\"\r\n      },\r\n      {\r\n        \"name\": \"__ScopeCodeGenEngine__.dll.cpp\",\r\n        \"resourcePath\": \"adl://testdatalake18475.azuredatalakestore.net/system/jobservice/jobs/Usql/2016/07/19/01/05/e0d4e1cf-b17d-4a7c-8cbd-51c93ff6894f/__ScopeCodeGenEngine__.dll.cpp\",\r\n        \"type\": \"StatisticsResource\"\r\n      },\r\n      {\r\n        \"name\": \"__ScopeCodeGenCompileOutput__.txt\",\r\n        \"resourcePath\": \"adl://testdatalake18475.azuredatalakestore.net/system/jobservice/jobs/Usql/2016/07/19/01/05/e0d4e1cf-b17d-4a7c-8cbd-51c93ff6894f/__ScopeCodeGenCompileOutput__.txt\",\r\n        \"type\": \"StatisticsResource\"\r\n      },\r\n      {\r\n        \"name\": \"__ScopeCodeGenCompileOptions__.txt\",\r\n        \"resourcePath\": \"adl://testdatalake18475.azuredatalakestore.net/system/jobservice/jobs/Usql/2016/07/19/01/05/e0d4e1cf-b17d-4a7c-8cbd-51c93ff6894f/__ScopeCodeGenCompileOptions__.txt\",\r\n        \"type\": \"StatisticsResource\"\r\n      },\r\n      {\r\n        \"name\": \"__ScopeCodeGenEngine__.cppresources\",\r\n        \"resourcePath\": \"adl://testdatalake18475.azuredatalakestore.net/system/jobservice/jobs/Usql/2016/07/19/01/05/e0d4e1cf-b17d-4a7c-8cbd-51c93ff6894f/__ScopeCodeGenEngine__.cppresources\",\r\n        \"type\": \"StatisticsResource\"\r\n      },\r\n      {\r\n        \"name\": \"__Ast__.bin\",\r\n        \"resourcePath\": \"adl://testdatalake18475.azuredatalakestore.net/system/jobservice/jobs/Usql/2016/07/19/01/05/e0d4e1cf-b17d-4a7c-8cbd-51c93ff6894f/__Ast__.bin\",\r\n        \"type\": \"StatisticsResource\"\r\n      },\r\n      {\r\n        \"name\": \"__SystemInternalInfo__.xml\",\r\n        \"resourcePath\": \"adl://testdatalake18475.azuredatalakestore.net/system/jobservice/jobs/Usql/2016/07/19/01/05/e0d4e1cf-b17d-4a7c-8cbd-51c93ff6894f/__SystemInternalInfo__.xml\",\r\n        \"type\": \"StatisticsResource\"\r\n      },\r\n      {\r\n        \"name\": \"Profile\",\r\n        \"resourcePath\": \"adl://testdatalake18475.azuredatalakestore.net/system/jobservice/jobs/Usql/2016/07/19/01/05/e0d4e1cf-b17d-4a7c-8cbd-51c93ff6894f/profile\",\r\n        \"type\": \"StatisticsResource\"\r\n      },\r\n      {\r\n        \"name\": \"__ScopeRuntimeStatistics__.xml\",\r\n        \"resourcePath\": \"adl://testdatalake18475.azuredatalakestore.net/system/jobservice/jobs/Usql/2016/07/19/01/05/e0d4e1cf-b17d-4a7c-8cbd-51c93ff6894f/__ScopeRuntimeStatistics__.xml\",\r\n        \"type\": \"StatisticsResource\"\r\n      }\r\n    ],\r\n    \"runtimeVersion\": \"kobo_vnext_5012367\",\r\n    \"rootProcessNodeId\": \"5f34c73b-8e0e-4402-822b-91cd69f45517\",\r\n    \"script\": \"USE testdb15065; DROP CREDENTIAL testcred11628;\",\r\n    \"algebraFilePath\": \"adl://testdatalake18475.azuredatalakestore.net/system/jobservice/jobs/Usql/2016/07/19/01/05/e0d4e1cf-b17d-4a7c-8cbd-51c93ff6894f/algebra.xml\",\r\n    \"yarnApplicationId\": 2742,\r\n    \"yarnApplicationTimeStamp\": 1468865588038,\r\n    \"compileMode\": \"Semantic\",\r\n    \"errorSource\": \"Unknown\",\r\n    \"totalCompilationTime\": \"PT13.7587609S\",\r\n    \"totalPausedTime\": \"PT0S\",\r\n    \"totalQueuedTime\": \"PT0.0156248S\",\r\n    \"totalRunningTime\": \"PT0S\",\r\n    \"type\": \"USql\"\r\n  }\r\n}",
-      "ResponseHeaders": {
-        "Content-Type": [
-          "application/json; charset=utf-8"
-        ],
-        "Expires": [
-          "-1"
-        ],
-        "Cache-Control": [
-          "private"
-        ],
-        "Date": [
-          "Tue, 19 Jul 2016 01:05:34 GMT"
-        ],
-        "Pragma": [
-          "no-cache"
-        ],
-        "Transfer-Encoding": [
-          "chunked"
-        ],
-        "x-ms-request-id": [
-          "1c6bcf71-8250-4ec1-8a12-6649acc46a26"
-        ],
-        "X-Content-Type-Options": [
-          "nosniff"
-        ],
-        "Strict-Transport-Security": [
-          "max-age=15724800; includeSubDomains"
-        ]
-      },
-      "StatusCode": 200
-    },
-    {
-      "RequestUri": "/Jobs/e0d4e1cf-b17d-4a7c-8cbd-51c93ff6894f?api-version=2016-03-20-preview",
-      "EncodedRequestUri": "L0pvYnMvZTBkNGUxY2YtYjE3ZC00YTdjLThjYmQtNTFjOTNmZjY4OTRmP2FwaS12ZXJzaW9uPTIwMTYtMDMtMjAtcHJldmlldw==",
-      "RequestMethod": "GET",
-      "RequestBody": "",
-      "RequestHeaders": {
-        "x-ms-client-request-id": [
-          "6696fa4c-d687-4236-b12d-dc91a510ddba"
-        ],
-        "accept-language": [
-          "en-US"
-        ],
-        "User-Agent": [
-          "Microsoft.Azure.Management.DataLake.Analytics.DataLakeAnalyticsJobManagementClient/0.11.9-preview"
-        ]
-      },
-      "ResponseBody": "{\r\n  \"jobId\": \"e0d4e1cf-b17d-4a7c-8cbd-51c93ff6894f\",\r\n  \"name\": \"testjob17360\",\r\n  \"type\": \"USql\",\r\n  \"submitter\": \"adlsvc01@benwgoldoutlook.onmicrosoft.com\",\r\n  \"degreeOfParallelism\": 2,\r\n  \"priority\": 0,\r\n  \"submitTime\": \"2016-07-18T18:05:07.6616044-07:00\",\r\n  \"state\": \"Starting\",\r\n  \"result\": \"Succeeded\",\r\n  \"stateAuditRecords\": [\r\n    {\r\n      \"newState\": \"New\",\r\n      \"timeStamp\": \"2016-07-18T18:05:07.6616044-07:00\",\r\n      \"details\": \"userName:adlsvc01@benwgoldoutlook.onmicrosoft.com;submitMachine:N/A\"\r\n    },\r\n    {\r\n      \"newState\": \"Compiling\",\r\n      \"timeStamp\": \"2016-07-18T18:05:08.7553745-07:00\",\r\n      \"details\": \"CcsAttempts:1;Status:Dispatched\"\r\n    },\r\n    {\r\n      \"newState\": \"Queued\",\r\n      \"timeStamp\": \"2016-07-18T18:05:22.5141354-07:00\"\r\n    },\r\n    {\r\n      \"newState\": \"Scheduling\",\r\n      \"timeStamp\": \"2016-07-18T18:05:22.5297602-07:00\",\r\n      \"details\": \"Detail:Dispatching job to cluster.;rootProcessId:5f34c73b-8e0e-4402-822b-91cd69f45517\"\r\n    },\r\n    {\r\n      \"newState\": \"Starting\",\r\n      \"timeStamp\": \"2016-07-18T18:05:22.5297602-07:00\",\r\n      \"details\": \"runtimeVersion:kobo_vnext_5012367\"\r\n    }\r\n  ],\r\n  \"properties\": {\r\n    \"owner\": \"adlsvc01@benwgoldoutlook.onmicrosoft.com\",\r\n    \"resources\": [\r\n      {\r\n        \"name\": \"__ScopeCodeGen__.dll\",\r\n        \"resourcePath\": \"adl://testdatalake18475.azuredatalakestore.net/system/jobservice/jobs/Usql/2016/07/19/01/05/e0d4e1cf-b17d-4a7c-8cbd-51c93ff6894f/__ScopeCodeGen__.dll\",\r\n        \"type\": \"VertexResource\"\r\n      },\r\n      {\r\n        \"name\": \"__ScopeCodeGen__.pdb\",\r\n        \"resourcePath\": \"adl://testdatalake18475.azuredatalakestore.net/system/jobservice/jobs/Usql/2016/07/19/01/05/e0d4e1cf-b17d-4a7c-8cbd-51c93ff6894f/__ScopeCodeGen__.pdb\",\r\n        \"type\": \"VertexResource\"\r\n      },\r\n      {\r\n        \"name\": \"__ScopeCodeGenEngine__.dll\",\r\n        \"resourcePath\": \"adl://testdatalake18475.azuredatalakestore.net/system/jobservice/jobs/Usql/2016/07/19/01/05/e0d4e1cf-b17d-4a7c-8cbd-51c93ff6894f/__ScopeCodeGenEngine__.dll\",\r\n        \"type\": \"VertexResource\"\r\n      },\r\n      {\r\n        \"name\": \"__ScopeCodeGenEngine__.pdb\",\r\n        \"resourcePath\": \"adl://testdatalake18475.azuredatalakestore.net/system/jobservice/jobs/Usql/2016/07/19/01/05/e0d4e1cf-b17d-4a7c-8cbd-51c93ff6894f/__ScopeCodeGenEngine__.pdb\",\r\n        \"type\": \"VertexResource\"\r\n      },\r\n      {\r\n        \"name\": \"ScopeVertexDef.xml\",\r\n        \"resourcePath\": \"adl://testdatalake18475.azuredatalakestore.net/system/jobservice/jobs/Usql/2016/07/19/01/05/e0d4e1cf-b17d-4a7c-8cbd-51c93ff6894f/ScopeVertexDef.xml\",\r\n        \"type\": \"VertexResource\"\r\n      },\r\n      {\r\n        \"name\": \"__ScopeCodeGen__.dll.cs\",\r\n        \"resourcePath\": \"adl://testdatalake18475.azuredatalakestore.net/system/jobservice/jobs/Usql/2016/07/19/01/05/e0d4e1cf-b17d-4a7c-8cbd-51c93ff6894f/__ScopeCodeGen__.dll.cs\",\r\n        \"type\": \"StatisticsResource\"\r\n      },\r\n      {\r\n        \"name\": \"__ScopeCodeGenEngine__.dll.cpp\",\r\n        \"resourcePath\": \"adl://testdatalake18475.azuredatalakestore.net/system/jobservice/jobs/Usql/2016/07/19/01/05/e0d4e1cf-b17d-4a7c-8cbd-51c93ff6894f/__ScopeCodeGenEngine__.dll.cpp\",\r\n        \"type\": \"StatisticsResource\"\r\n      },\r\n      {\r\n        \"name\": \"__ScopeCodeGenCompileOutput__.txt\",\r\n        \"resourcePath\": \"adl://testdatalake18475.azuredatalakestore.net/system/jobservice/jobs/Usql/2016/07/19/01/05/e0d4e1cf-b17d-4a7c-8cbd-51c93ff6894f/__ScopeCodeGenCompileOutput__.txt\",\r\n        \"type\": \"StatisticsResource\"\r\n      },\r\n      {\r\n        \"name\": \"__ScopeCodeGenCompileOptions__.txt\",\r\n        \"resourcePath\": \"adl://testdatalake18475.azuredatalakestore.net/system/jobservice/jobs/Usql/2016/07/19/01/05/e0d4e1cf-b17d-4a7c-8cbd-51c93ff6894f/__ScopeCodeGenCompileOptions__.txt\",\r\n        \"type\": \"StatisticsResource\"\r\n      },\r\n      {\r\n        \"name\": \"__ScopeCodeGenEngine__.cppresources\",\r\n        \"resourcePath\": \"adl://testdatalake18475.azuredatalakestore.net/system/jobservice/jobs/Usql/2016/07/19/01/05/e0d4e1cf-b17d-4a7c-8cbd-51c93ff6894f/__ScopeCodeGenEngine__.cppresources\",\r\n        \"type\": \"StatisticsResource\"\r\n      },\r\n      {\r\n        \"name\": \"__Ast__.bin\",\r\n        \"resourcePath\": \"adl://testdatalake18475.azuredatalakestore.net/system/jobservice/jobs/Usql/2016/07/19/01/05/e0d4e1cf-b17d-4a7c-8cbd-51c93ff6894f/__Ast__.bin\",\r\n        \"type\": \"StatisticsResource\"\r\n      },\r\n      {\r\n        \"name\": \"__SystemInternalInfo__.xml\",\r\n        \"resourcePath\": \"adl://testdatalake18475.azuredatalakestore.net/system/jobservice/jobs/Usql/2016/07/19/01/05/e0d4e1cf-b17d-4a7c-8cbd-51c93ff6894f/__SystemInternalInfo__.xml\",\r\n        \"type\": \"StatisticsResource\"\r\n      },\r\n      {\r\n        \"name\": \"Profile\",\r\n        \"resourcePath\": \"adl://testdatalake18475.azuredatalakestore.net/system/jobservice/jobs/Usql/2016/07/19/01/05/e0d4e1cf-b17d-4a7c-8cbd-51c93ff6894f/profile\",\r\n        \"type\": \"StatisticsResource\"\r\n      },\r\n      {\r\n        \"name\": \"__ScopeRuntimeStatistics__.xml\",\r\n        \"resourcePath\": \"adl://testdatalake18475.azuredatalakestore.net/system/jobservice/jobs/Usql/2016/07/19/01/05/e0d4e1cf-b17d-4a7c-8cbd-51c93ff6894f/__ScopeRuntimeStatistics__.xml\",\r\n        \"type\": \"StatisticsResource\"\r\n      }\r\n    ],\r\n    \"runtimeVersion\": \"kobo_vnext_5012367\",\r\n    \"rootProcessNodeId\": \"5f34c73b-8e0e-4402-822b-91cd69f45517\",\r\n    \"script\": \"USE testdb15065; DROP CREDENTIAL testcred11628;\",\r\n    \"algebraFilePath\": \"adl://testdatalake18475.azuredatalakestore.net/system/jobservice/jobs/Usql/2016/07/19/01/05/e0d4e1cf-b17d-4a7c-8cbd-51c93ff6894f/algebra.xml\",\r\n    \"yarnApplicationId\": 2742,\r\n    \"yarnApplicationTimeStamp\": 1468865588038,\r\n    \"compileMode\": \"Semantic\",\r\n    \"errorSource\": \"Unknown\",\r\n    \"totalCompilationTime\": \"PT13.7587609S\",\r\n    \"totalPausedTime\": \"PT0S\",\r\n    \"totalQueuedTime\": \"PT0.0156248S\",\r\n    \"totalRunningTime\": \"PT0S\",\r\n    \"type\": \"USql\"\r\n  }\r\n}",
-      "ResponseHeaders": {
-        "Content-Type": [
-          "application/json; charset=utf-8"
-        ],
-        "Expires": [
-          "-1"
-        ],
-        "Cache-Control": [
-          "private"
-        ],
-        "Date": [
-          "Tue, 19 Jul 2016 01:05:40 GMT"
-        ],
-        "Pragma": [
-          "no-cache"
-        ],
-        "Transfer-Encoding": [
-          "chunked"
-        ],
-        "x-ms-request-id": [
-          "c9e9c43f-4ea7-4bb9-878d-38724df4781e"
-        ],
-        "X-Content-Type-Options": [
-          "nosniff"
-        ],
-        "Strict-Transport-Security": [
-          "max-age=15724800; includeSubDomains"
-        ]
-      },
-      "StatusCode": 200
-    },
-    {
-      "RequestUri": "/Jobs/e0d4e1cf-b17d-4a7c-8cbd-51c93ff6894f?api-version=2016-03-20-preview",
-      "EncodedRequestUri": "L0pvYnMvZTBkNGUxY2YtYjE3ZC00YTdjLThjYmQtNTFjOTNmZjY4OTRmP2FwaS12ZXJzaW9uPTIwMTYtMDMtMjAtcHJldmlldw==",
-      "RequestMethod": "GET",
-      "RequestBody": "",
-      "RequestHeaders": {
-        "x-ms-client-request-id": [
-          "23bcccb1-991f-4a69-846d-102cc3cfbff8"
-        ],
-        "accept-language": [
-          "en-US"
-        ],
-        "User-Agent": [
-          "Microsoft.Azure.Management.DataLake.Analytics.DataLakeAnalyticsJobManagementClient/0.11.9-preview"
-        ]
-      },
-      "ResponseBody": "{\r\n  \"jobId\": \"e0d4e1cf-b17d-4a7c-8cbd-51c93ff6894f\",\r\n  \"name\": \"testjob17360\",\r\n  \"type\": \"USql\",\r\n  \"submitter\": \"adlsvc01@benwgoldoutlook.onmicrosoft.com\",\r\n  \"degreeOfParallelism\": 2,\r\n  \"priority\": 0,\r\n  \"submitTime\": \"2016-07-18T18:05:07.6616044-07:00\",\r\n  \"startTime\": \"2016-07-18T18:05:42.3582969-07:00\",\r\n  \"state\": \"Running\",\r\n  \"result\": \"Succeeded\",\r\n  \"stateAuditRecords\": [\r\n    {\r\n      \"newState\": \"New\",\r\n      \"timeStamp\": \"2016-07-18T18:05:07.6616044-07:00\",\r\n      \"details\": \"userName:adlsvc01@benwgoldoutlook.onmicrosoft.com;submitMachine:N/A\"\r\n    },\r\n    {\r\n      \"newState\": \"Compiling\",\r\n      \"timeStamp\": \"2016-07-18T18:05:08.7553745-07:00\",\r\n      \"details\": \"CcsAttempts:1;Status:Dispatched\"\r\n    },\r\n    {\r\n      \"newState\": \"Queued\",\r\n      \"timeStamp\": \"2016-07-18T18:05:22.5141354-07:00\"\r\n    },\r\n    {\r\n      \"newState\": \"Scheduling\",\r\n      \"timeStamp\": \"2016-07-18T18:05:22.5297602-07:00\",\r\n      \"details\": \"Detail:Dispatching job to cluster.;rootProcessId:5f34c73b-8e0e-4402-822b-91cd69f45517\"\r\n    },\r\n    {\r\n      \"newState\": \"Starting\",\r\n      \"timeStamp\": \"2016-07-18T18:05:22.5297602-07:00\",\r\n      \"details\": \"runtimeVersion:kobo_vnext_5012367\"\r\n    },\r\n    {\r\n      \"newState\": \"Running\",\r\n      \"timeStamp\": \"2016-07-18T18:05:42.3582969-07:00\",\r\n      \"details\": \"runAttempt:1\"\r\n    }\r\n  ],\r\n  \"properties\": {\r\n    \"owner\": \"adlsvc01@benwgoldoutlook.onmicrosoft.com\",\r\n    \"resources\": [\r\n      {\r\n        \"name\": \"__ScopeCodeGen__.dll\",\r\n        \"resourcePath\": \"adl://testdatalake18475.azuredatalakestore.net/system/jobservice/jobs/Usql/2016/07/19/01/05/e0d4e1cf-b17d-4a7c-8cbd-51c93ff6894f/__ScopeCodeGen__.dll\",\r\n        \"type\": \"VertexResource\"\r\n      },\r\n      {\r\n        \"name\": \"__ScopeCodeGen__.pdb\",\r\n        \"resourcePath\": \"adl://testdatalake18475.azuredatalakestore.net/system/jobservice/jobs/Usql/2016/07/19/01/05/e0d4e1cf-b17d-4a7c-8cbd-51c93ff6894f/__ScopeCodeGen__.pdb\",\r\n        \"type\": \"VertexResource\"\r\n      },\r\n      {\r\n        \"name\": \"__ScopeCodeGenEngine__.dll\",\r\n        \"resourcePath\": \"adl://testdatalake18475.azuredatalakestore.net/system/jobservice/jobs/Usql/2016/07/19/01/05/e0d4e1cf-b17d-4a7c-8cbd-51c93ff6894f/__ScopeCodeGenEngine__.dll\",\r\n        \"type\": \"VertexResource\"\r\n      },\r\n      {\r\n        \"name\": \"__ScopeCodeGenEngine__.pdb\",\r\n        \"resourcePath\": \"adl://testdatalake18475.azuredatalakestore.net/system/jobservice/jobs/Usql/2016/07/19/01/05/e0d4e1cf-b17d-4a7c-8cbd-51c93ff6894f/__ScopeCodeGenEngine__.pdb\",\r\n        \"type\": \"VertexResource\"\r\n      },\r\n      {\r\n        \"name\": \"ScopeVertexDef.xml\",\r\n        \"resourcePath\": \"adl://testdatalake18475.azuredatalakestore.net/system/jobservice/jobs/Usql/2016/07/19/01/05/e0d4e1cf-b17d-4a7c-8cbd-51c93ff6894f/ScopeVertexDef.xml\",\r\n        \"type\": \"VertexResource\"\r\n      },\r\n      {\r\n        \"name\": \"__ScopeCodeGen__.dll.cs\",\r\n        \"resourcePath\": \"adl://testdatalake18475.azuredatalakestore.net/system/jobservice/jobs/Usql/2016/07/19/01/05/e0d4e1cf-b17d-4a7c-8cbd-51c93ff6894f/__ScopeCodeGen__.dll.cs\",\r\n        \"type\": \"StatisticsResource\"\r\n      },\r\n      {\r\n        \"name\": \"__ScopeCodeGenEngine__.dll.cpp\",\r\n        \"resourcePath\": \"adl://testdatalake18475.azuredatalakestore.net/system/jobservice/jobs/Usql/2016/07/19/01/05/e0d4e1cf-b17d-4a7c-8cbd-51c93ff6894f/__ScopeCodeGenEngine__.dll.cpp\",\r\n        \"type\": \"StatisticsResource\"\r\n      },\r\n      {\r\n        \"name\": \"__ScopeCodeGenCompileOutput__.txt\",\r\n        \"resourcePath\": \"adl://testdatalake18475.azuredatalakestore.net/system/jobservice/jobs/Usql/2016/07/19/01/05/e0d4e1cf-b17d-4a7c-8cbd-51c93ff6894f/__ScopeCodeGenCompileOutput__.txt\",\r\n        \"type\": \"StatisticsResource\"\r\n      },\r\n      {\r\n        \"name\": \"__ScopeCodeGenCompileOptions__.txt\",\r\n        \"resourcePath\": \"adl://testdatalake18475.azuredatalakestore.net/system/jobservice/jobs/Usql/2016/07/19/01/05/e0d4e1cf-b17d-4a7c-8cbd-51c93ff6894f/__ScopeCodeGenCompileOptions__.txt\",\r\n        \"type\": \"StatisticsResource\"\r\n      },\r\n      {\r\n        \"name\": \"__ScopeCodeGenEngine__.cppresources\",\r\n        \"resourcePath\": \"adl://testdatalake18475.azuredatalakestore.net/system/jobservice/jobs/Usql/2016/07/19/01/05/e0d4e1cf-b17d-4a7c-8cbd-51c93ff6894f/__ScopeCodeGenEngine__.cppresources\",\r\n        \"type\": \"StatisticsResource\"\r\n      },\r\n      {\r\n        \"name\": \"__Ast__.bin\",\r\n        \"resourcePath\": \"adl://testdatalake18475.azuredatalakestore.net/system/jobservice/jobs/Usql/2016/07/19/01/05/e0d4e1cf-b17d-4a7c-8cbd-51c93ff6894f/__Ast__.bin\",\r\n        \"type\": \"StatisticsResource\"\r\n      },\r\n      {\r\n        \"name\": \"__SystemInternalInfo__.xml\",\r\n        \"resourcePath\": \"adl://testdatalake18475.azuredatalakestore.net/system/jobservice/jobs/Usql/2016/07/19/01/05/e0d4e1cf-b17d-4a7c-8cbd-51c93ff6894f/__SystemInternalInfo__.xml\",\r\n        \"type\": \"StatisticsResource\"\r\n      },\r\n      {\r\n        \"name\": \"Profile\",\r\n        \"resourcePath\": \"adl://testdatalake18475.azuredatalakestore.net/system/jobservice/jobs/Usql/2016/07/19/01/05/e0d4e1cf-b17d-4a7c-8cbd-51c93ff6894f/profile\",\r\n        \"type\": \"StatisticsResource\"\r\n      },\r\n      {\r\n        \"name\": \"__ScopeRuntimeStatistics__.xml\",\r\n        \"resourcePath\": \"adl://testdatalake18475.azuredatalakestore.net/system/jobservice/jobs/Usql/2016/07/19/01/05/e0d4e1cf-b17d-4a7c-8cbd-51c93ff6894f/__ScopeRuntimeStatistics__.xml\",\r\n        \"type\": \"StatisticsResource\"\r\n      }\r\n    ],\r\n    \"runtimeVersion\": \"kobo_vnext_5012367\",\r\n    \"rootProcessNodeId\": \"5f34c73b-8e0e-4402-822b-91cd69f45517\",\r\n    \"script\": \"USE testdb15065; DROP CREDENTIAL testcred11628;\",\r\n    \"algebraFilePath\": \"adl://testdatalake18475.azuredatalakestore.net/system/jobservice/jobs/Usql/2016/07/19/01/05/e0d4e1cf-b17d-4a7c-8cbd-51c93ff6894f/algebra.xml\",\r\n    \"yarnApplicationId\": 2742,\r\n    \"yarnApplicationTimeStamp\": 1468865588038,\r\n    \"compileMode\": \"Semantic\",\r\n    \"errorSource\": \"Unknown\",\r\n    \"totalCompilationTime\": \"PT13.7587609S\",\r\n    \"totalPausedTime\": \"PT0S\",\r\n    \"totalQueuedTime\": \"PT0.0156248S\",\r\n    \"totalRunningTime\": \"PT3.4126424S\",\r\n    \"type\": \"USql\"\r\n  }\r\n}",
-      "ResponseHeaders": {
-        "Content-Type": [
-          "application/json; charset=utf-8"
-        ],
-        "Expires": [
-          "-1"
-        ],
-        "Cache-Control": [
-          "private"
-        ],
-        "Date": [
-          "Tue, 19 Jul 2016 01:05:45 GMT"
-        ],
-        "Pragma": [
-          "no-cache"
-        ],
-        "Transfer-Encoding": [
-          "chunked"
-        ],
-        "x-ms-request-id": [
-          "2c637717-9c9c-40e1-9a06-9c9d08da213c"
-        ],
-        "X-Content-Type-Options": [
-          "nosniff"
-        ],
-        "Strict-Transport-Security": [
-          "max-age=15724800; includeSubDomains"
-        ]
-      },
-      "StatusCode": 200
-    },
-    {
-      "RequestUri": "/Jobs/e0d4e1cf-b17d-4a7c-8cbd-51c93ff6894f?api-version=2016-03-20-preview",
-      "EncodedRequestUri": "L0pvYnMvZTBkNGUxY2YtYjE3ZC00YTdjLThjYmQtNTFjOTNmZjY4OTRmP2FwaS12ZXJzaW9uPTIwMTYtMDMtMjAtcHJldmlldw==",
-      "RequestMethod": "GET",
-      "RequestBody": "",
-      "RequestHeaders": {
-        "x-ms-client-request-id": [
-          "3c33d644-1be8-4c4c-8c6a-48d724ee3c3f"
-        ],
-        "accept-language": [
-          "en-US"
-        ],
-        "User-Agent": [
-          "Microsoft.Azure.Management.DataLake.Analytics.DataLakeAnalyticsJobManagementClient/0.11.9-preview"
-        ]
-      },
-      "ResponseBody": "{\r\n  \"jobId\": \"e0d4e1cf-b17d-4a7c-8cbd-51c93ff6894f\",\r\n  \"name\": \"testjob17360\",\r\n  \"type\": \"USql\",\r\n  \"submitter\": \"adlsvc01@benwgoldoutlook.onmicrosoft.com\",\r\n  \"degreeOfParallelism\": 2,\r\n  \"priority\": 0,\r\n  \"submitTime\": \"2016-07-18T18:05:07.6616044-07:00\",\r\n  \"startTime\": \"2016-07-18T18:05:42.3582969-07:00\",\r\n  \"endTime\": \"2016-07-18T18:05:46.0302515-07:00\",\r\n  \"state\": \"Ended\",\r\n  \"result\": \"Succeeded\",\r\n  \"stateAuditRecords\": [\r\n    {\r\n      \"newState\": \"New\",\r\n      \"timeStamp\": \"2016-07-18T18:05:07.6616044-07:00\",\r\n      \"details\": \"userName:adlsvc01@benwgoldoutlook.onmicrosoft.com;submitMachine:N/A\"\r\n    },\r\n    {\r\n      \"newState\": \"Compiling\",\r\n      \"timeStamp\": \"2016-07-18T18:05:08.7553745-07:00\",\r\n      \"details\": \"CcsAttempts:1;Status:Dispatched\"\r\n    },\r\n    {\r\n      \"newState\": \"Queued\",\r\n      \"timeStamp\": \"2016-07-18T18:05:22.5141354-07:00\"\r\n    },\r\n    {\r\n      \"newState\": \"Scheduling\",\r\n      \"timeStamp\": \"2016-07-18T18:05:22.5297602-07:00\",\r\n      \"details\": \"Detail:Dispatching job to cluster.;rootProcessId:5f34c73b-8e0e-4402-822b-91cd69f45517\"\r\n    },\r\n    {\r\n      \"newState\": \"Starting\",\r\n      \"timeStamp\": \"2016-07-18T18:05:22.5297602-07:00\",\r\n      \"details\": \"runtimeVersion:kobo_vnext_5012367\"\r\n    },\r\n    {\r\n      \"newState\": \"Running\",\r\n      \"timeStamp\": \"2016-07-18T18:05:42.3582969-07:00\",\r\n      \"details\": \"runAttempt:1\"\r\n    },\r\n    {\r\n      \"newState\": \"Ended\",\r\n      \"timeStamp\": \"2016-07-18T18:05:46.0302515-07:00\",\r\n      \"details\": \"result:Succeeded\"\r\n    }\r\n  ],\r\n  \"properties\": {\r\n    \"owner\": \"adlsvc01@benwgoldoutlook.onmicrosoft.com\",\r\n    \"resources\": [\r\n      {\r\n        \"name\": \"__ScopeCodeGen__.dll\",\r\n        \"resourcePath\": \"adl://testdatalake18475.azuredatalakestore.net/system/jobservice/jobs/Usql/2016/07/19/01/05/e0d4e1cf-b17d-4a7c-8cbd-51c93ff6894f/__ScopeCodeGen__.dll\",\r\n        \"type\": \"VertexResource\"\r\n      },\r\n      {\r\n        \"name\": \"__ScopeCodeGen__.pdb\",\r\n        \"resourcePath\": \"adl://testdatalake18475.azuredatalakestore.net/system/jobservice/jobs/Usql/2016/07/19/01/05/e0d4e1cf-b17d-4a7c-8cbd-51c93ff6894f/__ScopeCodeGen__.pdb\",\r\n        \"type\": \"VertexResource\"\r\n      },\r\n      {\r\n        \"name\": \"__ScopeCodeGenEngine__.dll\",\r\n        \"resourcePath\": \"adl://testdatalake18475.azuredatalakestore.net/system/jobservice/jobs/Usql/2016/07/19/01/05/e0d4e1cf-b17d-4a7c-8cbd-51c93ff6894f/__ScopeCodeGenEngine__.dll\",\r\n        \"type\": \"VertexResource\"\r\n      },\r\n      {\r\n        \"name\": \"__ScopeCodeGenEngine__.pdb\",\r\n        \"resourcePath\": \"adl://testdatalake18475.azuredatalakestore.net/system/jobservice/jobs/Usql/2016/07/19/01/05/e0d4e1cf-b17d-4a7c-8cbd-51c93ff6894f/__ScopeCodeGenEngine__.pdb\",\r\n        \"type\": \"VertexResource\"\r\n      },\r\n      {\r\n        \"name\": \"ScopeVertexDef.xml\",\r\n        \"resourcePath\": \"adl://testdatalake18475.azuredatalakestore.net/system/jobservice/jobs/Usql/2016/07/19/01/05/e0d4e1cf-b17d-4a7c-8cbd-51c93ff6894f/ScopeVertexDef.xml\",\r\n        \"type\": \"VertexResource\"\r\n      },\r\n      {\r\n        \"name\": \"__ScopeCodeGen__.dll.cs\",\r\n        \"resourcePath\": \"adl://testdatalake18475.azuredatalakestore.net/system/jobservice/jobs/Usql/2016/07/19/01/05/e0d4e1cf-b17d-4a7c-8cbd-51c93ff6894f/__ScopeCodeGen__.dll.cs\",\r\n        \"type\": \"StatisticsResource\"\r\n      },\r\n      {\r\n        \"name\": \"__ScopeCodeGenEngine__.dll.cpp\",\r\n        \"resourcePath\": \"adl://testdatalake18475.azuredatalakestore.net/system/jobservice/jobs/Usql/2016/07/19/01/05/e0d4e1cf-b17d-4a7c-8cbd-51c93ff6894f/__ScopeCodeGenEngine__.dll.cpp\",\r\n        \"type\": \"StatisticsResource\"\r\n      },\r\n      {\r\n        \"name\": \"__ScopeCodeGenCompileOutput__.txt\",\r\n        \"resourcePath\": \"adl://testdatalake18475.azuredatalakestore.net/system/jobservice/jobs/Usql/2016/07/19/01/05/e0d4e1cf-b17d-4a7c-8cbd-51c93ff6894f/__ScopeCodeGenCompileOutput__.txt\",\r\n        \"type\": \"StatisticsResource\"\r\n      },\r\n      {\r\n        \"name\": \"__ScopeCodeGenCompileOptions__.txt\",\r\n        \"resourcePath\": \"adl://testdatalake18475.azuredatalakestore.net/system/jobservice/jobs/Usql/2016/07/19/01/05/e0d4e1cf-b17d-4a7c-8cbd-51c93ff6894f/__ScopeCodeGenCompileOptions__.txt\",\r\n        \"type\": \"StatisticsResource\"\r\n      },\r\n      {\r\n        \"name\": \"__ScopeCodeGenEngine__.cppresources\",\r\n        \"resourcePath\": \"adl://testdatalake18475.azuredatalakestore.net/system/jobservice/jobs/Usql/2016/07/19/01/05/e0d4e1cf-b17d-4a7c-8cbd-51c93ff6894f/__ScopeCodeGenEngine__.cppresources\",\r\n        \"type\": \"StatisticsResource\"\r\n      },\r\n      {\r\n        \"name\": \"__Ast__.bin\",\r\n        \"resourcePath\": \"adl://testdatalake18475.azuredatalakestore.net/system/jobservice/jobs/Usql/2016/07/19/01/05/e0d4e1cf-b17d-4a7c-8cbd-51c93ff6894f/__Ast__.bin\",\r\n        \"type\": \"StatisticsResource\"\r\n      },\r\n      {\r\n        \"name\": \"__SystemInternalInfo__.xml\",\r\n        \"resourcePath\": \"adl://testdatalake18475.azuredatalakestore.net/system/jobservice/jobs/Usql/2016/07/19/01/05/e0d4e1cf-b17d-4a7c-8cbd-51c93ff6894f/__SystemInternalInfo__.xml\",\r\n        \"type\": \"StatisticsResource\"\r\n      },\r\n      {\r\n        \"name\": \"Profile\",\r\n        \"resourcePath\": \"adl://testdatalake18475.azuredatalakestore.net/system/jobservice/jobs/Usql/2016/07/19/01/05/e0d4e1cf-b17d-4a7c-8cbd-51c93ff6894f/profile\",\r\n        \"type\": \"StatisticsResource\"\r\n      },\r\n      {\r\n        \"name\": \"__ScopeRuntimeStatistics__.xml\",\r\n        \"resourcePath\": \"adl://testdatalake18475.azuredatalakestore.net/system/jobservice/jobs/Usql/2016/07/19/01/05/e0d4e1cf-b17d-4a7c-8cbd-51c93ff6894f/__ScopeRuntimeStatistics__.xml\",\r\n        \"type\": \"StatisticsResource\"\r\n      }\r\n    ],\r\n    \"runtimeVersion\": \"kobo_vnext_5012367\",\r\n    \"rootProcessNodeId\": \"5f34c73b-8e0e-4402-822b-91cd69f45517\",\r\n    \"script\": \"USE testdb15065; DROP CREDENTIAL testcred11628;\",\r\n    \"algebraFilePath\": \"adl://testdatalake18475.azuredatalakestore.net/system/jobservice/jobs/Usql/2016/07/19/01/05/e0d4e1cf-b17d-4a7c-8cbd-51c93ff6894f/algebra.xml\",\r\n    \"yarnApplicationId\": 2742,\r\n    \"yarnApplicationTimeStamp\": 1468865588038,\r\n    \"compileMode\": \"Semantic\",\r\n    \"errorSource\": \"Unknown\",\r\n    \"totalCompilationTime\": \"PT13.7587609S\",\r\n    \"totalPausedTime\": \"PT0S\",\r\n    \"totalQueuedTime\": \"PT0.0156248S\",\r\n    \"totalRunningTime\": \"PT3.6719546S\",\r\n    \"type\": \"USql\"\r\n  }\r\n}",
-      "ResponseHeaders": {
-        "Content-Type": [
-          "application/json; charset=utf-8"
-        ],
-        "Expires": [
-          "-1"
-        ],
-        "Cache-Control": [
-          "private"
-        ],
-        "Date": [
-          "Tue, 19 Jul 2016 01:05:50 GMT"
-        ],
-        "Pragma": [
-          "no-cache"
-        ],
-        "Transfer-Encoding": [
-          "chunked"
-        ],
-        "x-ms-request-id": [
-          "76eb8dc3-10c8-49cc-96f5-64485477ccd3"
-        ],
-        "X-Content-Type-Options": [
-          "nosniff"
-        ],
-        "Strict-Transport-Security": [
-          "max-age=15724800; includeSubDomains"
-        ]
-      },
-      "StatusCode": 200
-    },
-    {
-      "RequestUri": "/catalog/usql/databases/testdb15065/secrets/testsecret1707?api-version=2015-10-01-preview",
-      "EncodedRequestUri": "L2NhdGFsb2cvdXNxbC9kYXRhYmFzZXMvdGVzdGRiMTUwNjUvc2VjcmV0cy90ZXN0c2VjcmV0MTcwNz9hcGktdmVyc2lvbj0yMDE1LTEwLTAxLXByZXZpZXc=",
-      "RequestMethod": "DELETE",
-      "RequestBody": "",
-      "RequestHeaders": {
-        "x-ms-client-request-id": [
-          "b47a09db-e3e3-4848-9c1c-6446a5a7573d"
-        ],
-        "accept-language": [
-          "en-US"
-        ],
-        "User-Agent": [
-          "Microsoft.Azure.Management.DataLake.Analytics.DataLakeAnalyticsCatalogManagementClient/0.11.9-preview"
-        ]
-      },
-      "ResponseBody": "",
-      "ResponseHeaders": {
-        "Expires": [
-          "-1"
-        ],
-        "Cache-Control": [
-          "private"
-        ],
-        "Date": [
-          "Tue, 19 Jul 2016 01:05:50 GMT"
-        ],
-        "Pragma": [
-          "no-cache"
-        ],
-        "Transfer-Encoding": [
-          "chunked"
-        ],
-        "x-ms-request-id": [
-          "f6d51ea2-371b-48af-874a-82338306becf"
-        ],
-        "X-Content-Type-Options": [
-          "nosniff"
-        ],
-        "Strict-Transport-Security": [
-          "max-age=15724800; includeSubDomains"
-        ]
-      },
-      "StatusCode": 200
-    },
-    {
-      "RequestUri": "/catalog/usql/databases/testdb15065/secrets?api-version=2015-10-01-preview",
-      "EncodedRequestUri": "L2NhdGFsb2cvdXNxbC9kYXRhYmFzZXMvdGVzdGRiMTUwNjUvc2VjcmV0cz9hcGktdmVyc2lvbj0yMDE1LTEwLTAxLXByZXZpZXc=",
-      "RequestMethod": "DELETE",
-      "RequestBody": "",
-      "RequestHeaders": {
-        "x-ms-client-request-id": [
-          "b1da2c87-38b3-4755-b864-f3a6f2a6d932"
-        ],
-        "accept-language": [
-          "en-US"
-        ],
-        "User-Agent": [
-          "Microsoft.Azure.Management.DataLake.Analytics.DataLakeAnalyticsCatalogManagementClient/0.11.9-preview"
-        ]
-      },
-      "ResponseBody": "",
-      "ResponseHeaders": {
-        "Expires": [
-          "-1"
-        ],
-        "Cache-Control": [
-          "private"
-        ],
-        "Date": [
-          "Tue, 19 Jul 2016 01:05:51 GMT"
-        ],
-        "Pragma": [
-          "no-cache"
-        ],
-        "Transfer-Encoding": [
-          "chunked"
-        ],
-        "x-ms-request-id": [
-          "056f5cc1-ca3c-4e3e-ad51-6f08fcc0bf2a"
-        ],
-        "X-Content-Type-Options": [
-          "nosniff"
-        ],
-        "Strict-Transport-Security": [
-          "max-age=15724800; includeSubDomains"
-        ]
-      },
-      "StatusCode": 200
-    },
-    {
-      "RequestUri": "/catalog/usql/databases/testdb15065/secrets/testsecret1707dup?api-version=2015-10-01-preview",
-      "EncodedRequestUri": "L2NhdGFsb2cvdXNxbC9kYXRhYmFzZXMvdGVzdGRiMTUwNjUvc2VjcmV0cy90ZXN0c2VjcmV0MTcwN2R1cD9hcGktdmVyc2lvbj0yMDE1LTEwLTAxLXByZXZpZXc=",
-      "RequestMethod": "GET",
-      "RequestBody": "",
-      "RequestHeaders": {
-        "x-ms-client-request-id": [
-          "67561a9c-f92e-4955-add1-bdca8ef0f236"
-        ],
-        "accept-language": [
-          "en-US"
-        ],
-        "User-Agent": [
-          "Microsoft.Azure.Management.DataLake.Analytics.DataLakeAnalyticsCatalogManagementClient/0.11.9-preview"
-        ]
-      },
-      "ResponseBody": "{\r\n  \"error\": {\r\n    \"code\": \"ResourceNotFound\",\r\n    \"message\": \"The resource 'testsecret1707dup' does not exist. Trace: 63823912-4260-4122-86d6-0bd2f110c221 Time: 2016-07-18T18:05:53.0673641-07:00\"\r\n  }\r\n}",
-      "ResponseHeaders": {
-        "Content-Type": [
-          "application/json; charset=utf-8"
-        ],
-        "Expires": [
-          "-1"
-        ],
-        "Cache-Control": [
-          "private"
-        ],
-        "Date": [
-          "Tue, 19 Jul 2016 01:05:52 GMT"
-        ],
-        "Pragma": [
-          "no-cache"
-        ],
-        "Transfer-Encoding": [
-          "chunked"
-        ],
-        "x-ms-request-id": [
-          "63823912-4260-4122-86d6-0bd2f110c221"
-        ],
-        "X-Content-Type-Options": [
-          "nosniff"
-        ],
-        "Strict-Transport-Security": [
-          "max-age=15724800; includeSubDomains"
-        ]
-      },
-      "StatusCode": 404
-=======
-      "StatusCode": 409
->>>>>>> 1ac45789
     }
   ],
   "Names": {
     ".ctor": [
-<<<<<<< HEAD
-      "rgaba14590",
-      "testaba16665",
-      "testaba29646",
-      "teststorage1371",
-      "testdatalake18475",
-      "testdatalake29612",
-      "testazureblob1586",
-      "testdb15065",
-      "testtbl18660",
-      "testtvf12463",
-      "testproc16847",
-      "testview12329",
-      "testcred11628",
-      "testsecret1707",
-      "testsecretpwd11771",
-      "testmetastore1539",
-      "testmetastore22471"
-    ],
-    "CreateCatalog": [
-      "dfb48191-532f-4e0f-9770-d617d349e6e0"
-    ],
-    "RunJobToCompletion": [
-      "testjob1418",
-      "testjob11539",
-      "testjob17360"
-    ],
-    "SecretAndCredentialCRUDTest": [
-      "ca7f4c38-e4c9-450e-94e8-fa041321471d",
-      "e0d4e1cf-b17d-4a7c-8cbd-51c93ff6894f"
-=======
       "rgaba12440",
       "testaba1183",
       "testaba26734",
@@ -4556,7 +639,6 @@
       "testcred12366",
       "testsecret14165",
       "testsecretpwd13342"
->>>>>>> 1ac45789
     ]
   },
   "Variables": {
