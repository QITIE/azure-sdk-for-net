--- conflicted
+++ resolved
@@ -7,11 +7,7 @@
       "RequestBody": "",
       "RequestHeaders": {
         "x-ms-client-request-id": [
-<<<<<<< HEAD
-          "19fc8de2-6717-4f27-a60b-d9d851dc749b"
-=======
           "e4484740-ff00-4dd8-829e-f3c2dc3eda96"
->>>>>>> 1ac45789
         ],
         "accept-language": [
           "en-US"
@@ -32,11 +28,7 @@
           "no-cache"
         ],
         "Date": [
-<<<<<<< HEAD
-          "Tue, 19 Jul 2016 01:05:56 GMT"
-=======
           "Tue, 02 Aug 2016 02:46:58 GMT"
->>>>>>> 1ac45789
         ],
         "Pragma": [
           "no-cache"
@@ -48,15 +40,6 @@
           "1199"
         ],
         "x-ms-request-id": [
-<<<<<<< HEAD
-          "be1dab0f-b045-42e4-be55-bde1bf8bb013"
-        ],
-        "x-ms-correlation-request-id": [
-          "be1dab0f-b045-42e4-be55-bde1bf8bb013"
-        ],
-        "x-ms-routing-request-id": [
-          "CENTRALUS:20160719T010557Z:be1dab0f-b045-42e4-be55-bde1bf8bb013"
-=======
           "895cbdc8-493c-4f9d-aca3-1054ce693f4f"
         ],
         "x-ms-correlation-request-id": [
@@ -64,7 +47,6 @@
         ],
         "x-ms-routing-request-id": [
           "CENTRALUS:20160802T024659Z:895cbdc8-493c-4f9d-aca3-1054ce693f4f"
->>>>>>> 1ac45789
         ],
         "Strict-Transport-Security": [
           "max-age=31536000; includeSubDomains"
@@ -79,11 +61,7 @@
       "RequestBody": "",
       "RequestHeaders": {
         "x-ms-client-request-id": [
-<<<<<<< HEAD
-          "50b5821c-2285-40c2-983e-e92a85c2d40a"
-=======
           "252c7c01-6b68-436d-bb13-3902cfa37271"
->>>>>>> 1ac45789
         ],
         "accept-language": [
           "en-US"
@@ -104,11 +82,7 @@
           "no-cache"
         ],
         "Date": [
-<<<<<<< HEAD
-          "Tue, 19 Jul 2016 01:05:56 GMT"
-=======
           "Tue, 02 Aug 2016 02:46:59 GMT"
->>>>>>> 1ac45789
         ],
         "Pragma": [
           "no-cache"
@@ -117,18 +91,9 @@
           "Accept-Encoding"
         ],
         "x-ms-ratelimit-remaining-subscription-reads": [
-          "14999"
-        ],
-        "x-ms-request-id": [
-<<<<<<< HEAD
-          "ef024a65-75bd-4a36-9f41-78fdd9e1a212"
-        ],
-        "x-ms-correlation-request-id": [
-          "ef024a65-75bd-4a36-9f41-78fdd9e1a212"
-        ],
-        "x-ms-routing-request-id": [
-          "CENTRALUS:20160719T010557Z:ef024a65-75bd-4a36-9f41-78fdd9e1a212"
-=======
+          "14998"
+        ],
+        "x-ms-request-id": [
           "4439dc61-f0fc-47be-aa7b-1ea65bdd227c"
         ],
         "x-ms-correlation-request-id": [
@@ -136,7 +101,6 @@
         ],
         "x-ms-routing-request-id": [
           "CENTRALUS:20160802T024659Z:4439dc61-f0fc-47be-aa7b-1ea65bdd227c"
->>>>>>> 1ac45789
         ],
         "Strict-Transport-Security": [
           "max-age=31536000; includeSubDomains"
@@ -151,11 +115,7 @@
       "RequestBody": "",
       "RequestHeaders": {
         "x-ms-client-request-id": [
-<<<<<<< HEAD
-          "ff252c17-5754-4407-a7b9-1e178d03d5c7"
-=======
           "948ddb85-6ef6-4632-873b-4e494d42997d"
->>>>>>> 1ac45789
         ],
         "accept-language": [
           "en-US"
@@ -176,11 +136,7 @@
           "no-cache"
         ],
         "Date": [
-<<<<<<< HEAD
-          "Tue, 19 Jul 2016 01:05:57 GMT"
-=======
           "Tue, 02 Aug 2016 02:46:59 GMT"
->>>>>>> 1ac45789
         ],
         "Pragma": [
           "no-cache"
@@ -192,15 +148,6 @@
           "1198"
         ],
         "x-ms-request-id": [
-<<<<<<< HEAD
-          "2e1c7ec0-f4e2-4509-b0b5-17680a0990c2"
-        ],
-        "x-ms-correlation-request-id": [
-          "2e1c7ec0-f4e2-4509-b0b5-17680a0990c2"
-        ],
-        "x-ms-routing-request-id": [
-          "CENTRALUS:20160719T010557Z:2e1c7ec0-f4e2-4509-b0b5-17680a0990c2"
-=======
           "e0034635-0930-4405-a873-596e04c2b61b"
         ],
         "x-ms-correlation-request-id": [
@@ -208,7 +155,6 @@
         ],
         "x-ms-routing-request-id": [
           "CENTRALUS:20160802T024659Z:e0034635-0930-4405-a873-596e04c2b61b"
->>>>>>> 1ac45789
         ],
         "Strict-Transport-Security": [
           "max-age=31536000; includeSubDomains"
@@ -223,11 +169,7 @@
       "RequestBody": "",
       "RequestHeaders": {
         "x-ms-client-request-id": [
-<<<<<<< HEAD
-          "627d8b18-7662-4ded-8b07-07c5d321b643"
-=======
           "f21e4bdf-76ac-499a-a3ef-2483ffdb8764"
->>>>>>> 1ac45789
         ],
         "accept-language": [
           "en-US"
@@ -248,11 +190,7 @@
           "no-cache"
         ],
         "Date": [
-<<<<<<< HEAD
-          "Tue, 19 Jul 2016 01:05:57 GMT"
-=======
           "Tue, 02 Aug 2016 02:46:59 GMT"
->>>>>>> 1ac45789
         ],
         "Pragma": [
           "no-cache"
@@ -261,18 +199,9 @@
           "Accept-Encoding"
         ],
         "x-ms-ratelimit-remaining-subscription-reads": [
-          "14998"
-        ],
-        "x-ms-request-id": [
-<<<<<<< HEAD
-          "b3512ad6-71dc-445b-a143-7c3e672adade"
-        ],
-        "x-ms-correlation-request-id": [
-          "b3512ad6-71dc-445b-a143-7c3e672adade"
-        ],
-        "x-ms-routing-request-id": [
-          "CENTRALUS:20160719T010557Z:b3512ad6-71dc-445b-a143-7c3e672adade"
-=======
+          "14997"
+        ],
+        "x-ms-request-id": [
           "2b42c703-9e25-4007-86ca-5f90107387e9"
         ],
         "x-ms-correlation-request-id": [
@@ -280,7 +209,6 @@
         ],
         "x-ms-routing-request-id": [
           "CENTRALUS:20160802T024659Z:2b42c703-9e25-4007-86ca-5f90107387e9"
->>>>>>> 1ac45789
         ],
         "Strict-Transport-Security": [
           "max-age=31536000; includeSubDomains"
@@ -295,11 +223,7 @@
       "RequestBody": "",
       "RequestHeaders": {
         "x-ms-client-request-id": [
-<<<<<<< HEAD
-          "f68cb473-b02a-4628-9c6f-6a2466ce1f82"
-=======
           "cda94015-09b3-4e50-b4fe-91ff89adf6bf"
->>>>>>> 1ac45789
         ],
         "accept-language": [
           "en-US"
@@ -320,11 +244,7 @@
           "no-cache"
         ],
         "Date": [
-<<<<<<< HEAD
-          "Tue, 19 Jul 2016 01:05:58 GMT"
-=======
           "Tue, 02 Aug 2016 02:47:00 GMT"
->>>>>>> 1ac45789
         ],
         "Pragma": [
           "no-cache"
@@ -336,15 +256,6 @@
           "1197"
         ],
         "x-ms-request-id": [
-<<<<<<< HEAD
-          "aa2dd2bd-ebae-4764-bff4-296c2dea00c8"
-        ],
-        "x-ms-correlation-request-id": [
-          "aa2dd2bd-ebae-4764-bff4-296c2dea00c8"
-        ],
-        "x-ms-routing-request-id": [
-          "CENTRALUS:20160719T010558Z:aa2dd2bd-ebae-4764-bff4-296c2dea00c8"
-=======
           "3d28c472-7948-403c-90e3-ffaaa19d94cd"
         ],
         "x-ms-correlation-request-id": [
@@ -352,7 +263,6 @@
         ],
         "x-ms-routing-request-id": [
           "CENTRALUS:20160802T024700Z:3d28c472-7948-403c-90e3-ffaaa19d94cd"
->>>>>>> 1ac45789
         ],
         "Strict-Transport-Security": [
           "max-age=31536000; includeSubDomains"
@@ -367,11 +277,7 @@
       "RequestBody": "",
       "RequestHeaders": {
         "x-ms-client-request-id": [
-<<<<<<< HEAD
-          "4547c74c-39e0-4cb9-859b-374869b70cf6"
-=======
           "80a2ca0f-6532-475c-b579-78661a0a6660"
->>>>>>> 1ac45789
         ],
         "accept-language": [
           "en-US"
@@ -392,11 +298,7 @@
           "no-cache"
         ],
         "Date": [
-<<<<<<< HEAD
-          "Tue, 19 Jul 2016 01:05:58 GMT"
-=======
           "Tue, 02 Aug 2016 02:47:00 GMT"
->>>>>>> 1ac45789
         ],
         "Pragma": [
           "no-cache"
@@ -405,18 +307,9 @@
           "Accept-Encoding"
         ],
         "x-ms-ratelimit-remaining-subscription-reads": [
-          "14997"
-        ],
-        "x-ms-request-id": [
-<<<<<<< HEAD
-          "4727771f-0f98-4c23-b337-3f49ce2e7b4f"
-        ],
-        "x-ms-correlation-request-id": [
-          "4727771f-0f98-4c23-b337-3f49ce2e7b4f"
-        ],
-        "x-ms-routing-request-id": [
-          "CENTRALUS:20160719T010558Z:4727771f-0f98-4c23-b337-3f49ce2e7b4f"
-=======
+          "14996"
+        ],
+        "x-ms-request-id": [
           "5a66db1c-3ab0-425a-88fd-78b661df7eda"
         ],
         "x-ms-correlation-request-id": [
@@ -424,7 +317,6 @@
         ],
         "x-ms-routing-request-id": [
           "CENTRALUS:20160802T024700Z:5a66db1c-3ab0-425a-88fd-78b661df7eda"
->>>>>>> 1ac45789
         ],
         "Strict-Transport-Security": [
           "max-age=31536000; includeSubDomains"
@@ -433,35 +325,22 @@
       "StatusCode": 200
     },
     {
-<<<<<<< HEAD
-      "RequestUri": "/subscriptions/53d9063d-87ae-4ea8-be90-3686c3b8669f/resourcegroups/rgaba14545?api-version=2016-02-01",
-      "EncodedRequestUri": "L3N1YnNjcmlwdGlvbnMvNTNkOTA2M2QtODdhZS00ZWE4LWJlOTAtMzY4NmMzYjg2NjlmL3Jlc291cmNlZ3JvdXBzL3JnYWJhMTQ1NDU/YXBpLXZlcnNpb249MjAxNi0wMi0wMQ==",
-=======
       "RequestUri": "/subscriptions/53d9063d-87ae-4ea8-be90-3686c3b8669f/resourcegroups/rgaba19898?api-version=2016-02-01",
       "EncodedRequestUri": "L3N1YnNjcmlwdGlvbnMvNTNkOTA2M2QtODdhZS00ZWE4LWJlOTAtMzY4NmMzYjg2NjlmL3Jlc291cmNlZ3JvdXBzL3JnYWJhMTk4OTg/YXBpLXZlcnNpb249MjAxNi0wMi0wMQ==",
->>>>>>> 1ac45789
       "RequestMethod": "GET",
       "RequestBody": "",
       "RequestHeaders": {
         "x-ms-client-request-id": [
-<<<<<<< HEAD
-          "5604016a-7c59-4393-b6ee-1c2e449bde8e"
-=======
           "d28b2b7f-090f-4b8d-b62a-7ba878c7c822"
->>>>>>> 1ac45789
-        ],
-        "accept-language": [
-          "en-US"
-        ],
-        "User-Agent": [
-          "Microsoft.Azure.Management.ResourceManager.ResourceManagementClient/1.1.4-preview"
-        ]
-      },
-<<<<<<< HEAD
-      "ResponseBody": "{\r\n  \"error\": {\r\n    \"code\": \"ResourceGroupNotFound\",\r\n    \"message\": \"Resource group 'rgaba14545' could not be found.\"\r\n  }\r\n}",
-=======
+        ],
+        "accept-language": [
+          "en-US"
+        ],
+        "User-Agent": [
+          "Microsoft.Azure.Management.ResourceManager.ResourceManagementClient/1.1.4-preview"
+        ]
+      },
       "ResponseBody": "{\r\n  \"error\": {\r\n    \"code\": \"ResourceGroupNotFound\",\r\n    \"message\": \"Resource group 'rgaba19898' could not be found.\"\r\n  }\r\n}",
->>>>>>> 1ac45789
       "ResponseHeaders": {
         "Content-Length": [
           "102"
@@ -476,11 +355,7 @@
           "no-cache"
         ],
         "Date": [
-<<<<<<< HEAD
-          "Tue, 19 Jul 2016 01:05:58 GMT"
-=======
           "Tue, 02 Aug 2016 02:47:00 GMT"
->>>>>>> 1ac45789
         ],
         "Pragma": [
           "no-cache"
@@ -489,18 +364,9 @@
           "gateway"
         ],
         "x-ms-ratelimit-remaining-subscription-reads": [
-          "14996"
-        ],
-        "x-ms-request-id": [
-<<<<<<< HEAD
-          "9e33e888-393c-4703-944d-a5a269ae50fe"
-        ],
-        "x-ms-correlation-request-id": [
-          "9e33e888-393c-4703-944d-a5a269ae50fe"
-        ],
-        "x-ms-routing-request-id": [
-          "CENTRALUS:20160719T010558Z:9e33e888-393c-4703-944d-a5a269ae50fe"
-=======
+          "14995"
+        ],
+        "x-ms-request-id": [
           "d39fe945-02c0-4386-a229-7a339ac10fd6"
         ],
         "x-ms-correlation-request-id": [
@@ -508,7 +374,6 @@
         ],
         "x-ms-routing-request-id": [
           "CENTRALUS:20160802T024700Z:d39fe945-02c0-4386-a229-7a339ac10fd6"
->>>>>>> 1ac45789
         ],
         "Strict-Transport-Security": [
           "max-age=31536000; includeSubDomains"
@@ -517,51 +382,34 @@
       "StatusCode": 404
     },
     {
-<<<<<<< HEAD
-      "RequestUri": "/subscriptions/53d9063d-87ae-4ea8-be90-3686c3b8669f/resourcegroups/rgaba14545?api-version=2016-02-01",
-      "EncodedRequestUri": "L3N1YnNjcmlwdGlvbnMvNTNkOTA2M2QtODdhZS00ZWE4LWJlOTAtMzY4NmMzYjg2NjlmL3Jlc291cmNlZ3JvdXBzL3JnYWJhMTQ1NDU/YXBpLXZlcnNpb249MjAxNi0wMi0wMQ==",
-=======
       "RequestUri": "/subscriptions/53d9063d-87ae-4ea8-be90-3686c3b8669f/resourcegroups/rgaba19898?api-version=2016-02-01",
       "EncodedRequestUri": "L3N1YnNjcmlwdGlvbnMvNTNkOTA2M2QtODdhZS00ZWE4LWJlOTAtMzY4NmMzYjg2NjlmL3Jlc291cmNlZ3JvdXBzL3JnYWJhMTk4OTg/YXBpLXZlcnNpb249MjAxNi0wMi0wMQ==",
->>>>>>> 1ac45789
       "RequestMethod": "GET",
       "RequestBody": "",
       "RequestHeaders": {
         "x-ms-client-request-id": [
-<<<<<<< HEAD
-          "b47bdecf-2439-4d1a-8e6d-1553cbcae25c"
-=======
           "56f789d3-de53-46c6-b943-2584533a6a5d"
->>>>>>> 1ac45789
-        ],
-        "accept-language": [
-          "en-US"
-        ],
-        "User-Agent": [
-          "Microsoft.Azure.Management.ResourceManager.ResourceManagementClient/1.1.4-preview"
-        ]
-      },
-<<<<<<< HEAD
-      "ResponseBody": "{\r\n  \"id\": \"/subscriptions/53d9063d-87ae-4ea8-be90-3686c3b8669f/resourceGroups/rgaba14545\",\r\n  \"name\": \"rgaba14545\",\r\n  \"location\": \"eastus2\",\r\n  \"properties\": {\r\n    \"provisioningState\": \"Succeeded\"\r\n  }\r\n}",
-=======
+        ],
+        "accept-language": [
+          "en-US"
+        ],
+        "User-Agent": [
+          "Microsoft.Azure.Management.ResourceManager.ResourceManagementClient/1.1.4-preview"
+        ]
+      },
       "ResponseBody": "{\r\n  \"id\": \"/subscriptions/53d9063d-87ae-4ea8-be90-3686c3b8669f/resourceGroups/rgaba19898\",\r\n  \"name\": \"rgaba19898\",\r\n  \"location\": \"eastus2\",\r\n  \"properties\": {\r\n    \"provisioningState\": \"Succeeded\"\r\n  }\r\n}",
->>>>>>> 1ac45789
-      "ResponseHeaders": {
-        "Content-Type": [
-          "application/json; charset=utf-8"
-        ],
-        "Expires": [
-          "-1"
-        ],
-        "Cache-Control": [
-          "no-cache"
-        ],
-        "Date": [
-<<<<<<< HEAD
-          "Tue, 19 Jul 2016 01:05:59 GMT"
-=======
+      "ResponseHeaders": {
+        "Content-Type": [
+          "application/json; charset=utf-8"
+        ],
+        "Expires": [
+          "-1"
+        ],
+        "Cache-Control": [
+          "no-cache"
+        ],
+        "Date": [
           "Tue, 02 Aug 2016 02:47:01 GMT"
->>>>>>> 1ac45789
         ],
         "Pragma": [
           "no-cache"
@@ -570,18 +418,9 @@
           "Accept-Encoding"
         ],
         "x-ms-ratelimit-remaining-subscription-reads": [
-          "14995"
-        ],
-        "x-ms-request-id": [
-<<<<<<< HEAD
-          "c0865386-becf-4d9a-aa2f-8e01b99d4dbe"
-        ],
-        "x-ms-correlation-request-id": [
-          "c0865386-becf-4d9a-aa2f-8e01b99d4dbe"
-        ],
-        "x-ms-routing-request-id": [
-          "CENTRALUS:20160719T010559Z:c0865386-becf-4d9a-aa2f-8e01b99d4dbe"
-=======
+          "14994"
+        ],
+        "x-ms-request-id": [
           "ae020373-9410-41ef-9857-7316909da8ad"
         ],
         "x-ms-correlation-request-id": [
@@ -589,7 +428,6 @@
         ],
         "x-ms-routing-request-id": [
           "CENTRALUS:20160802T024701Z:ae020373-9410-41ef-9857-7316909da8ad"
->>>>>>> 1ac45789
         ],
         "Strict-Transport-Security": [
           "max-age=31536000; includeSubDomains"
@@ -598,13 +436,8 @@
       "StatusCode": 200
     },
     {
-<<<<<<< HEAD
-      "RequestUri": "/subscriptions/53d9063d-87ae-4ea8-be90-3686c3b8669f/resourcegroups/rgaba14545?api-version=2016-02-01",
-      "EncodedRequestUri": "L3N1YnNjcmlwdGlvbnMvNTNkOTA2M2QtODdhZS00ZWE4LWJlOTAtMzY4NmMzYjg2NjlmL3Jlc291cmNlZ3JvdXBzL3JnYWJhMTQ1NDU/YXBpLXZlcnNpb249MjAxNi0wMi0wMQ==",
-=======
       "RequestUri": "/subscriptions/53d9063d-87ae-4ea8-be90-3686c3b8669f/resourcegroups/rgaba19898?api-version=2016-02-01",
       "EncodedRequestUri": "L3N1YnNjcmlwdGlvbnMvNTNkOTA2M2QtODdhZS00ZWE4LWJlOTAtMzY4NmMzYjg2NjlmL3Jlc291cmNlZ3JvdXBzL3JnYWJhMTk4OTg/YXBpLXZlcnNpb249MjAxNi0wMi0wMQ==",
->>>>>>> 1ac45789
       "RequestMethod": "PUT",
       "RequestBody": "{\r\n  \"location\": \"East US 2\"\r\n}",
       "RequestHeaders": {
@@ -615,24 +448,16 @@
           "31"
         ],
         "x-ms-client-request-id": [
-<<<<<<< HEAD
-          "21d96fec-ffa3-4de7-aba7-daae8ddb3575"
-=======
           "1a8bd9df-11e0-46e0-8af6-9ca8791be48b"
->>>>>>> 1ac45789
-        ],
-        "accept-language": [
-          "en-US"
-        ],
-        "User-Agent": [
-          "Microsoft.Azure.Management.ResourceManager.ResourceManagementClient/1.1.4-preview"
-        ]
-      },
-<<<<<<< HEAD
-      "ResponseBody": "{\r\n  \"id\": \"/subscriptions/53d9063d-87ae-4ea8-be90-3686c3b8669f/resourceGroups/rgaba14545\",\r\n  \"name\": \"rgaba14545\",\r\n  \"location\": \"eastus2\",\r\n  \"properties\": {\r\n    \"provisioningState\": \"Succeeded\"\r\n  }\r\n}",
-=======
+        ],
+        "accept-language": [
+          "en-US"
+        ],
+        "User-Agent": [
+          "Microsoft.Azure.Management.ResourceManager.ResourceManagementClient/1.1.4-preview"
+        ]
+      },
       "ResponseBody": "{\r\n  \"id\": \"/subscriptions/53d9063d-87ae-4ea8-be90-3686c3b8669f/resourceGroups/rgaba19898\",\r\n  \"name\": \"rgaba19898\",\r\n  \"location\": \"eastus2\",\r\n  \"properties\": {\r\n    \"provisioningState\": \"Succeeded\"\r\n  }\r\n}",
->>>>>>> 1ac45789
       "ResponseHeaders": {
         "Content-Length": [
           "174"
@@ -647,11 +472,7 @@
           "no-cache"
         ],
         "Date": [
-<<<<<<< HEAD
-          "Tue, 19 Jul 2016 01:05:59 GMT"
-=======
           "Tue, 02 Aug 2016 02:47:01 GMT"
->>>>>>> 1ac45789
         ],
         "Pragma": [
           "no-cache"
@@ -660,15 +481,6 @@
           "1196"
         ],
         "x-ms-request-id": [
-<<<<<<< HEAD
-          "18b59a3c-aab7-4a48-bb34-9f131c419bb1"
-        ],
-        "x-ms-correlation-request-id": [
-          "18b59a3c-aab7-4a48-bb34-9f131c419bb1"
-        ],
-        "x-ms-routing-request-id": [
-          "CENTRALUS:20160719T010559Z:18b59a3c-aab7-4a48-bb34-9f131c419bb1"
-=======
           "b3110630-1265-413c-8cd7-bb1dd6fa3bc3"
         ],
         "x-ms-correlation-request-id": [
@@ -676,7 +488,6 @@
         ],
         "x-ms-routing-request-id": [
           "CENTRALUS:20160802T024701Z:b3110630-1265-413c-8cd7-bb1dd6fa3bc3"
->>>>>>> 1ac45789
         ],
         "Strict-Transport-Security": [
           "max-age=31536000; includeSubDomains"
@@ -685,22 +496,13 @@
       "StatusCode": 201
     },
     {
-<<<<<<< HEAD
-      "RequestUri": "/subscriptions/53d9063d-87ae-4ea8-be90-3686c3b8669f/resourceGroups/rgaba14545/providers/Microsoft.DataLakeStore/accounts/testdatalake11479?api-version=2015-10-01-preview",
-      "EncodedRequestUri": "L3N1YnNjcmlwdGlvbnMvNTNkOTA2M2QtODdhZS00ZWE4LWJlOTAtMzY4NmMzYjg2NjlmL3Jlc291cmNlR3JvdXBzL3JnYWJhMTQ1NDUvcHJvdmlkZXJzL01pY3Jvc29mdC5EYXRhTGFrZVN0b3JlL2FjY291bnRzL3Rlc3RkYXRhbGFrZTExNDc5P2FwaS12ZXJzaW9uPTIwMTUtMTAtMDEtcHJldmlldw==",
-=======
       "RequestUri": "/subscriptions/53d9063d-87ae-4ea8-be90-3686c3b8669f/resourceGroups/rgaba19898/providers/Microsoft.DataLakeStore/accounts/testdatalake18398?api-version=2015-10-01-preview",
       "EncodedRequestUri": "L3N1YnNjcmlwdGlvbnMvNTNkOTA2M2QtODdhZS00ZWE4LWJlOTAtMzY4NmMzYjg2NjlmL3Jlc291cmNlR3JvdXBzL3JnYWJhMTk4OTgvcHJvdmlkZXJzL01pY3Jvc29mdC5EYXRhTGFrZVN0b3JlL2FjY291bnRzL3Rlc3RkYXRhbGFrZTE4Mzk4P2FwaS12ZXJzaW9uPTIwMTUtMTAtMDEtcHJldmlldw==",
->>>>>>> 1ac45789
       "RequestMethod": "GET",
       "RequestBody": "",
       "RequestHeaders": {
         "x-ms-client-request-id": [
-<<<<<<< HEAD
-          "501deadf-b853-4757-88c2-e07015f3bf56"
-=======
           "81aba64c-b87a-425e-8235-e02b8ebdeea6"
->>>>>>> 1ac45789
         ],
         "accept-language": [
           "en-US"
@@ -709,11 +511,7 @@
           "Microsoft.Azure.Management.DataLake.Store.DataLakeStoreAccountManagementClient/0.12.5-preview"
         ]
       },
-<<<<<<< HEAD
-      "ResponseBody": "{\r\n  \"error\": {\r\n    \"code\": \"ResourceNotFound\",\r\n    \"message\": \"The Resource 'Microsoft.DataLakeStore/accounts/testdatalake11479' under resource group 'rgaba14545' was not found.\"\r\n  }\r\n}",
-=======
       "ResponseBody": "{\r\n  \"error\": {\r\n    \"code\": \"ResourceNotFound\",\r\n    \"message\": \"The Resource 'Microsoft.DataLakeStore/accounts/testdatalake18398' under resource group 'rgaba19898' was not found.\"\r\n  }\r\n}",
->>>>>>> 1ac45789
       "ResponseHeaders": {
         "Content-Length": [
           "164"
@@ -728,11 +526,7 @@
           "no-cache"
         ],
         "Date": [
-<<<<<<< HEAD
-          "Tue, 19 Jul 2016 01:05:59 GMT"
-=======
           "Tue, 02 Aug 2016 02:47:01 GMT"
->>>>>>> 1ac45789
         ],
         "Pragma": [
           "no-cache"
@@ -741,15 +535,6 @@
           "gateway"
         ],
         "x-ms-request-id": [
-<<<<<<< HEAD
-          "1a1cd3dc-c854-4929-9177-e77db7adbb4a"
-        ],
-        "x-ms-correlation-request-id": [
-          "1a1cd3dc-c854-4929-9177-e77db7adbb4a"
-        ],
-        "x-ms-routing-request-id": [
-          "CENTRALUS:20160719T010559Z:1a1cd3dc-c854-4929-9177-e77db7adbb4a"
-=======
           "98c868db-5d95-4bb7-923c-1d9abf0aed53"
         ],
         "x-ms-correlation-request-id": [
@@ -757,7 +542,6 @@
         ],
         "x-ms-routing-request-id": [
           "CENTRALUS:20160802T024701Z:98c868db-5d95-4bb7-923c-1d9abf0aed53"
->>>>>>> 1ac45789
         ],
         "Strict-Transport-Security": [
           "max-age=31536000; includeSubDomains"
@@ -766,209 +550,10 @@
       "StatusCode": 404
     },
     {
-<<<<<<< HEAD
-      "RequestUri": "/subscriptions/53d9063d-87ae-4ea8-be90-3686c3b8669f/resourceGroups/rgaba14545/providers/Microsoft.DataLakeStore/accounts/testdatalake11479?api-version=2015-10-01-preview",
-      "EncodedRequestUri": "L3N1YnNjcmlwdGlvbnMvNTNkOTA2M2QtODdhZS00ZWE4LWJlOTAtMzY4NmMzYjg2NjlmL3Jlc291cmNlR3JvdXBzL3JnYWJhMTQ1NDUvcHJvdmlkZXJzL01pY3Jvc29mdC5EYXRhTGFrZVN0b3JlL2FjY291bnRzL3Rlc3RkYXRhbGFrZTExNDc5P2FwaS12ZXJzaW9uPTIwMTUtMTAtMDEtcHJldmlldw==",
-      "RequestMethod": "GET",
-      "RequestBody": "",
-      "RequestHeaders": {
-        "User-Agent": [
-          "Microsoft.Azure.Management.DataLake.Store.DataLakeStoreAccountManagementClient/0.12.5-preview"
-        ]
-      },
-      "ResponseBody": "{\r\n  \"properties\": {\r\n    \"firewallState\": \"Disabled\",\r\n    \"firewallRules\": [],\r\n    \"trustedIdProviderState\": \"Disabled\",\r\n    \"trustedIdProviders\": [],\r\n    \"provisioningState\": \"Succeeded\",\r\n    \"state\": \"Active\",\r\n    \"endpoint\": \"testdatalake11479.azuredatalakestore.net\",\r\n    \"accountId\": \"130ce6cb-b9f8-4f7d-b251-74a21a126ec9\",\r\n    \"creationTime\": \"2016-07-19T01:06:14.8024743Z\",\r\n    \"lastModifiedTime\": \"2016-07-19T01:06:14.8024743Z\"\r\n  },\r\n  \"location\": \"East US 2\",\r\n  \"tags\": null,\r\n  \"id\": \"/subscriptions/53d9063d-87ae-4ea8-be90-3686c3b8669f/resourceGroups/rgaba14545/providers/Microsoft.DataLakeStore/accounts/testdatalake11479\",\r\n  \"name\": \"testdatalake11479\",\r\n  \"type\": \"Microsoft.DataLakeStore/accounts\"\r\n}",
-      "ResponseHeaders": {
-        "Content-Type": [
-          "application/json"
-        ],
-        "Expires": [
-          "-1"
-        ],
-        "Cache-Control": [
-          "no-cache"
-        ],
-        "Connection": [
-          "close"
-        ],
-        "Date": [
-          "Tue, 19 Jul 2016 01:06:31 GMT"
-        ],
-        "Pragma": [
-          "no-cache"
-        ],
-        "Server": [
-          "Microsoft-IIS/8.5"
-        ],
-        "Vary": [
-          "Accept-Encoding"
-        ],
-        "x-ms-request-id": [
-          "81d2f978-e77e-4bd6-9119-60f5d1e7f92a"
-        ],
-        "X-AspNet-Version": [
-          "4.0.30319"
-        ],
-        "X-Powered-By": [
-          "ASP.NET"
-        ],
-        "x-ms-ratelimit-remaining-subscription-reads": [
-          "14994"
-        ],
-        "x-ms-correlation-request-id": [
-          "7df01fa5-7275-4cd2-87a8-29edb0841993"
-        ],
-        "x-ms-routing-request-id": [
-          "CENTRALUS:20160719T010632Z:7df01fa5-7275-4cd2-87a8-29edb0841993"
-        ],
-        "Strict-Transport-Security": [
-          "max-age=31536000; includeSubDomains"
-        ]
-      },
-      "StatusCode": 200
-    },
-    {
-      "RequestUri": "/subscriptions/53d9063d-87ae-4ea8-be90-3686c3b8669f/resourceGroups/rgaba14545/providers/Microsoft.DataLakeStore/accounts/testdatalake11479?api-version=2015-10-01-preview",
-      "EncodedRequestUri": "L3N1YnNjcmlwdGlvbnMvNTNkOTA2M2QtODdhZS00ZWE4LWJlOTAtMzY4NmMzYjg2NjlmL3Jlc291cmNlR3JvdXBzL3JnYWJhMTQ1NDUvcHJvdmlkZXJzL01pY3Jvc29mdC5EYXRhTGFrZVN0b3JlL2FjY291bnRzL3Rlc3RkYXRhbGFrZTExNDc5P2FwaS12ZXJzaW9uPTIwMTUtMTAtMDEtcHJldmlldw==",
-      "RequestMethod": "GET",
-      "RequestBody": "",
-      "RequestHeaders": {
-        "x-ms-client-request-id": [
-          "cfc06b80-4a88-4232-a452-e8627a357081"
-        ],
-        "accept-language": [
-          "en-US"
-        ],
-        "User-Agent": [
-          "Microsoft.Azure.Management.DataLake.Store.DataLakeStoreAccountManagementClient/0.12.5-preview"
-        ]
-      },
-      "ResponseBody": "{\r\n  \"properties\": {\r\n    \"firewallState\": \"Disabled\",\r\n    \"firewallRules\": [],\r\n    \"trustedIdProviderState\": \"Disabled\",\r\n    \"trustedIdProviders\": [],\r\n    \"provisioningState\": \"Succeeded\",\r\n    \"state\": \"Active\",\r\n    \"endpoint\": \"testdatalake11479.azuredatalakestore.net\",\r\n    \"accountId\": \"130ce6cb-b9f8-4f7d-b251-74a21a126ec9\",\r\n    \"creationTime\": \"2016-07-19T01:06:14.8024743Z\",\r\n    \"lastModifiedTime\": \"2016-07-19T01:06:14.8024743Z\"\r\n  },\r\n  \"location\": \"East US 2\",\r\n  \"tags\": null,\r\n  \"id\": \"/subscriptions/53d9063d-87ae-4ea8-be90-3686c3b8669f/resourceGroups/rgaba14545/providers/Microsoft.DataLakeStore/accounts/testdatalake11479\",\r\n  \"name\": \"testdatalake11479\",\r\n  \"type\": \"Microsoft.DataLakeStore/accounts\"\r\n}",
-      "ResponseHeaders": {
-        "Content-Type": [
-          "application/json"
-        ],
-        "Expires": [
-          "-1"
-        ],
-        "Cache-Control": [
-          "no-cache"
-        ],
-        "Connection": [
-          "close"
-        ],
-        "Date": [
-          "Tue, 19 Jul 2016 01:06:32 GMT"
-        ],
-        "Pragma": [
-          "no-cache"
-        ],
-        "Server": [
-          "Microsoft-IIS/8.5"
-        ],
-        "Vary": [
-          "Accept-Encoding"
-        ],
-        "x-ms-request-id": [
-          "9f0bbb24-1b4d-4b3a-babd-f9910730ed0c"
-        ],
-        "X-AspNet-Version": [
-          "4.0.30319"
-        ],
-        "X-Powered-By": [
-          "ASP.NET"
-        ],
-        "x-ms-ratelimit-remaining-subscription-reads": [
-          "14999"
-        ],
-        "x-ms-correlation-request-id": [
-          "879266d2-e6c0-4f4f-8a02-30f05bcedf9f"
-        ],
-        "x-ms-routing-request-id": [
-          "CENTRALUS:20160719T010632Z:879266d2-e6c0-4f4f-8a02-30f05bcedf9f"
-        ],
-        "Strict-Transport-Security": [
-          "max-age=31536000; includeSubDomains"
-        ]
-      },
-      "StatusCode": 200
-    },
-    {
-      "RequestUri": "/subscriptions/53d9063d-87ae-4ea8-be90-3686c3b8669f/resourceGroups/rgaba14545/providers/Microsoft.DataLakeStore/accounts/testdatalake11479?api-version=2015-10-01-preview",
-      "EncodedRequestUri": "L3N1YnNjcmlwdGlvbnMvNTNkOTA2M2QtODdhZS00ZWE4LWJlOTAtMzY4NmMzYjg2NjlmL3Jlc291cmNlR3JvdXBzL3JnYWJhMTQ1NDUvcHJvdmlkZXJzL01pY3Jvc29mdC5EYXRhTGFrZVN0b3JlL2FjY291bnRzL3Rlc3RkYXRhbGFrZTExNDc5P2FwaS12ZXJzaW9uPTIwMTUtMTAtMDEtcHJldmlldw==",
-      "RequestMethod": "GET",
-      "RequestBody": "",
-      "RequestHeaders": {
-        "x-ms-client-request-id": [
-          "38cb5d25-f2b4-4b3c-9782-ad4886894416"
-        ],
-        "accept-language": [
-          "en-US"
-        ],
-        "User-Agent": [
-          "Microsoft.Azure.Management.DataLake.Store.DataLakeStoreAccountManagementClient/0.12.5-preview"
-        ]
-      },
-      "ResponseBody": "{\r\n  \"properties\": {\r\n    \"firewallState\": \"Disabled\",\r\n    \"firewallRules\": [],\r\n    \"trustedIdProviderState\": \"Disabled\",\r\n    \"trustedIdProviders\": [],\r\n    \"provisioningState\": \"Succeeded\",\r\n    \"state\": \"Active\",\r\n    \"endpoint\": \"testdatalake11479.azuredatalakestore.net\",\r\n    \"accountId\": \"130ce6cb-b9f8-4f7d-b251-74a21a126ec9\",\r\n    \"creationTime\": \"2016-07-19T01:06:14.8024743Z\",\r\n    \"lastModifiedTime\": \"2016-07-19T01:06:14.8024743Z\"\r\n  },\r\n  \"location\": \"East US 2\",\r\n  \"tags\": null,\r\n  \"id\": \"/subscriptions/53d9063d-87ae-4ea8-be90-3686c3b8669f/resourceGroups/rgaba14545/providers/Microsoft.DataLakeStore/accounts/testdatalake11479\",\r\n  \"name\": \"testdatalake11479\",\r\n  \"type\": \"Microsoft.DataLakeStore/accounts\"\r\n}",
-      "ResponseHeaders": {
-        "Content-Type": [
-          "application/json"
-        ],
-        "Expires": [
-          "-1"
-        ],
-        "Cache-Control": [
-          "no-cache"
-        ],
-        "Connection": [
-          "close"
-        ],
-        "Date": [
-          "Tue, 19 Jul 2016 01:07:05 GMT"
-        ],
-        "Pragma": [
-          "no-cache"
-        ],
-        "Server": [
-          "Microsoft-IIS/8.5"
-        ],
-        "Vary": [
-          "Accept-Encoding"
-        ],
-        "x-ms-request-id": [
-          "e7107588-8859-436c-b11e-16f941c235de"
-        ],
-        "X-AspNet-Version": [
-          "4.0.30319"
-        ],
-        "X-Powered-By": [
-          "ASP.NET"
-        ],
-        "x-ms-ratelimit-remaining-subscription-reads": [
-          "14999"
-        ],
-        "x-ms-correlation-request-id": [
-          "165c4dd8-c282-4ecb-81b3-752da8ff68d0"
-        ],
-        "x-ms-routing-request-id": [
-          "CENTRALUS:20160719T010706Z:165c4dd8-c282-4ecb-81b3-752da8ff68d0"
-        ],
-        "Strict-Transport-Security": [
-          "max-age=31536000; includeSubDomains"
-        ]
-      },
-      "StatusCode": 200
-    },
-    {
-      "RequestUri": "/subscriptions/53d9063d-87ae-4ea8-be90-3686c3b8669f/resourceGroups/rgaba14545/providers/Microsoft.DataLakeStore/accounts/testdatalake11479?api-version=2015-10-01-preview",
-      "EncodedRequestUri": "L3N1YnNjcmlwdGlvbnMvNTNkOTA2M2QtODdhZS00ZWE4LWJlOTAtMzY4NmMzYjg2NjlmL3Jlc291cmNlR3JvdXBzL3JnYWJhMTQ1NDUvcHJvdmlkZXJzL01pY3Jvc29mdC5EYXRhTGFrZVN0b3JlL2FjY291bnRzL3Rlc3RkYXRhbGFrZTExNDc5P2FwaS12ZXJzaW9uPTIwMTUtMTAtMDEtcHJldmlldw==",
-      "RequestMethod": "PUT",
-      "RequestBody": "{\r\n  \"location\": \"East US 2\",\r\n  \"name\": \"testdatalake11479\"\r\n}",
-=======
       "RequestUri": "/subscriptions/53d9063d-87ae-4ea8-be90-3686c3b8669f/resourceGroups/rgaba19898/providers/Microsoft.DataLakeStore/accounts/testdatalake18398?api-version=2015-10-01-preview",
       "EncodedRequestUri": "L3N1YnNjcmlwdGlvbnMvNTNkOTA2M2QtODdhZS00ZWE4LWJlOTAtMzY4NmMzYjg2NjlmL3Jlc291cmNlR3JvdXBzL3JnYWJhMTk4OTgvcHJvdmlkZXJzL01pY3Jvc29mdC5EYXRhTGFrZVN0b3JlL2FjY291bnRzL3Rlc3RkYXRhbGFrZTE4Mzk4P2FwaS12ZXJzaW9uPTIwMTUtMTAtMDEtcHJldmlldw==",
       "RequestMethod": "PUT",
       "RequestBody": "{\r\n  \"location\": \"East US 2\",\r\n  \"name\": \"testdatalake18398\"\r\n}",
->>>>>>> 1ac45789
       "RequestHeaders": {
         "Content-Type": [
           "application/json; charset=utf-8"
@@ -977,11 +562,7 @@
           "63"
         ],
         "x-ms-client-request-id": [
-<<<<<<< HEAD
-          "03571bbb-a083-4958-99bb-85459978b51f"
-=======
           "6080b9ea-211d-44ea-b8cf-3195ea332a22"
->>>>>>> 1ac45789
         ],
         "accept-language": [
           "en-US"
@@ -990,11 +571,7 @@
           "Microsoft.Azure.Management.DataLake.Store.DataLakeStoreAccountManagementClient/0.12.5-preview"
         ]
       },
-<<<<<<< HEAD
-      "ResponseBody": "{\r\n  \"properties\": {\r\n    \"provisioningState\": \"Creating\",\r\n    \"state\": null,\r\n    \"endpoint\": null,\r\n    \"accountId\": \"130ce6cb-b9f8-4f7d-b251-74a21a126ec9\",\r\n    \"creationTime\": null,\r\n    \"lastModifiedTime\": null\r\n  },\r\n  \"location\": \"East US 2\",\r\n  \"tags\": null,\r\n  \"id\": \"/subscriptions/53d9063d-87ae-4ea8-be90-3686c3b8669f/resourceGroups/rgaba14545/providers/Microsoft.DataLakeStore/accounts/testdatalake11479\",\r\n  \"name\": \"testdatalake11479\",\r\n  \"type\": \"Microsoft.DataLakeStore/accounts\"\r\n}",
-=======
       "ResponseBody": "{\r\n  \"error\": {\r\n    \"code\": \"ExceededMaxAccountCount\",\r\n    \"message\": \"The subscription has exceeded the maximum number of allowed resources.\"\r\n  }\r\n}",
->>>>>>> 1ac45789
       "ResponseHeaders": {
         "Content-Length": [
           "127"
@@ -1012,37 +589,16 @@
           "close"
         ],
         "Date": [
-<<<<<<< HEAD
-          "Tue, 19 Jul 2016 01:06:00 GMT"
-=======
           "Tue, 02 Aug 2016 02:47:01 GMT"
->>>>>>> 1ac45789
-        ],
-        "Pragma": [
-          "no-cache"
-        ],
-<<<<<<< HEAD
-        "Location": [
-          "https://management.azure.com/subscriptions/53d9063d-87ae-4ea8-be90-3686c3b8669f/resourcegroups/rgaba14545/providers/Microsoft.DataLakeStore/accounts/testdatalake11479/operationresults/0?api-version=2015-10-01-preview"
-        ],
-        "Retry-After": [
-          "10"
+        ],
+        "Pragma": [
+          "no-cache"
         ],
         "Server": [
           "Microsoft-IIS/8.5"
         ],
-        "Azure-AsyncOperation": [
-          "https://management.azure.com/subscriptions/53d9063d-87ae-4ea8-be90-3686c3b8669f/providers/Microsoft.DataLakeStore/locations/EastUS2/operationResults/130ce6cb-b9f8-4f7d-b251-74a21a126ec90?api-version=2015-10-01-preview&expanded=true"
-        ],
-        "x-ms-request-id": [
-          "ab2f804b-708c-4bd3-aaff-84345ed97c1f"
-=======
-        "Server": [
-          "Microsoft-IIS/8.5"
-        ],
         "x-ms-request-id": [
           "880932f3-1757-47d0-939c-08b25ae9ecbe"
->>>>>>> 1ac45789
         ],
         "X-AspNet-Version": [
           "4.0.30319"
@@ -1051,75 +607,6 @@
           "ASP.NET"
         ],
         "x-ms-ratelimit-remaining-subscription-writes": [
-<<<<<<< HEAD
-          "1199"
-        ],
-        "x-ms-correlation-request-id": [
-          "1d3846db-6b97-4664-ac3a-bf693c05abda"
-        ],
-        "x-ms-routing-request-id": [
-          "CENTRALUS:20160719T010601Z:1d3846db-6b97-4664-ac3a-bf693c05abda"
-        ],
-        "Strict-Transport-Security": [
-          "max-age=31536000; includeSubDomains"
-        ]
-      },
-      "StatusCode": 201
-    },
-    {
-      "RequestUri": "/subscriptions/53d9063d-87ae-4ea8-be90-3686c3b8669f/providers/Microsoft.DataLakeStore/locations/EastUS2/operationResults/130ce6cb-b9f8-4f7d-b251-74a21a126ec90?api-version=2015-10-01-preview&expanded=true",
-      "EncodedRequestUri": "L3N1YnNjcmlwdGlvbnMvNTNkOTA2M2QtODdhZS00ZWE4LWJlOTAtMzY4NmMzYjg2NjlmL3Byb3ZpZGVycy9NaWNyb3NvZnQuRGF0YUxha2VTdG9yZS9sb2NhdGlvbnMvRWFzdFVTMi9vcGVyYXRpb25SZXN1bHRzLzEzMGNlNmNiLWI5ZjgtNGY3ZC1iMjUxLTc0YTIxYTEyNmVjOTA/YXBpLXZlcnNpb249MjAxNS0xMC0wMS1wcmV2aWV3JmV4cGFuZGVkPXRydWU=",
-      "RequestMethod": "GET",
-      "RequestBody": "",
-      "RequestHeaders": {
-        "User-Agent": [
-          "Microsoft.Azure.Management.DataLake.Store.DataLakeStoreAccountManagementClient/0.12.5-preview"
-        ]
-      },
-      "ResponseBody": "{\r\n  \"status\": \"Succeeded\"\r\n}",
-      "ResponseHeaders": {
-        "Content-Type": [
-          "application/json"
-        ],
-        "Expires": [
-          "-1"
-        ],
-        "Cache-Control": [
-          "no-cache"
-        ],
-        "Connection": [
-          "close"
-        ],
-        "Date": [
-          "Tue, 19 Jul 2016 01:06:31 GMT"
-        ],
-        "Pragma": [
-          "no-cache"
-        ],
-        "Server": [
-          "Microsoft-IIS/8.5"
-        ],
-        "Vary": [
-          "Accept-Encoding"
-        ],
-        "x-ms-request-id": [
-          "8e40cb0b-6481-478e-b09e-efcbf439a044"
-        ],
-        "X-AspNet-Version": [
-          "4.0.30319"
-        ],
-        "X-Powered-By": [
-          "ASP.NET"
-        ],
-        "x-ms-ratelimit-remaining-subscription-reads": [
-          "14999"
-        ],
-        "x-ms-correlation-request-id": [
-          "3dad4c20-c346-4892-be6c-871cc7a0816d"
-        ],
-        "x-ms-routing-request-id": [
-          "CENTRALUS:20160719T010631Z:3dad4c20-c346-4892-be6c-871cc7a0816d"
-=======
           "1198"
         ],
         "x-ms-correlation-request-id": [
@@ -1127,2122 +614,16 @@
         ],
         "x-ms-routing-request-id": [
           "CENTRALUS:20160802T024702Z:a24ce10a-750a-4961-ba62-2ce0b26363f6"
->>>>>>> 1ac45789
-        ],
-        "Strict-Transport-Security": [
-          "max-age=31536000; includeSubDomains"
-        ]
-      },
-<<<<<<< HEAD
-      "StatusCode": 200
-    },
-    {
-      "RequestUri": "/subscriptions/53d9063d-87ae-4ea8-be90-3686c3b8669f/resourceGroups/rgaba14545/providers/Microsoft.DataLakeStore/accounts/testdatalake29817?api-version=2015-10-01-preview",
-      "EncodedRequestUri": "L3N1YnNjcmlwdGlvbnMvNTNkOTA2M2QtODdhZS00ZWE4LWJlOTAtMzY4NmMzYjg2NjlmL3Jlc291cmNlR3JvdXBzL3JnYWJhMTQ1NDUvcHJvdmlkZXJzL01pY3Jvc29mdC5EYXRhTGFrZVN0b3JlL2FjY291bnRzL3Rlc3RkYXRhbGFrZTI5ODE3P2FwaS12ZXJzaW9uPTIwMTUtMTAtMDEtcHJldmlldw==",
-      "RequestMethod": "GET",
-      "RequestBody": "",
-      "RequestHeaders": {
-        "x-ms-client-request-id": [
-          "13e028eb-0dba-46a9-9fc0-1e5882a9ebf2"
-        ],
-        "accept-language": [
-          "en-US"
-        ],
-        "User-Agent": [
-          "Microsoft.Azure.Management.DataLake.Store.DataLakeStoreAccountManagementClient/0.12.5-preview"
-        ]
-      },
-      "ResponseBody": "{\r\n  \"error\": {\r\n    \"code\": \"ResourceNotFound\",\r\n    \"message\": \"The Resource 'Microsoft.DataLakeStore/accounts/testdatalake29817' under resource group 'rgaba14545' was not found.\"\r\n  }\r\n}",
-      "ResponseHeaders": {
-        "Content-Length": [
-          "164"
-        ],
-        "Content-Type": [
-          "application/json; charset=utf-8"
-        ],
-        "Expires": [
-          "-1"
-        ],
-        "Cache-Control": [
-          "no-cache"
-        ],
-        "Date": [
-          "Tue, 19 Jul 2016 01:06:32 GMT"
-        ],
-        "Pragma": [
-          "no-cache"
-        ],
-        "x-ms-failure-cause": [
-          "gateway"
-        ],
-        "x-ms-request-id": [
-          "44d11f6e-cd84-4400-ba04-b013c8518de9"
-        ],
-        "x-ms-correlation-request-id": [
-          "44d11f6e-cd84-4400-ba04-b013c8518de9"
-        ],
-        "x-ms-routing-request-id": [
-          "CENTRALUS:20160719T010633Z:44d11f6e-cd84-4400-ba04-b013c8518de9"
-        ],
-        "Strict-Transport-Security": [
-          "max-age=31536000; includeSubDomains"
-        ]
-      },
-      "StatusCode": 404
-    },
-    {
-      "RequestUri": "/subscriptions/53d9063d-87ae-4ea8-be90-3686c3b8669f/resourceGroups/rgaba14545/providers/Microsoft.DataLakeStore/accounts/testdatalake29817?api-version=2015-10-01-preview",
-      "EncodedRequestUri": "L3N1YnNjcmlwdGlvbnMvNTNkOTA2M2QtODdhZS00ZWE4LWJlOTAtMzY4NmMzYjg2NjlmL3Jlc291cmNlR3JvdXBzL3JnYWJhMTQ1NDUvcHJvdmlkZXJzL01pY3Jvc29mdC5EYXRhTGFrZVN0b3JlL2FjY291bnRzL3Rlc3RkYXRhbGFrZTI5ODE3P2FwaS12ZXJzaW9uPTIwMTUtMTAtMDEtcHJldmlldw==",
-      "RequestMethod": "GET",
-      "RequestBody": "",
-      "RequestHeaders": {
-        "User-Agent": [
-          "Microsoft.Azure.Management.DataLake.Store.DataLakeStoreAccountManagementClient/0.12.5-preview"
-        ]
-      },
-      "ResponseBody": "{\r\n  \"properties\": {\r\n    \"firewallState\": \"Disabled\",\r\n    \"firewallRules\": [],\r\n    \"trustedIdProviderState\": \"Disabled\",\r\n    \"trustedIdProviders\": [],\r\n    \"provisioningState\": \"Succeeded\",\r\n    \"state\": \"Active\",\r\n    \"endpoint\": \"testdatalake29817.azuredatalakestore.net\",\r\n    \"accountId\": \"1ad1e188-4400-4458-9d3a-3282e79f8692\",\r\n    \"creationTime\": \"2016-07-19T01:07:02.5065143Z\",\r\n    \"lastModifiedTime\": \"2016-07-19T01:07:02.5065143Z\"\r\n  },\r\n  \"location\": \"East US 2\",\r\n  \"tags\": null,\r\n  \"id\": \"/subscriptions/53d9063d-87ae-4ea8-be90-3686c3b8669f/resourceGroups/rgaba14545/providers/Microsoft.DataLakeStore/accounts/testdatalake29817\",\r\n  \"name\": \"testdatalake29817\",\r\n  \"type\": \"Microsoft.DataLakeStore/accounts\"\r\n}",
-      "ResponseHeaders": {
-        "Content-Type": [
-          "application/json"
-        ],
-        "Expires": [
-          "-1"
-        ],
-        "Cache-Control": [
-          "no-cache"
-        ],
-        "Connection": [
-          "close"
-        ],
-        "Date": [
-          "Tue, 19 Jul 2016 01:07:05 GMT"
-        ],
-        "Pragma": [
-          "no-cache"
-        ],
-        "Server": [
-          "Microsoft-IIS/8.5"
-        ],
-        "Vary": [
-          "Accept-Encoding"
-        ],
-        "x-ms-request-id": [
-          "e58d4ddc-8275-45ed-81ae-e822a1a5c2e2"
-        ],
-        "X-AspNet-Version": [
-          "4.0.30319"
-        ],
-        "X-Powered-By": [
-          "ASP.NET"
-        ],
-        "x-ms-ratelimit-remaining-subscription-reads": [
-          "14999"
-        ],
-        "x-ms-correlation-request-id": [
-          "c82cb5a2-1241-491c-bea3-8455921ee60d"
-        ],
-        "x-ms-routing-request-id": [
-          "CENTRALUS:20160719T010705Z:c82cb5a2-1241-491c-bea3-8455921ee60d"
-        ],
-        "Strict-Transport-Security": [
-          "max-age=31536000; includeSubDomains"
-        ]
-      },
-      "StatusCode": 200
-    },
-    {
-      "RequestUri": "/subscriptions/53d9063d-87ae-4ea8-be90-3686c3b8669f/resourceGroups/rgaba14545/providers/Microsoft.DataLakeStore/accounts/testdatalake29817?api-version=2015-10-01-preview",
-      "EncodedRequestUri": "L3N1YnNjcmlwdGlvbnMvNTNkOTA2M2QtODdhZS00ZWE4LWJlOTAtMzY4NmMzYjg2NjlmL3Jlc291cmNlR3JvdXBzL3JnYWJhMTQ1NDUvcHJvdmlkZXJzL01pY3Jvc29mdC5EYXRhTGFrZVN0b3JlL2FjY291bnRzL3Rlc3RkYXRhbGFrZTI5ODE3P2FwaS12ZXJzaW9uPTIwMTUtMTAtMDEtcHJldmlldw==",
-      "RequestMethod": "GET",
-      "RequestBody": "",
-      "RequestHeaders": {
-        "x-ms-client-request-id": [
-          "a24634c8-546b-4d25-8f2f-677972938094"
-        ],
-        "accept-language": [
-          "en-US"
-        ],
-        "User-Agent": [
-          "Microsoft.Azure.Management.DataLake.Store.DataLakeStoreAccountManagementClient/0.12.5-preview"
-        ]
-      },
-      "ResponseBody": "{\r\n  \"properties\": {\r\n    \"firewallState\": \"Disabled\",\r\n    \"firewallRules\": [],\r\n    \"trustedIdProviderState\": \"Disabled\",\r\n    \"trustedIdProviders\": [],\r\n    \"provisioningState\": \"Succeeded\",\r\n    \"state\": \"Active\",\r\n    \"endpoint\": \"testdatalake29817.azuredatalakestore.net\",\r\n    \"accountId\": \"1ad1e188-4400-4458-9d3a-3282e79f8692\",\r\n    \"creationTime\": \"2016-07-19T01:07:02.5065143Z\",\r\n    \"lastModifiedTime\": \"2016-07-19T01:07:02.5065143Z\"\r\n  },\r\n  \"location\": \"East US 2\",\r\n  \"tags\": null,\r\n  \"id\": \"/subscriptions/53d9063d-87ae-4ea8-be90-3686c3b8669f/resourceGroups/rgaba14545/providers/Microsoft.DataLakeStore/accounts/testdatalake29817\",\r\n  \"name\": \"testdatalake29817\",\r\n  \"type\": \"Microsoft.DataLakeStore/accounts\"\r\n}",
-      "ResponseHeaders": {
-        "Content-Type": [
-          "application/json"
-        ],
-        "Expires": [
-          "-1"
-        ],
-        "Cache-Control": [
-          "no-cache"
-        ],
-        "Connection": [
-          "close"
-        ],
-        "Date": [
-          "Tue, 19 Jul 2016 01:07:05 GMT"
-        ],
-        "Pragma": [
-          "no-cache"
-        ],
-        "Server": [
-          "Microsoft-IIS/8.5"
-        ],
-        "Vary": [
-          "Accept-Encoding"
-        ],
-        "x-ms-request-id": [
-          "46f23c88-3869-4ed0-bed2-b88bea22ff4e"
-        ],
-        "X-AspNet-Version": [
-          "4.0.30319"
-        ],
-        "X-Powered-By": [
-          "ASP.NET"
-        ],
-        "x-ms-ratelimit-remaining-subscription-reads": [
-          "14999"
-        ],
-        "x-ms-correlation-request-id": [
-          "71ec3e2d-69d6-4082-98d5-e9606f11b5ce"
-        ],
-        "x-ms-routing-request-id": [
-          "CENTRALUS:20160719T010705Z:71ec3e2d-69d6-4082-98d5-e9606f11b5ce"
-        ],
-        "Strict-Transport-Security": [
-          "max-age=31536000; includeSubDomains"
-        ]
-      },
-      "StatusCode": 200
-    },
-    {
-      "RequestUri": "/subscriptions/53d9063d-87ae-4ea8-be90-3686c3b8669f/resourceGroups/rgaba14545/providers/Microsoft.DataLakeStore/accounts/testdatalake29817?api-version=2015-10-01-preview",
-      "EncodedRequestUri": "L3N1YnNjcmlwdGlvbnMvNTNkOTA2M2QtODdhZS00ZWE4LWJlOTAtMzY4NmMzYjg2NjlmL3Jlc291cmNlR3JvdXBzL3JnYWJhMTQ1NDUvcHJvdmlkZXJzL01pY3Jvc29mdC5EYXRhTGFrZVN0b3JlL2FjY291bnRzL3Rlc3RkYXRhbGFrZTI5ODE3P2FwaS12ZXJzaW9uPTIwMTUtMTAtMDEtcHJldmlldw==",
-      "RequestMethod": "PUT",
-      "RequestBody": "{\r\n  \"location\": \"East US 2\",\r\n  \"name\": \"testdatalake29817\"\r\n}",
-      "RequestHeaders": {
-        "Content-Type": [
-          "application/json; charset=utf-8"
-        ],
-        "Content-Length": [
-          "63"
-        ],
-        "x-ms-client-request-id": [
-          "c1b0dfeb-3cba-4694-bd09-bf32c124f077"
-        ],
-        "accept-language": [
-          "en-US"
-        ],
-        "User-Agent": [
-          "Microsoft.Azure.Management.DataLake.Store.DataLakeStoreAccountManagementClient/0.12.5-preview"
-        ]
-      },
-      "ResponseBody": "{\r\n  \"properties\": {\r\n    \"provisioningState\": \"Creating\",\r\n    \"state\": null,\r\n    \"endpoint\": null,\r\n    \"accountId\": \"1ad1e188-4400-4458-9d3a-3282e79f8692\",\r\n    \"creationTime\": null,\r\n    \"lastModifiedTime\": null\r\n  },\r\n  \"location\": \"East US 2\",\r\n  \"tags\": null,\r\n  \"id\": \"/subscriptions/53d9063d-87ae-4ea8-be90-3686c3b8669f/resourceGroups/rgaba14545/providers/Microsoft.DataLakeStore/accounts/testdatalake29817\",\r\n  \"name\": \"testdatalake29817\",\r\n  \"type\": \"Microsoft.DataLakeStore/accounts\"\r\n}",
-      "ResponseHeaders": {
-        "Content-Length": [
-          "421"
-        ],
-        "Content-Type": [
-          "application/json"
-        ],
-        "Expires": [
-          "-1"
-        ],
-        "Cache-Control": [
-          "no-cache"
-        ],
-        "Connection": [
-          "close"
-        ],
-        "Date": [
-          "Tue, 19 Jul 2016 01:06:33 GMT"
-        ],
-        "Pragma": [
-          "no-cache"
-        ],
-        "Location": [
-          "https://management.azure.com/subscriptions/53d9063d-87ae-4ea8-be90-3686c3b8669f/resourcegroups/rgaba14545/providers/Microsoft.DataLakeStore/accounts/testdatalake29817/operationresults/0?api-version=2015-10-01-preview"
-        ],
-        "Retry-After": [
-          "10"
-        ],
-        "Server": [
-          "Microsoft-IIS/8.5"
-        ],
-        "Azure-AsyncOperation": [
-          "https://management.azure.com/subscriptions/53d9063d-87ae-4ea8-be90-3686c3b8669f/providers/Microsoft.DataLakeStore/locations/EastUS2/operationResults/1ad1e188-4400-4458-9d3a-3282e79f86920?api-version=2015-10-01-preview&expanded=true"
-        ],
-        "x-ms-request-id": [
-          "7d80ed34-2629-4cc4-aa5a-c34f4c82e62c"
-        ],
-        "X-AspNet-Version": [
-          "4.0.30319"
-        ],
-        "X-Powered-By": [
-          "ASP.NET"
-        ],
-        "x-ms-ratelimit-remaining-subscription-writes": [
-          "1199"
-        ],
-        "x-ms-correlation-request-id": [
-          "b528196e-8d9c-4364-85c2-5e08096b0b98"
-        ],
-        "x-ms-routing-request-id": [
-          "CENTRALUS:20160719T010634Z:b528196e-8d9c-4364-85c2-5e08096b0b98"
-        ],
-        "Strict-Transport-Security": [
-          "max-age=31536000; includeSubDomains"
-        ]
-      },
-      "StatusCode": 201
-    },
-    {
-      "RequestUri": "/subscriptions/53d9063d-87ae-4ea8-be90-3686c3b8669f/providers/Microsoft.DataLakeStore/locations/EastUS2/operationResults/1ad1e188-4400-4458-9d3a-3282e79f86920?api-version=2015-10-01-preview&expanded=true",
-      "EncodedRequestUri": "L3N1YnNjcmlwdGlvbnMvNTNkOTA2M2QtODdhZS00ZWE4LWJlOTAtMzY4NmMzYjg2NjlmL3Byb3ZpZGVycy9NaWNyb3NvZnQuRGF0YUxha2VTdG9yZS9sb2NhdGlvbnMvRWFzdFVTMi9vcGVyYXRpb25SZXN1bHRzLzFhZDFlMTg4LTQ0MDAtNDQ1OC05ZDNhLTMyODJlNzlmODY5MjA/YXBpLXZlcnNpb249MjAxNS0xMC0wMS1wcmV2aWV3JmV4cGFuZGVkPXRydWU=",
-      "RequestMethod": "GET",
-      "RequestBody": "",
-      "RequestHeaders": {
-        "User-Agent": [
-          "Microsoft.Azure.Management.DataLake.Store.DataLakeStoreAccountManagementClient/0.12.5-preview"
-        ]
-      },
-      "ResponseBody": "{\r\n  \"status\": \"Succeeded\"\r\n}",
-      "ResponseHeaders": {
-        "Content-Type": [
-          "application/json"
-        ],
-        "Expires": [
-          "-1"
-        ],
-        "Cache-Control": [
-          "no-cache"
-        ],
-        "Connection": [
-          "close"
-        ],
-        "Date": [
-          "Tue, 19 Jul 2016 01:07:04 GMT"
-        ],
-        "Pragma": [
-          "no-cache"
-        ],
-        "Server": [
-          "Microsoft-IIS/8.5"
-        ],
-        "Vary": [
-          "Accept-Encoding"
-        ],
-        "x-ms-request-id": [
-          "50d2f487-6650-41bd-afb3-016c01d28045"
-        ],
-        "X-AspNet-Version": [
-          "4.0.30319"
-        ],
-        "X-Powered-By": [
-          "ASP.NET"
-        ],
-        "x-ms-ratelimit-remaining-subscription-reads": [
-          "14999"
-        ],
-        "x-ms-correlation-request-id": [
-          "fe8a8258-c493-4073-9ec8-64b303d8f062"
-        ],
-        "x-ms-routing-request-id": [
-          "CENTRALUS:20160719T010704Z:fe8a8258-c493-4073-9ec8-64b303d8f062"
-        ],
-        "Strict-Transport-Security": [
-          "max-age=31536000; includeSubDomains"
-        ]
-      },
-      "StatusCode": 200
-    },
-    {
-      "RequestUri": "/subscriptions/53d9063d-87ae-4ea8-be90-3686c3b8669f/resourceGroups/rgaba14545/providers/Microsoft.DataLakeAnalytics/accounts/testaba27930?api-version=2015-10-01-preview",
-      "EncodedRequestUri": "L3N1YnNjcmlwdGlvbnMvNTNkOTA2M2QtODdhZS00ZWE4LWJlOTAtMzY4NmMzYjg2NjlmL3Jlc291cmNlR3JvdXBzL3JnYWJhMTQ1NDUvcHJvdmlkZXJzL01pY3Jvc29mdC5EYXRhTGFrZUFuYWx5dGljcy9hY2NvdW50cy90ZXN0YWJhMjc5MzA/YXBpLXZlcnNpb249MjAxNS0xMC0wMS1wcmV2aWV3",
-      "RequestMethod": "PUT",
-      "RequestBody": "{\r\n  \"location\": \"East US 2\",\r\n  \"name\": \"testaba27930\",\r\n  \"properties\": {\r\n    \"defaultDataLakeStoreAccount\": \"testdatalake11479\",\r\n    \"dataLakeStoreAccounts\": [\r\n      {\r\n        \"name\": \"testdatalake11479\",\r\n        \"properties\": {\r\n          \"suffix\": \"azuredatalakestore.net\"\r\n        }\r\n      }\r\n    ]\r\n  }\r\n}",
-      "RequestHeaders": {
-        "Content-Type": [
-          "application/json; charset=utf-8"
-        ],
-        "Content-Length": [
-          "317"
-        ],
-        "x-ms-client-request-id": [
-          "ec56a62a-4a6a-4e68-97b3-67f9f4b71a96"
-        ],
-        "accept-language": [
-          "en-US"
-        ],
-        "User-Agent": [
-          "Microsoft.Azure.Management.DataLake.Analytics.DataLakeAnalyticsAccountManagementClient/0.11.9-preview"
-        ]
-      },
-      "ResponseBody": "{\r\n  \"properties\": {\r\n    \"defaultDataLakeStoreAccount\": \"testdatalake11479\",\r\n    \"dataLakeStoreAccounts\": [\r\n      {\r\n        \"properties\": {\r\n          \"suffix\": \"azuredatalakestore.net\"\r\n        },\r\n        \"name\": \"testdatalake11479\"\r\n      }\r\n    ],\r\n    \"provisioningState\": \"Creating\",\r\n    \"state\": null,\r\n    \"endpoint\": null,\r\n    \"accountId\": \"ad3fe7be-7be5-4a25-8235-d95c803b9046\",\r\n    \"creationTime\": null,\r\n    \"lastModifiedTime\": null\r\n  },\r\n  \"location\": \"East US 2\",\r\n  \"tags\": null,\r\n  \"id\": \"/subscriptions/53d9063d-87ae-4ea8-be90-3686c3b8669f/resourceGroups/rgaba14545/providers/Microsoft.DataLakeAnalytics/accounts/testaba27930\",\r\n  \"name\": \"testaba27930\",\r\n  \"type\": \"Microsoft.DataLakeAnalytics/accounts\"\r\n}",
-      "ResponseHeaders": {
-        "Content-Length": [
-          "573"
-        ],
-        "Content-Type": [
-          "application/json"
-        ],
-        "Expires": [
-          "-1"
-        ],
-        "Cache-Control": [
-          "no-cache"
-        ],
-        "Connection": [
-          "close"
-        ],
-        "Date": [
-          "Tue, 19 Jul 2016 01:07:07 GMT"
-        ],
-        "Pragma": [
-          "no-cache"
-        ],
-        "Location": [
-          "https://management.azure.com/subscriptions/53d9063d-87ae-4ea8-be90-3686c3b8669f/resourcegroups/rgaba14545/providers/Microsoft.DataLakeAnalytics/accounts/testaba27930/operationresults/0?api-version=2015-10-01-preview"
-        ],
-        "Retry-After": [
-          "10"
-        ],
-        "Server": [
-          "Microsoft-IIS/8.5"
-        ],
-        "Azure-AsyncOperation": [
-          "https://management.azure.com/subscriptions/53d9063d-87ae-4ea8-be90-3686c3b8669f/providers/Microsoft.DataLakeAnalytics/locations/EastUS2/operationResults/ad3fe7be-7be5-4a25-8235-d95c803b90460?api-version=2015-10-01-preview&expanded=true"
-        ],
-        "x-ms-request-id": [
-          "0cb253ff-731d-458c-8ae9-354e04a295e3"
-        ],
-        "X-AspNet-Version": [
-          "4.0.30319"
-        ],
-        "X-Powered-By": [
-          "ASP.NET"
-        ],
-        "x-ms-ratelimit-remaining-subscription-writes": [
-          "1195"
-        ],
-        "x-ms-correlation-request-id": [
-          "50723099-9d28-4a61-8982-dcb61e916ad1"
-        ],
-        "x-ms-routing-request-id": [
-          "WESTUS:20160719T010708Z:50723099-9d28-4a61-8982-dcb61e916ad1"
-        ],
-        "Strict-Transport-Security": [
-          "max-age=31536000; includeSubDomains"
-        ]
-      },
-      "StatusCode": 201
-    },
-    {
-      "RequestUri": "/subscriptions/53d9063d-87ae-4ea8-be90-3686c3b8669f/providers/Microsoft.DataLakeAnalytics/locations/EastUS2/operationResults/ad3fe7be-7be5-4a25-8235-d95c803b90460?api-version=2015-10-01-preview&expanded=true",
-      "EncodedRequestUri": "L3N1YnNjcmlwdGlvbnMvNTNkOTA2M2QtODdhZS00ZWE4LWJlOTAtMzY4NmMzYjg2NjlmL3Byb3ZpZGVycy9NaWNyb3NvZnQuRGF0YUxha2VBbmFseXRpY3MvbG9jYXRpb25zL0Vhc3RVUzIvb3BlcmF0aW9uUmVzdWx0cy9hZDNmZTdiZS03YmU1LTRhMjUtODIzNS1kOTVjODAzYjkwNDYwP2FwaS12ZXJzaW9uPTIwMTUtMTAtMDEtcHJldmlldyZleHBhbmRlZD10cnVl",
-      "RequestMethod": "GET",
-      "RequestBody": "",
-      "RequestHeaders": {
-        "User-Agent": [
-          "Microsoft.Azure.Management.DataLake.Analytics.DataLakeAnalyticsAccountManagementClient/0.11.9-preview"
-        ]
-      },
-      "ResponseBody": "{\r\n  \"status\": \"Succeeded\"\r\n}",
-      "ResponseHeaders": {
-        "Content-Type": [
-          "application/json"
-        ],
-        "Expires": [
-          "-1"
-        ],
-        "Cache-Control": [
-          "no-cache"
-        ],
-        "Connection": [
-          "close"
-        ],
-        "Date": [
-          "Tue, 19 Jul 2016 01:07:38 GMT"
-        ],
-        "Pragma": [
-          "no-cache"
-        ],
-        "Server": [
-          "Microsoft-IIS/8.5"
-        ],
-        "Vary": [
-          "Accept-Encoding"
-        ],
-        "x-ms-request-id": [
-          "7b0d373c-1574-4c9f-ad30-618bdab9a019"
-        ],
-        "X-AspNet-Version": [
-          "4.0.30319"
-        ],
-        "X-Powered-By": [
-          "ASP.NET"
-        ],
-        "x-ms-ratelimit-remaining-subscription-reads": [
-          "14998"
-        ],
-        "x-ms-correlation-request-id": [
-          "9f1c5629-602b-408a-8f87-f4806d54eed7"
-        ],
-        "x-ms-routing-request-id": [
-          "WESTUS:20160719T010738Z:9f1c5629-602b-408a-8f87-f4806d54eed7"
-        ],
-        "Strict-Transport-Security": [
-          "max-age=31536000; includeSubDomains"
-        ]
-      },
-      "StatusCode": 200
-    },
-    {
-      "RequestUri": "/subscriptions/53d9063d-87ae-4ea8-be90-3686c3b8669f/resourceGroups/rgaba14545/providers/Microsoft.DataLakeAnalytics/accounts/testaba27930?api-version=2015-10-01-preview",
-      "EncodedRequestUri": "L3N1YnNjcmlwdGlvbnMvNTNkOTA2M2QtODdhZS00ZWE4LWJlOTAtMzY4NmMzYjg2NjlmL3Jlc291cmNlR3JvdXBzL3JnYWJhMTQ1NDUvcHJvdmlkZXJzL01pY3Jvc29mdC5EYXRhTGFrZUFuYWx5dGljcy9hY2NvdW50cy90ZXN0YWJhMjc5MzA/YXBpLXZlcnNpb249MjAxNS0xMC0wMS1wcmV2aWV3",
-      "RequestMethod": "GET",
-      "RequestBody": "",
-      "RequestHeaders": {
-        "User-Agent": [
-          "Microsoft.Azure.Management.DataLake.Analytics.DataLakeAnalyticsAccountManagementClient/0.11.9-preview"
-        ]
-      },
-      "ResponseBody": "{\r\n  \"properties\": {\r\n    \"defaultDataLakeStoreAccount\": \"testdatalake11479\",\r\n    \"dataLakeStoreAccounts\": [\r\n      {\r\n        \"properties\": {\r\n          \"suffix\": \"azuredatalakestore.net\"\r\n        },\r\n        \"name\": \"testdatalake11479\"\r\n      }\r\n    ],\r\n    \"storageAccounts\": [],\r\n    \"maxDegreeOfParallelism\": 60,\r\n    \"maxJobCount\": 3,\r\n    \"hiveMetastores\": [],\r\n    \"provisioningState\": \"Succeeded\",\r\n    \"state\": \"Active\",\r\n    \"endpoint\": \"testaba27930.azuredatalakeanalytics.net\",\r\n    \"accountId\": \"ad3fe7be-7be5-4a25-8235-d95c803b9046\",\r\n    \"creationTime\": \"2016-07-19T01:07:10.4576398Z\",\r\n    \"lastModifiedTime\": \"2016-07-19T01:07:10.4576398Z\"\r\n  },\r\n  \"location\": \"East US 2\",\r\n  \"tags\": null,\r\n  \"id\": \"/subscriptions/53d9063d-87ae-4ea8-be90-3686c3b8669f/resourceGroups/rgaba14545/providers/Microsoft.DataLakeAnalytics/accounts/testaba27930\",\r\n  \"name\": \"testaba27930\",\r\n  \"type\": \"Microsoft.DataLakeAnalytics/accounts\"\r\n}",
-      "ResponseHeaders": {
-        "Content-Type": [
-          "application/json"
-        ],
-        "Expires": [
-          "-1"
-        ],
-        "Cache-Control": [
-          "no-cache"
-        ],
-        "Connection": [
-          "close"
-        ],
-        "Date": [
-          "Tue, 19 Jul 2016 01:07:39 GMT"
-        ],
-        "Pragma": [
-          "no-cache"
-        ],
-        "Server": [
-          "Microsoft-IIS/8.5"
-        ],
-        "Vary": [
-          "Accept-Encoding"
-        ],
-        "x-ms-request-id": [
-          "72b63a96-d16a-4fcd-a95b-902ce2ef356b"
-        ],
-        "X-AspNet-Version": [
-          "4.0.30319"
-        ],
-        "X-Powered-By": [
-          "ASP.NET"
-        ],
-        "x-ms-ratelimit-remaining-subscription-reads": [
-          "14999"
-        ],
-        "x-ms-correlation-request-id": [
-          "1fdf43ab-4503-4577-a843-603d45004e56"
-        ],
-        "x-ms-routing-request-id": [
-          "WESTUS:20160719T010739Z:1fdf43ab-4503-4577-a843-603d45004e56"
-        ],
-        "Strict-Transport-Security": [
-          "max-age=31536000; includeSubDomains"
-        ]
-      },
-      "StatusCode": 200
-    },
-    {
-      "RequestUri": "/subscriptions/53d9063d-87ae-4ea8-be90-3686c3b8669f/resourceGroups/rgaba14545/providers/Microsoft.DataLakeAnalytics/accounts/testaba27930?api-version=2015-10-01-preview",
-      "EncodedRequestUri": "L3N1YnNjcmlwdGlvbnMvNTNkOTA2M2QtODdhZS00ZWE4LWJlOTAtMzY4NmMzYjg2NjlmL3Jlc291cmNlR3JvdXBzL3JnYWJhMTQ1NDUvcHJvdmlkZXJzL01pY3Jvc29mdC5EYXRhTGFrZUFuYWx5dGljcy9hY2NvdW50cy90ZXN0YWJhMjc5MzA/YXBpLXZlcnNpb249MjAxNS0xMC0wMS1wcmV2aWV3",
-      "RequestMethod": "GET",
-      "RequestBody": "",
-      "RequestHeaders": {
-        "x-ms-client-request-id": [
-          "e620e49e-6e6b-4de2-a1fa-d84fa7ccded6"
-        ],
-        "accept-language": [
-          "en-US"
-        ],
-        "User-Agent": [
-          "Microsoft.Azure.Management.DataLake.Analytics.DataLakeAnalyticsAccountManagementClient/0.11.9-preview"
-        ]
-      },
-      "ResponseBody": "{\r\n  \"properties\": {\r\n    \"defaultDataLakeStoreAccount\": \"testdatalake11479\",\r\n    \"dataLakeStoreAccounts\": [\r\n      {\r\n        \"properties\": {\r\n          \"suffix\": \"azuredatalakestore.net\"\r\n        },\r\n        \"name\": \"testdatalake11479\"\r\n      }\r\n    ],\r\n    \"storageAccounts\": [],\r\n    \"maxDegreeOfParallelism\": 60,\r\n    \"maxJobCount\": 3,\r\n    \"hiveMetastores\": [],\r\n    \"provisioningState\": \"Succeeded\",\r\n    \"state\": \"Active\",\r\n    \"endpoint\": \"testaba27930.azuredatalakeanalytics.net\",\r\n    \"accountId\": \"ad3fe7be-7be5-4a25-8235-d95c803b9046\",\r\n    \"creationTime\": \"2016-07-19T01:07:10.4576398Z\",\r\n    \"lastModifiedTime\": \"2016-07-19T01:07:10.4576398Z\"\r\n  },\r\n  \"location\": \"East US 2\",\r\n  \"tags\": null,\r\n  \"id\": \"/subscriptions/53d9063d-87ae-4ea8-be90-3686c3b8669f/resourceGroups/rgaba14545/providers/Microsoft.DataLakeAnalytics/accounts/testaba27930\",\r\n  \"name\": \"testaba27930\",\r\n  \"type\": \"Microsoft.DataLakeAnalytics/accounts\"\r\n}",
-      "ResponseHeaders": {
-        "Content-Type": [
-          "application/json"
-        ],
-        "Expires": [
-          "-1"
-        ],
-        "Cache-Control": [
-          "no-cache"
-        ],
-        "Connection": [
-          "close"
-        ],
-        "Date": [
-          "Tue, 19 Jul 2016 01:07:39 GMT"
-        ],
-        "Pragma": [
-          "no-cache"
-        ],
-        "Server": [
-          "Microsoft-IIS/8.5"
-        ],
-        "Vary": [
-          "Accept-Encoding"
-        ],
-        "x-ms-request-id": [
-          "a6b2e604-b5f6-4a91-889f-e0c2d1939008"
-        ],
-        "X-AspNet-Version": [
-          "4.0.30319"
-        ],
-        "X-Powered-By": [
-          "ASP.NET"
-        ],
-        "x-ms-ratelimit-remaining-subscription-reads": [
-          "14994"
-        ],
-        "x-ms-correlation-request-id": [
-          "c0c16506-dad0-4dbd-a054-81dbd3a731b1"
-        ],
-        "x-ms-routing-request-id": [
-          "WESTUS:20160719T010740Z:c0c16506-dad0-4dbd-a054-81dbd3a731b1"
-        ],
-        "Strict-Transport-Security": [
-          "max-age=31536000; includeSubDomains"
-        ]
-      },
-      "StatusCode": 200
-    },
-    {
-      "RequestUri": "/Jobs/38f20519-5e7b-4158-b470-80c4e736185a?api-version=2016-03-20-preview",
-      "EncodedRequestUri": "L0pvYnMvMzhmMjA1MTktNWU3Yi00MTU4LWI0NzAtODBjNGU3MzYxODVhP2FwaS12ZXJzaW9uPTIwMTYtMDMtMjAtcHJldmlldw==",
-      "RequestMethod": "PUT",
-      "RequestBody": "{\r\n  \"jobId\": \"38f20519-5e7b-4158-b470-80c4e736185a\",\r\n  \"name\": \"testjob1977\",\r\n  \"type\": \"USql\",\r\n  \"degreeOfParallelism\": 2,\r\n  \"properties\": {\r\n    \"type\": \"USql\",\r\n    \"script\": \"\\r\\nDROP DATABASE IF EXISTS testdb15807; CREATE DATABASE testdb15807; \\r\\n//Create Table\\r\\nCREATE TABLE testdb15807.dbo.testtbl18640\\r\\n(\\r\\n        //Define schema of table\\r\\n        UserId          int, \\r\\n        Start           DateTime, \\r\\n        Region          string, \\r\\n        Query           string, \\r\\n        Duration        int, \\r\\n        Urls            string, \\r\\n        ClickedUrls     string,\\r\\n    INDEX idx1 //Name of index\\r\\n    CLUSTERED (Region ASC) //Column to cluster by\\r\\n    PARTITIONED BY BUCKETS (UserId) HASH (Region) //Column to partition by\\r\\n);\\r\\n\\r\\nALTER TABLE testdb15807.dbo.testtbl18640 ADD IF NOT EXISTS PARTITION (1);\\r\\n\\r\\nDROP FUNCTION IF EXISTS testdb15807.dbo.testtvf14383;\\r\\n\\r\\n//create table weblogs on space-delimited website log data\\r\\nCREATE FUNCTION testdb15807.dbo.testtvf14383()\\r\\nRETURNS @result TABLE\\r\\n(\\r\\n    s_date DateTime,\\r\\n    s_time string,\\r\\n    s_sitename string,\\r\\n    cs_method string, \\r\\n    cs_uristem string,\\r\\n    cs_uriquery string,\\r\\n    s_port int,\\r\\n    cs_username string, \\r\\n    c_ip string,\\r\\n    cs_useragent string,\\r\\n    cs_cookie string,\\r\\n    cs_referer string, \\r\\n    cs_host string,\\r\\n    sc_status int,\\r\\n    sc_substatus int,\\r\\n    sc_win32status int, \\r\\n    sc_bytes int,\\r\\n    cs_bytes int,\\r\\n    s_timetaken int\\r\\n)\\r\\nAS\\r\\nBEGIN\\r\\n\\r\\n    @result = EXTRACT\\r\\n        s_date DateTime,\\r\\n        s_time string,\\r\\n        s_sitename string,\\r\\n        cs_method string,\\r\\n        cs_uristem string,\\r\\n        cs_uriquery string,\\r\\n        s_port int,\\r\\n        cs_username string,\\r\\n        c_ip string,\\r\\n        cs_useragent string,\\r\\n        cs_cookie string,\\r\\n        cs_referer string,\\r\\n        cs_host string,\\r\\n        sc_status int,\\r\\n        sc_substatus int,\\r\\n        sc_win32status int,\\r\\n        sc_bytes int,\\r\\n        cs_bytes int,\\r\\n        s_timetaken int\\r\\n    FROM @\\\"/Samples/Data/WebLog.log\\\"\\r\\n    USING Extractors.Text(delimiter:' ');\\r\\n\\r\\nRETURN;\\r\\nEND;\\r\\nCREATE VIEW testdb15807.dbo.testview11479 \\r\\nAS \\r\\n    SELECT * FROM \\r\\n    (\\r\\n        VALUES(1,2),(2,4)\\r\\n    ) \\r\\nAS \\r\\nT(a, b);\\r\\nCREATE PROCEDURE testdb15807.dbo.testproc11482()\\r\\nAS BEGIN\\r\\n  CREATE VIEW testdb15807.dbo.testview11479 \\r\\n  AS \\r\\n    SELECT * FROM \\r\\n    (\\r\\n        VALUES(1,2),(2,4)\\r\\n    ) \\r\\n  AS \\r\\n  T(a, b);\\r\\nEND;\"\r\n  }\r\n}",
-      "RequestHeaders": {
-        "Content-Type": [
-          "application/json; charset=utf-8"
-        ],
-        "Content-Length": [
-          "2590"
-        ],
-        "x-ms-client-request-id": [
-          "bc2344f2-fef5-4374-a3be-d51c63f62414"
-        ],
-        "accept-language": [
-          "en-US"
-        ],
-        "User-Agent": [
-          "Microsoft.Azure.Management.DataLake.Analytics.DataLakeAnalyticsJobManagementClient/0.11.9-preview"
-        ]
-      },
-      "ResponseBody": "{\r\n  \"jobId\": \"38f20519-5e7b-4158-b470-80c4e736185a\",\r\n  \"name\": \"testjob1977\",\r\n  \"type\": \"USql\",\r\n  \"submitter\": \"adlsvc01@benwgoldoutlook.onmicrosoft.com\",\r\n  \"degreeOfParallelism\": 2,\r\n  \"priority\": 0,\r\n  \"submitTime\": \"2016-07-18T18:09:41.3131216-07:00\",\r\n  \"state\": \"Compiling\",\r\n  \"result\": \"Succeeded\",\r\n  \"stateAuditRecords\": [\r\n    {\r\n      \"newState\": \"New\",\r\n      \"timeStamp\": \"2016-07-18T18:09:41.3131216-07:00\",\r\n      \"details\": \"userName:adlsvc01@benwgoldoutlook.onmicrosoft.com;submitMachine:N/A\"\r\n    }\r\n  ],\r\n  \"properties\": {\r\n    \"owner\": \"adlsvc01@benwgoldoutlook.onmicrosoft.com\",\r\n    \"resources\": [],\r\n    \"runtimeVersion\": \"default\",\r\n    \"rootProcessNodeId\": \"00000000-0000-0000-0000-000000000000\",\r\n    \"algebraFilePath\": \"adl://testdatalake11479.azuredatalakestore.net/system/jobservice/jobs/Usql/2016/07/19/01/09/38f20519-5e7b-4158-b470-80c4e736185a/algebra.xml\",\r\n    \"compileMode\": \"Semantic\",\r\n    \"errorSource\": \"Unknown\",\r\n    \"totalCompilationTime\": \"PT0S\",\r\n    \"totalPausedTime\": \"PT0S\",\r\n    \"totalQueuedTime\": \"PT0S\",\r\n    \"totalRunningTime\": \"PT0S\",\r\n    \"type\": \"USql\"\r\n  }\r\n}",
-      "ResponseHeaders": {
-        "Content-Type": [
-          "application/json; charset=utf-8"
-        ],
-        "Expires": [
-          "-1"
-        ],
-        "Cache-Control": [
-          "private"
-        ],
-        "Date": [
-          "Tue, 19 Jul 2016 01:09:42 GMT"
-        ],
-        "Pragma": [
-          "no-cache"
-        ],
-        "Transfer-Encoding": [
-          "chunked"
-        ],
-        "x-ms-request-id": [
-          "f4313ba9-0a00-4e04-bdc5-cba0d4298b42"
-        ],
-        "X-Content-Type-Options": [
-          "nosniff"
-        ],
-        "Strict-Transport-Security": [
-          "max-age=15724800; includeSubDomains"
-        ]
-      },
-      "StatusCode": 200
-    },
-    {
-      "RequestUri": "/Jobs/38f20519-5e7b-4158-b470-80c4e736185a?api-version=2016-03-20-preview",
-      "EncodedRequestUri": "L0pvYnMvMzhmMjA1MTktNWU3Yi00MTU4LWI0NzAtODBjNGU3MzYxODVhP2FwaS12ZXJzaW9uPTIwMTYtMDMtMjAtcHJldmlldw==",
-      "RequestMethod": "GET",
-      "RequestBody": "",
-      "RequestHeaders": {
-        "x-ms-client-request-id": [
-          "faac03fe-f0a1-4863-a568-c3de5727ff42"
-        ],
-        "accept-language": [
-          "en-US"
-        ],
-        "User-Agent": [
-          "Microsoft.Azure.Management.DataLake.Analytics.DataLakeAnalyticsJobManagementClient/0.11.9-preview"
-        ]
-      },
-      "ResponseBody": "{\r\n  \"jobId\": \"38f20519-5e7b-4158-b470-80c4e736185a\",\r\n  \"name\": \"testjob1977\",\r\n  \"type\": \"USql\",\r\n  \"submitter\": \"adlsvc01@benwgoldoutlook.onmicrosoft.com\",\r\n  \"degreeOfParallelism\": 2,\r\n  \"priority\": 0,\r\n  \"submitTime\": \"2016-07-18T18:09:41.3131216-07:00\",\r\n  \"state\": \"Compiling\",\r\n  \"result\": \"Succeeded\",\r\n  \"stateAuditRecords\": [\r\n    {\r\n      \"newState\": \"New\",\r\n      \"timeStamp\": \"2016-07-18T18:09:41.3131216-07:00\",\r\n      \"details\": \"userName:adlsvc01@benwgoldoutlook.onmicrosoft.com;submitMachine:N/A\"\r\n    },\r\n    {\r\n      \"newState\": \"Compiling\",\r\n      \"timeStamp\": \"2016-07-18T18:09:42.2193912-07:00\",\r\n      \"details\": \"CcsAttempts:1;Status:Dispatched\"\r\n    }\r\n  ],\r\n  \"properties\": {\r\n    \"owner\": \"adlsvc01@benwgoldoutlook.onmicrosoft.com\",\r\n    \"resources\": [\r\n      {\r\n        \"name\": \"Profile\",\r\n        \"resourcePath\": \"adl://testdatalake11479.azuredatalakestore.net/system/jobservice/jobs/Usql/2016/07/19/01/09/38f20519-5e7b-4158-b470-80c4e736185a/profile\",\r\n        \"type\": \"StatisticsResource\"\r\n      },\r\n      {\r\n        \"name\": \"__ScopeRuntimeStatistics__.xml\",\r\n        \"resourcePath\": \"adl://testdatalake11479.azuredatalakestore.net/system/jobservice/jobs/Usql/2016/07/19/01/09/38f20519-5e7b-4158-b470-80c4e736185a/__ScopeRuntimeStatistics__.xml\",\r\n        \"type\": \"StatisticsResource\"\r\n      }\r\n    ],\r\n    \"runtimeVersion\": \"default\",\r\n    \"rootProcessNodeId\": \"00000000-0000-0000-0000-000000000000\",\r\n    \"script\": \"\\nDROP DATABASE IF EXISTS testdb15807; CREATE DATABASE testdb15807; \\n//Create Table\\nCREATE TABLE testdb15807.dbo.testtbl18640\\n(\\n        //Define schema of table\\n        UserId          int, \\n        Start           DateTime, \\n        Region          string, \\n        Query           string, \\n        Duration        int, \\n        Urls            string, \\n        ClickedUrls     string,\\n    INDEX idx1 //Name of index\\n    CLUSTERED (Region ASC) //Column to cluster by\\n    PARTITIONED BY BUCKETS (UserId) HASH (Region) //Column to partition by\\n);\\n\\nALTER TABLE testdb15807.dbo.testtbl18640 ADD IF NOT EXISTS PARTITION (1);\\n\\nDROP FUNCTION IF EXISTS testdb15807.dbo.testtvf14383;\\n\\n//create table weblogs on space-delimited website log data\\nCREATE FUNCTION testdb15807.dbo.testtvf14383()\\nRETURNS @result TABLE\\n(\\n    s_date DateTime,\\n    s_time string,\\n    s_sitename string,\\n    cs_method string, \\n    cs_uristem string,\\n    cs_uriquery string,\\n    s_port int,\\n    cs_username string, \\n    c_ip string,\\n    cs_useragent string,\\n    cs_cookie string,\\n    cs_referer string, \\n    cs_host string,\\n    sc_status int,\\n    sc_substatus int,\\n    sc_win32status int, \\n    sc_bytes int,\\n    cs_bytes int,\\n    s_timetaken int\\n)\\nAS\\nBEGIN\\n\\n    @result = EXTRACT\\n        s_date DateTime,\\n        s_time string,\\n        s_sitename string,\\n        cs_method string,\\n        cs_uristem string,\\n        cs_uriquery string,\\n        s_port int,\\n        cs_username string,\\n        c_ip string,\\n        cs_useragent string,\\n        cs_cookie string,\\n        cs_referer string,\\n        cs_host string,\\n        sc_status int,\\n        sc_substatus int,\\n        sc_win32status int,\\n        sc_bytes int,\\n        cs_bytes int,\\n        s_timetaken int\\n    FROM @\\\"/Samples/Data/WebLog.log\\\"\\n    USING Extractors.Text(delimiter:' ');\\n\\nRETURN;\\nEND;\\nCREATE VIEW testdb15807.dbo.testview11479 \\nAS \\n    SELECT * FROM \\n    (\\n        VALUES(1,2),(2,4)\\n    ) \\nAS \\nT(a, b);\\nCREATE PROCEDURE testdb15807.dbo.testproc11482()\\nAS BEGIN\\n  CREATE VIEW testdb15807.dbo.testview11479 \\n  AS \\n    SELECT * FROM \\n    (\\n        VALUES(1,2),(2,4)\\n    ) \\n  AS \\n  T(a, b);\\nEND;\",\r\n    \"algebraFilePath\": \"adl://testdatalake11479.azuredatalakestore.net/system/jobservice/jobs/Usql/2016/07/19/01/09/38f20519-5e7b-4158-b470-80c4e736185a/algebra.xml\",\r\n    \"compileMode\": \"Semantic\",\r\n    \"errorSource\": \"Unknown\",\r\n    \"totalCompilationTime\": \"PT0.1541498S\",\r\n    \"totalPausedTime\": \"PT0S\",\r\n    \"totalQueuedTime\": \"PT0S\",\r\n    \"totalRunningTime\": \"PT0S\",\r\n    \"type\": \"USql\"\r\n  }\r\n}",
-      "ResponseHeaders": {
-        "Content-Type": [
-          "application/json; charset=utf-8"
-        ],
-        "Expires": [
-          "-1"
-        ],
-        "Cache-Control": [
-          "private"
-        ],
-        "Date": [
-          "Tue, 19 Jul 2016 01:09:42 GMT"
-        ],
-        "Pragma": [
-          "no-cache"
-        ],
-        "Transfer-Encoding": [
-          "chunked"
-        ],
-        "x-ms-request-id": [
-          "257b3480-cf55-40dc-9883-5cc6716c7420"
-        ],
-        "X-Content-Type-Options": [
-          "nosniff"
-        ],
-        "Strict-Transport-Security": [
-          "max-age=15724800; includeSubDomains"
-        ]
-      },
-      "StatusCode": 200
-    },
-    {
-      "RequestUri": "/Jobs/38f20519-5e7b-4158-b470-80c4e736185a?api-version=2016-03-20-preview",
-      "EncodedRequestUri": "L0pvYnMvMzhmMjA1MTktNWU3Yi00MTU4LWI0NzAtODBjNGU3MzYxODVhP2FwaS12ZXJzaW9uPTIwMTYtMDMtMjAtcHJldmlldw==",
-      "RequestMethod": "GET",
-      "RequestBody": "",
-      "RequestHeaders": {
-        "x-ms-client-request-id": [
-          "02490574-3b49-40e7-ac47-2f583acd94a1"
-        ],
-        "accept-language": [
-          "en-US"
-        ],
-        "User-Agent": [
-          "Microsoft.Azure.Management.DataLake.Analytics.DataLakeAnalyticsJobManagementClient/0.11.9-preview"
-        ]
-      },
-      "ResponseBody": "{\r\n  \"jobId\": \"38f20519-5e7b-4158-b470-80c4e736185a\",\r\n  \"name\": \"testjob1977\",\r\n  \"type\": \"USql\",\r\n  \"submitter\": \"adlsvc01@benwgoldoutlook.onmicrosoft.com\",\r\n  \"degreeOfParallelism\": 2,\r\n  \"priority\": 0,\r\n  \"submitTime\": \"2016-07-18T18:09:41.3131216-07:00\",\r\n  \"state\": \"Compiling\",\r\n  \"result\": \"Succeeded\",\r\n  \"stateAuditRecords\": [\r\n    {\r\n      \"newState\": \"New\",\r\n      \"timeStamp\": \"2016-07-18T18:09:41.3131216-07:00\",\r\n      \"details\": \"userName:adlsvc01@benwgoldoutlook.onmicrosoft.com;submitMachine:N/A\"\r\n    },\r\n    {\r\n      \"newState\": \"Compiling\",\r\n      \"timeStamp\": \"2016-07-18T18:09:42.2193912-07:00\",\r\n      \"details\": \"CcsAttempts:1;Status:Dispatched\"\r\n    }\r\n  ],\r\n  \"properties\": {\r\n    \"owner\": \"adlsvc01@benwgoldoutlook.onmicrosoft.com\",\r\n    \"resources\": [\r\n      {\r\n        \"name\": \"Profile\",\r\n        \"resourcePath\": \"adl://testdatalake11479.azuredatalakestore.net/system/jobservice/jobs/Usql/2016/07/19/01/09/38f20519-5e7b-4158-b470-80c4e736185a/profile\",\r\n        \"type\": \"StatisticsResource\"\r\n      },\r\n      {\r\n        \"name\": \"__ScopeRuntimeStatistics__.xml\",\r\n        \"resourcePath\": \"adl://testdatalake11479.azuredatalakestore.net/system/jobservice/jobs/Usql/2016/07/19/01/09/38f20519-5e7b-4158-b470-80c4e736185a/__ScopeRuntimeStatistics__.xml\",\r\n        \"type\": \"StatisticsResource\"\r\n      }\r\n    ],\r\n    \"runtimeVersion\": \"default\",\r\n    \"rootProcessNodeId\": \"00000000-0000-0000-0000-000000000000\",\r\n    \"script\": \"\\nDROP DATABASE IF EXISTS testdb15807; CREATE DATABASE testdb15807; \\n//Create Table\\nCREATE TABLE testdb15807.dbo.testtbl18640\\n(\\n        //Define schema of table\\n        UserId          int, \\n        Start           DateTime, \\n        Region          string, \\n        Query           string, \\n        Duration        int, \\n        Urls            string, \\n        ClickedUrls     string,\\n    INDEX idx1 //Name of index\\n    CLUSTERED (Region ASC) //Column to cluster by\\n    PARTITIONED BY BUCKETS (UserId) HASH (Region) //Column to partition by\\n);\\n\\nALTER TABLE testdb15807.dbo.testtbl18640 ADD IF NOT EXISTS PARTITION (1);\\n\\nDROP FUNCTION IF EXISTS testdb15807.dbo.testtvf14383;\\n\\n//create table weblogs on space-delimited website log data\\nCREATE FUNCTION testdb15807.dbo.testtvf14383()\\nRETURNS @result TABLE\\n(\\n    s_date DateTime,\\n    s_time string,\\n    s_sitename string,\\n    cs_method string, \\n    cs_uristem string,\\n    cs_uriquery string,\\n    s_port int,\\n    cs_username string, \\n    c_ip string,\\n    cs_useragent string,\\n    cs_cookie string,\\n    cs_referer string, \\n    cs_host string,\\n    sc_status int,\\n    sc_substatus int,\\n    sc_win32status int, \\n    sc_bytes int,\\n    cs_bytes int,\\n    s_timetaken int\\n)\\nAS\\nBEGIN\\n\\n    @result = EXTRACT\\n        s_date DateTime,\\n        s_time string,\\n        s_sitename string,\\n        cs_method string,\\n        cs_uristem string,\\n        cs_uriquery string,\\n        s_port int,\\n        cs_username string,\\n        c_ip string,\\n        cs_useragent string,\\n        cs_cookie string,\\n        cs_referer string,\\n        cs_host string,\\n        sc_status int,\\n        sc_substatus int,\\n        sc_win32status int,\\n        sc_bytes int,\\n        cs_bytes int,\\n        s_timetaken int\\n    FROM @\\\"/Samples/Data/WebLog.log\\\"\\n    USING Extractors.Text(delimiter:' ');\\n\\nRETURN;\\nEND;\\nCREATE VIEW testdb15807.dbo.testview11479 \\nAS \\n    SELECT * FROM \\n    (\\n        VALUES(1,2),(2,4)\\n    ) \\nAS \\nT(a, b);\\nCREATE PROCEDURE testdb15807.dbo.testproc11482()\\nAS BEGIN\\n  CREATE VIEW testdb15807.dbo.testview11479 \\n  AS \\n    SELECT * FROM \\n    (\\n        VALUES(1,2),(2,4)\\n    ) \\n  AS \\n  T(a, b);\\nEND;\",\r\n    \"algebraFilePath\": \"adl://testdatalake11479.azuredatalakestore.net/system/jobservice/jobs/Usql/2016/07/19/01/09/38f20519-5e7b-4158-b470-80c4e736185a/algebra.xml\",\r\n    \"compileMode\": \"Semantic\",\r\n    \"errorSource\": \"Unknown\",\r\n    \"totalCompilationTime\": \"PT5.4667457S\",\r\n    \"totalPausedTime\": \"PT0S\",\r\n    \"totalQueuedTime\": \"PT0S\",\r\n    \"totalRunningTime\": \"PT0S\",\r\n    \"type\": \"USql\"\r\n  }\r\n}",
-      "ResponseHeaders": {
-        "Content-Type": [
-          "application/json; charset=utf-8"
-        ],
-        "Expires": [
-          "-1"
-        ],
-        "Cache-Control": [
-          "private"
-        ],
-        "Date": [
-          "Tue, 19 Jul 2016 01:09:47 GMT"
-        ],
-        "Pragma": [
-          "no-cache"
-        ],
-        "Transfer-Encoding": [
-          "chunked"
-        ],
-        "x-ms-request-id": [
-          "5b525e97-c3ae-4a21-9c9a-cd0a0b602b9d"
-        ],
-        "X-Content-Type-Options": [
-          "nosniff"
-        ],
-        "Strict-Transport-Security": [
-          "max-age=15724800; includeSubDomains"
-        ]
-      },
-      "StatusCode": 200
-    },
-    {
-      "RequestUri": "/Jobs/38f20519-5e7b-4158-b470-80c4e736185a?api-version=2016-03-20-preview",
-      "EncodedRequestUri": "L0pvYnMvMzhmMjA1MTktNWU3Yi00MTU4LWI0NzAtODBjNGU3MzYxODVhP2FwaS12ZXJzaW9uPTIwMTYtMDMtMjAtcHJldmlldw==",
-      "RequestMethod": "GET",
-      "RequestBody": "",
-      "RequestHeaders": {
-        "x-ms-client-request-id": [
-          "0ead5461-7f12-43a0-825d-bd3778bb608a"
-        ],
-        "accept-language": [
-          "en-US"
-        ],
-        "User-Agent": [
-          "Microsoft.Azure.Management.DataLake.Analytics.DataLakeAnalyticsJobManagementClient/0.11.9-preview"
-        ]
-      },
-      "ResponseBody": "{\r\n  \"jobId\": \"38f20519-5e7b-4158-b470-80c4e736185a\",\r\n  \"name\": \"testjob1977\",\r\n  \"type\": \"USql\",\r\n  \"submitter\": \"adlsvc01@benwgoldoutlook.onmicrosoft.com\",\r\n  \"degreeOfParallelism\": 2,\r\n  \"priority\": 0,\r\n  \"submitTime\": \"2016-07-18T18:09:41.3131216-07:00\",\r\n  \"state\": \"Compiling\",\r\n  \"result\": \"Succeeded\",\r\n  \"stateAuditRecords\": [\r\n    {\r\n      \"newState\": \"New\",\r\n      \"timeStamp\": \"2016-07-18T18:09:41.3131216-07:00\",\r\n      \"details\": \"userName:adlsvc01@benwgoldoutlook.onmicrosoft.com;submitMachine:N/A\"\r\n    },\r\n    {\r\n      \"newState\": \"Compiling\",\r\n      \"timeStamp\": \"2016-07-18T18:09:42.2193912-07:00\",\r\n      \"details\": \"CcsAttempts:1;Status:Dispatched\"\r\n    }\r\n  ],\r\n  \"properties\": {\r\n    \"owner\": \"adlsvc01@benwgoldoutlook.onmicrosoft.com\",\r\n    \"resources\": [\r\n      {\r\n        \"name\": \"Profile\",\r\n        \"resourcePath\": \"adl://testdatalake11479.azuredatalakestore.net/system/jobservice/jobs/Usql/2016/07/19/01/09/38f20519-5e7b-4158-b470-80c4e736185a/profile\",\r\n        \"type\": \"StatisticsResource\"\r\n      },\r\n      {\r\n        \"name\": \"__ScopeRuntimeStatistics__.xml\",\r\n        \"resourcePath\": \"adl://testdatalake11479.azuredatalakestore.net/system/jobservice/jobs/Usql/2016/07/19/01/09/38f20519-5e7b-4158-b470-80c4e736185a/__ScopeRuntimeStatistics__.xml\",\r\n        \"type\": \"StatisticsResource\"\r\n      }\r\n    ],\r\n    \"runtimeVersion\": \"default\",\r\n    \"rootProcessNodeId\": \"00000000-0000-0000-0000-000000000000\",\r\n    \"script\": \"\\nDROP DATABASE IF EXISTS testdb15807; CREATE DATABASE testdb15807; \\n//Create Table\\nCREATE TABLE testdb15807.dbo.testtbl18640\\n(\\n        //Define schema of table\\n        UserId          int, \\n        Start           DateTime, \\n        Region          string, \\n        Query           string, \\n        Duration        int, \\n        Urls            string, \\n        ClickedUrls     string,\\n    INDEX idx1 //Name of index\\n    CLUSTERED (Region ASC) //Column to cluster by\\n    PARTITIONED BY BUCKETS (UserId) HASH (Region) //Column to partition by\\n);\\n\\nALTER TABLE testdb15807.dbo.testtbl18640 ADD IF NOT EXISTS PARTITION (1);\\n\\nDROP FUNCTION IF EXISTS testdb15807.dbo.testtvf14383;\\n\\n//create table weblogs on space-delimited website log data\\nCREATE FUNCTION testdb15807.dbo.testtvf14383()\\nRETURNS @result TABLE\\n(\\n    s_date DateTime,\\n    s_time string,\\n    s_sitename string,\\n    cs_method string, \\n    cs_uristem string,\\n    cs_uriquery string,\\n    s_port int,\\n    cs_username string, \\n    c_ip string,\\n    cs_useragent string,\\n    cs_cookie string,\\n    cs_referer string, \\n    cs_host string,\\n    sc_status int,\\n    sc_substatus int,\\n    sc_win32status int, \\n    sc_bytes int,\\n    cs_bytes int,\\n    s_timetaken int\\n)\\nAS\\nBEGIN\\n\\n    @result = EXTRACT\\n        s_date DateTime,\\n        s_time string,\\n        s_sitename string,\\n        cs_method string,\\n        cs_uristem string,\\n        cs_uriquery string,\\n        s_port int,\\n        cs_username string,\\n        c_ip string,\\n        cs_useragent string,\\n        cs_cookie string,\\n        cs_referer string,\\n        cs_host string,\\n        sc_status int,\\n        sc_substatus int,\\n        sc_win32status int,\\n        sc_bytes int,\\n        cs_bytes int,\\n        s_timetaken int\\n    FROM @\\\"/Samples/Data/WebLog.log\\\"\\n    USING Extractors.Text(delimiter:' ');\\n\\nRETURN;\\nEND;\\nCREATE VIEW testdb15807.dbo.testview11479 \\nAS \\n    SELECT * FROM \\n    (\\n        VALUES(1,2),(2,4)\\n    ) \\nAS \\nT(a, b);\\nCREATE PROCEDURE testdb15807.dbo.testproc11482()\\nAS BEGIN\\n  CREATE VIEW testdb15807.dbo.testview11479 \\n  AS \\n    SELECT * FROM \\n    (\\n        VALUES(1,2),(2,4)\\n    ) \\n  AS \\n  T(a, b);\\nEND;\",\r\n    \"algebraFilePath\": \"adl://testdatalake11479.azuredatalakestore.net/system/jobservice/jobs/Usql/2016/07/19/01/09/38f20519-5e7b-4158-b470-80c4e736185a/algebra.xml\",\r\n    \"compileMode\": \"Semantic\",\r\n    \"errorSource\": \"Unknown\",\r\n    \"totalCompilationTime\": \"PT10.9844136S\",\r\n    \"totalPausedTime\": \"PT0S\",\r\n    \"totalQueuedTime\": \"PT0S\",\r\n    \"totalRunningTime\": \"PT0S\",\r\n    \"type\": \"USql\"\r\n  }\r\n}",
-      "ResponseHeaders": {
-        "Content-Type": [
-          "application/json; charset=utf-8"
-        ],
-        "Expires": [
-          "-1"
-        ],
-        "Cache-Control": [
-          "private"
-        ],
-        "Date": [
-          "Tue, 19 Jul 2016 01:09:52 GMT"
-        ],
-        "Pragma": [
-          "no-cache"
-        ],
-        "Transfer-Encoding": [
-          "chunked"
-        ],
-        "x-ms-request-id": [
-          "54639080-2dd3-44a3-8ffa-6ab1aef2f192"
-        ],
-        "X-Content-Type-Options": [
-          "nosniff"
-        ],
-        "Strict-Transport-Security": [
-          "max-age=15724800; includeSubDomains"
-        ]
-      },
-      "StatusCode": 200
-    },
-    {
-      "RequestUri": "/Jobs/38f20519-5e7b-4158-b470-80c4e736185a?api-version=2016-03-20-preview",
-      "EncodedRequestUri": "L0pvYnMvMzhmMjA1MTktNWU3Yi00MTU4LWI0NzAtODBjNGU3MzYxODVhP2FwaS12ZXJzaW9uPTIwMTYtMDMtMjAtcHJldmlldw==",
-      "RequestMethod": "GET",
-      "RequestBody": "",
-      "RequestHeaders": {
-        "x-ms-client-request-id": [
-          "b74a416f-5ab1-4e90-955a-35801f170f97"
-        ],
-        "accept-language": [
-          "en-US"
-        ],
-        "User-Agent": [
-          "Microsoft.Azure.Management.DataLake.Analytics.DataLakeAnalyticsJobManagementClient/0.11.9-preview"
-        ]
-      },
-      "ResponseBody": "{\r\n  \"jobId\": \"38f20519-5e7b-4158-b470-80c4e736185a\",\r\n  \"name\": \"testjob1977\",\r\n  \"type\": \"USql\",\r\n  \"submitter\": \"adlsvc01@benwgoldoutlook.onmicrosoft.com\",\r\n  \"degreeOfParallelism\": 2,\r\n  \"priority\": 0,\r\n  \"submitTime\": \"2016-07-18T18:09:41.3131216-07:00\",\r\n  \"state\": \"Compiling\",\r\n  \"result\": \"Succeeded\",\r\n  \"stateAuditRecords\": [\r\n    {\r\n      \"newState\": \"New\",\r\n      \"timeStamp\": \"2016-07-18T18:09:41.3131216-07:00\",\r\n      \"details\": \"userName:adlsvc01@benwgoldoutlook.onmicrosoft.com;submitMachine:N/A\"\r\n    },\r\n    {\r\n      \"newState\": \"Compiling\",\r\n      \"timeStamp\": \"2016-07-18T18:09:42.2193912-07:00\",\r\n      \"details\": \"CcsAttempts:1;Status:Dispatched\"\r\n    }\r\n  ],\r\n  \"properties\": {\r\n    \"owner\": \"adlsvc01@benwgoldoutlook.onmicrosoft.com\",\r\n    \"resources\": [\r\n      {\r\n        \"name\": \"Profile\",\r\n        \"resourcePath\": \"adl://testdatalake11479.azuredatalakestore.net/system/jobservice/jobs/Usql/2016/07/19/01/09/38f20519-5e7b-4158-b470-80c4e736185a/profile\",\r\n        \"type\": \"StatisticsResource\"\r\n      },\r\n      {\r\n        \"name\": \"__ScopeRuntimeStatistics__.xml\",\r\n        \"resourcePath\": \"adl://testdatalake11479.azuredatalakestore.net/system/jobservice/jobs/Usql/2016/07/19/01/09/38f20519-5e7b-4158-b470-80c4e736185a/__ScopeRuntimeStatistics__.xml\",\r\n        \"type\": \"StatisticsResource\"\r\n      }\r\n    ],\r\n    \"runtimeVersion\": \"default\",\r\n    \"rootProcessNodeId\": \"00000000-0000-0000-0000-000000000000\",\r\n    \"script\": \"\\nDROP DATABASE IF EXISTS testdb15807; CREATE DATABASE testdb15807; \\n//Create Table\\nCREATE TABLE testdb15807.dbo.testtbl18640\\n(\\n        //Define schema of table\\n        UserId          int, \\n        Start           DateTime, \\n        Region          string, \\n        Query           string, \\n        Duration        int, \\n        Urls            string, \\n        ClickedUrls     string,\\n    INDEX idx1 //Name of index\\n    CLUSTERED (Region ASC) //Column to cluster by\\n    PARTITIONED BY BUCKETS (UserId) HASH (Region) //Column to partition by\\n);\\n\\nALTER TABLE testdb15807.dbo.testtbl18640 ADD IF NOT EXISTS PARTITION (1);\\n\\nDROP FUNCTION IF EXISTS testdb15807.dbo.testtvf14383;\\n\\n//create table weblogs on space-delimited website log data\\nCREATE FUNCTION testdb15807.dbo.testtvf14383()\\nRETURNS @result TABLE\\n(\\n    s_date DateTime,\\n    s_time string,\\n    s_sitename string,\\n    cs_method string, \\n    cs_uristem string,\\n    cs_uriquery string,\\n    s_port int,\\n    cs_username string, \\n    c_ip string,\\n    cs_useragent string,\\n    cs_cookie string,\\n    cs_referer string, \\n    cs_host string,\\n    sc_status int,\\n    sc_substatus int,\\n    sc_win32status int, \\n    sc_bytes int,\\n    cs_bytes int,\\n    s_timetaken int\\n)\\nAS\\nBEGIN\\n\\n    @result = EXTRACT\\n        s_date DateTime,\\n        s_time string,\\n        s_sitename string,\\n        cs_method string,\\n        cs_uristem string,\\n        cs_uriquery string,\\n        s_port int,\\n        cs_username string,\\n        c_ip string,\\n        cs_useragent string,\\n        cs_cookie string,\\n        cs_referer string,\\n        cs_host string,\\n        sc_status int,\\n        sc_substatus int,\\n        sc_win32status int,\\n        sc_bytes int,\\n        cs_bytes int,\\n        s_timetaken int\\n    FROM @\\\"/Samples/Data/WebLog.log\\\"\\n    USING Extractors.Text(delimiter:' ');\\n\\nRETURN;\\nEND;\\nCREATE VIEW testdb15807.dbo.testview11479 \\nAS \\n    SELECT * FROM \\n    (\\n        VALUES(1,2),(2,4)\\n    ) \\nAS \\nT(a, b);\\nCREATE PROCEDURE testdb15807.dbo.testproc11482()\\nAS BEGIN\\n  CREATE VIEW testdb15807.dbo.testview11479 \\n  AS \\n    SELECT * FROM \\n    (\\n        VALUES(1,2),(2,4)\\n    ) \\n  AS \\n  T(a, b);\\nEND;\",\r\n    \"algebraFilePath\": \"adl://testdatalake11479.azuredatalakestore.net/system/jobservice/jobs/Usql/2016/07/19/01/09/38f20519-5e7b-4158-b470-80c4e736185a/algebra.xml\",\r\n    \"compileMode\": \"Semantic\",\r\n    \"errorSource\": \"Unknown\",\r\n    \"totalCompilationTime\": \"PT16.3438615S\",\r\n    \"totalPausedTime\": \"PT0S\",\r\n    \"totalQueuedTime\": \"PT0S\",\r\n    \"totalRunningTime\": \"PT0S\",\r\n    \"type\": \"USql\"\r\n  }\r\n}",
-      "ResponseHeaders": {
-        "Content-Type": [
-          "application/json; charset=utf-8"
-        ],
-        "Expires": [
-          "-1"
-        ],
-        "Cache-Control": [
-          "private"
-        ],
-        "Date": [
-          "Tue, 19 Jul 2016 01:09:58 GMT"
-        ],
-        "Pragma": [
-          "no-cache"
-        ],
-        "Transfer-Encoding": [
-          "chunked"
-        ],
-        "x-ms-request-id": [
-          "103fd329-efb6-4a9b-9b63-c8ca234627ec"
-        ],
-        "X-Content-Type-Options": [
-          "nosniff"
-        ],
-        "Strict-Transport-Security": [
-          "max-age=15724800; includeSubDomains"
-        ]
-      },
-      "StatusCode": 200
-    },
-    {
-      "RequestUri": "/Jobs/38f20519-5e7b-4158-b470-80c4e736185a?api-version=2016-03-20-preview",
-      "EncodedRequestUri": "L0pvYnMvMzhmMjA1MTktNWU3Yi00MTU4LWI0NzAtODBjNGU3MzYxODVhP2FwaS12ZXJzaW9uPTIwMTYtMDMtMjAtcHJldmlldw==",
-      "RequestMethod": "GET",
-      "RequestBody": "",
-      "RequestHeaders": {
-        "x-ms-client-request-id": [
-          "015706ef-6593-42b3-9008-4e968bc63b18"
-        ],
-        "accept-language": [
-          "en-US"
-        ],
-        "User-Agent": [
-          "Microsoft.Azure.Management.DataLake.Analytics.DataLakeAnalyticsJobManagementClient/0.11.9-preview"
-        ]
-      },
-      "ResponseBody": "{\r\n  \"jobId\": \"38f20519-5e7b-4158-b470-80c4e736185a\",\r\n  \"name\": \"testjob1977\",\r\n  \"type\": \"USql\",\r\n  \"submitter\": \"adlsvc01@benwgoldoutlook.onmicrosoft.com\",\r\n  \"degreeOfParallelism\": 2,\r\n  \"priority\": 0,\r\n  \"submitTime\": \"2016-07-18T18:09:41.3131216-07:00\",\r\n  \"state\": \"Starting\",\r\n  \"result\": \"Succeeded\",\r\n  \"stateAuditRecords\": [\r\n    {\r\n      \"newState\": \"New\",\r\n      \"timeStamp\": \"2016-07-18T18:09:41.3131216-07:00\",\r\n      \"details\": \"userName:adlsvc01@benwgoldoutlook.onmicrosoft.com;submitMachine:N/A\"\r\n    },\r\n    {\r\n      \"newState\": \"Compiling\",\r\n      \"timeStamp\": \"2016-07-18T18:09:42.2193912-07:00\",\r\n      \"details\": \"CcsAttempts:1;Status:Dispatched\"\r\n    },\r\n    {\r\n      \"newState\": \"Queued\",\r\n      \"timeStamp\": \"2016-07-18T18:09:59.8699723-07:00\"\r\n    },\r\n    {\r\n      \"newState\": \"Scheduling\",\r\n      \"timeStamp\": \"2016-07-18T18:09:59.8699723-07:00\",\r\n      \"details\": \"Detail:Dispatching job to cluster.;rootProcessId:35696dfd-c6d6-4ccb-9cca-1c8b7d35f10a\"\r\n    },\r\n    {\r\n      \"newState\": \"Starting\",\r\n      \"timeStamp\": \"2016-07-18T18:09:59.8855976-07:00\",\r\n      \"details\": \"runtimeVersion:kobo_vnext_5012367\"\r\n    }\r\n  ],\r\n  \"properties\": {\r\n    \"owner\": \"adlsvc01@benwgoldoutlook.onmicrosoft.com\",\r\n    \"resources\": [\r\n      {\r\n        \"name\": \"__ScopeCodeGen__.dll\",\r\n        \"resourcePath\": \"adl://testdatalake11479.azuredatalakestore.net/system/jobservice/jobs/Usql/2016/07/19/01/09/38f20519-5e7b-4158-b470-80c4e736185a/__ScopeCodeGen__.dll\",\r\n        \"type\": \"VertexResource\"\r\n      },\r\n      {\r\n        \"name\": \"__ScopeCodeGen__.pdb\",\r\n        \"resourcePath\": \"adl://testdatalake11479.azuredatalakestore.net/system/jobservice/jobs/Usql/2016/07/19/01/09/38f20519-5e7b-4158-b470-80c4e736185a/__ScopeCodeGen__.pdb\",\r\n        \"type\": \"VertexResource\"\r\n      },\r\n      {\r\n        \"name\": \"__ScopeCodeGenEngine__.dll\",\r\n        \"resourcePath\": \"adl://testdatalake11479.azuredatalakestore.net/system/jobservice/jobs/Usql/2016/07/19/01/09/38f20519-5e7b-4158-b470-80c4e736185a/__ScopeCodeGenEngine__.dll\",\r\n        \"type\": \"VertexResource\"\r\n      },\r\n      {\r\n        \"name\": \"__ScopeCodeGenEngine__.pdb\",\r\n        \"resourcePath\": \"adl://testdatalake11479.azuredatalakestore.net/system/jobservice/jobs/Usql/2016/07/19/01/09/38f20519-5e7b-4158-b470-80c4e736185a/__ScopeCodeGenEngine__.pdb\",\r\n        \"type\": \"VertexResource\"\r\n      },\r\n      {\r\n        \"name\": \"ScopeVertexDef.xml\",\r\n        \"resourcePath\": \"adl://testdatalake11479.azuredatalakestore.net/system/jobservice/jobs/Usql/2016/07/19/01/09/38f20519-5e7b-4158-b470-80c4e736185a/ScopeVertexDef.xml\",\r\n        \"type\": \"VertexResource\"\r\n      },\r\n      {\r\n        \"name\": \"__ScopeCodeGen__.dll.cs\",\r\n        \"resourcePath\": \"adl://testdatalake11479.azuredatalakestore.net/system/jobservice/jobs/Usql/2016/07/19/01/09/38f20519-5e7b-4158-b470-80c4e736185a/__ScopeCodeGen__.dll.cs\",\r\n        \"type\": \"StatisticsResource\"\r\n      },\r\n      {\r\n        \"name\": \"__ScopeCodeGenEngine__.dll.cpp\",\r\n        \"resourcePath\": \"adl://testdatalake11479.azuredatalakestore.net/system/jobservice/jobs/Usql/2016/07/19/01/09/38f20519-5e7b-4158-b470-80c4e736185a/__ScopeCodeGenEngine__.dll.cpp\",\r\n        \"type\": \"StatisticsResource\"\r\n      },\r\n      {\r\n        \"name\": \"__ScopeCodeGenCompileOutput__.txt\",\r\n        \"resourcePath\": \"adl://testdatalake11479.azuredatalakestore.net/system/jobservice/jobs/Usql/2016/07/19/01/09/38f20519-5e7b-4158-b470-80c4e736185a/__ScopeCodeGenCompileOutput__.txt\",\r\n        \"type\": \"StatisticsResource\"\r\n      },\r\n      {\r\n        \"name\": \"__ScopeCodeGenCompileOptions__.txt\",\r\n        \"resourcePath\": \"adl://testdatalake11479.azuredatalakestore.net/system/jobservice/jobs/Usql/2016/07/19/01/09/38f20519-5e7b-4158-b470-80c4e736185a/__ScopeCodeGenCompileOptions__.txt\",\r\n        \"type\": \"StatisticsResource\"\r\n      },\r\n      {\r\n        \"name\": \"__ScopeCodeGenEngine__.cppresources\",\r\n        \"resourcePath\": \"adl://testdatalake11479.azuredatalakestore.net/system/jobservice/jobs/Usql/2016/07/19/01/09/38f20519-5e7b-4158-b470-80c4e736185a/__ScopeCodeGenEngine__.cppresources\",\r\n        \"type\": \"StatisticsResource\"\r\n      },\r\n      {\r\n        \"name\": \"__Ast__.bin\",\r\n        \"resourcePath\": \"adl://testdatalake11479.azuredatalakestore.net/system/jobservice/jobs/Usql/2016/07/19/01/09/38f20519-5e7b-4158-b470-80c4e736185a/__Ast__.bin\",\r\n        \"type\": \"StatisticsResource\"\r\n      },\r\n      {\r\n        \"name\": \"__SystemInternalInfo__.xml\",\r\n        \"resourcePath\": \"adl://testdatalake11479.azuredatalakestore.net/system/jobservice/jobs/Usql/2016/07/19/01/09/38f20519-5e7b-4158-b470-80c4e736185a/__SystemInternalInfo__.xml\",\r\n        \"type\": \"StatisticsResource\"\r\n      },\r\n      {\r\n        \"name\": \"Profile\",\r\n        \"resourcePath\": \"adl://testdatalake11479.azuredatalakestore.net/system/jobservice/jobs/Usql/2016/07/19/01/09/38f20519-5e7b-4158-b470-80c4e736185a/profile\",\r\n        \"type\": \"StatisticsResource\"\r\n      },\r\n      {\r\n        \"name\": \"__ScopeRuntimeStatistics__.xml\",\r\n        \"resourcePath\": \"adl://testdatalake11479.azuredatalakestore.net/system/jobservice/jobs/Usql/2016/07/19/01/09/38f20519-5e7b-4158-b470-80c4e736185a/__ScopeRuntimeStatistics__.xml\",\r\n        \"type\": \"StatisticsResource\"\r\n      }\r\n    ],\r\n    \"runtimeVersion\": \"kobo_vnext_5012367\",\r\n    \"rootProcessNodeId\": \"35696dfd-c6d6-4ccb-9cca-1c8b7d35f10a\",\r\n    \"script\": \"\\nDROP DATABASE IF EXISTS testdb15807; CREATE DATABASE testdb15807; \\n//Create Table\\nCREATE TABLE testdb15807.dbo.testtbl18640\\n(\\n        //Define schema of table\\n        UserId          int, \\n        Start           DateTime, \\n        Region          string, \\n        Query           string, \\n        Duration        int, \\n        Urls            string, \\n        ClickedUrls     string,\\n    INDEX idx1 //Name of index\\n    CLUSTERED (Region ASC) //Column to cluster by\\n    PARTITIONED BY BUCKETS (UserId) HASH (Region) //Column to partition by\\n);\\n\\nALTER TABLE testdb15807.dbo.testtbl18640 ADD IF NOT EXISTS PARTITION (1);\\n\\nDROP FUNCTION IF EXISTS testdb15807.dbo.testtvf14383;\\n\\n//create table weblogs on space-delimited website log data\\nCREATE FUNCTION testdb15807.dbo.testtvf14383()\\nRETURNS @result TABLE\\n(\\n    s_date DateTime,\\n    s_time string,\\n    s_sitename string,\\n    cs_method string, \\n    cs_uristem string,\\n    cs_uriquery string,\\n    s_port int,\\n    cs_username string, \\n    c_ip string,\\n    cs_useragent string,\\n    cs_cookie string,\\n    cs_referer string, \\n    cs_host string,\\n    sc_status int,\\n    sc_substatus int,\\n    sc_win32status int, \\n    sc_bytes int,\\n    cs_bytes int,\\n    s_timetaken int\\n)\\nAS\\nBEGIN\\n\\n    @result = EXTRACT\\n        s_date DateTime,\\n        s_time string,\\n        s_sitename string,\\n        cs_method string,\\n        cs_uristem string,\\n        cs_uriquery string,\\n        s_port int,\\n        cs_username string,\\n        c_ip string,\\n        cs_useragent string,\\n        cs_cookie string,\\n        cs_referer string,\\n        cs_host string,\\n        sc_status int,\\n        sc_substatus int,\\n        sc_win32status int,\\n        sc_bytes int,\\n        cs_bytes int,\\n        s_timetaken int\\n    FROM @\\\"/Samples/Data/WebLog.log\\\"\\n    USING Extractors.Text(delimiter:' ');\\n\\nRETURN;\\nEND;\\nCREATE VIEW testdb15807.dbo.testview11479 \\nAS \\n    SELECT * FROM \\n    (\\n        VALUES(1,2),(2,4)\\n    ) \\nAS \\nT(a, b);\\nCREATE PROCEDURE testdb15807.dbo.testproc11482()\\nAS BEGIN\\n  CREATE VIEW testdb15807.dbo.testview11479 \\n  AS \\n    SELECT * FROM \\n    (\\n        VALUES(1,2),(2,4)\\n    ) \\n  AS \\n  T(a, b);\\nEND;\",\r\n    \"algebraFilePath\": \"adl://testdatalake11479.azuredatalakestore.net/system/jobservice/jobs/Usql/2016/07/19/01/09/38f20519-5e7b-4158-b470-80c4e736185a/algebra.xml\",\r\n    \"yarnApplicationId\": 2760,\r\n    \"yarnApplicationTimeStamp\": 1468865588038,\r\n    \"compileMode\": \"Semantic\",\r\n    \"errorSource\": \"Unknown\",\r\n    \"totalCompilationTime\": \"PT17.6505811S\",\r\n    \"totalPausedTime\": \"PT0S\",\r\n    \"totalQueuedTime\": \"PT0S\",\r\n    \"totalRunningTime\": \"PT0S\",\r\n    \"type\": \"USql\"\r\n  }\r\n}",
-      "ResponseHeaders": {
-        "Content-Type": [
-          "application/json; charset=utf-8"
-        ],
-        "Expires": [
-          "-1"
-        ],
-        "Cache-Control": [
-          "private"
-        ],
-        "Date": [
-          "Tue, 19 Jul 2016 01:10:03 GMT"
-        ],
-        "Pragma": [
-          "no-cache"
-        ],
-        "Transfer-Encoding": [
-          "chunked"
-        ],
-        "x-ms-request-id": [
-          "744351a2-288d-4277-aec0-4a8268c49f6c"
-        ],
-        "X-Content-Type-Options": [
-          "nosniff"
-        ],
-        "Strict-Transport-Security": [
-          "max-age=15724800; includeSubDomains"
-        ]
-      },
-      "StatusCode": 200
-    },
-    {
-      "RequestUri": "/Jobs/38f20519-5e7b-4158-b470-80c4e736185a?api-version=2016-03-20-preview",
-      "EncodedRequestUri": "L0pvYnMvMzhmMjA1MTktNWU3Yi00MTU4LWI0NzAtODBjNGU3MzYxODVhP2FwaS12ZXJzaW9uPTIwMTYtMDMtMjAtcHJldmlldw==",
-      "RequestMethod": "GET",
-      "RequestBody": "",
-      "RequestHeaders": {
-        "x-ms-client-request-id": [
-          "cf0014c1-133d-47b1-946f-8fd822deeaa6"
-        ],
-        "accept-language": [
-          "en-US"
-        ],
-        "User-Agent": [
-          "Microsoft.Azure.Management.DataLake.Analytics.DataLakeAnalyticsJobManagementClient/0.11.9-preview"
-        ]
-      },
-      "ResponseBody": "{\r\n  \"jobId\": \"38f20519-5e7b-4158-b470-80c4e736185a\",\r\n  \"name\": \"testjob1977\",\r\n  \"type\": \"USql\",\r\n  \"submitter\": \"adlsvc01@benwgoldoutlook.onmicrosoft.com\",\r\n  \"degreeOfParallelism\": 2,\r\n  \"priority\": 0,\r\n  \"submitTime\": \"2016-07-18T18:09:41.3131216-07:00\",\r\n  \"state\": \"Starting\",\r\n  \"result\": \"Succeeded\",\r\n  \"stateAuditRecords\": [\r\n    {\r\n      \"newState\": \"New\",\r\n      \"timeStamp\": \"2016-07-18T18:09:41.3131216-07:00\",\r\n      \"details\": \"userName:adlsvc01@benwgoldoutlook.onmicrosoft.com;submitMachine:N/A\"\r\n    },\r\n    {\r\n      \"newState\": \"Compiling\",\r\n      \"timeStamp\": \"2016-07-18T18:09:42.2193912-07:00\",\r\n      \"details\": \"CcsAttempts:1;Status:Dispatched\"\r\n    },\r\n    {\r\n      \"newState\": \"Queued\",\r\n      \"timeStamp\": \"2016-07-18T18:09:59.8699723-07:00\"\r\n    },\r\n    {\r\n      \"newState\": \"Scheduling\",\r\n      \"timeStamp\": \"2016-07-18T18:09:59.8699723-07:00\",\r\n      \"details\": \"Detail:Dispatching job to cluster.;rootProcessId:35696dfd-c6d6-4ccb-9cca-1c8b7d35f10a\"\r\n    },\r\n    {\r\n      \"newState\": \"Starting\",\r\n      \"timeStamp\": \"2016-07-18T18:09:59.8855976-07:00\",\r\n      \"details\": \"runtimeVersion:kobo_vnext_5012367\"\r\n    }\r\n  ],\r\n  \"properties\": {\r\n    \"owner\": \"adlsvc01@benwgoldoutlook.onmicrosoft.com\",\r\n    \"resources\": [\r\n      {\r\n        \"name\": \"__ScopeCodeGen__.dll\",\r\n        \"resourcePath\": \"adl://testdatalake11479.azuredatalakestore.net/system/jobservice/jobs/Usql/2016/07/19/01/09/38f20519-5e7b-4158-b470-80c4e736185a/__ScopeCodeGen__.dll\",\r\n        \"type\": \"VertexResource\"\r\n      },\r\n      {\r\n        \"name\": \"__ScopeCodeGen__.pdb\",\r\n        \"resourcePath\": \"adl://testdatalake11479.azuredatalakestore.net/system/jobservice/jobs/Usql/2016/07/19/01/09/38f20519-5e7b-4158-b470-80c4e736185a/__ScopeCodeGen__.pdb\",\r\n        \"type\": \"VertexResource\"\r\n      },\r\n      {\r\n        \"name\": \"__ScopeCodeGenEngine__.dll\",\r\n        \"resourcePath\": \"adl://testdatalake11479.azuredatalakestore.net/system/jobservice/jobs/Usql/2016/07/19/01/09/38f20519-5e7b-4158-b470-80c4e736185a/__ScopeCodeGenEngine__.dll\",\r\n        \"type\": \"VertexResource\"\r\n      },\r\n      {\r\n        \"name\": \"__ScopeCodeGenEngine__.pdb\",\r\n        \"resourcePath\": \"adl://testdatalake11479.azuredatalakestore.net/system/jobservice/jobs/Usql/2016/07/19/01/09/38f20519-5e7b-4158-b470-80c4e736185a/__ScopeCodeGenEngine__.pdb\",\r\n        \"type\": \"VertexResource\"\r\n      },\r\n      {\r\n        \"name\": \"ScopeVertexDef.xml\",\r\n        \"resourcePath\": \"adl://testdatalake11479.azuredatalakestore.net/system/jobservice/jobs/Usql/2016/07/19/01/09/38f20519-5e7b-4158-b470-80c4e736185a/ScopeVertexDef.xml\",\r\n        \"type\": \"VertexResource\"\r\n      },\r\n      {\r\n        \"name\": \"__ScopeCodeGen__.dll.cs\",\r\n        \"resourcePath\": \"adl://testdatalake11479.azuredatalakestore.net/system/jobservice/jobs/Usql/2016/07/19/01/09/38f20519-5e7b-4158-b470-80c4e736185a/__ScopeCodeGen__.dll.cs\",\r\n        \"type\": \"StatisticsResource\"\r\n      },\r\n      {\r\n        \"name\": \"__ScopeCodeGenEngine__.dll.cpp\",\r\n        \"resourcePath\": \"adl://testdatalake11479.azuredatalakestore.net/system/jobservice/jobs/Usql/2016/07/19/01/09/38f20519-5e7b-4158-b470-80c4e736185a/__ScopeCodeGenEngine__.dll.cpp\",\r\n        \"type\": \"StatisticsResource\"\r\n      },\r\n      {\r\n        \"name\": \"__ScopeCodeGenCompileOutput__.txt\",\r\n        \"resourcePath\": \"adl://testdatalake11479.azuredatalakestore.net/system/jobservice/jobs/Usql/2016/07/19/01/09/38f20519-5e7b-4158-b470-80c4e736185a/__ScopeCodeGenCompileOutput__.txt\",\r\n        \"type\": \"StatisticsResource\"\r\n      },\r\n      {\r\n        \"name\": \"__ScopeCodeGenCompileOptions__.txt\",\r\n        \"resourcePath\": \"adl://testdatalake11479.azuredatalakestore.net/system/jobservice/jobs/Usql/2016/07/19/01/09/38f20519-5e7b-4158-b470-80c4e736185a/__ScopeCodeGenCompileOptions__.txt\",\r\n        \"type\": \"StatisticsResource\"\r\n      },\r\n      {\r\n        \"name\": \"__ScopeCodeGenEngine__.cppresources\",\r\n        \"resourcePath\": \"adl://testdatalake11479.azuredatalakestore.net/system/jobservice/jobs/Usql/2016/07/19/01/09/38f20519-5e7b-4158-b470-80c4e736185a/__ScopeCodeGenEngine__.cppresources\",\r\n        \"type\": \"StatisticsResource\"\r\n      },\r\n      {\r\n        \"name\": \"__Ast__.bin\",\r\n        \"resourcePath\": \"adl://testdatalake11479.azuredatalakestore.net/system/jobservice/jobs/Usql/2016/07/19/01/09/38f20519-5e7b-4158-b470-80c4e736185a/__Ast__.bin\",\r\n        \"type\": \"StatisticsResource\"\r\n      },\r\n      {\r\n        \"name\": \"__SystemInternalInfo__.xml\",\r\n        \"resourcePath\": \"adl://testdatalake11479.azuredatalakestore.net/system/jobservice/jobs/Usql/2016/07/19/01/09/38f20519-5e7b-4158-b470-80c4e736185a/__SystemInternalInfo__.xml\",\r\n        \"type\": \"StatisticsResource\"\r\n      },\r\n      {\r\n        \"name\": \"Profile\",\r\n        \"resourcePath\": \"adl://testdatalake11479.azuredatalakestore.net/system/jobservice/jobs/Usql/2016/07/19/01/09/38f20519-5e7b-4158-b470-80c4e736185a/profile\",\r\n        \"type\": \"StatisticsResource\"\r\n      },\r\n      {\r\n        \"name\": \"__ScopeRuntimeStatistics__.xml\",\r\n        \"resourcePath\": \"adl://testdatalake11479.azuredatalakestore.net/system/jobservice/jobs/Usql/2016/07/19/01/09/38f20519-5e7b-4158-b470-80c4e736185a/__ScopeRuntimeStatistics__.xml\",\r\n        \"type\": \"StatisticsResource\"\r\n      }\r\n    ],\r\n    \"runtimeVersion\": \"kobo_vnext_5012367\",\r\n    \"rootProcessNodeId\": \"35696dfd-c6d6-4ccb-9cca-1c8b7d35f10a\",\r\n    \"script\": \"\\nDROP DATABASE IF EXISTS testdb15807; CREATE DATABASE testdb15807; \\n//Create Table\\nCREATE TABLE testdb15807.dbo.testtbl18640\\n(\\n        //Define schema of table\\n        UserId          int, \\n        Start           DateTime, \\n        Region          string, \\n        Query           string, \\n        Duration        int, \\n        Urls            string, \\n        ClickedUrls     string,\\n    INDEX idx1 //Name of index\\n    CLUSTERED (Region ASC) //Column to cluster by\\n    PARTITIONED BY BUCKETS (UserId) HASH (Region) //Column to partition by\\n);\\n\\nALTER TABLE testdb15807.dbo.testtbl18640 ADD IF NOT EXISTS PARTITION (1);\\n\\nDROP FUNCTION IF EXISTS testdb15807.dbo.testtvf14383;\\n\\n//create table weblogs on space-delimited website log data\\nCREATE FUNCTION testdb15807.dbo.testtvf14383()\\nRETURNS @result TABLE\\n(\\n    s_date DateTime,\\n    s_time string,\\n    s_sitename string,\\n    cs_method string, \\n    cs_uristem string,\\n    cs_uriquery string,\\n    s_port int,\\n    cs_username string, \\n    c_ip string,\\n    cs_useragent string,\\n    cs_cookie string,\\n    cs_referer string, \\n    cs_host string,\\n    sc_status int,\\n    sc_substatus int,\\n    sc_win32status int, \\n    sc_bytes int,\\n    cs_bytes int,\\n    s_timetaken int\\n)\\nAS\\nBEGIN\\n\\n    @result = EXTRACT\\n        s_date DateTime,\\n        s_time string,\\n        s_sitename string,\\n        cs_method string,\\n        cs_uristem string,\\n        cs_uriquery string,\\n        s_port int,\\n        cs_username string,\\n        c_ip string,\\n        cs_useragent string,\\n        cs_cookie string,\\n        cs_referer string,\\n        cs_host string,\\n        sc_status int,\\n        sc_substatus int,\\n        sc_win32status int,\\n        sc_bytes int,\\n        cs_bytes int,\\n        s_timetaken int\\n    FROM @\\\"/Samples/Data/WebLog.log\\\"\\n    USING Extractors.Text(delimiter:' ');\\n\\nRETURN;\\nEND;\\nCREATE VIEW testdb15807.dbo.testview11479 \\nAS \\n    SELECT * FROM \\n    (\\n        VALUES(1,2),(2,4)\\n    ) \\nAS \\nT(a, b);\\nCREATE PROCEDURE testdb15807.dbo.testproc11482()\\nAS BEGIN\\n  CREATE VIEW testdb15807.dbo.testview11479 \\n  AS \\n    SELECT * FROM \\n    (\\n        VALUES(1,2),(2,4)\\n    ) \\n  AS \\n  T(a, b);\\nEND;\",\r\n    \"algebraFilePath\": \"adl://testdatalake11479.azuredatalakestore.net/system/jobservice/jobs/Usql/2016/07/19/01/09/38f20519-5e7b-4158-b470-80c4e736185a/algebra.xml\",\r\n    \"yarnApplicationId\": 2760,\r\n    \"yarnApplicationTimeStamp\": 1468865588038,\r\n    \"compileMode\": \"Semantic\",\r\n    \"errorSource\": \"Unknown\",\r\n    \"totalCompilationTime\": \"PT17.6505811S\",\r\n    \"totalPausedTime\": \"PT0S\",\r\n    \"totalQueuedTime\": \"PT0S\",\r\n    \"totalRunningTime\": \"PT0S\",\r\n    \"type\": \"USql\"\r\n  }\r\n}",
-      "ResponseHeaders": {
-        "Content-Type": [
-          "application/json; charset=utf-8"
-        ],
-        "Expires": [
-          "-1"
-        ],
-        "Cache-Control": [
-          "private"
-        ],
-        "Date": [
-          "Tue, 19 Jul 2016 01:10:09 GMT"
-        ],
-        "Pragma": [
-          "no-cache"
-        ],
-        "Transfer-Encoding": [
-          "chunked"
-        ],
-        "x-ms-request-id": [
-          "8711584d-e0fb-4e85-9431-9021c9c37f83"
-        ],
-        "X-Content-Type-Options": [
-          "nosniff"
-        ],
-        "Strict-Transport-Security": [
-          "max-age=15724800; includeSubDomains"
-        ]
-      },
-      "StatusCode": 200
-    },
-    {
-      "RequestUri": "/Jobs/38f20519-5e7b-4158-b470-80c4e736185a?api-version=2016-03-20-preview",
-      "EncodedRequestUri": "L0pvYnMvMzhmMjA1MTktNWU3Yi00MTU4LWI0NzAtODBjNGU3MzYxODVhP2FwaS12ZXJzaW9uPTIwMTYtMDMtMjAtcHJldmlldw==",
-      "RequestMethod": "GET",
-      "RequestBody": "",
-      "RequestHeaders": {
-        "x-ms-client-request-id": [
-          "cde5bd98-fe67-4ed8-a2c3-c998cec7beb6"
-        ],
-        "accept-language": [
-          "en-US"
-        ],
-        "User-Agent": [
-          "Microsoft.Azure.Management.DataLake.Analytics.DataLakeAnalyticsJobManagementClient/0.11.9-preview"
-        ]
-      },
-      "ResponseBody": "{\r\n  \"jobId\": \"38f20519-5e7b-4158-b470-80c4e736185a\",\r\n  \"name\": \"testjob1977\",\r\n  \"type\": \"USql\",\r\n  \"submitter\": \"adlsvc01@benwgoldoutlook.onmicrosoft.com\",\r\n  \"degreeOfParallelism\": 2,\r\n  \"priority\": 0,\r\n  \"submitTime\": \"2016-07-18T18:09:41.3131216-07:00\",\r\n  \"state\": \"Starting\",\r\n  \"result\": \"Succeeded\",\r\n  \"stateAuditRecords\": [\r\n    {\r\n      \"newState\": \"New\",\r\n      \"timeStamp\": \"2016-07-18T18:09:41.3131216-07:00\",\r\n      \"details\": \"userName:adlsvc01@benwgoldoutlook.onmicrosoft.com;submitMachine:N/A\"\r\n    },\r\n    {\r\n      \"newState\": \"Compiling\",\r\n      \"timeStamp\": \"2016-07-18T18:09:42.2193912-07:00\",\r\n      \"details\": \"CcsAttempts:1;Status:Dispatched\"\r\n    },\r\n    {\r\n      \"newState\": \"Queued\",\r\n      \"timeStamp\": \"2016-07-18T18:09:59.8699723-07:00\"\r\n    },\r\n    {\r\n      \"newState\": \"Scheduling\",\r\n      \"timeStamp\": \"2016-07-18T18:09:59.8699723-07:00\",\r\n      \"details\": \"Detail:Dispatching job to cluster.;rootProcessId:35696dfd-c6d6-4ccb-9cca-1c8b7d35f10a\"\r\n    },\r\n    {\r\n      \"newState\": \"Starting\",\r\n      \"timeStamp\": \"2016-07-18T18:09:59.8855976-07:00\",\r\n      \"details\": \"runtimeVersion:kobo_vnext_5012367\"\r\n    }\r\n  ],\r\n  \"properties\": {\r\n    \"owner\": \"adlsvc01@benwgoldoutlook.onmicrosoft.com\",\r\n    \"resources\": [\r\n      {\r\n        \"name\": \"__ScopeCodeGen__.dll\",\r\n        \"resourcePath\": \"adl://testdatalake11479.azuredatalakestore.net/system/jobservice/jobs/Usql/2016/07/19/01/09/38f20519-5e7b-4158-b470-80c4e736185a/__ScopeCodeGen__.dll\",\r\n        \"type\": \"VertexResource\"\r\n      },\r\n      {\r\n        \"name\": \"__ScopeCodeGen__.pdb\",\r\n        \"resourcePath\": \"adl://testdatalake11479.azuredatalakestore.net/system/jobservice/jobs/Usql/2016/07/19/01/09/38f20519-5e7b-4158-b470-80c4e736185a/__ScopeCodeGen__.pdb\",\r\n        \"type\": \"VertexResource\"\r\n      },\r\n      {\r\n        \"name\": \"__ScopeCodeGenEngine__.dll\",\r\n        \"resourcePath\": \"adl://testdatalake11479.azuredatalakestore.net/system/jobservice/jobs/Usql/2016/07/19/01/09/38f20519-5e7b-4158-b470-80c4e736185a/__ScopeCodeGenEngine__.dll\",\r\n        \"type\": \"VertexResource\"\r\n      },\r\n      {\r\n        \"name\": \"__ScopeCodeGenEngine__.pdb\",\r\n        \"resourcePath\": \"adl://testdatalake11479.azuredatalakestore.net/system/jobservice/jobs/Usql/2016/07/19/01/09/38f20519-5e7b-4158-b470-80c4e736185a/__ScopeCodeGenEngine__.pdb\",\r\n        \"type\": \"VertexResource\"\r\n      },\r\n      {\r\n        \"name\": \"ScopeVertexDef.xml\",\r\n        \"resourcePath\": \"adl://testdatalake11479.azuredatalakestore.net/system/jobservice/jobs/Usql/2016/07/19/01/09/38f20519-5e7b-4158-b470-80c4e736185a/ScopeVertexDef.xml\",\r\n        \"type\": \"VertexResource\"\r\n      },\r\n      {\r\n        \"name\": \"__ScopeCodeGen__.dll.cs\",\r\n        \"resourcePath\": \"adl://testdatalake11479.azuredatalakestore.net/system/jobservice/jobs/Usql/2016/07/19/01/09/38f20519-5e7b-4158-b470-80c4e736185a/__ScopeCodeGen__.dll.cs\",\r\n        \"type\": \"StatisticsResource\"\r\n      },\r\n      {\r\n        \"name\": \"__ScopeCodeGenEngine__.dll.cpp\",\r\n        \"resourcePath\": \"adl://testdatalake11479.azuredatalakestore.net/system/jobservice/jobs/Usql/2016/07/19/01/09/38f20519-5e7b-4158-b470-80c4e736185a/__ScopeCodeGenEngine__.dll.cpp\",\r\n        \"type\": \"StatisticsResource\"\r\n      },\r\n      {\r\n        \"name\": \"__ScopeCodeGenCompileOutput__.txt\",\r\n        \"resourcePath\": \"adl://testdatalake11479.azuredatalakestore.net/system/jobservice/jobs/Usql/2016/07/19/01/09/38f20519-5e7b-4158-b470-80c4e736185a/__ScopeCodeGenCompileOutput__.txt\",\r\n        \"type\": \"StatisticsResource\"\r\n      },\r\n      {\r\n        \"name\": \"__ScopeCodeGenCompileOptions__.txt\",\r\n        \"resourcePath\": \"adl://testdatalake11479.azuredatalakestore.net/system/jobservice/jobs/Usql/2016/07/19/01/09/38f20519-5e7b-4158-b470-80c4e736185a/__ScopeCodeGenCompileOptions__.txt\",\r\n        \"type\": \"StatisticsResource\"\r\n      },\r\n      {\r\n        \"name\": \"__ScopeCodeGenEngine__.cppresources\",\r\n        \"resourcePath\": \"adl://testdatalake11479.azuredatalakestore.net/system/jobservice/jobs/Usql/2016/07/19/01/09/38f20519-5e7b-4158-b470-80c4e736185a/__ScopeCodeGenEngine__.cppresources\",\r\n        \"type\": \"StatisticsResource\"\r\n      },\r\n      {\r\n        \"name\": \"__Ast__.bin\",\r\n        \"resourcePath\": \"adl://testdatalake11479.azuredatalakestore.net/system/jobservice/jobs/Usql/2016/07/19/01/09/38f20519-5e7b-4158-b470-80c4e736185a/__Ast__.bin\",\r\n        \"type\": \"StatisticsResource\"\r\n      },\r\n      {\r\n        \"name\": \"__SystemInternalInfo__.xml\",\r\n        \"resourcePath\": \"adl://testdatalake11479.azuredatalakestore.net/system/jobservice/jobs/Usql/2016/07/19/01/09/38f20519-5e7b-4158-b470-80c4e736185a/__SystemInternalInfo__.xml\",\r\n        \"type\": \"StatisticsResource\"\r\n      },\r\n      {\r\n        \"name\": \"Profile\",\r\n        \"resourcePath\": \"adl://testdatalake11479.azuredatalakestore.net/system/jobservice/jobs/Usql/2016/07/19/01/09/38f20519-5e7b-4158-b470-80c4e736185a/profile\",\r\n        \"type\": \"StatisticsResource\"\r\n      },\r\n      {\r\n        \"name\": \"__ScopeRuntimeStatistics__.xml\",\r\n        \"resourcePath\": \"adl://testdatalake11479.azuredatalakestore.net/system/jobservice/jobs/Usql/2016/07/19/01/09/38f20519-5e7b-4158-b470-80c4e736185a/__ScopeRuntimeStatistics__.xml\",\r\n        \"type\": \"StatisticsResource\"\r\n      }\r\n    ],\r\n    \"runtimeVersion\": \"kobo_vnext_5012367\",\r\n    \"rootProcessNodeId\": \"35696dfd-c6d6-4ccb-9cca-1c8b7d35f10a\",\r\n    \"script\": \"\\nDROP DATABASE IF EXISTS testdb15807; CREATE DATABASE testdb15807; \\n//Create Table\\nCREATE TABLE testdb15807.dbo.testtbl18640\\n(\\n        //Define schema of table\\n        UserId          int, \\n        Start           DateTime, \\n        Region          string, \\n        Query           string, \\n        Duration        int, \\n        Urls            string, \\n        ClickedUrls     string,\\n    INDEX idx1 //Name of index\\n    CLUSTERED (Region ASC) //Column to cluster by\\n    PARTITIONED BY BUCKETS (UserId) HASH (Region) //Column to partition by\\n);\\n\\nALTER TABLE testdb15807.dbo.testtbl18640 ADD IF NOT EXISTS PARTITION (1);\\n\\nDROP FUNCTION IF EXISTS testdb15807.dbo.testtvf14383;\\n\\n//create table weblogs on space-delimited website log data\\nCREATE FUNCTION testdb15807.dbo.testtvf14383()\\nRETURNS @result TABLE\\n(\\n    s_date DateTime,\\n    s_time string,\\n    s_sitename string,\\n    cs_method string, \\n    cs_uristem string,\\n    cs_uriquery string,\\n    s_port int,\\n    cs_username string, \\n    c_ip string,\\n    cs_useragent string,\\n    cs_cookie string,\\n    cs_referer string, \\n    cs_host string,\\n    sc_status int,\\n    sc_substatus int,\\n    sc_win32status int, \\n    sc_bytes int,\\n    cs_bytes int,\\n    s_timetaken int\\n)\\nAS\\nBEGIN\\n\\n    @result = EXTRACT\\n        s_date DateTime,\\n        s_time string,\\n        s_sitename string,\\n        cs_method string,\\n        cs_uristem string,\\n        cs_uriquery string,\\n        s_port int,\\n        cs_username string,\\n        c_ip string,\\n        cs_useragent string,\\n        cs_cookie string,\\n        cs_referer string,\\n        cs_host string,\\n        sc_status int,\\n        sc_substatus int,\\n        sc_win32status int,\\n        sc_bytes int,\\n        cs_bytes int,\\n        s_timetaken int\\n    FROM @\\\"/Samples/Data/WebLog.log\\\"\\n    USING Extractors.Text(delimiter:' ');\\n\\nRETURN;\\nEND;\\nCREATE VIEW testdb15807.dbo.testview11479 \\nAS \\n    SELECT * FROM \\n    (\\n        VALUES(1,2),(2,4)\\n    ) \\nAS \\nT(a, b);\\nCREATE PROCEDURE testdb15807.dbo.testproc11482()\\nAS BEGIN\\n  CREATE VIEW testdb15807.dbo.testview11479 \\n  AS \\n    SELECT * FROM \\n    (\\n        VALUES(1,2),(2,4)\\n    ) \\n  AS \\n  T(a, b);\\nEND;\",\r\n    \"algebraFilePath\": \"adl://testdatalake11479.azuredatalakestore.net/system/jobservice/jobs/Usql/2016/07/19/01/09/38f20519-5e7b-4158-b470-80c4e736185a/algebra.xml\",\r\n    \"yarnApplicationId\": 2760,\r\n    \"yarnApplicationTimeStamp\": 1468865588038,\r\n    \"compileMode\": \"Semantic\",\r\n    \"errorSource\": \"Unknown\",\r\n    \"totalCompilationTime\": \"PT17.6505811S\",\r\n    \"totalPausedTime\": \"PT0S\",\r\n    \"totalQueuedTime\": \"PT0S\",\r\n    \"totalRunningTime\": \"PT0S\",\r\n    \"type\": \"USql\"\r\n  }\r\n}",
-      "ResponseHeaders": {
-        "Content-Type": [
-          "application/json; charset=utf-8"
-        ],
-        "Expires": [
-          "-1"
-        ],
-        "Cache-Control": [
-          "private"
-        ],
-        "Date": [
-          "Tue, 19 Jul 2016 01:10:14 GMT"
-        ],
-        "Pragma": [
-          "no-cache"
-        ],
-        "Transfer-Encoding": [
-          "chunked"
-        ],
-        "x-ms-request-id": [
-          "1ad9ec90-1035-409a-8090-b1509a118139"
-        ],
-        "X-Content-Type-Options": [
-          "nosniff"
-        ],
-        "Strict-Transport-Security": [
-          "max-age=15724800; includeSubDomains"
-        ]
-      },
-      "StatusCode": 200
-    },
-    {
-      "RequestUri": "/Jobs/38f20519-5e7b-4158-b470-80c4e736185a?api-version=2016-03-20-preview",
-      "EncodedRequestUri": "L0pvYnMvMzhmMjA1MTktNWU3Yi00MTU4LWI0NzAtODBjNGU3MzYxODVhP2FwaS12ZXJzaW9uPTIwMTYtMDMtMjAtcHJldmlldw==",
-      "RequestMethod": "GET",
-      "RequestBody": "",
-      "RequestHeaders": {
-        "x-ms-client-request-id": [
-          "7b0a841a-b075-42a8-9143-f305fa9c8c92"
-        ],
-        "accept-language": [
-          "en-US"
-        ],
-        "User-Agent": [
-          "Microsoft.Azure.Management.DataLake.Analytics.DataLakeAnalyticsJobManagementClient/0.11.9-preview"
-        ]
-      },
-      "ResponseBody": "{\r\n  \"jobId\": \"38f20519-5e7b-4158-b470-80c4e736185a\",\r\n  \"name\": \"testjob1977\",\r\n  \"type\": \"USql\",\r\n  \"submitter\": \"adlsvc01@benwgoldoutlook.onmicrosoft.com\",\r\n  \"degreeOfParallelism\": 2,\r\n  \"priority\": 0,\r\n  \"submitTime\": \"2016-07-18T18:09:41.3131216-07:00\",\r\n  \"state\": \"Starting\",\r\n  \"result\": \"Succeeded\",\r\n  \"stateAuditRecords\": [\r\n    {\r\n      \"newState\": \"New\",\r\n      \"timeStamp\": \"2016-07-18T18:09:41.3131216-07:00\",\r\n      \"details\": \"userName:adlsvc01@benwgoldoutlook.onmicrosoft.com;submitMachine:N/A\"\r\n    },\r\n    {\r\n      \"newState\": \"Compiling\",\r\n      \"timeStamp\": \"2016-07-18T18:09:42.2193912-07:00\",\r\n      \"details\": \"CcsAttempts:1;Status:Dispatched\"\r\n    },\r\n    {\r\n      \"newState\": \"Queued\",\r\n      \"timeStamp\": \"2016-07-18T18:09:59.8699723-07:00\"\r\n    },\r\n    {\r\n      \"newState\": \"Scheduling\",\r\n      \"timeStamp\": \"2016-07-18T18:09:59.8699723-07:00\",\r\n      \"details\": \"Detail:Dispatching job to cluster.;rootProcessId:35696dfd-c6d6-4ccb-9cca-1c8b7d35f10a\"\r\n    },\r\n    {\r\n      \"newState\": \"Starting\",\r\n      \"timeStamp\": \"2016-07-18T18:09:59.8855976-07:00\",\r\n      \"details\": \"runtimeVersion:kobo_vnext_5012367\"\r\n    }\r\n  ],\r\n  \"properties\": {\r\n    \"owner\": \"adlsvc01@benwgoldoutlook.onmicrosoft.com\",\r\n    \"resources\": [\r\n      {\r\n        \"name\": \"__ScopeCodeGen__.dll\",\r\n        \"resourcePath\": \"adl://testdatalake11479.azuredatalakestore.net/system/jobservice/jobs/Usql/2016/07/19/01/09/38f20519-5e7b-4158-b470-80c4e736185a/__ScopeCodeGen__.dll\",\r\n        \"type\": \"VertexResource\"\r\n      },\r\n      {\r\n        \"name\": \"__ScopeCodeGen__.pdb\",\r\n        \"resourcePath\": \"adl://testdatalake11479.azuredatalakestore.net/system/jobservice/jobs/Usql/2016/07/19/01/09/38f20519-5e7b-4158-b470-80c4e736185a/__ScopeCodeGen__.pdb\",\r\n        \"type\": \"VertexResource\"\r\n      },\r\n      {\r\n        \"name\": \"__ScopeCodeGenEngine__.dll\",\r\n        \"resourcePath\": \"adl://testdatalake11479.azuredatalakestore.net/system/jobservice/jobs/Usql/2016/07/19/01/09/38f20519-5e7b-4158-b470-80c4e736185a/__ScopeCodeGenEngine__.dll\",\r\n        \"type\": \"VertexResource\"\r\n      },\r\n      {\r\n        \"name\": \"__ScopeCodeGenEngine__.pdb\",\r\n        \"resourcePath\": \"adl://testdatalake11479.azuredatalakestore.net/system/jobservice/jobs/Usql/2016/07/19/01/09/38f20519-5e7b-4158-b470-80c4e736185a/__ScopeCodeGenEngine__.pdb\",\r\n        \"type\": \"VertexResource\"\r\n      },\r\n      {\r\n        \"name\": \"ScopeVertexDef.xml\",\r\n        \"resourcePath\": \"adl://testdatalake11479.azuredatalakestore.net/system/jobservice/jobs/Usql/2016/07/19/01/09/38f20519-5e7b-4158-b470-80c4e736185a/ScopeVertexDef.xml\",\r\n        \"type\": \"VertexResource\"\r\n      },\r\n      {\r\n        \"name\": \"__ScopeCodeGen__.dll.cs\",\r\n        \"resourcePath\": \"adl://testdatalake11479.azuredatalakestore.net/system/jobservice/jobs/Usql/2016/07/19/01/09/38f20519-5e7b-4158-b470-80c4e736185a/__ScopeCodeGen__.dll.cs\",\r\n        \"type\": \"StatisticsResource\"\r\n      },\r\n      {\r\n        \"name\": \"__ScopeCodeGenEngine__.dll.cpp\",\r\n        \"resourcePath\": \"adl://testdatalake11479.azuredatalakestore.net/system/jobservice/jobs/Usql/2016/07/19/01/09/38f20519-5e7b-4158-b470-80c4e736185a/__ScopeCodeGenEngine__.dll.cpp\",\r\n        \"type\": \"StatisticsResource\"\r\n      },\r\n      {\r\n        \"name\": \"__ScopeCodeGenCompileOutput__.txt\",\r\n        \"resourcePath\": \"adl://testdatalake11479.azuredatalakestore.net/system/jobservice/jobs/Usql/2016/07/19/01/09/38f20519-5e7b-4158-b470-80c4e736185a/__ScopeCodeGenCompileOutput__.txt\",\r\n        \"type\": \"StatisticsResource\"\r\n      },\r\n      {\r\n        \"name\": \"__ScopeCodeGenCompileOptions__.txt\",\r\n        \"resourcePath\": \"adl://testdatalake11479.azuredatalakestore.net/system/jobservice/jobs/Usql/2016/07/19/01/09/38f20519-5e7b-4158-b470-80c4e736185a/__ScopeCodeGenCompileOptions__.txt\",\r\n        \"type\": \"StatisticsResource\"\r\n      },\r\n      {\r\n        \"name\": \"__ScopeCodeGenEngine__.cppresources\",\r\n        \"resourcePath\": \"adl://testdatalake11479.azuredatalakestore.net/system/jobservice/jobs/Usql/2016/07/19/01/09/38f20519-5e7b-4158-b470-80c4e736185a/__ScopeCodeGenEngine__.cppresources\",\r\n        \"type\": \"StatisticsResource\"\r\n      },\r\n      {\r\n        \"name\": \"__Ast__.bin\",\r\n        \"resourcePath\": \"adl://testdatalake11479.azuredatalakestore.net/system/jobservice/jobs/Usql/2016/07/19/01/09/38f20519-5e7b-4158-b470-80c4e736185a/__Ast__.bin\",\r\n        \"type\": \"StatisticsResource\"\r\n      },\r\n      {\r\n        \"name\": \"__SystemInternalInfo__.xml\",\r\n        \"resourcePath\": \"adl://testdatalake11479.azuredatalakestore.net/system/jobservice/jobs/Usql/2016/07/19/01/09/38f20519-5e7b-4158-b470-80c4e736185a/__SystemInternalInfo__.xml\",\r\n        \"type\": \"StatisticsResource\"\r\n      },\r\n      {\r\n        \"name\": \"Profile\",\r\n        \"resourcePath\": \"adl://testdatalake11479.azuredatalakestore.net/system/jobservice/jobs/Usql/2016/07/19/01/09/38f20519-5e7b-4158-b470-80c4e736185a/profile\",\r\n        \"type\": \"StatisticsResource\"\r\n      },\r\n      {\r\n        \"name\": \"__ScopeRuntimeStatistics__.xml\",\r\n        \"resourcePath\": \"adl://testdatalake11479.azuredatalakestore.net/system/jobservice/jobs/Usql/2016/07/19/01/09/38f20519-5e7b-4158-b470-80c4e736185a/__ScopeRuntimeStatistics__.xml\",\r\n        \"type\": \"StatisticsResource\"\r\n      }\r\n    ],\r\n    \"runtimeVersion\": \"kobo_vnext_5012367\",\r\n    \"rootProcessNodeId\": \"35696dfd-c6d6-4ccb-9cca-1c8b7d35f10a\",\r\n    \"script\": \"\\nDROP DATABASE IF EXISTS testdb15807; CREATE DATABASE testdb15807; \\n//Create Table\\nCREATE TABLE testdb15807.dbo.testtbl18640\\n(\\n        //Define schema of table\\n        UserId          int, \\n        Start           DateTime, \\n        Region          string, \\n        Query           string, \\n        Duration        int, \\n        Urls            string, \\n        ClickedUrls     string,\\n    INDEX idx1 //Name of index\\n    CLUSTERED (Region ASC) //Column to cluster by\\n    PARTITIONED BY BUCKETS (UserId) HASH (Region) //Column to partition by\\n);\\n\\nALTER TABLE testdb15807.dbo.testtbl18640 ADD IF NOT EXISTS PARTITION (1);\\n\\nDROP FUNCTION IF EXISTS testdb15807.dbo.testtvf14383;\\n\\n//create table weblogs on space-delimited website log data\\nCREATE FUNCTION testdb15807.dbo.testtvf14383()\\nRETURNS @result TABLE\\n(\\n    s_date DateTime,\\n    s_time string,\\n    s_sitename string,\\n    cs_method string, \\n    cs_uristem string,\\n    cs_uriquery string,\\n    s_port int,\\n    cs_username string, \\n    c_ip string,\\n    cs_useragent string,\\n    cs_cookie string,\\n    cs_referer string, \\n    cs_host string,\\n    sc_status int,\\n    sc_substatus int,\\n    sc_win32status int, \\n    sc_bytes int,\\n    cs_bytes int,\\n    s_timetaken int\\n)\\nAS\\nBEGIN\\n\\n    @result = EXTRACT\\n        s_date DateTime,\\n        s_time string,\\n        s_sitename string,\\n        cs_method string,\\n        cs_uristem string,\\n        cs_uriquery string,\\n        s_port int,\\n        cs_username string,\\n        c_ip string,\\n        cs_useragent string,\\n        cs_cookie string,\\n        cs_referer string,\\n        cs_host string,\\n        sc_status int,\\n        sc_substatus int,\\n        sc_win32status int,\\n        sc_bytes int,\\n        cs_bytes int,\\n        s_timetaken int\\n    FROM @\\\"/Samples/Data/WebLog.log\\\"\\n    USING Extractors.Text(delimiter:' ');\\n\\nRETURN;\\nEND;\\nCREATE VIEW testdb15807.dbo.testview11479 \\nAS \\n    SELECT * FROM \\n    (\\n        VALUES(1,2),(2,4)\\n    ) \\nAS \\nT(a, b);\\nCREATE PROCEDURE testdb15807.dbo.testproc11482()\\nAS BEGIN\\n  CREATE VIEW testdb15807.dbo.testview11479 \\n  AS \\n    SELECT * FROM \\n    (\\n        VALUES(1,2),(2,4)\\n    ) \\n  AS \\n  T(a, b);\\nEND;\",\r\n    \"algebraFilePath\": \"adl://testdatalake11479.azuredatalakestore.net/system/jobservice/jobs/Usql/2016/07/19/01/09/38f20519-5e7b-4158-b470-80c4e736185a/algebra.xml\",\r\n    \"yarnApplicationId\": 2760,\r\n    \"yarnApplicationTimeStamp\": 1468865588038,\r\n    \"compileMode\": \"Semantic\",\r\n    \"errorSource\": \"Unknown\",\r\n    \"totalCompilationTime\": \"PT17.6505811S\",\r\n    \"totalPausedTime\": \"PT0S\",\r\n    \"totalQueuedTime\": \"PT0S\",\r\n    \"totalRunningTime\": \"PT0S\",\r\n    \"type\": \"USql\"\r\n  }\r\n}",
-      "ResponseHeaders": {
-        "Content-Type": [
-          "application/json; charset=utf-8"
-        ],
-        "Expires": [
-          "-1"
-        ],
-        "Cache-Control": [
-          "private"
-        ],
-        "Date": [
-          "Tue, 19 Jul 2016 01:10:20 GMT"
-        ],
-        "Pragma": [
-          "no-cache"
-        ],
-        "Transfer-Encoding": [
-          "chunked"
-        ],
-        "x-ms-request-id": [
-          "74e6df43-fdfe-42dc-ad9d-e83ab48ae626"
-        ],
-        "X-Content-Type-Options": [
-          "nosniff"
-        ],
-        "Strict-Transport-Security": [
-          "max-age=15724800; includeSubDomains"
-        ]
-      },
-      "StatusCode": 200
-    },
-    {
-      "RequestUri": "/Jobs/38f20519-5e7b-4158-b470-80c4e736185a?api-version=2016-03-20-preview",
-      "EncodedRequestUri": "L0pvYnMvMzhmMjA1MTktNWU3Yi00MTU4LWI0NzAtODBjNGU3MzYxODVhP2FwaS12ZXJzaW9uPTIwMTYtMDMtMjAtcHJldmlldw==",
-      "RequestMethod": "GET",
-      "RequestBody": "",
-      "RequestHeaders": {
-        "x-ms-client-request-id": [
-          "98725373-80a5-429a-86c4-00fb238d3340"
-        ],
-        "accept-language": [
-          "en-US"
-        ],
-        "User-Agent": [
-          "Microsoft.Azure.Management.DataLake.Analytics.DataLakeAnalyticsJobManagementClient/0.11.9-preview"
-        ]
-      },
-      "ResponseBody": "{\r\n  \"jobId\": \"38f20519-5e7b-4158-b470-80c4e736185a\",\r\n  \"name\": \"testjob1977\",\r\n  \"type\": \"USql\",\r\n  \"submitter\": \"adlsvc01@benwgoldoutlook.onmicrosoft.com\",\r\n  \"degreeOfParallelism\": 2,\r\n  \"priority\": 0,\r\n  \"submitTime\": \"2016-07-18T18:09:41.3131216-07:00\",\r\n  \"state\": \"Starting\",\r\n  \"result\": \"Succeeded\",\r\n  \"stateAuditRecords\": [\r\n    {\r\n      \"newState\": \"New\",\r\n      \"timeStamp\": \"2016-07-18T18:09:41.3131216-07:00\",\r\n      \"details\": \"userName:adlsvc01@benwgoldoutlook.onmicrosoft.com;submitMachine:N/A\"\r\n    },\r\n    {\r\n      \"newState\": \"Compiling\",\r\n      \"timeStamp\": \"2016-07-18T18:09:42.2193912-07:00\",\r\n      \"details\": \"CcsAttempts:1;Status:Dispatched\"\r\n    },\r\n    {\r\n      \"newState\": \"Queued\",\r\n      \"timeStamp\": \"2016-07-18T18:09:59.8699723-07:00\"\r\n    },\r\n    {\r\n      \"newState\": \"Scheduling\",\r\n      \"timeStamp\": \"2016-07-18T18:09:59.8699723-07:00\",\r\n      \"details\": \"Detail:Dispatching job to cluster.;rootProcessId:35696dfd-c6d6-4ccb-9cca-1c8b7d35f10a\"\r\n    },\r\n    {\r\n      \"newState\": \"Starting\",\r\n      \"timeStamp\": \"2016-07-18T18:09:59.8855976-07:00\",\r\n      \"details\": \"runtimeVersion:kobo_vnext_5012367\"\r\n    }\r\n  ],\r\n  \"properties\": {\r\n    \"owner\": \"adlsvc01@benwgoldoutlook.onmicrosoft.com\",\r\n    \"resources\": [\r\n      {\r\n        \"name\": \"__ScopeCodeGen__.dll\",\r\n        \"resourcePath\": \"adl://testdatalake11479.azuredatalakestore.net/system/jobservice/jobs/Usql/2016/07/19/01/09/38f20519-5e7b-4158-b470-80c4e736185a/__ScopeCodeGen__.dll\",\r\n        \"type\": \"VertexResource\"\r\n      },\r\n      {\r\n        \"name\": \"__ScopeCodeGen__.pdb\",\r\n        \"resourcePath\": \"adl://testdatalake11479.azuredatalakestore.net/system/jobservice/jobs/Usql/2016/07/19/01/09/38f20519-5e7b-4158-b470-80c4e736185a/__ScopeCodeGen__.pdb\",\r\n        \"type\": \"VertexResource\"\r\n      },\r\n      {\r\n        \"name\": \"__ScopeCodeGenEngine__.dll\",\r\n        \"resourcePath\": \"adl://testdatalake11479.azuredatalakestore.net/system/jobservice/jobs/Usql/2016/07/19/01/09/38f20519-5e7b-4158-b470-80c4e736185a/__ScopeCodeGenEngine__.dll\",\r\n        \"type\": \"VertexResource\"\r\n      },\r\n      {\r\n        \"name\": \"__ScopeCodeGenEngine__.pdb\",\r\n        \"resourcePath\": \"adl://testdatalake11479.azuredatalakestore.net/system/jobservice/jobs/Usql/2016/07/19/01/09/38f20519-5e7b-4158-b470-80c4e736185a/__ScopeCodeGenEngine__.pdb\",\r\n        \"type\": \"VertexResource\"\r\n      },\r\n      {\r\n        \"name\": \"ScopeVertexDef.xml\",\r\n        \"resourcePath\": \"adl://testdatalake11479.azuredatalakestore.net/system/jobservice/jobs/Usql/2016/07/19/01/09/38f20519-5e7b-4158-b470-80c4e736185a/ScopeVertexDef.xml\",\r\n        \"type\": \"VertexResource\"\r\n      },\r\n      {\r\n        \"name\": \"__ScopeCodeGen__.dll.cs\",\r\n        \"resourcePath\": \"adl://testdatalake11479.azuredatalakestore.net/system/jobservice/jobs/Usql/2016/07/19/01/09/38f20519-5e7b-4158-b470-80c4e736185a/__ScopeCodeGen__.dll.cs\",\r\n        \"type\": \"StatisticsResource\"\r\n      },\r\n      {\r\n        \"name\": \"__ScopeCodeGenEngine__.dll.cpp\",\r\n        \"resourcePath\": \"adl://testdatalake11479.azuredatalakestore.net/system/jobservice/jobs/Usql/2016/07/19/01/09/38f20519-5e7b-4158-b470-80c4e736185a/__ScopeCodeGenEngine__.dll.cpp\",\r\n        \"type\": \"StatisticsResource\"\r\n      },\r\n      {\r\n        \"name\": \"__ScopeCodeGenCompileOutput__.txt\",\r\n        \"resourcePath\": \"adl://testdatalake11479.azuredatalakestore.net/system/jobservice/jobs/Usql/2016/07/19/01/09/38f20519-5e7b-4158-b470-80c4e736185a/__ScopeCodeGenCompileOutput__.txt\",\r\n        \"type\": \"StatisticsResource\"\r\n      },\r\n      {\r\n        \"name\": \"__ScopeCodeGenCompileOptions__.txt\",\r\n        \"resourcePath\": \"adl://testdatalake11479.azuredatalakestore.net/system/jobservice/jobs/Usql/2016/07/19/01/09/38f20519-5e7b-4158-b470-80c4e736185a/__ScopeCodeGenCompileOptions__.txt\",\r\n        \"type\": \"StatisticsResource\"\r\n      },\r\n      {\r\n        \"name\": \"__ScopeCodeGenEngine__.cppresources\",\r\n        \"resourcePath\": \"adl://testdatalake11479.azuredatalakestore.net/system/jobservice/jobs/Usql/2016/07/19/01/09/38f20519-5e7b-4158-b470-80c4e736185a/__ScopeCodeGenEngine__.cppresources\",\r\n        \"type\": \"StatisticsResource\"\r\n      },\r\n      {\r\n        \"name\": \"__Ast__.bin\",\r\n        \"resourcePath\": \"adl://testdatalake11479.azuredatalakestore.net/system/jobservice/jobs/Usql/2016/07/19/01/09/38f20519-5e7b-4158-b470-80c4e736185a/__Ast__.bin\",\r\n        \"type\": \"StatisticsResource\"\r\n      },\r\n      {\r\n        \"name\": \"__SystemInternalInfo__.xml\",\r\n        \"resourcePath\": \"adl://testdatalake11479.azuredatalakestore.net/system/jobservice/jobs/Usql/2016/07/19/01/09/38f20519-5e7b-4158-b470-80c4e736185a/__SystemInternalInfo__.xml\",\r\n        \"type\": \"StatisticsResource\"\r\n      },\r\n      {\r\n        \"name\": \"Profile\",\r\n        \"resourcePath\": \"adl://testdatalake11479.azuredatalakestore.net/system/jobservice/jobs/Usql/2016/07/19/01/09/38f20519-5e7b-4158-b470-80c4e736185a/profile\",\r\n        \"type\": \"StatisticsResource\"\r\n      },\r\n      {\r\n        \"name\": \"__ScopeRuntimeStatistics__.xml\",\r\n        \"resourcePath\": \"adl://testdatalake11479.azuredatalakestore.net/system/jobservice/jobs/Usql/2016/07/19/01/09/38f20519-5e7b-4158-b470-80c4e736185a/__ScopeRuntimeStatistics__.xml\",\r\n        \"type\": \"StatisticsResource\"\r\n      }\r\n    ],\r\n    \"runtimeVersion\": \"kobo_vnext_5012367\",\r\n    \"rootProcessNodeId\": \"35696dfd-c6d6-4ccb-9cca-1c8b7d35f10a\",\r\n    \"script\": \"\\nDROP DATABASE IF EXISTS testdb15807; CREATE DATABASE testdb15807; \\n//Create Table\\nCREATE TABLE testdb15807.dbo.testtbl18640\\n(\\n        //Define schema of table\\n        UserId          int, \\n        Start           DateTime, \\n        Region          string, \\n        Query           string, \\n        Duration        int, \\n        Urls            string, \\n        ClickedUrls     string,\\n    INDEX idx1 //Name of index\\n    CLUSTERED (Region ASC) //Column to cluster by\\n    PARTITIONED BY BUCKETS (UserId) HASH (Region) //Column to partition by\\n);\\n\\nALTER TABLE testdb15807.dbo.testtbl18640 ADD IF NOT EXISTS PARTITION (1);\\n\\nDROP FUNCTION IF EXISTS testdb15807.dbo.testtvf14383;\\n\\n//create table weblogs on space-delimited website log data\\nCREATE FUNCTION testdb15807.dbo.testtvf14383()\\nRETURNS @result TABLE\\n(\\n    s_date DateTime,\\n    s_time string,\\n    s_sitename string,\\n    cs_method string, \\n    cs_uristem string,\\n    cs_uriquery string,\\n    s_port int,\\n    cs_username string, \\n    c_ip string,\\n    cs_useragent string,\\n    cs_cookie string,\\n    cs_referer string, \\n    cs_host string,\\n    sc_status int,\\n    sc_substatus int,\\n    sc_win32status int, \\n    sc_bytes int,\\n    cs_bytes int,\\n    s_timetaken int\\n)\\nAS\\nBEGIN\\n\\n    @result = EXTRACT\\n        s_date DateTime,\\n        s_time string,\\n        s_sitename string,\\n        cs_method string,\\n        cs_uristem string,\\n        cs_uriquery string,\\n        s_port int,\\n        cs_username string,\\n        c_ip string,\\n        cs_useragent string,\\n        cs_cookie string,\\n        cs_referer string,\\n        cs_host string,\\n        sc_status int,\\n        sc_substatus int,\\n        sc_win32status int,\\n        sc_bytes int,\\n        cs_bytes int,\\n        s_timetaken int\\n    FROM @\\\"/Samples/Data/WebLog.log\\\"\\n    USING Extractors.Text(delimiter:' ');\\n\\nRETURN;\\nEND;\\nCREATE VIEW testdb15807.dbo.testview11479 \\nAS \\n    SELECT * FROM \\n    (\\n        VALUES(1,2),(2,4)\\n    ) \\nAS \\nT(a, b);\\nCREATE PROCEDURE testdb15807.dbo.testproc11482()\\nAS BEGIN\\n  CREATE VIEW testdb15807.dbo.testview11479 \\n  AS \\n    SELECT * FROM \\n    (\\n        VALUES(1,2),(2,4)\\n    ) \\n  AS \\n  T(a, b);\\nEND;\",\r\n    \"algebraFilePath\": \"adl://testdatalake11479.azuredatalakestore.net/system/jobservice/jobs/Usql/2016/07/19/01/09/38f20519-5e7b-4158-b470-80c4e736185a/algebra.xml\",\r\n    \"yarnApplicationId\": 2760,\r\n    \"yarnApplicationTimeStamp\": 1468865588038,\r\n    \"compileMode\": \"Semantic\",\r\n    \"errorSource\": \"Unknown\",\r\n    \"totalCompilationTime\": \"PT17.6505811S\",\r\n    \"totalPausedTime\": \"PT0S\",\r\n    \"totalQueuedTime\": \"PT0S\",\r\n    \"totalRunningTime\": \"PT0S\",\r\n    \"type\": \"USql\"\r\n  }\r\n}",
-      "ResponseHeaders": {
-        "Content-Type": [
-          "application/json; charset=utf-8"
-        ],
-        "Expires": [
-          "-1"
-        ],
-        "Cache-Control": [
-          "private"
-        ],
-        "Date": [
-          "Tue, 19 Jul 2016 01:10:25 GMT"
-        ],
-        "Pragma": [
-          "no-cache"
-        ],
-        "Transfer-Encoding": [
-          "chunked"
-        ],
-        "x-ms-request-id": [
-          "4e3f0e8b-1b9a-438b-b9e4-7c7b446e2885"
-        ],
-        "X-Content-Type-Options": [
-          "nosniff"
-        ],
-        "Strict-Transport-Security": [
-          "max-age=15724800; includeSubDomains"
-        ]
-      },
-      "StatusCode": 200
-    },
-    {
-      "RequestUri": "/Jobs/38f20519-5e7b-4158-b470-80c4e736185a?api-version=2016-03-20-preview",
-      "EncodedRequestUri": "L0pvYnMvMzhmMjA1MTktNWU3Yi00MTU4LWI0NzAtODBjNGU3MzYxODVhP2FwaS12ZXJzaW9uPTIwMTYtMDMtMjAtcHJldmlldw==",
-      "RequestMethod": "GET",
-      "RequestBody": "",
-      "RequestHeaders": {
-        "x-ms-client-request-id": [
-          "1f78bcbf-5569-4d61-b4a3-e69c26045001"
-        ],
-        "accept-language": [
-          "en-US"
-        ],
-        "User-Agent": [
-          "Microsoft.Azure.Management.DataLake.Analytics.DataLakeAnalyticsJobManagementClient/0.11.9-preview"
-        ]
-      },
-      "ResponseBody": "{\r\n  \"jobId\": \"38f20519-5e7b-4158-b470-80c4e736185a\",\r\n  \"name\": \"testjob1977\",\r\n  \"type\": \"USql\",\r\n  \"submitter\": \"adlsvc01@benwgoldoutlook.onmicrosoft.com\",\r\n  \"degreeOfParallelism\": 2,\r\n  \"priority\": 0,\r\n  \"submitTime\": \"2016-07-18T18:09:41.3131216-07:00\",\r\n  \"state\": \"Starting\",\r\n  \"result\": \"Succeeded\",\r\n  \"stateAuditRecords\": [\r\n    {\r\n      \"newState\": \"New\",\r\n      \"timeStamp\": \"2016-07-18T18:09:41.3131216-07:00\",\r\n      \"details\": \"userName:adlsvc01@benwgoldoutlook.onmicrosoft.com;submitMachine:N/A\"\r\n    },\r\n    {\r\n      \"newState\": \"Compiling\",\r\n      \"timeStamp\": \"2016-07-18T18:09:42.2193912-07:00\",\r\n      \"details\": \"CcsAttempts:1;Status:Dispatched\"\r\n    },\r\n    {\r\n      \"newState\": \"Queued\",\r\n      \"timeStamp\": \"2016-07-18T18:09:59.8699723-07:00\"\r\n    },\r\n    {\r\n      \"newState\": \"Scheduling\",\r\n      \"timeStamp\": \"2016-07-18T18:09:59.8699723-07:00\",\r\n      \"details\": \"Detail:Dispatching job to cluster.;rootProcessId:35696dfd-c6d6-4ccb-9cca-1c8b7d35f10a\"\r\n    },\r\n    {\r\n      \"newState\": \"Starting\",\r\n      \"timeStamp\": \"2016-07-18T18:09:59.8855976-07:00\",\r\n      \"details\": \"runtimeVersion:kobo_vnext_5012367\"\r\n    }\r\n  ],\r\n  \"properties\": {\r\n    \"owner\": \"adlsvc01@benwgoldoutlook.onmicrosoft.com\",\r\n    \"resources\": [\r\n      {\r\n        \"name\": \"__ScopeCodeGen__.dll\",\r\n        \"resourcePath\": \"adl://testdatalake11479.azuredatalakestore.net/system/jobservice/jobs/Usql/2016/07/19/01/09/38f20519-5e7b-4158-b470-80c4e736185a/__ScopeCodeGen__.dll\",\r\n        \"type\": \"VertexResource\"\r\n      },\r\n      {\r\n        \"name\": \"__ScopeCodeGen__.pdb\",\r\n        \"resourcePath\": \"adl://testdatalake11479.azuredatalakestore.net/system/jobservice/jobs/Usql/2016/07/19/01/09/38f20519-5e7b-4158-b470-80c4e736185a/__ScopeCodeGen__.pdb\",\r\n        \"type\": \"VertexResource\"\r\n      },\r\n      {\r\n        \"name\": \"__ScopeCodeGenEngine__.dll\",\r\n        \"resourcePath\": \"adl://testdatalake11479.azuredatalakestore.net/system/jobservice/jobs/Usql/2016/07/19/01/09/38f20519-5e7b-4158-b470-80c4e736185a/__ScopeCodeGenEngine__.dll\",\r\n        \"type\": \"VertexResource\"\r\n      },\r\n      {\r\n        \"name\": \"__ScopeCodeGenEngine__.pdb\",\r\n        \"resourcePath\": \"adl://testdatalake11479.azuredatalakestore.net/system/jobservice/jobs/Usql/2016/07/19/01/09/38f20519-5e7b-4158-b470-80c4e736185a/__ScopeCodeGenEngine__.pdb\",\r\n        \"type\": \"VertexResource\"\r\n      },\r\n      {\r\n        \"name\": \"ScopeVertexDef.xml\",\r\n        \"resourcePath\": \"adl://testdatalake11479.azuredatalakestore.net/system/jobservice/jobs/Usql/2016/07/19/01/09/38f20519-5e7b-4158-b470-80c4e736185a/ScopeVertexDef.xml\",\r\n        \"type\": \"VertexResource\"\r\n      },\r\n      {\r\n        \"name\": \"__ScopeCodeGen__.dll.cs\",\r\n        \"resourcePath\": \"adl://testdatalake11479.azuredatalakestore.net/system/jobservice/jobs/Usql/2016/07/19/01/09/38f20519-5e7b-4158-b470-80c4e736185a/__ScopeCodeGen__.dll.cs\",\r\n        \"type\": \"StatisticsResource\"\r\n      },\r\n      {\r\n        \"name\": \"__ScopeCodeGenEngine__.dll.cpp\",\r\n        \"resourcePath\": \"adl://testdatalake11479.azuredatalakestore.net/system/jobservice/jobs/Usql/2016/07/19/01/09/38f20519-5e7b-4158-b470-80c4e736185a/__ScopeCodeGenEngine__.dll.cpp\",\r\n        \"type\": \"StatisticsResource\"\r\n      },\r\n      {\r\n        \"name\": \"__ScopeCodeGenCompileOutput__.txt\",\r\n        \"resourcePath\": \"adl://testdatalake11479.azuredatalakestore.net/system/jobservice/jobs/Usql/2016/07/19/01/09/38f20519-5e7b-4158-b470-80c4e736185a/__ScopeCodeGenCompileOutput__.txt\",\r\n        \"type\": \"StatisticsResource\"\r\n      },\r\n      {\r\n        \"name\": \"__ScopeCodeGenCompileOptions__.txt\",\r\n        \"resourcePath\": \"adl://testdatalake11479.azuredatalakestore.net/system/jobservice/jobs/Usql/2016/07/19/01/09/38f20519-5e7b-4158-b470-80c4e736185a/__ScopeCodeGenCompileOptions__.txt\",\r\n        \"type\": \"StatisticsResource\"\r\n      },\r\n      {\r\n        \"name\": \"__ScopeCodeGenEngine__.cppresources\",\r\n        \"resourcePath\": \"adl://testdatalake11479.azuredatalakestore.net/system/jobservice/jobs/Usql/2016/07/19/01/09/38f20519-5e7b-4158-b470-80c4e736185a/__ScopeCodeGenEngine__.cppresources\",\r\n        \"type\": \"StatisticsResource\"\r\n      },\r\n      {\r\n        \"name\": \"__Ast__.bin\",\r\n        \"resourcePath\": \"adl://testdatalake11479.azuredatalakestore.net/system/jobservice/jobs/Usql/2016/07/19/01/09/38f20519-5e7b-4158-b470-80c4e736185a/__Ast__.bin\",\r\n        \"type\": \"StatisticsResource\"\r\n      },\r\n      {\r\n        \"name\": \"__SystemInternalInfo__.xml\",\r\n        \"resourcePath\": \"adl://testdatalake11479.azuredatalakestore.net/system/jobservice/jobs/Usql/2016/07/19/01/09/38f20519-5e7b-4158-b470-80c4e736185a/__SystemInternalInfo__.xml\",\r\n        \"type\": \"StatisticsResource\"\r\n      },\r\n      {\r\n        \"name\": \"Profile\",\r\n        \"resourcePath\": \"adl://testdatalake11479.azuredatalakestore.net/system/jobservice/jobs/Usql/2016/07/19/01/09/38f20519-5e7b-4158-b470-80c4e736185a/profile\",\r\n        \"type\": \"StatisticsResource\"\r\n      },\r\n      {\r\n        \"name\": \"__ScopeRuntimeStatistics__.xml\",\r\n        \"resourcePath\": \"adl://testdatalake11479.azuredatalakestore.net/system/jobservice/jobs/Usql/2016/07/19/01/09/38f20519-5e7b-4158-b470-80c4e736185a/__ScopeRuntimeStatistics__.xml\",\r\n        \"type\": \"StatisticsResource\"\r\n      }\r\n    ],\r\n    \"runtimeVersion\": \"kobo_vnext_5012367\",\r\n    \"rootProcessNodeId\": \"35696dfd-c6d6-4ccb-9cca-1c8b7d35f10a\",\r\n    \"script\": \"\\nDROP DATABASE IF EXISTS testdb15807; CREATE DATABASE testdb15807; \\n//Create Table\\nCREATE TABLE testdb15807.dbo.testtbl18640\\n(\\n        //Define schema of table\\n        UserId          int, \\n        Start           DateTime, \\n        Region          string, \\n        Query           string, \\n        Duration        int, \\n        Urls            string, \\n        ClickedUrls     string,\\n    INDEX idx1 //Name of index\\n    CLUSTERED (Region ASC) //Column to cluster by\\n    PARTITIONED BY BUCKETS (UserId) HASH (Region) //Column to partition by\\n);\\n\\nALTER TABLE testdb15807.dbo.testtbl18640 ADD IF NOT EXISTS PARTITION (1);\\n\\nDROP FUNCTION IF EXISTS testdb15807.dbo.testtvf14383;\\n\\n//create table weblogs on space-delimited website log data\\nCREATE FUNCTION testdb15807.dbo.testtvf14383()\\nRETURNS @result TABLE\\n(\\n    s_date DateTime,\\n    s_time string,\\n    s_sitename string,\\n    cs_method string, \\n    cs_uristem string,\\n    cs_uriquery string,\\n    s_port int,\\n    cs_username string, \\n    c_ip string,\\n    cs_useragent string,\\n    cs_cookie string,\\n    cs_referer string, \\n    cs_host string,\\n    sc_status int,\\n    sc_substatus int,\\n    sc_win32status int, \\n    sc_bytes int,\\n    cs_bytes int,\\n    s_timetaken int\\n)\\nAS\\nBEGIN\\n\\n    @result = EXTRACT\\n        s_date DateTime,\\n        s_time string,\\n        s_sitename string,\\n        cs_method string,\\n        cs_uristem string,\\n        cs_uriquery string,\\n        s_port int,\\n        cs_username string,\\n        c_ip string,\\n        cs_useragent string,\\n        cs_cookie string,\\n        cs_referer string,\\n        cs_host string,\\n        sc_status int,\\n        sc_substatus int,\\n        sc_win32status int,\\n        sc_bytes int,\\n        cs_bytes int,\\n        s_timetaken int\\n    FROM @\\\"/Samples/Data/WebLog.log\\\"\\n    USING Extractors.Text(delimiter:' ');\\n\\nRETURN;\\nEND;\\nCREATE VIEW testdb15807.dbo.testview11479 \\nAS \\n    SELECT * FROM \\n    (\\n        VALUES(1,2),(2,4)\\n    ) \\nAS \\nT(a, b);\\nCREATE PROCEDURE testdb15807.dbo.testproc11482()\\nAS BEGIN\\n  CREATE VIEW testdb15807.dbo.testview11479 \\n  AS \\n    SELECT * FROM \\n    (\\n        VALUES(1,2),(2,4)\\n    ) \\n  AS \\n  T(a, b);\\nEND;\",\r\n    \"algebraFilePath\": \"adl://testdatalake11479.azuredatalakestore.net/system/jobservice/jobs/Usql/2016/07/19/01/09/38f20519-5e7b-4158-b470-80c4e736185a/algebra.xml\",\r\n    \"yarnApplicationId\": 2760,\r\n    \"yarnApplicationTimeStamp\": 1468865588038,\r\n    \"compileMode\": \"Semantic\",\r\n    \"errorSource\": \"Unknown\",\r\n    \"totalCompilationTime\": \"PT17.6505811S\",\r\n    \"totalPausedTime\": \"PT0S\",\r\n    \"totalQueuedTime\": \"PT0S\",\r\n    \"totalRunningTime\": \"PT0S\",\r\n    \"type\": \"USql\"\r\n  }\r\n}",
-      "ResponseHeaders": {
-        "Content-Type": [
-          "application/json; charset=utf-8"
-        ],
-        "Expires": [
-          "-1"
-        ],
-        "Cache-Control": [
-          "private"
-        ],
-        "Date": [
-          "Tue, 19 Jul 2016 01:10:30 GMT"
-        ],
-        "Pragma": [
-          "no-cache"
-        ],
-        "Transfer-Encoding": [
-          "chunked"
-        ],
-        "x-ms-request-id": [
-          "5411a49e-a078-403d-a7e5-009c5ce5e8ff"
-        ],
-        "X-Content-Type-Options": [
-          "nosniff"
-        ],
-        "Strict-Transport-Security": [
-          "max-age=15724800; includeSubDomains"
-        ]
-      },
-      "StatusCode": 200
-    },
-    {
-      "RequestUri": "/Jobs/38f20519-5e7b-4158-b470-80c4e736185a?api-version=2016-03-20-preview",
-      "EncodedRequestUri": "L0pvYnMvMzhmMjA1MTktNWU3Yi00MTU4LWI0NzAtODBjNGU3MzYxODVhP2FwaS12ZXJzaW9uPTIwMTYtMDMtMjAtcHJldmlldw==",
-      "RequestMethod": "GET",
-      "RequestBody": "",
-      "RequestHeaders": {
-        "x-ms-client-request-id": [
-          "f5014204-96b5-4272-9dc0-c284f8ad9599"
-        ],
-        "accept-language": [
-          "en-US"
-        ],
-        "User-Agent": [
-          "Microsoft.Azure.Management.DataLake.Analytics.DataLakeAnalyticsJobManagementClient/0.11.9-preview"
-        ]
-      },
-      "ResponseBody": "{\r\n  \"jobId\": \"38f20519-5e7b-4158-b470-80c4e736185a\",\r\n  \"name\": \"testjob1977\",\r\n  \"type\": \"USql\",\r\n  \"submitter\": \"adlsvc01@benwgoldoutlook.onmicrosoft.com\",\r\n  \"degreeOfParallelism\": 2,\r\n  \"priority\": 0,\r\n  \"submitTime\": \"2016-07-18T18:09:41.3131216-07:00\",\r\n  \"state\": \"Starting\",\r\n  \"result\": \"Succeeded\",\r\n  \"stateAuditRecords\": [\r\n    {\r\n      \"newState\": \"New\",\r\n      \"timeStamp\": \"2016-07-18T18:09:41.3131216-07:00\",\r\n      \"details\": \"userName:adlsvc01@benwgoldoutlook.onmicrosoft.com;submitMachine:N/A\"\r\n    },\r\n    {\r\n      \"newState\": \"Compiling\",\r\n      \"timeStamp\": \"2016-07-18T18:09:42.2193912-07:00\",\r\n      \"details\": \"CcsAttempts:1;Status:Dispatched\"\r\n    },\r\n    {\r\n      \"newState\": \"Queued\",\r\n      \"timeStamp\": \"2016-07-18T18:09:59.8699723-07:00\"\r\n    },\r\n    {\r\n      \"newState\": \"Scheduling\",\r\n      \"timeStamp\": \"2016-07-18T18:09:59.8699723-07:00\",\r\n      \"details\": \"Detail:Dispatching job to cluster.;rootProcessId:35696dfd-c6d6-4ccb-9cca-1c8b7d35f10a\"\r\n    },\r\n    {\r\n      \"newState\": \"Starting\",\r\n      \"timeStamp\": \"2016-07-18T18:09:59.8855976-07:00\",\r\n      \"details\": \"runtimeVersion:kobo_vnext_5012367\"\r\n    }\r\n  ],\r\n  \"properties\": {\r\n    \"owner\": \"adlsvc01@benwgoldoutlook.onmicrosoft.com\",\r\n    \"resources\": [\r\n      {\r\n        \"name\": \"__ScopeCodeGen__.dll\",\r\n        \"resourcePath\": \"adl://testdatalake11479.azuredatalakestore.net/system/jobservice/jobs/Usql/2016/07/19/01/09/38f20519-5e7b-4158-b470-80c4e736185a/__ScopeCodeGen__.dll\",\r\n        \"type\": \"VertexResource\"\r\n      },\r\n      {\r\n        \"name\": \"__ScopeCodeGen__.pdb\",\r\n        \"resourcePath\": \"adl://testdatalake11479.azuredatalakestore.net/system/jobservice/jobs/Usql/2016/07/19/01/09/38f20519-5e7b-4158-b470-80c4e736185a/__ScopeCodeGen__.pdb\",\r\n        \"type\": \"VertexResource\"\r\n      },\r\n      {\r\n        \"name\": \"__ScopeCodeGenEngine__.dll\",\r\n        \"resourcePath\": \"adl://testdatalake11479.azuredatalakestore.net/system/jobservice/jobs/Usql/2016/07/19/01/09/38f20519-5e7b-4158-b470-80c4e736185a/__ScopeCodeGenEngine__.dll\",\r\n        \"type\": \"VertexResource\"\r\n      },\r\n      {\r\n        \"name\": \"__ScopeCodeGenEngine__.pdb\",\r\n        \"resourcePath\": \"adl://testdatalake11479.azuredatalakestore.net/system/jobservice/jobs/Usql/2016/07/19/01/09/38f20519-5e7b-4158-b470-80c4e736185a/__ScopeCodeGenEngine__.pdb\",\r\n        \"type\": \"VertexResource\"\r\n      },\r\n      {\r\n        \"name\": \"ScopeVertexDef.xml\",\r\n        \"resourcePath\": \"adl://testdatalake11479.azuredatalakestore.net/system/jobservice/jobs/Usql/2016/07/19/01/09/38f20519-5e7b-4158-b470-80c4e736185a/ScopeVertexDef.xml\",\r\n        \"type\": \"VertexResource\"\r\n      },\r\n      {\r\n        \"name\": \"__ScopeCodeGen__.dll.cs\",\r\n        \"resourcePath\": \"adl://testdatalake11479.azuredatalakestore.net/system/jobservice/jobs/Usql/2016/07/19/01/09/38f20519-5e7b-4158-b470-80c4e736185a/__ScopeCodeGen__.dll.cs\",\r\n        \"type\": \"StatisticsResource\"\r\n      },\r\n      {\r\n        \"name\": \"__ScopeCodeGenEngine__.dll.cpp\",\r\n        \"resourcePath\": \"adl://testdatalake11479.azuredatalakestore.net/system/jobservice/jobs/Usql/2016/07/19/01/09/38f20519-5e7b-4158-b470-80c4e736185a/__ScopeCodeGenEngine__.dll.cpp\",\r\n        \"type\": \"StatisticsResource\"\r\n      },\r\n      {\r\n        \"name\": \"__ScopeCodeGenCompileOutput__.txt\",\r\n        \"resourcePath\": \"adl://testdatalake11479.azuredatalakestore.net/system/jobservice/jobs/Usql/2016/07/19/01/09/38f20519-5e7b-4158-b470-80c4e736185a/__ScopeCodeGenCompileOutput__.txt\",\r\n        \"type\": \"StatisticsResource\"\r\n      },\r\n      {\r\n        \"name\": \"__ScopeCodeGenCompileOptions__.txt\",\r\n        \"resourcePath\": \"adl://testdatalake11479.azuredatalakestore.net/system/jobservice/jobs/Usql/2016/07/19/01/09/38f20519-5e7b-4158-b470-80c4e736185a/__ScopeCodeGenCompileOptions__.txt\",\r\n        \"type\": \"StatisticsResource\"\r\n      },\r\n      {\r\n        \"name\": \"__ScopeCodeGenEngine__.cppresources\",\r\n        \"resourcePath\": \"adl://testdatalake11479.azuredatalakestore.net/system/jobservice/jobs/Usql/2016/07/19/01/09/38f20519-5e7b-4158-b470-80c4e736185a/__ScopeCodeGenEngine__.cppresources\",\r\n        \"type\": \"StatisticsResource\"\r\n      },\r\n      {\r\n        \"name\": \"__Ast__.bin\",\r\n        \"resourcePath\": \"adl://testdatalake11479.azuredatalakestore.net/system/jobservice/jobs/Usql/2016/07/19/01/09/38f20519-5e7b-4158-b470-80c4e736185a/__Ast__.bin\",\r\n        \"type\": \"StatisticsResource\"\r\n      },\r\n      {\r\n        \"name\": \"__SystemInternalInfo__.xml\",\r\n        \"resourcePath\": \"adl://testdatalake11479.azuredatalakestore.net/system/jobservice/jobs/Usql/2016/07/19/01/09/38f20519-5e7b-4158-b470-80c4e736185a/__SystemInternalInfo__.xml\",\r\n        \"type\": \"StatisticsResource\"\r\n      },\r\n      {\r\n        \"name\": \"Profile\",\r\n        \"resourcePath\": \"adl://testdatalake11479.azuredatalakestore.net/system/jobservice/jobs/Usql/2016/07/19/01/09/38f20519-5e7b-4158-b470-80c4e736185a/profile\",\r\n        \"type\": \"StatisticsResource\"\r\n      },\r\n      {\r\n        \"name\": \"__ScopeRuntimeStatistics__.xml\",\r\n        \"resourcePath\": \"adl://testdatalake11479.azuredatalakestore.net/system/jobservice/jobs/Usql/2016/07/19/01/09/38f20519-5e7b-4158-b470-80c4e736185a/__ScopeRuntimeStatistics__.xml\",\r\n        \"type\": \"StatisticsResource\"\r\n      }\r\n    ],\r\n    \"runtimeVersion\": \"kobo_vnext_5012367\",\r\n    \"rootProcessNodeId\": \"35696dfd-c6d6-4ccb-9cca-1c8b7d35f10a\",\r\n    \"script\": \"\\nDROP DATABASE IF EXISTS testdb15807; CREATE DATABASE testdb15807; \\n//Create Table\\nCREATE TABLE testdb15807.dbo.testtbl18640\\n(\\n        //Define schema of table\\n        UserId          int, \\n        Start           DateTime, \\n        Region          string, \\n        Query           string, \\n        Duration        int, \\n        Urls            string, \\n        ClickedUrls     string,\\n    INDEX idx1 //Name of index\\n    CLUSTERED (Region ASC) //Column to cluster by\\n    PARTITIONED BY BUCKETS (UserId) HASH (Region) //Column to partition by\\n);\\n\\nALTER TABLE testdb15807.dbo.testtbl18640 ADD IF NOT EXISTS PARTITION (1);\\n\\nDROP FUNCTION IF EXISTS testdb15807.dbo.testtvf14383;\\n\\n//create table weblogs on space-delimited website log data\\nCREATE FUNCTION testdb15807.dbo.testtvf14383()\\nRETURNS @result TABLE\\n(\\n    s_date DateTime,\\n    s_time string,\\n    s_sitename string,\\n    cs_method string, \\n    cs_uristem string,\\n    cs_uriquery string,\\n    s_port int,\\n    cs_username string, \\n    c_ip string,\\n    cs_useragent string,\\n    cs_cookie string,\\n    cs_referer string, \\n    cs_host string,\\n    sc_status int,\\n    sc_substatus int,\\n    sc_win32status int, \\n    sc_bytes int,\\n    cs_bytes int,\\n    s_timetaken int\\n)\\nAS\\nBEGIN\\n\\n    @result = EXTRACT\\n        s_date DateTime,\\n        s_time string,\\n        s_sitename string,\\n        cs_method string,\\n        cs_uristem string,\\n        cs_uriquery string,\\n        s_port int,\\n        cs_username string,\\n        c_ip string,\\n        cs_useragent string,\\n        cs_cookie string,\\n        cs_referer string,\\n        cs_host string,\\n        sc_status int,\\n        sc_substatus int,\\n        sc_win32status int,\\n        sc_bytes int,\\n        cs_bytes int,\\n        s_timetaken int\\n    FROM @\\\"/Samples/Data/WebLog.log\\\"\\n    USING Extractors.Text(delimiter:' ');\\n\\nRETURN;\\nEND;\\nCREATE VIEW testdb15807.dbo.testview11479 \\nAS \\n    SELECT * FROM \\n    (\\n        VALUES(1,2),(2,4)\\n    ) \\nAS \\nT(a, b);\\nCREATE PROCEDURE testdb15807.dbo.testproc11482()\\nAS BEGIN\\n  CREATE VIEW testdb15807.dbo.testview11479 \\n  AS \\n    SELECT * FROM \\n    (\\n        VALUES(1,2),(2,4)\\n    ) \\n  AS \\n  T(a, b);\\nEND;\",\r\n    \"algebraFilePath\": \"adl://testdatalake11479.azuredatalakestore.net/system/jobservice/jobs/Usql/2016/07/19/01/09/38f20519-5e7b-4158-b470-80c4e736185a/algebra.xml\",\r\n    \"yarnApplicationId\": 2760,\r\n    \"yarnApplicationTimeStamp\": 1468865588038,\r\n    \"compileMode\": \"Semantic\",\r\n    \"errorSource\": \"Unknown\",\r\n    \"totalCompilationTime\": \"PT17.6505811S\",\r\n    \"totalPausedTime\": \"PT0S\",\r\n    \"totalQueuedTime\": \"PT0S\",\r\n    \"totalRunningTime\": \"PT0S\",\r\n    \"type\": \"USql\"\r\n  }\r\n}",
-      "ResponseHeaders": {
-        "Content-Type": [
-          "application/json; charset=utf-8"
-        ],
-        "Expires": [
-          "-1"
-        ],
-        "Cache-Control": [
-          "private"
-        ],
-        "Date": [
-          "Tue, 19 Jul 2016 01:10:36 GMT"
-        ],
-        "Pragma": [
-          "no-cache"
-        ],
-        "Transfer-Encoding": [
-          "chunked"
-        ],
-        "x-ms-request-id": [
-          "ba4bd6c7-1cda-4802-a884-cf4835146bd6"
-        ],
-        "X-Content-Type-Options": [
-          "nosniff"
-        ],
-        "Strict-Transport-Security": [
-          "max-age=15724800; includeSubDomains"
-        ]
-      },
-      "StatusCode": 200
-    },
-    {
-      "RequestUri": "/Jobs/38f20519-5e7b-4158-b470-80c4e736185a?api-version=2016-03-20-preview",
-      "EncodedRequestUri": "L0pvYnMvMzhmMjA1MTktNWU3Yi00MTU4LWI0NzAtODBjNGU3MzYxODVhP2FwaS12ZXJzaW9uPTIwMTYtMDMtMjAtcHJldmlldw==",
-      "RequestMethod": "GET",
-      "RequestBody": "",
-      "RequestHeaders": {
-        "x-ms-client-request-id": [
-          "2184366e-ef94-440c-b279-4885327fbabc"
-        ],
-        "accept-language": [
-          "en-US"
-        ],
-        "User-Agent": [
-          "Microsoft.Azure.Management.DataLake.Analytics.DataLakeAnalyticsJobManagementClient/0.11.9-preview"
-        ]
-      },
-      "ResponseBody": "{\r\n  \"jobId\": \"38f20519-5e7b-4158-b470-80c4e736185a\",\r\n  \"name\": \"testjob1977\",\r\n  \"type\": \"USql\",\r\n  \"submitter\": \"adlsvc01@benwgoldoutlook.onmicrosoft.com\",\r\n  \"degreeOfParallelism\": 2,\r\n  \"priority\": 0,\r\n  \"submitTime\": \"2016-07-18T18:09:41.3131216-07:00\",\r\n  \"startTime\": \"2016-07-18T18:10:40.9669262-07:00\",\r\n  \"state\": \"Running\",\r\n  \"result\": \"Succeeded\",\r\n  \"stateAuditRecords\": [\r\n    {\r\n      \"newState\": \"New\",\r\n      \"timeStamp\": \"2016-07-18T18:09:41.3131216-07:00\",\r\n      \"details\": \"userName:adlsvc01@benwgoldoutlook.onmicrosoft.com;submitMachine:N/A\"\r\n    },\r\n    {\r\n      \"newState\": \"Compiling\",\r\n      \"timeStamp\": \"2016-07-18T18:09:42.2193912-07:00\",\r\n      \"details\": \"CcsAttempts:1;Status:Dispatched\"\r\n    },\r\n    {\r\n      \"newState\": \"Queued\",\r\n      \"timeStamp\": \"2016-07-18T18:09:59.8699723-07:00\"\r\n    },\r\n    {\r\n      \"newState\": \"Scheduling\",\r\n      \"timeStamp\": \"2016-07-18T18:09:59.8699723-07:00\",\r\n      \"details\": \"Detail:Dispatching job to cluster.;rootProcessId:35696dfd-c6d6-4ccb-9cca-1c8b7d35f10a\"\r\n    },\r\n    {\r\n      \"newState\": \"Starting\",\r\n      \"timeStamp\": \"2016-07-18T18:09:59.8855976-07:00\",\r\n      \"details\": \"runtimeVersion:kobo_vnext_5012367\"\r\n    },\r\n    {\r\n      \"newState\": \"Running\",\r\n      \"timeStamp\": \"2016-07-18T18:10:40.9669262-07:00\",\r\n      \"details\": \"runAttempt:1\"\r\n    }\r\n  ],\r\n  \"properties\": {\r\n    \"owner\": \"adlsvc01@benwgoldoutlook.onmicrosoft.com\",\r\n    \"resources\": [\r\n      {\r\n        \"name\": \"__ScopeCodeGen__.dll\",\r\n        \"resourcePath\": \"adl://testdatalake11479.azuredatalakestore.net/system/jobservice/jobs/Usql/2016/07/19/01/09/38f20519-5e7b-4158-b470-80c4e736185a/__ScopeCodeGen__.dll\",\r\n        \"type\": \"VertexResource\"\r\n      },\r\n      {\r\n        \"name\": \"__ScopeCodeGen__.pdb\",\r\n        \"resourcePath\": \"adl://testdatalake11479.azuredatalakestore.net/system/jobservice/jobs/Usql/2016/07/19/01/09/38f20519-5e7b-4158-b470-80c4e736185a/__ScopeCodeGen__.pdb\",\r\n        \"type\": \"VertexResource\"\r\n      },\r\n      {\r\n        \"name\": \"__ScopeCodeGenEngine__.dll\",\r\n        \"resourcePath\": \"adl://testdatalake11479.azuredatalakestore.net/system/jobservice/jobs/Usql/2016/07/19/01/09/38f20519-5e7b-4158-b470-80c4e736185a/__ScopeCodeGenEngine__.dll\",\r\n        \"type\": \"VertexResource\"\r\n      },\r\n      {\r\n        \"name\": \"__ScopeCodeGenEngine__.pdb\",\r\n        \"resourcePath\": \"adl://testdatalake11479.azuredatalakestore.net/system/jobservice/jobs/Usql/2016/07/19/01/09/38f20519-5e7b-4158-b470-80c4e736185a/__ScopeCodeGenEngine__.pdb\",\r\n        \"type\": \"VertexResource\"\r\n      },\r\n      {\r\n        \"name\": \"ScopeVertexDef.xml\",\r\n        \"resourcePath\": \"adl://testdatalake11479.azuredatalakestore.net/system/jobservice/jobs/Usql/2016/07/19/01/09/38f20519-5e7b-4158-b470-80c4e736185a/ScopeVertexDef.xml\",\r\n        \"type\": \"VertexResource\"\r\n      },\r\n      {\r\n        \"name\": \"__ScopeCodeGen__.dll.cs\",\r\n        \"resourcePath\": \"adl://testdatalake11479.azuredatalakestore.net/system/jobservice/jobs/Usql/2016/07/19/01/09/38f20519-5e7b-4158-b470-80c4e736185a/__ScopeCodeGen__.dll.cs\",\r\n        \"type\": \"StatisticsResource\"\r\n      },\r\n      {\r\n        \"name\": \"__ScopeCodeGenEngine__.dll.cpp\",\r\n        \"resourcePath\": \"adl://testdatalake11479.azuredatalakestore.net/system/jobservice/jobs/Usql/2016/07/19/01/09/38f20519-5e7b-4158-b470-80c4e736185a/__ScopeCodeGenEngine__.dll.cpp\",\r\n        \"type\": \"StatisticsResource\"\r\n      },\r\n      {\r\n        \"name\": \"__ScopeCodeGenCompileOutput__.txt\",\r\n        \"resourcePath\": \"adl://testdatalake11479.azuredatalakestore.net/system/jobservice/jobs/Usql/2016/07/19/01/09/38f20519-5e7b-4158-b470-80c4e736185a/__ScopeCodeGenCompileOutput__.txt\",\r\n        \"type\": \"StatisticsResource\"\r\n      },\r\n      {\r\n        \"name\": \"__ScopeCodeGenCompileOptions__.txt\",\r\n        \"resourcePath\": \"adl://testdatalake11479.azuredatalakestore.net/system/jobservice/jobs/Usql/2016/07/19/01/09/38f20519-5e7b-4158-b470-80c4e736185a/__ScopeCodeGenCompileOptions__.txt\",\r\n        \"type\": \"StatisticsResource\"\r\n      },\r\n      {\r\n        \"name\": \"__ScopeCodeGenEngine__.cppresources\",\r\n        \"resourcePath\": \"adl://testdatalake11479.azuredatalakestore.net/system/jobservice/jobs/Usql/2016/07/19/01/09/38f20519-5e7b-4158-b470-80c4e736185a/__ScopeCodeGenEngine__.cppresources\",\r\n        \"type\": \"StatisticsResource\"\r\n      },\r\n      {\r\n        \"name\": \"__Ast__.bin\",\r\n        \"resourcePath\": \"adl://testdatalake11479.azuredatalakestore.net/system/jobservice/jobs/Usql/2016/07/19/01/09/38f20519-5e7b-4158-b470-80c4e736185a/__Ast__.bin\",\r\n        \"type\": \"StatisticsResource\"\r\n      },\r\n      {\r\n        \"name\": \"__SystemInternalInfo__.xml\",\r\n        \"resourcePath\": \"adl://testdatalake11479.azuredatalakestore.net/system/jobservice/jobs/Usql/2016/07/19/01/09/38f20519-5e7b-4158-b470-80c4e736185a/__SystemInternalInfo__.xml\",\r\n        \"type\": \"StatisticsResource\"\r\n      },\r\n      {\r\n        \"name\": \"Profile\",\r\n        \"resourcePath\": \"adl://testdatalake11479.azuredatalakestore.net/system/jobservice/jobs/Usql/2016/07/19/01/09/38f20519-5e7b-4158-b470-80c4e736185a/profile\",\r\n        \"type\": \"StatisticsResource\"\r\n      },\r\n      {\r\n        \"name\": \"__ScopeRuntimeStatistics__.xml\",\r\n        \"resourcePath\": \"adl://testdatalake11479.azuredatalakestore.net/system/jobservice/jobs/Usql/2016/07/19/01/09/38f20519-5e7b-4158-b470-80c4e736185a/__ScopeRuntimeStatistics__.xml\",\r\n        \"type\": \"StatisticsResource\"\r\n      }\r\n    ],\r\n    \"runtimeVersion\": \"kobo_vnext_5012367\",\r\n    \"rootProcessNodeId\": \"35696dfd-c6d6-4ccb-9cca-1c8b7d35f10a\",\r\n    \"script\": \"\\nDROP DATABASE IF EXISTS testdb15807; CREATE DATABASE testdb15807; \\n//Create Table\\nCREATE TABLE testdb15807.dbo.testtbl18640\\n(\\n        //Define schema of table\\n        UserId          int, \\n        Start           DateTime, \\n        Region          string, \\n        Query           string, \\n        Duration        int, \\n        Urls            string, \\n        ClickedUrls     string,\\n    INDEX idx1 //Name of index\\n    CLUSTERED (Region ASC) //Column to cluster by\\n    PARTITIONED BY BUCKETS (UserId) HASH (Region) //Column to partition by\\n);\\n\\nALTER TABLE testdb15807.dbo.testtbl18640 ADD IF NOT EXISTS PARTITION (1);\\n\\nDROP FUNCTION IF EXISTS testdb15807.dbo.testtvf14383;\\n\\n//create table weblogs on space-delimited website log data\\nCREATE FUNCTION testdb15807.dbo.testtvf14383()\\nRETURNS @result TABLE\\n(\\n    s_date DateTime,\\n    s_time string,\\n    s_sitename string,\\n    cs_method string, \\n    cs_uristem string,\\n    cs_uriquery string,\\n    s_port int,\\n    cs_username string, \\n    c_ip string,\\n    cs_useragent string,\\n    cs_cookie string,\\n    cs_referer string, \\n    cs_host string,\\n    sc_status int,\\n    sc_substatus int,\\n    sc_win32status int, \\n    sc_bytes int,\\n    cs_bytes int,\\n    s_timetaken int\\n)\\nAS\\nBEGIN\\n\\n    @result = EXTRACT\\n        s_date DateTime,\\n        s_time string,\\n        s_sitename string,\\n        cs_method string,\\n        cs_uristem string,\\n        cs_uriquery string,\\n        s_port int,\\n        cs_username string,\\n        c_ip string,\\n        cs_useragent string,\\n        cs_cookie string,\\n        cs_referer string,\\n        cs_host string,\\n        sc_status int,\\n        sc_substatus int,\\n        sc_win32status int,\\n        sc_bytes int,\\n        cs_bytes int,\\n        s_timetaken int\\n    FROM @\\\"/Samples/Data/WebLog.log\\\"\\n    USING Extractors.Text(delimiter:' ');\\n\\nRETURN;\\nEND;\\nCREATE VIEW testdb15807.dbo.testview11479 \\nAS \\n    SELECT * FROM \\n    (\\n        VALUES(1,2),(2,4)\\n    ) \\nAS \\nT(a, b);\\nCREATE PROCEDURE testdb15807.dbo.testproc11482()\\nAS BEGIN\\n  CREATE VIEW testdb15807.dbo.testview11479 \\n  AS \\n    SELECT * FROM \\n    (\\n        VALUES(1,2),(2,4)\\n    ) \\n  AS \\n  T(a, b);\\nEND;\",\r\n    \"algebraFilePath\": \"adl://testdatalake11479.azuredatalakestore.net/system/jobservice/jobs/Usql/2016/07/19/01/09/38f20519-5e7b-4158-b470-80c4e736185a/algebra.xml\",\r\n    \"yarnApplicationId\": 2760,\r\n    \"yarnApplicationTimeStamp\": 1468865588038,\r\n    \"compileMode\": \"Semantic\",\r\n    \"errorSource\": \"Unknown\",\r\n    \"totalCompilationTime\": \"PT17.6505811S\",\r\n    \"totalPausedTime\": \"PT0S\",\r\n    \"totalQueuedTime\": \"PT0S\",\r\n    \"totalRunningTime\": \"PT0.9076631S\",\r\n    \"type\": \"USql\"\r\n  }\r\n}",
-      "ResponseHeaders": {
-        "Content-Type": [
-          "application/json; charset=utf-8"
-        ],
-        "Expires": [
-          "-1"
-        ],
-        "Cache-Control": [
-          "private"
-        ],
-        "Date": [
-          "Tue, 19 Jul 2016 01:10:41 GMT"
-        ],
-        "Pragma": [
-          "no-cache"
-        ],
-        "Transfer-Encoding": [
-          "chunked"
-        ],
-        "x-ms-request-id": [
-          "7f9b77dd-3cc2-4206-85b9-39217c2faf9c"
-        ],
-        "X-Content-Type-Options": [
-          "nosniff"
-        ],
-        "Strict-Transport-Security": [
-          "max-age=15724800; includeSubDomains"
-        ]
-      },
-      "StatusCode": 200
-    },
-    {
-      "RequestUri": "/Jobs/38f20519-5e7b-4158-b470-80c4e736185a?api-version=2016-03-20-preview",
-      "EncodedRequestUri": "L0pvYnMvMzhmMjA1MTktNWU3Yi00MTU4LWI0NzAtODBjNGU3MzYxODVhP2FwaS12ZXJzaW9uPTIwMTYtMDMtMjAtcHJldmlldw==",
-      "RequestMethod": "GET",
-      "RequestBody": "",
-      "RequestHeaders": {
-        "x-ms-client-request-id": [
-          "fc57c40a-908b-4907-b55c-c96f85288ce4"
-        ],
-        "accept-language": [
-          "en-US"
-        ],
-        "User-Agent": [
-          "Microsoft.Azure.Management.DataLake.Analytics.DataLakeAnalyticsJobManagementClient/0.11.9-preview"
-        ]
-      },
-      "ResponseBody": "{\r\n  \"jobId\": \"38f20519-5e7b-4158-b470-80c4e736185a\",\r\n  \"name\": \"testjob1977\",\r\n  \"type\": \"USql\",\r\n  \"submitter\": \"adlsvc01@benwgoldoutlook.onmicrosoft.com\",\r\n  \"degreeOfParallelism\": 2,\r\n  \"priority\": 0,\r\n  \"submitTime\": \"2016-07-18T18:09:41.3131216-07:00\",\r\n  \"startTime\": \"2016-07-18T18:10:40.9669262-07:00\",\r\n  \"state\": \"Running\",\r\n  \"result\": \"Succeeded\",\r\n  \"stateAuditRecords\": [\r\n    {\r\n      \"newState\": \"New\",\r\n      \"timeStamp\": \"2016-07-18T18:09:41.3131216-07:00\",\r\n      \"details\": \"userName:adlsvc01@benwgoldoutlook.onmicrosoft.com;submitMachine:N/A\"\r\n    },\r\n    {\r\n      \"newState\": \"Compiling\",\r\n      \"timeStamp\": \"2016-07-18T18:09:42.2193912-07:00\",\r\n      \"details\": \"CcsAttempts:1;Status:Dispatched\"\r\n    },\r\n    {\r\n      \"newState\": \"Queued\",\r\n      \"timeStamp\": \"2016-07-18T18:09:59.8699723-07:00\"\r\n    },\r\n    {\r\n      \"newState\": \"Scheduling\",\r\n      \"timeStamp\": \"2016-07-18T18:09:59.8699723-07:00\",\r\n      \"details\": \"Detail:Dispatching job to cluster.;rootProcessId:35696dfd-c6d6-4ccb-9cca-1c8b7d35f10a\"\r\n    },\r\n    {\r\n      \"newState\": \"Starting\",\r\n      \"timeStamp\": \"2016-07-18T18:09:59.8855976-07:00\",\r\n      \"details\": \"runtimeVersion:kobo_vnext_5012367\"\r\n    },\r\n    {\r\n      \"newState\": \"Running\",\r\n      \"timeStamp\": \"2016-07-18T18:10:40.9669262-07:00\",\r\n      \"details\": \"runAttempt:1\"\r\n    }\r\n  ],\r\n  \"properties\": {\r\n    \"owner\": \"adlsvc01@benwgoldoutlook.onmicrosoft.com\",\r\n    \"resources\": [\r\n      {\r\n        \"name\": \"__ScopeCodeGen__.dll\",\r\n        \"resourcePath\": \"adl://testdatalake11479.azuredatalakestore.net/system/jobservice/jobs/Usql/2016/07/19/01/09/38f20519-5e7b-4158-b470-80c4e736185a/__ScopeCodeGen__.dll\",\r\n        \"type\": \"VertexResource\"\r\n      },\r\n      {\r\n        \"name\": \"__ScopeCodeGen__.pdb\",\r\n        \"resourcePath\": \"adl://testdatalake11479.azuredatalakestore.net/system/jobservice/jobs/Usql/2016/07/19/01/09/38f20519-5e7b-4158-b470-80c4e736185a/__ScopeCodeGen__.pdb\",\r\n        \"type\": \"VertexResource\"\r\n      },\r\n      {\r\n        \"name\": \"__ScopeCodeGenEngine__.dll\",\r\n        \"resourcePath\": \"adl://testdatalake11479.azuredatalakestore.net/system/jobservice/jobs/Usql/2016/07/19/01/09/38f20519-5e7b-4158-b470-80c4e736185a/__ScopeCodeGenEngine__.dll\",\r\n        \"type\": \"VertexResource\"\r\n      },\r\n      {\r\n        \"name\": \"__ScopeCodeGenEngine__.pdb\",\r\n        \"resourcePath\": \"adl://testdatalake11479.azuredatalakestore.net/system/jobservice/jobs/Usql/2016/07/19/01/09/38f20519-5e7b-4158-b470-80c4e736185a/__ScopeCodeGenEngine__.pdb\",\r\n        \"type\": \"VertexResource\"\r\n      },\r\n      {\r\n        \"name\": \"ScopeVertexDef.xml\",\r\n        \"resourcePath\": \"adl://testdatalake11479.azuredatalakestore.net/system/jobservice/jobs/Usql/2016/07/19/01/09/38f20519-5e7b-4158-b470-80c4e736185a/ScopeVertexDef.xml\",\r\n        \"type\": \"VertexResource\"\r\n      },\r\n      {\r\n        \"name\": \"__ScopeCodeGen__.dll.cs\",\r\n        \"resourcePath\": \"adl://testdatalake11479.azuredatalakestore.net/system/jobservice/jobs/Usql/2016/07/19/01/09/38f20519-5e7b-4158-b470-80c4e736185a/__ScopeCodeGen__.dll.cs\",\r\n        \"type\": \"StatisticsResource\"\r\n      },\r\n      {\r\n        \"name\": \"__ScopeCodeGenEngine__.dll.cpp\",\r\n        \"resourcePath\": \"adl://testdatalake11479.azuredatalakestore.net/system/jobservice/jobs/Usql/2016/07/19/01/09/38f20519-5e7b-4158-b470-80c4e736185a/__ScopeCodeGenEngine__.dll.cpp\",\r\n        \"type\": \"StatisticsResource\"\r\n      },\r\n      {\r\n        \"name\": \"__ScopeCodeGenCompileOutput__.txt\",\r\n        \"resourcePath\": \"adl://testdatalake11479.azuredatalakestore.net/system/jobservice/jobs/Usql/2016/07/19/01/09/38f20519-5e7b-4158-b470-80c4e736185a/__ScopeCodeGenCompileOutput__.txt\",\r\n        \"type\": \"StatisticsResource\"\r\n      },\r\n      {\r\n        \"name\": \"__ScopeCodeGenCompileOptions__.txt\",\r\n        \"resourcePath\": \"adl://testdatalake11479.azuredatalakestore.net/system/jobservice/jobs/Usql/2016/07/19/01/09/38f20519-5e7b-4158-b470-80c4e736185a/__ScopeCodeGenCompileOptions__.txt\",\r\n        \"type\": \"StatisticsResource\"\r\n      },\r\n      {\r\n        \"name\": \"__ScopeCodeGenEngine__.cppresources\",\r\n        \"resourcePath\": \"adl://testdatalake11479.azuredatalakestore.net/system/jobservice/jobs/Usql/2016/07/19/01/09/38f20519-5e7b-4158-b470-80c4e736185a/__ScopeCodeGenEngine__.cppresources\",\r\n        \"type\": \"StatisticsResource\"\r\n      },\r\n      {\r\n        \"name\": \"__Ast__.bin\",\r\n        \"resourcePath\": \"adl://testdatalake11479.azuredatalakestore.net/system/jobservice/jobs/Usql/2016/07/19/01/09/38f20519-5e7b-4158-b470-80c4e736185a/__Ast__.bin\",\r\n        \"type\": \"StatisticsResource\"\r\n      },\r\n      {\r\n        \"name\": \"__SystemInternalInfo__.xml\",\r\n        \"resourcePath\": \"adl://testdatalake11479.azuredatalakestore.net/system/jobservice/jobs/Usql/2016/07/19/01/09/38f20519-5e7b-4158-b470-80c4e736185a/__SystemInternalInfo__.xml\",\r\n        \"type\": \"StatisticsResource\"\r\n      },\r\n      {\r\n        \"name\": \"Profile\",\r\n        \"resourcePath\": \"adl://testdatalake11479.azuredatalakestore.net/system/jobservice/jobs/Usql/2016/07/19/01/09/38f20519-5e7b-4158-b470-80c4e736185a/profile\",\r\n        \"type\": \"StatisticsResource\"\r\n      },\r\n      {\r\n        \"name\": \"__ScopeRuntimeStatistics__.xml\",\r\n        \"resourcePath\": \"adl://testdatalake11479.azuredatalakestore.net/system/jobservice/jobs/Usql/2016/07/19/01/09/38f20519-5e7b-4158-b470-80c4e736185a/__ScopeRuntimeStatistics__.xml\",\r\n        \"type\": \"StatisticsResource\"\r\n      }\r\n    ],\r\n    \"runtimeVersion\": \"kobo_vnext_5012367\",\r\n    \"rootProcessNodeId\": \"35696dfd-c6d6-4ccb-9cca-1c8b7d35f10a\",\r\n    \"script\": \"\\nDROP DATABASE IF EXISTS testdb15807; CREATE DATABASE testdb15807; \\n//Create Table\\nCREATE TABLE testdb15807.dbo.testtbl18640\\n(\\n        //Define schema of table\\n        UserId          int, \\n        Start           DateTime, \\n        Region          string, \\n        Query           string, \\n        Duration        int, \\n        Urls            string, \\n        ClickedUrls     string,\\n    INDEX idx1 //Name of index\\n    CLUSTERED (Region ASC) //Column to cluster by\\n    PARTITIONED BY BUCKETS (UserId) HASH (Region) //Column to partition by\\n);\\n\\nALTER TABLE testdb15807.dbo.testtbl18640 ADD IF NOT EXISTS PARTITION (1);\\n\\nDROP FUNCTION IF EXISTS testdb15807.dbo.testtvf14383;\\n\\n//create table weblogs on space-delimited website log data\\nCREATE FUNCTION testdb15807.dbo.testtvf14383()\\nRETURNS @result TABLE\\n(\\n    s_date DateTime,\\n    s_time string,\\n    s_sitename string,\\n    cs_method string, \\n    cs_uristem string,\\n    cs_uriquery string,\\n    s_port int,\\n    cs_username string, \\n    c_ip string,\\n    cs_useragent string,\\n    cs_cookie string,\\n    cs_referer string, \\n    cs_host string,\\n    sc_status int,\\n    sc_substatus int,\\n    sc_win32status int, \\n    sc_bytes int,\\n    cs_bytes int,\\n    s_timetaken int\\n)\\nAS\\nBEGIN\\n\\n    @result = EXTRACT\\n        s_date DateTime,\\n        s_time string,\\n        s_sitename string,\\n        cs_method string,\\n        cs_uristem string,\\n        cs_uriquery string,\\n        s_port int,\\n        cs_username string,\\n        c_ip string,\\n        cs_useragent string,\\n        cs_cookie string,\\n        cs_referer string,\\n        cs_host string,\\n        sc_status int,\\n        sc_substatus int,\\n        sc_win32status int,\\n        sc_bytes int,\\n        cs_bytes int,\\n        s_timetaken int\\n    FROM @\\\"/Samples/Data/WebLog.log\\\"\\n    USING Extractors.Text(delimiter:' ');\\n\\nRETURN;\\nEND;\\nCREATE VIEW testdb15807.dbo.testview11479 \\nAS \\n    SELECT * FROM \\n    (\\n        VALUES(1,2),(2,4)\\n    ) \\nAS \\nT(a, b);\\nCREATE PROCEDURE testdb15807.dbo.testproc11482()\\nAS BEGIN\\n  CREATE VIEW testdb15807.dbo.testview11479 \\n  AS \\n    SELECT * FROM \\n    (\\n        VALUES(1,2),(2,4)\\n    ) \\n  AS \\n  T(a, b);\\nEND;\",\r\n    \"algebraFilePath\": \"adl://testdatalake11479.azuredatalakestore.net/system/jobservice/jobs/Usql/2016/07/19/01/09/38f20519-5e7b-4158-b470-80c4e736185a/algebra.xml\",\r\n    \"yarnApplicationId\": 2760,\r\n    \"yarnApplicationTimeStamp\": 1468865588038,\r\n    \"compileMode\": \"Semantic\",\r\n    \"errorSource\": \"Unknown\",\r\n    \"totalCompilationTime\": \"PT17.6505811S\",\r\n    \"totalPausedTime\": \"PT0S\",\r\n    \"totalQueuedTime\": \"PT0S\",\r\n    \"totalRunningTime\": \"PT6.2532424S\",\r\n    \"type\": \"USql\"\r\n  }\r\n}",
-      "ResponseHeaders": {
-        "Content-Type": [
-          "application/json; charset=utf-8"
-        ],
-        "Expires": [
-          "-1"
-        ],
-        "Cache-Control": [
-          "private"
-        ],
-        "Date": [
-          "Tue, 19 Jul 2016 01:10:47 GMT"
-        ],
-        "Pragma": [
-          "no-cache"
-        ],
-        "Transfer-Encoding": [
-          "chunked"
-        ],
-        "x-ms-request-id": [
-          "00d0ffe8-e4a6-4bd4-825b-fc1de52df61e"
-        ],
-        "X-Content-Type-Options": [
-          "nosniff"
-        ],
-        "Strict-Transport-Security": [
-          "max-age=15724800; includeSubDomains"
-        ]
-      },
-      "StatusCode": 200
-    },
-    {
-      "RequestUri": "/Jobs/38f20519-5e7b-4158-b470-80c4e736185a?api-version=2016-03-20-preview",
-      "EncodedRequestUri": "L0pvYnMvMzhmMjA1MTktNWU3Yi00MTU4LWI0NzAtODBjNGU3MzYxODVhP2FwaS12ZXJzaW9uPTIwMTYtMDMtMjAtcHJldmlldw==",
-      "RequestMethod": "GET",
-      "RequestBody": "",
-      "RequestHeaders": {
-        "x-ms-client-request-id": [
-          "5c2d5176-7223-4a29-b1c2-9542d59c35df"
-        ],
-        "accept-language": [
-          "en-US"
-        ],
-        "User-Agent": [
-          "Microsoft.Azure.Management.DataLake.Analytics.DataLakeAnalyticsJobManagementClient/0.11.9-preview"
-        ]
-      },
-      "ResponseBody": "{\r\n  \"jobId\": \"38f20519-5e7b-4158-b470-80c4e736185a\",\r\n  \"name\": \"testjob1977\",\r\n  \"type\": \"USql\",\r\n  \"submitter\": \"adlsvc01@benwgoldoutlook.onmicrosoft.com\",\r\n  \"degreeOfParallelism\": 2,\r\n  \"priority\": 0,\r\n  \"submitTime\": \"2016-07-18T18:09:41.3131216-07:00\",\r\n  \"startTime\": \"2016-07-18T18:10:40.9669262-07:00\",\r\n  \"state\": \"Running\",\r\n  \"result\": \"Succeeded\",\r\n  \"stateAuditRecords\": [\r\n    {\r\n      \"newState\": \"New\",\r\n      \"timeStamp\": \"2016-07-18T18:09:41.3131216-07:00\",\r\n      \"details\": \"userName:adlsvc01@benwgoldoutlook.onmicrosoft.com;submitMachine:N/A\"\r\n    },\r\n    {\r\n      \"newState\": \"Compiling\",\r\n      \"timeStamp\": \"2016-07-18T18:09:42.2193912-07:00\",\r\n      \"details\": \"CcsAttempts:1;Status:Dispatched\"\r\n    },\r\n    {\r\n      \"newState\": \"Queued\",\r\n      \"timeStamp\": \"2016-07-18T18:09:59.8699723-07:00\"\r\n    },\r\n    {\r\n      \"newState\": \"Scheduling\",\r\n      \"timeStamp\": \"2016-07-18T18:09:59.8699723-07:00\",\r\n      \"details\": \"Detail:Dispatching job to cluster.;rootProcessId:35696dfd-c6d6-4ccb-9cca-1c8b7d35f10a\"\r\n    },\r\n    {\r\n      \"newState\": \"Starting\",\r\n      \"timeStamp\": \"2016-07-18T18:09:59.8855976-07:00\",\r\n      \"details\": \"runtimeVersion:kobo_vnext_5012367\"\r\n    },\r\n    {\r\n      \"newState\": \"Running\",\r\n      \"timeStamp\": \"2016-07-18T18:10:40.9669262-07:00\",\r\n      \"details\": \"runAttempt:1\"\r\n    }\r\n  ],\r\n  \"properties\": {\r\n    \"owner\": \"adlsvc01@benwgoldoutlook.onmicrosoft.com\",\r\n    \"resources\": [\r\n      {\r\n        \"name\": \"__ScopeCodeGen__.dll\",\r\n        \"resourcePath\": \"adl://testdatalake11479.azuredatalakestore.net/system/jobservice/jobs/Usql/2016/07/19/01/09/38f20519-5e7b-4158-b470-80c4e736185a/__ScopeCodeGen__.dll\",\r\n        \"type\": \"VertexResource\"\r\n      },\r\n      {\r\n        \"name\": \"__ScopeCodeGen__.pdb\",\r\n        \"resourcePath\": \"adl://testdatalake11479.azuredatalakestore.net/system/jobservice/jobs/Usql/2016/07/19/01/09/38f20519-5e7b-4158-b470-80c4e736185a/__ScopeCodeGen__.pdb\",\r\n        \"type\": \"VertexResource\"\r\n      },\r\n      {\r\n        \"name\": \"__ScopeCodeGenEngine__.dll\",\r\n        \"resourcePath\": \"adl://testdatalake11479.azuredatalakestore.net/system/jobservice/jobs/Usql/2016/07/19/01/09/38f20519-5e7b-4158-b470-80c4e736185a/__ScopeCodeGenEngine__.dll\",\r\n        \"type\": \"VertexResource\"\r\n      },\r\n      {\r\n        \"name\": \"__ScopeCodeGenEngine__.pdb\",\r\n        \"resourcePath\": \"adl://testdatalake11479.azuredatalakestore.net/system/jobservice/jobs/Usql/2016/07/19/01/09/38f20519-5e7b-4158-b470-80c4e736185a/__ScopeCodeGenEngine__.pdb\",\r\n        \"type\": \"VertexResource\"\r\n      },\r\n      {\r\n        \"name\": \"ScopeVertexDef.xml\",\r\n        \"resourcePath\": \"adl://testdatalake11479.azuredatalakestore.net/system/jobservice/jobs/Usql/2016/07/19/01/09/38f20519-5e7b-4158-b470-80c4e736185a/ScopeVertexDef.xml\",\r\n        \"type\": \"VertexResource\"\r\n      },\r\n      {\r\n        \"name\": \"__ScopeCodeGen__.dll.cs\",\r\n        \"resourcePath\": \"adl://testdatalake11479.azuredatalakestore.net/system/jobservice/jobs/Usql/2016/07/19/01/09/38f20519-5e7b-4158-b470-80c4e736185a/__ScopeCodeGen__.dll.cs\",\r\n        \"type\": \"StatisticsResource\"\r\n      },\r\n      {\r\n        \"name\": \"__ScopeCodeGenEngine__.dll.cpp\",\r\n        \"resourcePath\": \"adl://testdatalake11479.azuredatalakestore.net/system/jobservice/jobs/Usql/2016/07/19/01/09/38f20519-5e7b-4158-b470-80c4e736185a/__ScopeCodeGenEngine__.dll.cpp\",\r\n        \"type\": \"StatisticsResource\"\r\n      },\r\n      {\r\n        \"name\": \"__ScopeCodeGenCompileOutput__.txt\",\r\n        \"resourcePath\": \"adl://testdatalake11479.azuredatalakestore.net/system/jobservice/jobs/Usql/2016/07/19/01/09/38f20519-5e7b-4158-b470-80c4e736185a/__ScopeCodeGenCompileOutput__.txt\",\r\n        \"type\": \"StatisticsResource\"\r\n      },\r\n      {\r\n        \"name\": \"__ScopeCodeGenCompileOptions__.txt\",\r\n        \"resourcePath\": \"adl://testdatalake11479.azuredatalakestore.net/system/jobservice/jobs/Usql/2016/07/19/01/09/38f20519-5e7b-4158-b470-80c4e736185a/__ScopeCodeGenCompileOptions__.txt\",\r\n        \"type\": \"StatisticsResource\"\r\n      },\r\n      {\r\n        \"name\": \"__ScopeCodeGenEngine__.cppresources\",\r\n        \"resourcePath\": \"adl://testdatalake11479.azuredatalakestore.net/system/jobservice/jobs/Usql/2016/07/19/01/09/38f20519-5e7b-4158-b470-80c4e736185a/__ScopeCodeGenEngine__.cppresources\",\r\n        \"type\": \"StatisticsResource\"\r\n      },\r\n      {\r\n        \"name\": \"__Ast__.bin\",\r\n        \"resourcePath\": \"adl://testdatalake11479.azuredatalakestore.net/system/jobservice/jobs/Usql/2016/07/19/01/09/38f20519-5e7b-4158-b470-80c4e736185a/__Ast__.bin\",\r\n        \"type\": \"StatisticsResource\"\r\n      },\r\n      {\r\n        \"name\": \"__SystemInternalInfo__.xml\",\r\n        \"resourcePath\": \"adl://testdatalake11479.azuredatalakestore.net/system/jobservice/jobs/Usql/2016/07/19/01/09/38f20519-5e7b-4158-b470-80c4e736185a/__SystemInternalInfo__.xml\",\r\n        \"type\": \"StatisticsResource\"\r\n      },\r\n      {\r\n        \"name\": \"Profile\",\r\n        \"resourcePath\": \"adl://testdatalake11479.azuredatalakestore.net/system/jobservice/jobs/Usql/2016/07/19/01/09/38f20519-5e7b-4158-b470-80c4e736185a/profile\",\r\n        \"type\": \"StatisticsResource\"\r\n      },\r\n      {\r\n        \"name\": \"__ScopeRuntimeStatistics__.xml\",\r\n        \"resourcePath\": \"adl://testdatalake11479.azuredatalakestore.net/system/jobservice/jobs/Usql/2016/07/19/01/09/38f20519-5e7b-4158-b470-80c4e736185a/__ScopeRuntimeStatistics__.xml\",\r\n        \"type\": \"StatisticsResource\"\r\n      }\r\n    ],\r\n    \"runtimeVersion\": \"kobo_vnext_5012367\",\r\n    \"rootProcessNodeId\": \"35696dfd-c6d6-4ccb-9cca-1c8b7d35f10a\",\r\n    \"script\": \"\\nDROP DATABASE IF EXISTS testdb15807; CREATE DATABASE testdb15807; \\n//Create Table\\nCREATE TABLE testdb15807.dbo.testtbl18640\\n(\\n        //Define schema of table\\n        UserId          int, \\n        Start           DateTime, \\n        Region          string, \\n        Query           string, \\n        Duration        int, \\n        Urls            string, \\n        ClickedUrls     string,\\n    INDEX idx1 //Name of index\\n    CLUSTERED (Region ASC) //Column to cluster by\\n    PARTITIONED BY BUCKETS (UserId) HASH (Region) //Column to partition by\\n);\\n\\nALTER TABLE testdb15807.dbo.testtbl18640 ADD IF NOT EXISTS PARTITION (1);\\n\\nDROP FUNCTION IF EXISTS testdb15807.dbo.testtvf14383;\\n\\n//create table weblogs on space-delimited website log data\\nCREATE FUNCTION testdb15807.dbo.testtvf14383()\\nRETURNS @result TABLE\\n(\\n    s_date DateTime,\\n    s_time string,\\n    s_sitename string,\\n    cs_method string, \\n    cs_uristem string,\\n    cs_uriquery string,\\n    s_port int,\\n    cs_username string, \\n    c_ip string,\\n    cs_useragent string,\\n    cs_cookie string,\\n    cs_referer string, \\n    cs_host string,\\n    sc_status int,\\n    sc_substatus int,\\n    sc_win32status int, \\n    sc_bytes int,\\n    cs_bytes int,\\n    s_timetaken int\\n)\\nAS\\nBEGIN\\n\\n    @result = EXTRACT\\n        s_date DateTime,\\n        s_time string,\\n        s_sitename string,\\n        cs_method string,\\n        cs_uristem string,\\n        cs_uriquery string,\\n        s_port int,\\n        cs_username string,\\n        c_ip string,\\n        cs_useragent string,\\n        cs_cookie string,\\n        cs_referer string,\\n        cs_host string,\\n        sc_status int,\\n        sc_substatus int,\\n        sc_win32status int,\\n        sc_bytes int,\\n        cs_bytes int,\\n        s_timetaken int\\n    FROM @\\\"/Samples/Data/WebLog.log\\\"\\n    USING Extractors.Text(delimiter:' ');\\n\\nRETURN;\\nEND;\\nCREATE VIEW testdb15807.dbo.testview11479 \\nAS \\n    SELECT * FROM \\n    (\\n        VALUES(1,2),(2,4)\\n    ) \\nAS \\nT(a, b);\\nCREATE PROCEDURE testdb15807.dbo.testproc11482()\\nAS BEGIN\\n  CREATE VIEW testdb15807.dbo.testview11479 \\n  AS \\n    SELECT * FROM \\n    (\\n        VALUES(1,2),(2,4)\\n    ) \\n  AS \\n  T(a, b);\\nEND;\",\r\n    \"algebraFilePath\": \"adl://testdatalake11479.azuredatalakestore.net/system/jobservice/jobs/Usql/2016/07/19/01/09/38f20519-5e7b-4158-b470-80c4e736185a/algebra.xml\",\r\n    \"yarnApplicationId\": 2760,\r\n    \"yarnApplicationTimeStamp\": 1468865588038,\r\n    \"compileMode\": \"Semantic\",\r\n    \"errorSource\": \"Unknown\",\r\n    \"totalCompilationTime\": \"PT17.6505811S\",\r\n    \"totalPausedTime\": \"PT0S\",\r\n    \"totalQueuedTime\": \"PT0S\",\r\n    \"totalRunningTime\": \"PT11.6126915S\",\r\n    \"type\": \"USql\"\r\n  }\r\n}",
-      "ResponseHeaders": {
-        "Content-Type": [
-          "application/json; charset=utf-8"
-        ],
-        "Expires": [
-          "-1"
-        ],
-        "Cache-Control": [
-          "private"
-        ],
-        "Date": [
-          "Tue, 19 Jul 2016 01:10:52 GMT"
-        ],
-        "Pragma": [
-          "no-cache"
-        ],
-        "Transfer-Encoding": [
-          "chunked"
-        ],
-        "x-ms-request-id": [
-          "8096281c-fb68-4ed5-b296-05228859e161"
-        ],
-        "X-Content-Type-Options": [
-          "nosniff"
-        ],
-        "Strict-Transport-Security": [
-          "max-age=15724800; includeSubDomains"
-        ]
-      },
-      "StatusCode": 200
-    },
-    {
-      "RequestUri": "/Jobs/38f20519-5e7b-4158-b470-80c4e736185a?api-version=2016-03-20-preview",
-      "EncodedRequestUri": "L0pvYnMvMzhmMjA1MTktNWU3Yi00MTU4LWI0NzAtODBjNGU3MzYxODVhP2FwaS12ZXJzaW9uPTIwMTYtMDMtMjAtcHJldmlldw==",
-      "RequestMethod": "GET",
-      "RequestBody": "",
-      "RequestHeaders": {
-        "x-ms-client-request-id": [
-          "03650dbb-d898-4869-a5d0-02fe9deebfb3"
-        ],
-        "accept-language": [
-          "en-US"
-        ],
-        "User-Agent": [
-          "Microsoft.Azure.Management.DataLake.Analytics.DataLakeAnalyticsJobManagementClient/0.11.9-preview"
-        ]
-      },
-      "ResponseBody": "{\r\n  \"jobId\": \"38f20519-5e7b-4158-b470-80c4e736185a\",\r\n  \"name\": \"testjob1977\",\r\n  \"type\": \"USql\",\r\n  \"submitter\": \"adlsvc01@benwgoldoutlook.onmicrosoft.com\",\r\n  \"degreeOfParallelism\": 2,\r\n  \"priority\": 0,\r\n  \"submitTime\": \"2016-07-18T18:09:41.3131216-07:00\",\r\n  \"startTime\": \"2016-07-18T18:10:40.9669262-07:00\",\r\n  \"endTime\": \"2016-07-18T18:10:55.6547309-07:00\",\r\n  \"state\": \"Ended\",\r\n  \"result\": \"Succeeded\",\r\n  \"stateAuditRecords\": [\r\n    {\r\n      \"newState\": \"New\",\r\n      \"timeStamp\": \"2016-07-18T18:09:41.3131216-07:00\",\r\n      \"details\": \"userName:adlsvc01@benwgoldoutlook.onmicrosoft.com;submitMachine:N/A\"\r\n    },\r\n    {\r\n      \"newState\": \"Compiling\",\r\n      \"timeStamp\": \"2016-07-18T18:09:42.2193912-07:00\",\r\n      \"details\": \"CcsAttempts:1;Status:Dispatched\"\r\n    },\r\n    {\r\n      \"newState\": \"Queued\",\r\n      \"timeStamp\": \"2016-07-18T18:09:59.8699723-07:00\"\r\n    },\r\n    {\r\n      \"newState\": \"Scheduling\",\r\n      \"timeStamp\": \"2016-07-18T18:09:59.8699723-07:00\",\r\n      \"details\": \"Detail:Dispatching job to cluster.;rootProcessId:35696dfd-c6d6-4ccb-9cca-1c8b7d35f10a\"\r\n    },\r\n    {\r\n      \"newState\": \"Starting\",\r\n      \"timeStamp\": \"2016-07-18T18:09:59.8855976-07:00\",\r\n      \"details\": \"runtimeVersion:kobo_vnext_5012367\"\r\n    },\r\n    {\r\n      \"newState\": \"Running\",\r\n      \"timeStamp\": \"2016-07-18T18:10:40.9669262-07:00\",\r\n      \"details\": \"runAttempt:1\"\r\n    },\r\n    {\r\n      \"newState\": \"Ended\",\r\n      \"timeStamp\": \"2016-07-18T18:10:55.6547309-07:00\",\r\n      \"details\": \"result:Succeeded\"\r\n    }\r\n  ],\r\n  \"properties\": {\r\n    \"owner\": \"adlsvc01@benwgoldoutlook.onmicrosoft.com\",\r\n    \"resources\": [\r\n      {\r\n        \"name\": \"__ScopeCodeGen__.dll\",\r\n        \"resourcePath\": \"adl://testdatalake11479.azuredatalakestore.net/system/jobservice/jobs/Usql/2016/07/19/01/09/38f20519-5e7b-4158-b470-80c4e736185a/__ScopeCodeGen__.dll\",\r\n        \"type\": \"VertexResource\"\r\n      },\r\n      {\r\n        \"name\": \"__ScopeCodeGen__.pdb\",\r\n        \"resourcePath\": \"adl://testdatalake11479.azuredatalakestore.net/system/jobservice/jobs/Usql/2016/07/19/01/09/38f20519-5e7b-4158-b470-80c4e736185a/__ScopeCodeGen__.pdb\",\r\n        \"type\": \"VertexResource\"\r\n      },\r\n      {\r\n        \"name\": \"__ScopeCodeGenEngine__.dll\",\r\n        \"resourcePath\": \"adl://testdatalake11479.azuredatalakestore.net/system/jobservice/jobs/Usql/2016/07/19/01/09/38f20519-5e7b-4158-b470-80c4e736185a/__ScopeCodeGenEngine__.dll\",\r\n        \"type\": \"VertexResource\"\r\n      },\r\n      {\r\n        \"name\": \"__ScopeCodeGenEngine__.pdb\",\r\n        \"resourcePath\": \"adl://testdatalake11479.azuredatalakestore.net/system/jobservice/jobs/Usql/2016/07/19/01/09/38f20519-5e7b-4158-b470-80c4e736185a/__ScopeCodeGenEngine__.pdb\",\r\n        \"type\": \"VertexResource\"\r\n      },\r\n      {\r\n        \"name\": \"ScopeVertexDef.xml\",\r\n        \"resourcePath\": \"adl://testdatalake11479.azuredatalakestore.net/system/jobservice/jobs/Usql/2016/07/19/01/09/38f20519-5e7b-4158-b470-80c4e736185a/ScopeVertexDef.xml\",\r\n        \"type\": \"VertexResource\"\r\n      },\r\n      {\r\n        \"name\": \"__ScopeCodeGen__.dll.cs\",\r\n        \"resourcePath\": \"adl://testdatalake11479.azuredatalakestore.net/system/jobservice/jobs/Usql/2016/07/19/01/09/38f20519-5e7b-4158-b470-80c4e736185a/__ScopeCodeGen__.dll.cs\",\r\n        \"type\": \"StatisticsResource\"\r\n      },\r\n      {\r\n        \"name\": \"__ScopeCodeGenEngine__.dll.cpp\",\r\n        \"resourcePath\": \"adl://testdatalake11479.azuredatalakestore.net/system/jobservice/jobs/Usql/2016/07/19/01/09/38f20519-5e7b-4158-b470-80c4e736185a/__ScopeCodeGenEngine__.dll.cpp\",\r\n        \"type\": \"StatisticsResource\"\r\n      },\r\n      {\r\n        \"name\": \"__ScopeCodeGenCompileOutput__.txt\",\r\n        \"resourcePath\": \"adl://testdatalake11479.azuredatalakestore.net/system/jobservice/jobs/Usql/2016/07/19/01/09/38f20519-5e7b-4158-b470-80c4e736185a/__ScopeCodeGenCompileOutput__.txt\",\r\n        \"type\": \"StatisticsResource\"\r\n      },\r\n      {\r\n        \"name\": \"__ScopeCodeGenCompileOptions__.txt\",\r\n        \"resourcePath\": \"adl://testdatalake11479.azuredatalakestore.net/system/jobservice/jobs/Usql/2016/07/19/01/09/38f20519-5e7b-4158-b470-80c4e736185a/__ScopeCodeGenCompileOptions__.txt\",\r\n        \"type\": \"StatisticsResource\"\r\n      },\r\n      {\r\n        \"name\": \"__ScopeCodeGenEngine__.cppresources\",\r\n        \"resourcePath\": \"adl://testdatalake11479.azuredatalakestore.net/system/jobservice/jobs/Usql/2016/07/19/01/09/38f20519-5e7b-4158-b470-80c4e736185a/__ScopeCodeGenEngine__.cppresources\",\r\n        \"type\": \"StatisticsResource\"\r\n      },\r\n      {\r\n        \"name\": \"__Ast__.bin\",\r\n        \"resourcePath\": \"adl://testdatalake11479.azuredatalakestore.net/system/jobservice/jobs/Usql/2016/07/19/01/09/38f20519-5e7b-4158-b470-80c4e736185a/__Ast__.bin\",\r\n        \"type\": \"StatisticsResource\"\r\n      },\r\n      {\r\n        \"name\": \"__SystemInternalInfo__.xml\",\r\n        \"resourcePath\": \"adl://testdatalake11479.azuredatalakestore.net/system/jobservice/jobs/Usql/2016/07/19/01/09/38f20519-5e7b-4158-b470-80c4e736185a/__SystemInternalInfo__.xml\",\r\n        \"type\": \"StatisticsResource\"\r\n      },\r\n      {\r\n        \"name\": \"Profile\",\r\n        \"resourcePath\": \"adl://testdatalake11479.azuredatalakestore.net/system/jobservice/jobs/Usql/2016/07/19/01/09/38f20519-5e7b-4158-b470-80c4e736185a/profile\",\r\n        \"type\": \"StatisticsResource\"\r\n      },\r\n      {\r\n        \"name\": \"__ScopeRuntimeStatistics__.xml\",\r\n        \"resourcePath\": \"adl://testdatalake11479.azuredatalakestore.net/system/jobservice/jobs/Usql/2016/07/19/01/09/38f20519-5e7b-4158-b470-80c4e736185a/__ScopeRuntimeStatistics__.xml\",\r\n        \"type\": \"StatisticsResource\"\r\n      }\r\n    ],\r\n    \"runtimeVersion\": \"kobo_vnext_5012367\",\r\n    \"rootProcessNodeId\": \"35696dfd-c6d6-4ccb-9cca-1c8b7d35f10a\",\r\n    \"script\": \"\\nDROP DATABASE IF EXISTS testdb15807; CREATE DATABASE testdb15807; \\n//Create Table\\nCREATE TABLE testdb15807.dbo.testtbl18640\\n(\\n        //Define schema of table\\n        UserId          int, \\n        Start           DateTime, \\n        Region          string, \\n        Query           string, \\n        Duration        int, \\n        Urls            string, \\n        ClickedUrls     string,\\n    INDEX idx1 //Name of index\\n    CLUSTERED (Region ASC) //Column to cluster by\\n    PARTITIONED BY BUCKETS (UserId) HASH (Region) //Column to partition by\\n);\\n\\nALTER TABLE testdb15807.dbo.testtbl18640 ADD IF NOT EXISTS PARTITION (1);\\n\\nDROP FUNCTION IF EXISTS testdb15807.dbo.testtvf14383;\\n\\n//create table weblogs on space-delimited website log data\\nCREATE FUNCTION testdb15807.dbo.testtvf14383()\\nRETURNS @result TABLE\\n(\\n    s_date DateTime,\\n    s_time string,\\n    s_sitename string,\\n    cs_method string, \\n    cs_uristem string,\\n    cs_uriquery string,\\n    s_port int,\\n    cs_username string, \\n    c_ip string,\\n    cs_useragent string,\\n    cs_cookie string,\\n    cs_referer string, \\n    cs_host string,\\n    sc_status int,\\n    sc_substatus int,\\n    sc_win32status int, \\n    sc_bytes int,\\n    cs_bytes int,\\n    s_timetaken int\\n)\\nAS\\nBEGIN\\n\\n    @result = EXTRACT\\n        s_date DateTime,\\n        s_time string,\\n        s_sitename string,\\n        cs_method string,\\n        cs_uristem string,\\n        cs_uriquery string,\\n        s_port int,\\n        cs_username string,\\n        c_ip string,\\n        cs_useragent string,\\n        cs_cookie string,\\n        cs_referer string,\\n        cs_host string,\\n        sc_status int,\\n        sc_substatus int,\\n        sc_win32status int,\\n        sc_bytes int,\\n        cs_bytes int,\\n        s_timetaken int\\n    FROM @\\\"/Samples/Data/WebLog.log\\\"\\n    USING Extractors.Text(delimiter:' ');\\n\\nRETURN;\\nEND;\\nCREATE VIEW testdb15807.dbo.testview11479 \\nAS \\n    SELECT * FROM \\n    (\\n        VALUES(1,2),(2,4)\\n    ) \\nAS \\nT(a, b);\\nCREATE PROCEDURE testdb15807.dbo.testproc11482()\\nAS BEGIN\\n  CREATE VIEW testdb15807.dbo.testview11479 \\n  AS \\n    SELECT * FROM \\n    (\\n        VALUES(1,2),(2,4)\\n    ) \\n  AS \\n  T(a, b);\\nEND;\",\r\n    \"algebraFilePath\": \"adl://testdatalake11479.azuredatalakestore.net/system/jobservice/jobs/Usql/2016/07/19/01/09/38f20519-5e7b-4158-b470-80c4e736185a/algebra.xml\",\r\n    \"yarnApplicationId\": 2760,\r\n    \"yarnApplicationTimeStamp\": 1468865588038,\r\n    \"compileMode\": \"Semantic\",\r\n    \"errorSource\": \"Unknown\",\r\n    \"totalCompilationTime\": \"PT17.6505811S\",\r\n    \"totalPausedTime\": \"PT0S\",\r\n    \"totalQueuedTime\": \"PT0S\",\r\n    \"totalRunningTime\": \"PT14.6878047S\",\r\n    \"type\": \"USql\"\r\n  }\r\n}",
-      "ResponseHeaders": {
-        "Content-Type": [
-          "application/json; charset=utf-8"
-        ],
-        "Expires": [
-          "-1"
-        ],
-        "Cache-Control": [
-          "private"
-        ],
-        "Date": [
-          "Tue, 19 Jul 2016 01:10:58 GMT"
-        ],
-        "Pragma": [
-          "no-cache"
-        ],
-        "Transfer-Encoding": [
-          "chunked"
-        ],
-        "x-ms-request-id": [
-          "9877c793-8ae2-438d-9772-1f4fe8ced75d"
-        ],
-        "X-Content-Type-Options": [
-          "nosniff"
-        ],
-        "Strict-Transport-Security": [
-          "max-age=15724800; includeSubDomains"
-        ]
-      },
-      "StatusCode": 200
-    },
-    {
-      "RequestUri": "/catalog/usql/databases?api-version=2015-10-01-preview",
-      "EncodedRequestUri": "L2NhdGFsb2cvdXNxbC9kYXRhYmFzZXM/YXBpLXZlcnNpb249MjAxNS0xMC0wMS1wcmV2aWV3",
-      "RequestMethod": "GET",
-      "RequestBody": "",
-      "RequestHeaders": {
-        "x-ms-client-request-id": [
-          "8a069c4a-0391-4644-8d4e-2c5f49e3e396"
-        ],
-        "accept-language": [
-          "en-US"
-        ],
-        "User-Agent": [
-          "Microsoft.Azure.Management.DataLake.Analytics.DataLakeAnalyticsCatalogManagementClient/0.11.9-preview"
-        ]
-      },
-      "ResponseBody": "{\r\n  \"@odata.context\": \"https://testaba27930.azuredatalakeanalytics.net/sqlip/$metadata#databases\",\r\n  \"value\": [\r\n    {\r\n      \"computeAccountName\": \"testaba27930\",\r\n      \"databaseName\": \"master\",\r\n      \"version\": \"74603a41-b672-4f2e-be11-5c8a2f7b9bab\"\r\n    },\r\n    {\r\n      \"computeAccountName\": \"testaba27930\",\r\n      \"databaseName\": \"testdb15807\",\r\n      \"version\": \"5ab0832d-546c-408e-aa94-c0a1e077f071\"\r\n    }\r\n  ]\r\n}",
-      "ResponseHeaders": {
-        "Content-Type": [
-          "application/json; odata.metadata=minimal; odata.streaming=true"
-        ],
-        "Expires": [
-          "-1"
-        ],
-        "Cache-Control": [
-          "private"
-        ],
-        "Date": [
-          "Tue, 19 Jul 2016 01:10:59 GMT"
-        ],
-        "Pragma": [
-          "no-cache"
-        ],
-        "Transfer-Encoding": [
-          "chunked"
-        ],
-        "x-ms-request-id": [
-          "e7bee08e-3fb7-4b37-affe-c623533d86e4"
-        ],
-        "OData-Version": [
-          "4.0"
-        ],
-        "X-Content-Type-Options": [
-          "nosniff"
-        ],
-        "Strict-Transport-Security": [
-          "max-age=15724800; includeSubDomains"
-        ]
-      },
-      "StatusCode": 200
-    },
-    {
-      "RequestUri": "/catalog/usql/databases/testdb15807?api-version=2015-10-01-preview",
-      "EncodedRequestUri": "L2NhdGFsb2cvdXNxbC9kYXRhYmFzZXMvdGVzdGRiMTU4MDc/YXBpLXZlcnNpb249MjAxNS0xMC0wMS1wcmV2aWV3",
-      "RequestMethod": "GET",
-      "RequestBody": "",
-      "RequestHeaders": {
-        "x-ms-client-request-id": [
-          "e19ff5bb-f842-473c-9533-affe93252758"
-        ],
-        "accept-language": [
-          "en-US"
-        ],
-        "User-Agent": [
-          "Microsoft.Azure.Management.DataLake.Analytics.DataLakeAnalyticsCatalogManagementClient/0.11.9-preview"
-        ]
-      },
-      "ResponseBody": "{\r\n  \"@odata.context\": \"https://testaba27930.azuredatalakeanalytics.net/sqlip/$metadata#databases/$entity\",\r\n  \"computeAccountName\": \"testaba27930\",\r\n  \"databaseName\": \"testdb15807\",\r\n  \"version\": \"5ab0832d-546c-408e-aa94-c0a1e077f071\"\r\n}",
-      "ResponseHeaders": {
-        "Content-Type": [
-          "application/json; odata.metadata=minimal; odata.streaming=true"
-        ],
-        "Expires": [
-          "-1"
-        ],
-        "Cache-Control": [
-          "private"
-        ],
-        "Date": [
-          "Tue, 19 Jul 2016 01:11:00 GMT"
-        ],
-        "Pragma": [
-          "no-cache"
-        ],
-        "Transfer-Encoding": [
-          "chunked"
-        ],
-        "x-ms-request-id": [
-          "180e9e6c-9c48-4ce7-8571-5593d401eb74"
-        ],
-        "OData-Version": [
-          "4.0"
-        ],
-        "X-Content-Type-Options": [
-          "nosniff"
-        ],
-        "Strict-Transport-Security": [
-          "max-age=15724800; includeSubDomains"
-        ]
-      },
-      "StatusCode": 200
-    },
-    {
-      "RequestUri": "/catalog/usql/databases/testdb15807/schemas/dbo/tables?api-version=2015-10-01-preview",
-      "EncodedRequestUri": "L2NhdGFsb2cvdXNxbC9kYXRhYmFzZXMvdGVzdGRiMTU4MDcvc2NoZW1hcy9kYm8vdGFibGVzP2FwaS12ZXJzaW9uPTIwMTUtMTAtMDEtcHJldmlldw==",
-      "RequestMethod": "GET",
-      "RequestBody": "",
-      "RequestHeaders": {
-        "x-ms-client-request-id": [
-          "565885a0-5c16-49ee-b9d5-4aa00ded6059"
-        ],
-        "accept-language": [
-          "en-US"
-        ],
-        "User-Agent": [
-          "Microsoft.Azure.Management.DataLake.Analytics.DataLakeAnalyticsCatalogManagementClient/0.11.9-preview"
-        ]
-      },
-      "ResponseBody": "{\r\n  \"@odata.context\": \"https://testaba27930.azuredatalakeanalytics.net/sqlip/$metadata#tables\",\r\n  \"value\": [\r\n    {\r\n      \"computeAccountName\": \"testaba27930\",\r\n      \"databaseName\": \"testdb15807\",\r\n      \"schemaName\": \"dbo\",\r\n      \"tableName\": \"testtbl18640\",\r\n      \"columnList\": [\r\n        {\r\n          \"name\": \"UserId\",\r\n          \"type\": \"System.Int32\"\r\n        },\r\n        {\r\n          \"name\": \"Start\",\r\n          \"type\": \"System.DateTime\"\r\n        },\r\n        {\r\n          \"name\": \"Region\",\r\n          \"type\": \"System.String\"\r\n        },\r\n        {\r\n          \"name\": \"Query\",\r\n          \"type\": \"System.String\"\r\n        },\r\n        {\r\n          \"name\": \"Duration\",\r\n          \"type\": \"System.Int32\"\r\n        },\r\n        {\r\n          \"name\": \"Urls\",\r\n          \"type\": \"System.String\"\r\n        },\r\n        {\r\n          \"name\": \"ClickedUrls\",\r\n          \"type\": \"System.String\"\r\n        }\r\n      ],\r\n      \"indexList\": [\r\n        {\r\n          \"name\": \"idx1\",\r\n          \"indexKeys\": [\r\n            {\r\n              \"name\": \"Region\",\r\n              \"descending\": false\r\n            }\r\n          ],\r\n          \"columns\": [\r\n            \"Region\",\r\n            \"UserId\"\r\n          ],\r\n          \"distributionInfo\": {\r\n            \"type\": 2,\r\n            \"keys\": [\r\n              {\r\n                \"name\": \"Region\",\r\n                \"descending\": false\r\n              }\r\n            ],\r\n            \"count\": 0,\r\n            \"dynamicCount\": 0\r\n          },\r\n          \"partitionFunction\": \"3a4af367-526a-4d46-9f48-670a8f34f23c\",\r\n          \"partitionKeyList\": [\r\n            \"UserId\"\r\n          ],\r\n          \"isColumnstore\": false,\r\n          \"indexId\": 1,\r\n          \"isUnique\": false\r\n        }\r\n      ],\r\n      \"partitionKeyList\": [],\r\n      \"externalTable\": null,\r\n      \"distributionInfo\": null,\r\n      \"version\": \"246a76b7-c90f-4474-8909-744f0e9043f7\"\r\n    }\r\n  ]\r\n}",
-      "ResponseHeaders": {
-        "Content-Type": [
-          "application/json; odata.metadata=minimal; odata.streaming=true"
-        ],
-        "Expires": [
-          "-1"
-        ],
-        "Cache-Control": [
-          "private"
-        ],
-        "Date": [
-          "Tue, 19 Jul 2016 01:11:00 GMT"
-        ],
-        "Pragma": [
-          "no-cache"
-        ],
-        "Transfer-Encoding": [
-          "chunked"
-        ],
-        "x-ms-request-id": [
-          "63b36863-dbab-4879-8f25-3b8d3cf6ba15"
-        ],
-        "OData-Version": [
-          "4.0"
-        ],
-        "X-Content-Type-Options": [
-          "nosniff"
-        ],
-        "Strict-Transport-Security": [
-          "max-age=15724800; includeSubDomains"
-        ]
-      },
-      "StatusCode": 200
-    },
-    {
-      "RequestUri": "/catalog/usql/databases/testdb15807/schemas/dbo/tables/testtbl18640?api-version=2015-10-01-preview",
-      "EncodedRequestUri": "L2NhdGFsb2cvdXNxbC9kYXRhYmFzZXMvdGVzdGRiMTU4MDcvc2NoZW1hcy9kYm8vdGFibGVzL3Rlc3R0YmwxODY0MD9hcGktdmVyc2lvbj0yMDE1LTEwLTAxLXByZXZpZXc=",
-      "RequestMethod": "GET",
-      "RequestBody": "",
-      "RequestHeaders": {
-        "x-ms-client-request-id": [
-          "f2575a48-880d-4043-b843-8d7fbaf37b86"
-        ],
-        "accept-language": [
-          "en-US"
-        ],
-        "User-Agent": [
-          "Microsoft.Azure.Management.DataLake.Analytics.DataLakeAnalyticsCatalogManagementClient/0.11.9-preview"
-        ]
-      },
-      "ResponseBody": "{\r\n  \"@odata.context\": \"https://testaba27930.azuredatalakeanalytics.net/sqlip/$metadata#tables/$entity\",\r\n  \"computeAccountName\": \"testaba27930\",\r\n  \"databaseName\": \"testdb15807\",\r\n  \"schemaName\": \"dbo\",\r\n  \"tableName\": \"testtbl18640\",\r\n  \"columnList\": [\r\n    {\r\n      \"name\": \"UserId\",\r\n      \"type\": \"System.Int32\"\r\n    },\r\n    {\r\n      \"name\": \"Start\",\r\n      \"type\": \"System.DateTime\"\r\n    },\r\n    {\r\n      \"name\": \"Region\",\r\n      \"type\": \"System.String\"\r\n    },\r\n    {\r\n      \"name\": \"Query\",\r\n      \"type\": \"System.String\"\r\n    },\r\n    {\r\n      \"name\": \"Duration\",\r\n      \"type\": \"System.Int32\"\r\n    },\r\n    {\r\n      \"name\": \"Urls\",\r\n      \"type\": \"System.String\"\r\n    },\r\n    {\r\n      \"name\": \"ClickedUrls\",\r\n      \"type\": \"System.String\"\r\n    }\r\n  ],\r\n  \"indexList\": [\r\n    {\r\n      \"name\": \"idx1\",\r\n      \"indexKeys\": [\r\n        {\r\n          \"name\": \"Region\",\r\n          \"descending\": false\r\n        }\r\n      ],\r\n      \"columns\": [\r\n        \"Region\",\r\n        \"UserId\"\r\n      ],\r\n      \"distributionInfo\": {\r\n        \"type\": 2,\r\n        \"keys\": [\r\n          {\r\n            \"name\": \"Region\",\r\n            \"descending\": false\r\n          }\r\n        ],\r\n        \"count\": 0,\r\n        \"dynamicCount\": 0\r\n      },\r\n      \"partitionFunction\": \"3a4af367-526a-4d46-9f48-670a8f34f23c\",\r\n      \"partitionKeyList\": [\r\n        \"UserId\"\r\n      ],\r\n      \"isColumnstore\": false,\r\n      \"indexId\": 1,\r\n      \"isUnique\": false\r\n    }\r\n  ],\r\n  \"partitionKeyList\": [],\r\n  \"externalTable\": null,\r\n  \"distributionInfo\": null,\r\n  \"version\": \"246a76b7-c90f-4474-8909-744f0e9043f7\"\r\n}",
-      "ResponseHeaders": {
-        "Content-Type": [
-          "application/json; odata.metadata=minimal; odata.streaming=true"
-        ],
-        "Expires": [
-          "-1"
-        ],
-        "Cache-Control": [
-          "private"
-        ],
-        "Date": [
-          "Tue, 19 Jul 2016 01:11:00 GMT"
-        ],
-        "Pragma": [
-          "no-cache"
-        ],
-        "Transfer-Encoding": [
-          "chunked"
-        ],
-        "x-ms-request-id": [
-          "0ea58746-d7b7-4838-9e2f-4c379083c29f"
-        ],
-        "OData-Version": [
-          "4.0"
-        ],
-        "X-Content-Type-Options": [
-          "nosniff"
-        ],
-        "Strict-Transport-Security": [
-          "max-age=15724800; includeSubDomains"
-        ]
-      },
-      "StatusCode": 200
-    },
-    {
-      "RequestUri": "/catalog/usql/databases/testdb15807/schemas/dbo/tablevaluedfunctions?api-version=2015-10-01-preview",
-      "EncodedRequestUri": "L2NhdGFsb2cvdXNxbC9kYXRhYmFzZXMvdGVzdGRiMTU4MDcvc2NoZW1hcy9kYm8vdGFibGV2YWx1ZWRmdW5jdGlvbnM/YXBpLXZlcnNpb249MjAxNS0xMC0wMS1wcmV2aWV3",
-      "RequestMethod": "GET",
-      "RequestBody": "",
-      "RequestHeaders": {
-        "x-ms-client-request-id": [
-          "6b307038-9f40-4a67-9fde-2b87e3b93614"
-        ],
-        "accept-language": [
-          "en-US"
-        ],
-        "User-Agent": [
-          "Microsoft.Azure.Management.DataLake.Analytics.DataLakeAnalyticsCatalogManagementClient/0.11.9-preview"
-        ]
-      },
-      "ResponseBody": "{\r\n  \"@odata.context\": \"https://testaba27930.azuredatalakeanalytics.net/sqlip/$metadata#tablevaluedfunctions\",\r\n  \"value\": [\r\n    {\r\n      \"computeAccountName\": \"testaba27930\",\r\n      \"databaseName\": \"testdb15807\",\r\n      \"schemaName\": \"dbo\",\r\n      \"tvfName\": \"testtvf14383\",\r\n      \"definition\": \"//create table weblogs on space-delimited website log data\\nCREATE FUNCTION testdb15807.dbo.testtvf14383()\\nRETURNS @result TABLE\\n(\\n    s_date DateTime,\\n    s_time string,\\n    s_sitename string,\\n    cs_method string, \\n    cs_uristem string,\\n    cs_uriquery string,\\n    s_port int,\\n    cs_username string, \\n    c_ip string,\\n    cs_useragent string,\\n    cs_cookie string,\\n    cs_referer string, \\n    cs_host string,\\n    sc_status int,\\n    sc_substatus int,\\n    sc_win32status int, \\n    sc_bytes int,\\n    cs_bytes int,\\n    s_timetaken int\\n)\\nAS\\nBEGIN\\n\\n    @result = EXTRACT\\n        s_date DateTime,\\n        s_time string,\\n        s_sitename string,\\n        cs_method string,\\n        cs_uristem string,\\n        cs_uriquery string,\\n        s_port int,\\n        cs_username string,\\n        c_ip string,\\n        cs_useragent string,\\n        cs_cookie string,\\n        cs_referer string,\\n        cs_host string,\\n        sc_status int,\\n        sc_substatus int,\\n        sc_win32status int,\\n        sc_bytes int,\\n        cs_bytes int,\\n        s_timetaken int\\n    FROM @\\\"/Samples/Data/WebLog.log\\\"\\n    USING Extractors.Text(delimiter:' ');\\n\\nRETURN;\\nEND;\",\r\n      \"version\": \"e7249874-6a6b-4b6a-b52e-ae7a25832447\"\r\n    }\r\n  ]\r\n}",
-      "ResponseHeaders": {
-        "Content-Type": [
-          "application/json; odata.metadata=minimal; odata.streaming=true"
-        ],
-        "Expires": [
-          "-1"
-        ],
-        "Cache-Control": [
-          "private"
-        ],
-        "Date": [
-          "Tue, 19 Jul 2016 01:11:00 GMT"
-        ],
-        "Pragma": [
-          "no-cache"
-        ],
-        "Transfer-Encoding": [
-          "chunked"
-        ],
-        "x-ms-request-id": [
-          "3bda7984-aa33-4c31-a8c0-6eab9eebfb7f"
-        ],
-        "OData-Version": [
-          "4.0"
-        ],
-        "X-Content-Type-Options": [
-          "nosniff"
-        ],
-        "Strict-Transport-Security": [
-          "max-age=15724800; includeSubDomains"
-        ]
-      },
-      "StatusCode": 200
-    },
-    {
-      "RequestUri": "/catalog/usql/databases/testdb15807/schemas/dbo/tablevaluedfunctions/testtvf14383?api-version=2015-10-01-preview",
-      "EncodedRequestUri": "L2NhdGFsb2cvdXNxbC9kYXRhYmFzZXMvdGVzdGRiMTU4MDcvc2NoZW1hcy9kYm8vdGFibGV2YWx1ZWRmdW5jdGlvbnMvdGVzdHR2ZjE0MzgzP2FwaS12ZXJzaW9uPTIwMTUtMTAtMDEtcHJldmlldw==",
-      "RequestMethod": "GET",
-      "RequestBody": "",
-      "RequestHeaders": {
-        "x-ms-client-request-id": [
-          "f73bf6fb-eac1-4527-9b29-fdf49052cd78"
-        ],
-        "accept-language": [
-          "en-US"
-        ],
-        "User-Agent": [
-          "Microsoft.Azure.Management.DataLake.Analytics.DataLakeAnalyticsCatalogManagementClient/0.11.9-preview"
-        ]
-      },
-      "ResponseBody": "{\r\n  \"@odata.context\": \"https://testaba27930.azuredatalakeanalytics.net/sqlip/$metadata#tablevaluedfunctions/$entity\",\r\n  \"computeAccountName\": \"testaba27930\",\r\n  \"databaseName\": \"testdb15807\",\r\n  \"schemaName\": \"dbo\",\r\n  \"tvfName\": \"testtvf14383\",\r\n  \"definition\": \"//create table weblogs on space-delimited website log data\\nCREATE FUNCTION testdb15807.dbo.testtvf14383()\\nRETURNS @result TABLE\\n(\\n    s_date DateTime,\\n    s_time string,\\n    s_sitename string,\\n    cs_method string, \\n    cs_uristem string,\\n    cs_uriquery string,\\n    s_port int,\\n    cs_username string, \\n    c_ip string,\\n    cs_useragent string,\\n    cs_cookie string,\\n    cs_referer string, \\n    cs_host string,\\n    sc_status int,\\n    sc_substatus int,\\n    sc_win32status int, \\n    sc_bytes int,\\n    cs_bytes int,\\n    s_timetaken int\\n)\\nAS\\nBEGIN\\n\\n    @result = EXTRACT\\n        s_date DateTime,\\n        s_time string,\\n        s_sitename string,\\n        cs_method string,\\n        cs_uristem string,\\n        cs_uriquery string,\\n        s_port int,\\n        cs_username string,\\n        c_ip string,\\n        cs_useragent string,\\n        cs_cookie string,\\n        cs_referer string,\\n        cs_host string,\\n        sc_status int,\\n        sc_substatus int,\\n        sc_win32status int,\\n        sc_bytes int,\\n        cs_bytes int,\\n        s_timetaken int\\n    FROM @\\\"/Samples/Data/WebLog.log\\\"\\n    USING Extractors.Text(delimiter:' ');\\n\\nRETURN;\\nEND;\",\r\n  \"version\": \"e7249874-6a6b-4b6a-b52e-ae7a25832447\"\r\n}",
-      "ResponseHeaders": {
-        "Content-Type": [
-          "application/json; odata.metadata=minimal; odata.streaming=true"
-        ],
-        "Expires": [
-          "-1"
-        ],
-        "Cache-Control": [
-          "private"
-        ],
-        "Date": [
-          "Tue, 19 Jul 2016 01:11:01 GMT"
-        ],
-        "Pragma": [
-          "no-cache"
-        ],
-        "Transfer-Encoding": [
-          "chunked"
-        ],
-        "x-ms-request-id": [
-          "ee41aed6-6649-4222-8051-209dc08777d4"
-        ],
-        "OData-Version": [
-          "4.0"
-        ],
-        "X-Content-Type-Options": [
-          "nosniff"
-        ],
-        "Strict-Transport-Security": [
-          "max-age=15724800; includeSubDomains"
-        ]
-      },
-      "StatusCode": 200
-    },
-    {
-      "RequestUri": "/catalog/usql/databases/testdb15807/schemas/dbo/views?api-version=2015-10-01-preview",
-      "EncodedRequestUri": "L2NhdGFsb2cvdXNxbC9kYXRhYmFzZXMvdGVzdGRiMTU4MDcvc2NoZW1hcy9kYm8vdmlld3M/YXBpLXZlcnNpb249MjAxNS0xMC0wMS1wcmV2aWV3",
-      "RequestMethod": "GET",
-      "RequestBody": "",
-      "RequestHeaders": {
-        "x-ms-client-request-id": [
-          "26a2e4a8-1b92-426f-a664-42ac494e5df2"
-        ],
-        "accept-language": [
-          "en-US"
-        ],
-        "User-Agent": [
-          "Microsoft.Azure.Management.DataLake.Analytics.DataLakeAnalyticsCatalogManagementClient/0.11.9-preview"
-        ]
-      },
-      "ResponseBody": "{\r\n  \"@odata.context\": \"https://testaba27930.azuredatalakeanalytics.net/sqlip/$metadata#views\",\r\n  \"value\": [\r\n    {\r\n      \"computeAccountName\": \"testaba27930\",\r\n      \"databaseName\": \"testdb15807\",\r\n      \"schemaName\": \"dbo\",\r\n      \"viewName\": \"testview11479\",\r\n      \"definition\": \"CREATE VIEW testdb15807.dbo.testview11479 \\nAS \\n    SELECT * FROM \\n    (\\n        VALUES(1,2),(2,4)\\n    ) \\nAS \\nT(a, b);\",\r\n      \"version\": \"16aa2b79-f1a4-496a-a8cf-9a0489c88b8e\"\r\n    }\r\n  ]\r\n}",
-      "ResponseHeaders": {
-        "Content-Type": [
-          "application/json; odata.metadata=minimal; odata.streaming=true"
-        ],
-        "Expires": [
-          "-1"
-        ],
-        "Cache-Control": [
-          "private"
-        ],
-        "Date": [
-          "Tue, 19 Jul 2016 01:11:01 GMT"
-        ],
-        "Pragma": [
-          "no-cache"
-        ],
-        "Transfer-Encoding": [
-          "chunked"
-        ],
-        "x-ms-request-id": [
-          "0092581b-1da8-4492-a187-beb22f23c936"
-        ],
-        "OData-Version": [
-          "4.0"
-        ],
-        "X-Content-Type-Options": [
-          "nosniff"
-        ],
-        "Strict-Transport-Security": [
-          "max-age=15724800; includeSubDomains"
-        ]
-      },
-      "StatusCode": 200
-    },
-    {
-      "RequestUri": "/catalog/usql/databases/testdb15807/schemas/dbo/views/testview11479?api-version=2015-10-01-preview",
-      "EncodedRequestUri": "L2NhdGFsb2cvdXNxbC9kYXRhYmFzZXMvdGVzdGRiMTU4MDcvc2NoZW1hcy9kYm8vdmlld3MvdGVzdHZpZXcxMTQ3OT9hcGktdmVyc2lvbj0yMDE1LTEwLTAxLXByZXZpZXc=",
-      "RequestMethod": "GET",
-      "RequestBody": "",
-      "RequestHeaders": {
-        "x-ms-client-request-id": [
-          "2507f724-39d3-449f-a92b-06009b815138"
-        ],
-        "accept-language": [
-          "en-US"
-        ],
-        "User-Agent": [
-          "Microsoft.Azure.Management.DataLake.Analytics.DataLakeAnalyticsCatalogManagementClient/0.11.9-preview"
-        ]
-      },
-      "ResponseBody": "{\r\n  \"@odata.context\": \"https://testaba27930.azuredatalakeanalytics.net/sqlip/$metadata#views/$entity\",\r\n  \"computeAccountName\": \"testaba27930\",\r\n  \"databaseName\": \"testdb15807\",\r\n  \"schemaName\": \"dbo\",\r\n  \"viewName\": \"testview11479\",\r\n  \"definition\": \"CREATE VIEW testdb15807.dbo.testview11479 \\nAS \\n    SELECT * FROM \\n    (\\n        VALUES(1,2),(2,4)\\n    ) \\nAS \\nT(a, b);\",\r\n  \"version\": \"16aa2b79-f1a4-496a-a8cf-9a0489c88b8e\"\r\n}",
-      "ResponseHeaders": {
-        "Content-Type": [
-          "application/json; odata.metadata=minimal; odata.streaming=true"
-        ],
-        "Expires": [
-          "-1"
-        ],
-        "Cache-Control": [
-          "private"
-        ],
-        "Date": [
-          "Tue, 19 Jul 2016 01:11:01 GMT"
-        ],
-        "Pragma": [
-          "no-cache"
-        ],
-        "Transfer-Encoding": [
-          "chunked"
-        ],
-        "x-ms-request-id": [
-          "0e6eb08f-31c6-4cce-b550-af9fac738b7f"
-        ],
-        "OData-Version": [
-          "4.0"
-        ],
-        "X-Content-Type-Options": [
-          "nosniff"
-        ],
-        "Strict-Transport-Security": [
-          "max-age=15724800; includeSubDomains"
-        ]
-      },
-      "StatusCode": 200
-    },
-    {
-      "RequestUri": "/catalog/usql/databases/testdb15807/schemas/dbo/procedures?api-version=2015-10-01-preview",
-      "EncodedRequestUri": "L2NhdGFsb2cvdXNxbC9kYXRhYmFzZXMvdGVzdGRiMTU4MDcvc2NoZW1hcy9kYm8vcHJvY2VkdXJlcz9hcGktdmVyc2lvbj0yMDE1LTEwLTAxLXByZXZpZXc=",
-      "RequestMethod": "GET",
-      "RequestBody": "",
-      "RequestHeaders": {
-        "x-ms-client-request-id": [
-          "5da1979c-1d7b-40ab-834e-9606f340ec5a"
-        ],
-        "accept-language": [
-          "en-US"
-        ],
-        "User-Agent": [
-          "Microsoft.Azure.Management.DataLake.Analytics.DataLakeAnalyticsCatalogManagementClient/0.11.9-preview"
-        ]
-      },
-      "ResponseBody": "{\r\n  \"@odata.context\": \"https://testaba27930.azuredatalakeanalytics.net/sqlip/$metadata#procedures\",\r\n  \"value\": [\r\n    {\r\n      \"computeAccountName\": \"testaba27930\",\r\n      \"databaseName\": \"testdb15807\",\r\n      \"schemaName\": \"dbo\",\r\n      \"procName\": \"testproc11482\",\r\n      \"definition\": \"CREATE PROCEDURE testdb15807.dbo.testproc11482()\\nAS BEGIN\\n  CREATE VIEW testdb15807.dbo.testview11479 \\n  AS \\n    SELECT * FROM \\n    (\\n        VALUES(1,2),(2,4)\\n    ) \\n  AS \\n  T(a, b);\\nEND;\",\r\n      \"version\": \"d5afa542-c8ba-40ee-bf2e-55c50d6f5e87\"\r\n    }\r\n  ]\r\n}",
-      "ResponseHeaders": {
-        "Content-Type": [
-          "application/json; odata.metadata=minimal; odata.streaming=true"
-        ],
-        "Expires": [
-          "-1"
-        ],
-        "Cache-Control": [
-          "private"
-        ],
-        "Date": [
-          "Tue, 19 Jul 2016 01:11:02 GMT"
-        ],
-        "Pragma": [
-          "no-cache"
-        ],
-        "Transfer-Encoding": [
-          "chunked"
-        ],
-        "x-ms-request-id": [
-          "b74a71ca-3e7a-45ed-99b5-36bc4007f0d3"
-        ],
-        "OData-Version": [
-          "4.0"
-        ],
-        "X-Content-Type-Options": [
-          "nosniff"
-        ],
-        "Strict-Transport-Security": [
-          "max-age=15724800; includeSubDomains"
-        ]
-      },
-      "StatusCode": 200
-    },
-    {
-      "RequestUri": "/catalog/usql/databases/testdb15807/schemas/dbo/procedures/testproc11482?api-version=2015-10-01-preview",
-      "EncodedRequestUri": "L2NhdGFsb2cvdXNxbC9kYXRhYmFzZXMvdGVzdGRiMTU4MDcvc2NoZW1hcy9kYm8vcHJvY2VkdXJlcy90ZXN0cHJvYzExNDgyP2FwaS12ZXJzaW9uPTIwMTUtMTAtMDEtcHJldmlldw==",
-      "RequestMethod": "GET",
-      "RequestBody": "",
-      "RequestHeaders": {
-        "x-ms-client-request-id": [
-          "f14fff79-f897-4cd1-af11-baf65a9baec7"
-        ],
-        "accept-language": [
-          "en-US"
-        ],
-        "User-Agent": [
-          "Microsoft.Azure.Management.DataLake.Analytics.DataLakeAnalyticsCatalogManagementClient/0.11.9-preview"
-        ]
-      },
-      "ResponseBody": "{\r\n  \"@odata.context\": \"https://testaba27930.azuredatalakeanalytics.net/sqlip/$metadata#procedures/$entity\",\r\n  \"computeAccountName\": \"testaba27930\",\r\n  \"databaseName\": \"testdb15807\",\r\n  \"schemaName\": \"dbo\",\r\n  \"procName\": \"testproc11482\",\r\n  \"definition\": \"CREATE PROCEDURE testdb15807.dbo.testproc11482()\\nAS BEGIN\\n  CREATE VIEW testdb15807.dbo.testview11479 \\n  AS \\n    SELECT * FROM \\n    (\\n        VALUES(1,2),(2,4)\\n    ) \\n  AS \\n  T(a, b);\\nEND;\",\r\n  \"version\": \"d5afa542-c8ba-40ee-bf2e-55c50d6f5e87\"\r\n}",
-      "ResponseHeaders": {
-        "Content-Type": [
-          "application/json; odata.metadata=minimal; odata.streaming=true"
-        ],
-        "Expires": [
-          "-1"
-        ],
-        "Cache-Control": [
-          "private"
-        ],
-        "Date": [
-          "Tue, 19 Jul 2016 01:11:02 GMT"
-        ],
-        "Pragma": [
-          "no-cache"
-        ],
-        "Transfer-Encoding": [
-          "chunked"
-        ],
-        "x-ms-request-id": [
-          "0dda45c5-fa67-4139-824f-4612e641ae2b"
-        ],
-        "OData-Version": [
-          "4.0"
-        ],
-        "X-Content-Type-Options": [
-          "nosniff"
-        ],
-        "Strict-Transport-Security": [
-          "max-age=15724800; includeSubDomains"
-        ]
-      },
-      "StatusCode": 200
-    },
-    {
-      "RequestUri": "/catalog/usql/databases/testdb15807/schemas/dbo/tables/testtbl18640/partitions?api-version=2015-10-01-preview",
-      "EncodedRequestUri": "L2NhdGFsb2cvdXNxbC9kYXRhYmFzZXMvdGVzdGRiMTU4MDcvc2NoZW1hcy9kYm8vdGFibGVzL3Rlc3R0YmwxODY0MC9wYXJ0aXRpb25zP2FwaS12ZXJzaW9uPTIwMTUtMTAtMDEtcHJldmlldw==",
-      "RequestMethod": "GET",
-      "RequestBody": "",
-      "RequestHeaders": {
-        "x-ms-client-request-id": [
-          "8b4b5c62-1f16-4fd4-9692-49610f4186d5"
-        ],
-        "accept-language": [
-          "en-US"
-        ],
-        "User-Agent": [
-          "Microsoft.Azure.Management.DataLake.Analytics.DataLakeAnalyticsCatalogManagementClient/0.11.9-preview"
-        ]
-      },
-      "ResponseBody": "{\r\n  \"@odata.context\": \"https://testaba27930.azuredatalakeanalytics.net/sqlip/$metadata#partitions\",\r\n  \"value\": [\r\n    {\r\n      \"computeAccountName\": \"testaba27930\",\r\n      \"databaseName\": \"testdb15807\",\r\n      \"schemaName\": \"dbo\",\r\n      \"partitionName\": \"testtbl18640_Partition_d67a39b4-d400-4eb8-b19e-1f744506f7e6\",\r\n      \"indexId\": 1,\r\n      \"label\": [\r\n        \"1\"\r\n      ],\r\n      \"createDate\": \"2016-07-19T01:10:53.593-07:00\",\r\n      \"parentName\": {\r\n        \"server\": \"ad3fe7be-7be5-4a25-8235-d95c803b9046\",\r\n        \"firstPart\": \"testdb15807\",\r\n        \"secondPart\": \"dbo\",\r\n        \"thirdPart\": \"testtbl18640\"\r\n      },\r\n      \"version\": \"54b87d51-c779-42aa-9d2c-419246b654d4\"\r\n    }\r\n  ]\r\n}",
-      "ResponseHeaders": {
-        "Content-Type": [
-          "application/json; odata.metadata=minimal; odata.streaming=true"
-        ],
-        "Expires": [
-          "-1"
-        ],
-        "Cache-Control": [
-          "private"
-        ],
-        "Date": [
-          "Tue, 19 Jul 2016 01:11:02 GMT"
-        ],
-        "Pragma": [
-          "no-cache"
-        ],
-        "Transfer-Encoding": [
-          "chunked"
-        ],
-        "x-ms-request-id": [
-          "daa54bbf-bc3f-48ec-a498-1e2e3705eac7"
-        ],
-        "OData-Version": [
-          "4.0"
-        ],
-        "X-Content-Type-Options": [
-          "nosniff"
-        ],
-        "Strict-Transport-Security": [
-          "max-age=15724800; includeSubDomains"
-        ]
-      },
-      "StatusCode": 200
-    },
-    {
-      "RequestUri": "/catalog/usql/databases/testdb15807/schemas/dbo/tables/testtbl18640/partitions/testtbl18640_Partition_d67a39b4-d400-4eb8-b19e-1f744506f7e6?api-version=2015-10-01-preview",
-      "EncodedRequestUri": "L2NhdGFsb2cvdXNxbC9kYXRhYmFzZXMvdGVzdGRiMTU4MDcvc2NoZW1hcy9kYm8vdGFibGVzL3Rlc3R0YmwxODY0MC9wYXJ0aXRpb25zL3Rlc3R0YmwxODY0MF9QYXJ0aXRpb25fZDY3YTM5YjQtZDQwMC00ZWI4LWIxOWUtMWY3NDQ1MDZmN2U2P2FwaS12ZXJzaW9uPTIwMTUtMTAtMDEtcHJldmlldw==",
-      "RequestMethod": "GET",
-      "RequestBody": "",
-      "RequestHeaders": {
-        "x-ms-client-request-id": [
-          "e1f982b8-c72d-4e09-a970-6248579595f3"
-        ],
-        "accept-language": [
-          "en-US"
-        ],
-        "User-Agent": [
-          "Microsoft.Azure.Management.DataLake.Analytics.DataLakeAnalyticsCatalogManagementClient/0.11.9-preview"
-        ]
-      },
-      "ResponseBody": "{\r\n  \"@odata.context\": \"https://testaba27930.azuredatalakeanalytics.net/sqlip/$metadata#partitions/$entity\",\r\n  \"computeAccountName\": \"testaba27930\",\r\n  \"databaseName\": \"testdb15807\",\r\n  \"schemaName\": \"dbo\",\r\n  \"partitionName\": \"testtbl18640_Partition_d67a39b4-d400-4eb8-b19e-1f744506f7e6\",\r\n  \"indexId\": 1,\r\n  \"label\": [\r\n    \"1\"\r\n  ],\r\n  \"createDate\": \"2016-07-19T01:10:53.593-07:00\",\r\n  \"parentName\": {\r\n    \"server\": \"ad3fe7be-7be5-4a25-8235-d95c803b9046\",\r\n    \"firstPart\": \"testdb15807\",\r\n    \"secondPart\": \"dbo\",\r\n    \"thirdPart\": \"testtbl18640\"\r\n  },\r\n  \"version\": \"54b87d51-c779-42aa-9d2c-419246b654d4\"\r\n}",
-      "ResponseHeaders": {
-        "Content-Type": [
-          "application/json; odata.metadata=minimal; odata.streaming=true"
-        ],
-        "Expires": [
-          "-1"
-        ],
-        "Cache-Control": [
-          "private"
-        ],
-        "Date": [
-          "Tue, 19 Jul 2016 01:11:03 GMT"
-        ],
-        "Pragma": [
-          "no-cache"
-        ],
-        "Transfer-Encoding": [
-          "chunked"
-        ],
-        "x-ms-request-id": [
-          "4778dad8-30cc-4c94-8865-75b43ba9b0f0"
-        ],
-        "OData-Version": [
-          "4.0"
-        ],
-        "X-Content-Type-Options": [
-          "nosniff"
-        ],
-        "Strict-Transport-Security": [
-          "max-age=15724800; includeSubDomains"
-        ]
-      },
-      "StatusCode": 200
-    },
-    {
-      "RequestUri": "/catalog/usql/databases/testdb15807/schemas/dbo/types?api-version=2015-10-01-preview",
-      "EncodedRequestUri": "L2NhdGFsb2cvdXNxbC9kYXRhYmFzZXMvdGVzdGRiMTU4MDcvc2NoZW1hcy9kYm8vdHlwZXM/YXBpLXZlcnNpb249MjAxNS0xMC0wMS1wcmV2aWV3",
-      "RequestMethod": "GET",
-      "RequestBody": "",
-      "RequestHeaders": {
-        "x-ms-client-request-id": [
-          "0d761f36-e1fc-4fb3-af74-ccd787abd5a7"
-        ],
-        "accept-language": [
-          "en-US"
-        ],
-        "User-Agent": [
-          "Microsoft.Azure.Management.DataLake.Analytics.DataLakeAnalyticsCatalogManagementClient/0.11.9-preview"
-        ]
-      },
-      "ResponseBody": "{\r\n  \"@odata.context\": \"https://testaba27930.azuredatalakeanalytics.net/sqlip/$metadata#types\",\r\n  \"value\": [\r\n    {\r\n      \"computeAccountName\": \"testaba27930\",\r\n      \"databaseName\": \"master\",\r\n      \"schemaName\": \"sys\",\r\n      \"typeName\": \"Microsoft.Analytics.Types.Sql.SqlArray\",\r\n      \"typeFamily\": \"SQL\",\r\n      \"cSharpName\": \"Microsoft.Analytics.Types.Sql.SqlArray\",\r\n      \"fullCSharpName\": \"Microsoft.Analytics.Types.Sql.SqlArray\",\r\n      \"systemTypeId\": 100,\r\n      \"userTypeId\": 334,\r\n      \"schemaId\": 0,\r\n      \"principalId\": null,\r\n      \"isNullable\": false,\r\n      \"isUserDefined\": false,\r\n      \"isAssemblyType\": false,\r\n      \"isTableType\": false,\r\n      \"isComplexType\": true,\r\n      \"version\": \"1137ad93-d19b-4d4e-b726-011f76d4d833\"\r\n    },\r\n    {\r\n      \"computeAccountName\": \"testaba27930\",\r\n      \"databaseName\": \"master\",\r\n      \"schemaName\": \"sys\",\r\n      \"typeName\": \"Microsoft.Analytics.Types.Sql.SqlBinary\",\r\n      \"typeFamily\": \"SQL\",\r\n      \"cSharpName\": \"SqlBinary\",\r\n      \"fullCSharpName\": \"Microsoft.Analytics.Types.Sql.SqlBinary\",\r\n      \"systemTypeId\": 100,\r\n      \"userTypeId\": 341,\r\n      \"schemaId\": 0,\r\n      \"principalId\": null,\r\n      \"isNullable\": false,\r\n      \"isUserDefined\": false,\r\n      \"isAssemblyType\": false,\r\n      \"isTableType\": false,\r\n      \"isComplexType\": false,\r\n      \"version\": \"b05e4357-12c7-461f-9559-4c39cfae1338\"\r\n    },\r\n    {\r\n      \"computeAccountName\": \"testaba27930\",\r\n      \"databaseName\": \"master\",\r\n      \"schemaName\": \"sys\",\r\n      \"typeName\": \"Microsoft.Analytics.Types.Sql.SqlBit\",\r\n      \"typeFamily\": \"SQL\",\r\n      \"cSharpName\": \"SqlBit\",\r\n      \"fullCSharpName\": \"Microsoft.Analytics.Types.Sql.SqlBit\",\r\n      \"systemTypeId\": 100,\r\n      \"userTypeId\": 339,\r\n      \"schemaId\": 0,\r\n      \"principalId\": null,\r\n      \"isNullable\": false,\r\n      \"isUserDefined\": false,\r\n      \"isAssemblyType\": false,\r\n      \"isTableType\": false,\r\n      \"isComplexType\": false,\r\n      \"version\": \"caeb6f59-f027-4348-a3ff-f064531e0ee8\"\r\n    },\r\n    {\r\n      \"computeAccountName\": \"testaba27930\",\r\n      \"databaseName\": \"master\",\r\n      \"schemaName\": \"sys\",\r\n      \"typeName\": \"Microsoft.Analytics.Types.Sql.SqlByte\",\r\n      \"typeFamily\": \"SQL\",\r\n      \"cSharpName\": \"SqlByte\",\r\n      \"fullCSharpName\": \"Microsoft.Analytics.Types.Sql.SqlByte\",\r\n      \"systemTypeId\": 100,\r\n      \"userTypeId\": 338,\r\n      \"schemaId\": 0,\r\n      \"principalId\": null,\r\n      \"isNullable\": false,\r\n      \"isUserDefined\": false,\r\n      \"isAssemblyType\": false,\r\n      \"isTableType\": false,\r\n      \"isComplexType\": false,\r\n      \"version\": \"f2583736-1f0e-4072-8a04-d83db5e08241\"\r\n    },\r\n    {\r\n      \"computeAccountName\": \"testaba27930\",\r\n      \"databaseName\": \"master\",\r\n      \"schemaName\": \"sys\",\r\n      \"typeName\": \"Microsoft.Analytics.Types.Sql.SqlDate\",\r\n      \"typeFamily\": \"SQL\",\r\n      \"cSharpName\": \"SqlDate\",\r\n      \"fullCSharpName\": \"Microsoft.Analytics.Types.Sql.SqlDate\",\r\n      \"systemTypeId\": 100,\r\n      \"userTypeId\": 343,\r\n      \"schemaId\": 0,\r\n      \"principalId\": null,\r\n      \"isNullable\": false,\r\n      \"isUserDefined\": false,\r\n      \"isAssemblyType\": false,\r\n      \"isTableType\": false,\r\n      \"isComplexType\": false,\r\n      \"version\": \"29f9721a-315b-498f-a304-762e0511226d\"\r\n    },\r\n    {\r\n      \"computeAccountName\": \"testaba27930\",\r\n      \"databaseName\": \"master\",\r\n      \"schemaName\": \"sys\",\r\n      \"typeName\": \"Microsoft.Analytics.Types.Sql.SqlDecimal\",\r\n      \"typeFamily\": \"SQL\",\r\n      \"cSharpName\": \"SqlDecimal\",\r\n      \"fullCSharpName\": \"Microsoft.Analytics.Types.Sql.SqlDecimal\",\r\n      \"systemTypeId\": 100,\r\n      \"userTypeId\": 342,\r\n      \"schemaId\": 0,\r\n      \"principalId\": null,\r\n      \"isNullable\": false,\r\n      \"isUserDefined\": false,\r\n      \"isAssemblyType\": false,\r\n      \"isTableType\": false,\r\n      \"isComplexType\": false,\r\n      \"version\": \"d6d8f781-23bf-48a6-a462-8946bab23c36\"\r\n    },\r\n    {\r\n      \"computeAccountName\": \"testaba27930\",\r\n      \"databaseName\": \"master\",\r\n      \"schemaName\": \"sys\",\r\n      \"typeName\": \"Microsoft.Analytics.Types.Sql.SqlDouble\",\r\n      \"typeFamily\": \"SQL\",\r\n      \"cSharpName\": \"SqlDouble\",\r\n      \"fullCSharpName\": \"Microsoft.Analytics.Types.Sql.SqlDouble\",\r\n      \"systemTypeId\": 100,\r\n      \"userTypeId\": 344,\r\n      \"schemaId\": 0,\r\n      \"principalId\": null,\r\n      \"isNullable\": false,\r\n      \"isUserDefined\": false,\r\n      \"isAssemblyType\": false,\r\n      \"isTableType\": false,\r\n      \"isComplexType\": false,\r\n      \"version\": \"db1bc9a7-f5da-4d64-9baa-399c9f72d6e2\"\r\n    },\r\n    {\r\n      \"computeAccountName\": \"testaba27930\",\r\n      \"databaseName\": \"master\",\r\n      \"schemaName\": \"sys\",\r\n      \"typeName\": \"Microsoft.Analytics.Types.Sql.SqlGuid\",\r\n      \"typeFamily\": \"SQL\",\r\n      \"cSharpName\": \"SqlGuid\",\r\n      \"fullCSharpName\": \"Microsoft.Analytics.Types.Sql.SqlGuid\",\r\n      \"systemTypeId\": 100,\r\n      \"userTypeId\": 345,\r\n      \"schemaId\": 0,\r\n      \"principalId\": null,\r\n      \"isNullable\": false,\r\n      \"isUserDefined\": false,\r\n      \"isAssemblyType\": false,\r\n      \"isTableType\": false,\r\n      \"isComplexType\": false,\r\n      \"version\": \"ab6715ed-cfba-4b5a-92e9-f86520b8e711\"\r\n    },\r\n    {\r\n      \"computeAccountName\": \"testaba27930\",\r\n      \"databaseName\": \"master\",\r\n      \"schemaName\": \"sys\",\r\n      \"typeName\": \"Microsoft.Analytics.Types.Sql.SqlInt16\",\r\n      \"typeFamily\": \"SQL\",\r\n      \"cSharpName\": \"SqlInt16\",\r\n      \"fullCSharpName\": \"Microsoft.Analytics.Types.Sql.SqlInt16\",\r\n      \"systemTypeId\": 100,\r\n      \"userTypeId\": 335,\r\n      \"schemaId\": 0,\r\n      \"principalId\": null,\r\n      \"isNullable\": false,\r\n      \"isUserDefined\": false,\r\n      \"isAssemblyType\": false,\r\n      \"isTableType\": false,\r\n      \"isComplexType\": false,\r\n      \"version\": \"4ee64682-cbd4-40cc-90e9-c5de1433bbed\"\r\n    },\r\n    {\r\n      \"computeAccountName\": \"testaba27930\",\r\n      \"databaseName\": \"master\",\r\n      \"schemaName\": \"sys\",\r\n      \"typeName\": \"Microsoft.Analytics.Types.Sql.SqlInt32\",\r\n      \"typeFamily\": \"SQL\",\r\n      \"cSharpName\": \"SqlInt32\",\r\n      \"fullCSharpName\": \"Microsoft.Analytics.Types.Sql.SqlInt32\",\r\n      \"systemTypeId\": 100,\r\n      \"userTypeId\": 336,\r\n      \"schemaId\": 0,\r\n      \"principalId\": null,\r\n      \"isNullable\": false,\r\n      \"isUserDefined\": false,\r\n      \"isAssemblyType\": false,\r\n      \"isTableType\": false,\r\n      \"isComplexType\": false,\r\n      \"version\": \"9af787e7-9fc0-4819-80ac-0339ce031ab3\"\r\n    },\r\n    {\r\n      \"computeAccountName\": \"testaba27930\",\r\n      \"databaseName\": \"master\",\r\n      \"schemaName\": \"sys\",\r\n      \"typeName\": \"Microsoft.Analytics.Types.Sql.SqlInt64\",\r\n      \"typeFamily\": \"SQL\",\r\n      \"cSharpName\": \"SqlInt64\",\r\n      \"fullCSharpName\": \"Microsoft.Analytics.Types.Sql.SqlInt64\",\r\n      \"systemTypeId\": 100,\r\n      \"userTypeId\": 337,\r\n      \"schemaId\": 0,\r\n      \"principalId\": null,\r\n      \"isNullable\": false,\r\n      \"isUserDefined\": false,\r\n      \"isAssemblyType\": false,\r\n      \"isTableType\": false,\r\n      \"isComplexType\": false,\r\n      \"version\": \"44d67b27-8bd8-4072-81ca-2d32adfdb17c\"\r\n    },\r\n    {\r\n      \"computeAccountName\": \"testaba27930\",\r\n      \"databaseName\": \"master\",\r\n      \"schemaName\": \"sys\",\r\n      \"typeName\": \"Microsoft.Analytics.Types.Sql.SqlMap\",\r\n      \"typeFamily\": \"SQL\",\r\n      \"cSharpName\": \"Microsoft.Analytics.Types.Sql.SqlMap\",\r\n      \"fullCSharpName\": \"Microsoft.Analytics.Types.Sql.SqlMap\",\r\n      \"systemTypeId\": 100,\r\n      \"userTypeId\": 333,\r\n      \"schemaId\": 0,\r\n      \"principalId\": null,\r\n      \"isNullable\": false,\r\n      \"isUserDefined\": false,\r\n      \"isAssemblyType\": false,\r\n      \"isTableType\": false,\r\n      \"isComplexType\": true,\r\n      \"version\": \"18cf5d12-3651-44fe-ad16-cf5068f0b112\"\r\n    },\r\n    {\r\n      \"computeAccountName\": \"testaba27930\",\r\n      \"databaseName\": \"master\",\r\n      \"schemaName\": \"sys\",\r\n      \"typeName\": \"Microsoft.Analytics.Types.Sql.SqlMoney\",\r\n      \"typeFamily\": \"SQL\",\r\n      \"cSharpName\": \"SqlMoney\",\r\n      \"fullCSharpName\": \"Microsoft.Analytics.Types.Sql.SqlMoney\",\r\n      \"systemTypeId\": 100,\r\n      \"userTypeId\": 346,\r\n      \"schemaId\": 0,\r\n      \"principalId\": null,\r\n      \"isNullable\": false,\r\n      \"isUserDefined\": false,\r\n      \"isAssemblyType\": false,\r\n      \"isTableType\": false,\r\n      \"isComplexType\": false,\r\n      \"version\": \"861e13ee-e110-4dd2-b0df-f2eb9a6b5bd2\"\r\n    },\r\n    {\r\n      \"computeAccountName\": \"testaba27930\",\r\n      \"databaseName\": \"master\",\r\n      \"schemaName\": \"sys\",\r\n      \"typeName\": \"Microsoft.Analytics.Types.Sql.SqlSingle\",\r\n      \"typeFamily\": \"SQL\",\r\n      \"cSharpName\": \"SqlSingle\",\r\n      \"fullCSharpName\": \"Microsoft.Analytics.Types.Sql.SqlSingle\",\r\n      \"systemTypeId\": 100,\r\n      \"userTypeId\": 347,\r\n      \"schemaId\": 0,\r\n      \"principalId\": null,\r\n      \"isNullable\": false,\r\n      \"isUserDefined\": false,\r\n      \"isAssemblyType\": false,\r\n      \"isTableType\": false,\r\n      \"isComplexType\": false,\r\n      \"version\": \"7037d7f1-e3d4-416f-bf81-285b630a75e4\"\r\n    },\r\n    {\r\n      \"computeAccountName\": \"testaba27930\",\r\n      \"databaseName\": \"master\",\r\n      \"schemaName\": \"sys\",\r\n      \"typeName\": \"Microsoft.Analytics.Types.Sql.SqlString\",\r\n      \"typeFamily\": \"SQL\",\r\n      \"cSharpName\": \"SqlString\",\r\n      \"fullCSharpName\": \"Microsoft.Analytics.Types.Sql.SqlString\",\r\n      \"systemTypeId\": 100,\r\n      \"userTypeId\": 340,\r\n      \"schemaId\": 0,\r\n      \"principalId\": null,\r\n      \"isNullable\": false,\r\n      \"isUserDefined\": false,\r\n      \"isAssemblyType\": false,\r\n      \"isTableType\": false,\r\n      \"isComplexType\": false,\r\n      \"version\": \"a15306f5-43f5-433b-b795-ce02ee911953\"\r\n    },\r\n    {\r\n      \"computeAccountName\": \"testaba27930\",\r\n      \"databaseName\": \"master\",\r\n      \"schemaName\": \"sys\",\r\n      \"typeName\": \"Microsoft.Analytics.Types.Sql.SqlStruct\",\r\n      \"typeFamily\": \"SQL\",\r\n      \"cSharpName\": \"Microsoft.Analytics.Types.Sql.SqlStruct\",\r\n      \"fullCSharpName\": \"Microsoft.Analytics.Types.Sql.SqlStruct\",\r\n      \"systemTypeId\": 100,\r\n      \"userTypeId\": 332,\r\n      \"schemaId\": 0,\r\n      \"principalId\": null,\r\n      \"isNullable\": false,\r\n      \"isUserDefined\": false,\r\n      \"isAssemblyType\": false,\r\n      \"isTableType\": false,\r\n      \"isComplexType\": true,\r\n      \"version\": \"f89f413d-bd5f-440a-b069-8fc345643648\"\r\n    },\r\n    {\r\n      \"computeAccountName\": \"testaba27930\",\r\n      \"databaseName\": \"master\",\r\n      \"schemaName\": \"sys\",\r\n      \"typeName\": \"System.Boolean\",\r\n      \"typeFamily\": \"C#\",\r\n      \"cSharpName\": \"bool\",\r\n      \"fullCSharpName\": \"System.Boolean\",\r\n      \"systemTypeId\": 100,\r\n      \"userTypeId\": 300,\r\n      \"schemaId\": 0,\r\n      \"principalId\": null,\r\n      \"isNullable\": false,\r\n      \"isUserDefined\": false,\r\n      \"isAssemblyType\": false,\r\n      \"isTableType\": false,\r\n      \"isComplexType\": false,\r\n      \"version\": \"c04b91b8-2b7e-45b3-ada9-db5ede901672\"\r\n    },\r\n    {\r\n      \"computeAccountName\": \"testaba27930\",\r\n      \"databaseName\": \"master\",\r\n      \"schemaName\": \"sys\",\r\n      \"typeName\": \"System.Boolean?\",\r\n      \"typeFamily\": \"C#\",\r\n      \"cSharpName\": \"bool?\",\r\n      \"fullCSharpName\": \"System.Boolean?\",\r\n      \"systemTypeId\": 100,\r\n      \"userTypeId\": 301,\r\n      \"schemaId\": 0,\r\n      \"principalId\": null,\r\n      \"isNullable\": false,\r\n      \"isUserDefined\": false,\r\n      \"isAssemblyType\": false,\r\n      \"isTableType\": false,\r\n      \"isComplexType\": false,\r\n      \"version\": \"42f3147a-ed9b-47ae-a8ad-aa2fbc51e0ad\"\r\n    },\r\n    {\r\n      \"computeAccountName\": \"testaba27930\",\r\n      \"databaseName\": \"master\",\r\n      \"schemaName\": \"sys\",\r\n      \"typeName\": \"System.Byte\",\r\n      \"typeFamily\": \"C#\",\r\n      \"cSharpName\": \"byte\",\r\n      \"fullCSharpName\": \"System.Byte\",\r\n      \"systemTypeId\": 100,\r\n      \"userTypeId\": 302,\r\n      \"schemaId\": 0,\r\n      \"principalId\": null,\r\n      \"isNullable\": false,\r\n      \"isUserDefined\": false,\r\n      \"isAssemblyType\": false,\r\n      \"isTableType\": false,\r\n      \"isComplexType\": false,\r\n      \"version\": \"6a048add-f003-4d73-8471-3b0be963d1ac\"\r\n    },\r\n    {\r\n      \"computeAccountName\": \"testaba27930\",\r\n      \"databaseName\": \"master\",\r\n      \"schemaName\": \"sys\",\r\n      \"typeName\": \"System.Byte?\",\r\n      \"typeFamily\": \"C#\",\r\n      \"cSharpName\": \"byte?\",\r\n      \"fullCSharpName\": \"System.Byte?\",\r\n      \"systemTypeId\": 100,\r\n      \"userTypeId\": 303,\r\n      \"schemaId\": 0,\r\n      \"principalId\": null,\r\n      \"isNullable\": false,\r\n      \"isUserDefined\": false,\r\n      \"isAssemblyType\": false,\r\n      \"isTableType\": false,\r\n      \"isComplexType\": false,\r\n      \"version\": \"c2623267-2a86-444a-a773-89783eae5b30\"\r\n    },\r\n    {\r\n      \"computeAccountName\": \"testaba27930\",\r\n      \"databaseName\": \"master\",\r\n      \"schemaName\": \"sys\",\r\n      \"typeName\": \"System.Byte[]\",\r\n      \"typeFamily\": \"C#\",\r\n      \"cSharpName\": \"byte[]\",\r\n      \"fullCSharpName\": \"System.Byte[]\",\r\n      \"systemTypeId\": 100,\r\n      \"userTypeId\": 328,\r\n      \"schemaId\": 0,\r\n      \"principalId\": null,\r\n      \"isNullable\": false,\r\n      \"isUserDefined\": false,\r\n      \"isAssemblyType\": false,\r\n      \"isTableType\": false,\r\n      \"isComplexType\": false,\r\n      \"version\": \"84506afa-d9ad-4bef-9e44-cd00f1f54ce3\"\r\n    },\r\n    {\r\n      \"computeAccountName\": \"testaba27930\",\r\n      \"databaseName\": \"master\",\r\n      \"schemaName\": \"sys\",\r\n      \"typeName\": \"System.Char\",\r\n      \"typeFamily\": \"C#\",\r\n      \"cSharpName\": \"char\",\r\n      \"fullCSharpName\": \"System.Char\",\r\n      \"systemTypeId\": 100,\r\n      \"userTypeId\": 310,\r\n      \"schemaId\": 0,\r\n      \"principalId\": null,\r\n      \"isNullable\": false,\r\n      \"isUserDefined\": false,\r\n      \"isAssemblyType\": false,\r\n      \"isTableType\": false,\r\n      \"isComplexType\": false,\r\n      \"version\": \"bb4bb082-4d9c-4ce4-aa1b-bfaea278ac92\"\r\n    },\r\n    {\r\n      \"computeAccountName\": \"testaba27930\",\r\n      \"databaseName\": \"master\",\r\n      \"schemaName\": \"sys\",\r\n      \"typeName\": \"System.Char?\",\r\n      \"typeFamily\": \"C#\",\r\n      \"cSharpName\": \"char?\",\r\n      \"fullCSharpName\": \"System.Char?\",\r\n      \"systemTypeId\": 100,\r\n      \"userTypeId\": 311,\r\n      \"schemaId\": 0,\r\n      \"principalId\": null,\r\n      \"isNullable\": false,\r\n      \"isUserDefined\": false,\r\n      \"isAssemblyType\": false,\r\n      \"isTableType\": false,\r\n      \"isComplexType\": false,\r\n      \"version\": \"748c6bfa-5a8e-43d4-823b-3b3be0d8b85a\"\r\n    },\r\n    {\r\n      \"computeAccountName\": \"testaba27930\",\r\n      \"databaseName\": \"master\",\r\n      \"schemaName\": \"sys\",\r\n      \"typeName\": \"System.DateTime\",\r\n      \"typeFamily\": \"C#\",\r\n      \"cSharpName\": \"DateTime\",\r\n      \"fullCSharpName\": \"System.DateTime\",\r\n      \"systemTypeId\": 100,\r\n      \"userTypeId\": 326,\r\n      \"schemaId\": 0,\r\n      \"principalId\": null,\r\n      \"isNullable\": false,\r\n      \"isUserDefined\": false,\r\n      \"isAssemblyType\": false,\r\n      \"isTableType\": false,\r\n      \"isComplexType\": false,\r\n      \"version\": \"4e348b46-7218-4c30-b879-ceee5a59e7bb\"\r\n    },\r\n    {\r\n      \"computeAccountName\": \"testaba27930\",\r\n      \"databaseName\": \"master\",\r\n      \"schemaName\": \"sys\",\r\n      \"typeName\": \"System.DateTime?\",\r\n      \"typeFamily\": \"C#\",\r\n      \"cSharpName\": \"DateTime?\",\r\n      \"fullCSharpName\": \"System.DateTime?\",\r\n      \"systemTypeId\": 100,\r\n      \"userTypeId\": 327,\r\n      \"schemaId\": 0,\r\n      \"principalId\": null,\r\n      \"isNullable\": false,\r\n      \"isUserDefined\": false,\r\n      \"isAssemblyType\": false,\r\n      \"isTableType\": false,\r\n      \"isComplexType\": false,\r\n      \"version\": \"eb486159-acfa-4499-9b1a-e0ecda5d52a2\"\r\n    },\r\n    {\r\n      \"computeAccountName\": \"testaba27930\",\r\n      \"databaseName\": \"master\",\r\n      \"schemaName\": \"sys\",\r\n      \"typeName\": \"System.Decimal\",\r\n      \"typeFamily\": \"C#\",\r\n      \"cSharpName\": \"decimal\",\r\n      \"fullCSharpName\": \"System.Decimal\",\r\n      \"systemTypeId\": 100,\r\n      \"userTypeId\": 324,\r\n      \"schemaId\": 0,\r\n      \"principalId\": null,\r\n      \"isNullable\": false,\r\n      \"isUserDefined\": false,\r\n      \"isAssemblyType\": false,\r\n      \"isTableType\": false,\r\n      \"isComplexType\": false,\r\n      \"version\": \"f29ebb5f-17e8-4448-8aec-1a6702380e75\"\r\n    },\r\n    {\r\n      \"computeAccountName\": \"testaba27930\",\r\n      \"databaseName\": \"master\",\r\n      \"schemaName\": \"sys\",\r\n      \"typeName\": \"System.Decimal?\",\r\n      \"typeFamily\": \"C#\",\r\n      \"cSharpName\": \"decimal?\",\r\n      \"fullCSharpName\": \"System.Decimal?\",\r\n      \"systemTypeId\": 100,\r\n      \"userTypeId\": 325,\r\n      \"schemaId\": 0,\r\n      \"principalId\": null,\r\n      \"isNullable\": false,\r\n      \"isUserDefined\": false,\r\n      \"isAssemblyType\": false,\r\n      \"isTableType\": false,\r\n      \"isComplexType\": false,\r\n      \"version\": \"b78657ef-955b-4841-805e-bec1e9d11e37\"\r\n    },\r\n    {\r\n      \"computeAccountName\": \"testaba27930\",\r\n      \"databaseName\": \"master\",\r\n      \"schemaName\": \"sys\",\r\n      \"typeName\": \"System.Double\",\r\n      \"typeFamily\": \"C#\",\r\n      \"cSharpName\": \"double\",\r\n      \"fullCSharpName\": \"System.Double\",\r\n      \"systemTypeId\": 100,\r\n      \"userTypeId\": 322,\r\n      \"schemaId\": 0,\r\n      \"principalId\": null,\r\n      \"isNullable\": false,\r\n      \"isUserDefined\": false,\r\n      \"isAssemblyType\": false,\r\n      \"isTableType\": false,\r\n      \"isComplexType\": false,\r\n      \"version\": \"f3bbcc4e-d872-4bd1-8429-7082199016d3\"\r\n    },\r\n    {\r\n      \"computeAccountName\": \"testaba27930\",\r\n      \"databaseName\": \"master\",\r\n      \"schemaName\": \"sys\",\r\n      \"typeName\": \"System.Double?\",\r\n      \"typeFamily\": \"C#\",\r\n      \"cSharpName\": \"double?\",\r\n      \"fullCSharpName\": \"System.Double?\",\r\n      \"systemTypeId\": 100,\r\n      \"userTypeId\": 323,\r\n      \"schemaId\": 0,\r\n      \"principalId\": null,\r\n      \"isNullable\": false,\r\n      \"isUserDefined\": false,\r\n      \"isAssemblyType\": false,\r\n      \"isTableType\": false,\r\n      \"isComplexType\": false,\r\n      \"version\": \"5832365f-70cb-47f9-92db-46cf7903dffc\"\r\n    },\r\n    {\r\n      \"computeAccountName\": \"testaba27930\",\r\n      \"databaseName\": \"master\",\r\n      \"schemaName\": \"sys\",\r\n      \"typeName\": \"System.Guid\",\r\n      \"typeFamily\": \"C#\",\r\n      \"cSharpName\": \"Guid\",\r\n      \"fullCSharpName\": \"System.Guid\",\r\n      \"systemTypeId\": 100,\r\n      \"userTypeId\": 330,\r\n      \"schemaId\": 0,\r\n      \"principalId\": null,\r\n      \"isNullable\": false,\r\n      \"isUserDefined\": false,\r\n      \"isAssemblyType\": false,\r\n      \"isTableType\": false,\r\n      \"isComplexType\": false,\r\n      \"version\": \"ccccbe73-770a-4bc8-905f-2eec41e79736\"\r\n    },\r\n    {\r\n      \"computeAccountName\": \"testaba27930\",\r\n      \"databaseName\": \"master\",\r\n      \"schemaName\": \"sys\",\r\n      \"typeName\": \"System.Guid?\",\r\n      \"typeFamily\": \"C#\",\r\n      \"cSharpName\": \"Guid?\",\r\n      \"fullCSharpName\": \"System.Guid?\",\r\n      \"systemTypeId\": 100,\r\n      \"userTypeId\": 331,\r\n      \"schemaId\": 0,\r\n      \"principalId\": null,\r\n      \"isNullable\": false,\r\n      \"isUserDefined\": false,\r\n      \"isAssemblyType\": false,\r\n      \"isTableType\": false,\r\n      \"isComplexType\": false,\r\n      \"version\": \"db4c6514-17fa-4de1-ab25-a22817844593\"\r\n    },\r\n    {\r\n      \"computeAccountName\": \"testaba27930\",\r\n      \"databaseName\": \"master\",\r\n      \"schemaName\": \"sys\",\r\n      \"typeName\": \"System.Int16\",\r\n      \"typeFamily\": \"C#\",\r\n      \"cSharpName\": \"short\",\r\n      \"fullCSharpName\": \"System.Int16\",\r\n      \"systemTypeId\": 100,\r\n      \"userTypeId\": 306,\r\n      \"schemaId\": 0,\r\n      \"principalId\": null,\r\n      \"isNullable\": false,\r\n      \"isUserDefined\": false,\r\n      \"isAssemblyType\": false,\r\n      \"isTableType\": false,\r\n      \"isComplexType\": false,\r\n      \"version\": \"2cca4ae1-4272-4ca4-832e-5bc22c486299\"\r\n    },\r\n    {\r\n      \"computeAccountName\": \"testaba27930\",\r\n      \"databaseName\": \"master\",\r\n      \"schemaName\": \"sys\",\r\n      \"typeName\": \"System.Int16?\",\r\n      \"typeFamily\": \"C#\",\r\n      \"cSharpName\": \"short?\",\r\n      \"fullCSharpName\": \"System.Int16?\",\r\n      \"systemTypeId\": 100,\r\n      \"userTypeId\": 307,\r\n      \"schemaId\": 0,\r\n      \"principalId\": null,\r\n      \"isNullable\": false,\r\n      \"isUserDefined\": false,\r\n      \"isAssemblyType\": false,\r\n      \"isTableType\": false,\r\n      \"isComplexType\": false,\r\n      \"version\": \"cef0bb72-9079-471b-855c-cfb87b1dc11f\"\r\n    },\r\n    {\r\n      \"computeAccountName\": \"testaba27930\",\r\n      \"databaseName\": \"master\",\r\n      \"schemaName\": \"sys\",\r\n      \"typeName\": \"System.Int32\",\r\n      \"typeFamily\": \"C#\",\r\n      \"cSharpName\": \"int\",\r\n      \"fullCSharpName\": \"System.Int32\",\r\n      \"systemTypeId\": 100,\r\n      \"userTypeId\": 312,\r\n      \"schemaId\": 0,\r\n      \"principalId\": null,\r\n      \"isNullable\": false,\r\n      \"isUserDefined\": false,\r\n      \"isAssemblyType\": false,\r\n      \"isTableType\": false,\r\n      \"isComplexType\": false,\r\n      \"version\": \"2a3f9560-1645-4e60-8ca5-9713f2ef8363\"\r\n    },\r\n    {\r\n      \"computeAccountName\": \"testaba27930\",\r\n      \"databaseName\": \"master\",\r\n      \"schemaName\": \"sys\",\r\n      \"typeName\": \"System.Int32?\",\r\n      \"typeFamily\": \"C#\",\r\n      \"cSharpName\": \"int?\",\r\n      \"fullCSharpName\": \"System.Int32?\",\r\n      \"systemTypeId\": 100,\r\n      \"userTypeId\": 313,\r\n      \"schemaId\": 0,\r\n      \"principalId\": null,\r\n      \"isNullable\": false,\r\n      \"isUserDefined\": false,\r\n      \"isAssemblyType\": false,\r\n      \"isTableType\": false,\r\n      \"isComplexType\": false,\r\n      \"version\": \"29fedecb-21d0-4fa8-bf6b-2539bee71bcc\"\r\n    },\r\n    {\r\n      \"computeAccountName\": \"testaba27930\",\r\n      \"databaseName\": \"master\",\r\n      \"schemaName\": \"sys\",\r\n      \"typeName\": \"System.Int64\",\r\n      \"typeFamily\": \"C#\",\r\n      \"cSharpName\": \"long\",\r\n      \"fullCSharpName\": \"System.Int64\",\r\n      \"systemTypeId\": 100,\r\n      \"userTypeId\": 316,\r\n      \"schemaId\": 0,\r\n      \"principalId\": null,\r\n      \"isNullable\": false,\r\n      \"isUserDefined\": false,\r\n      \"isAssemblyType\": false,\r\n      \"isTableType\": false,\r\n      \"isComplexType\": false,\r\n      \"version\": \"14c67089-ce4d-4770-8425-a0c41788c3cd\"\r\n    },\r\n    {\r\n      \"computeAccountName\": \"testaba27930\",\r\n      \"databaseName\": \"master\",\r\n      \"schemaName\": \"sys\",\r\n      \"typeName\": \"System.Int64?\",\r\n      \"typeFamily\": \"C#\",\r\n      \"cSharpName\": \"long?\",\r\n      \"fullCSharpName\": \"System.Int64?\",\r\n      \"systemTypeId\": 100,\r\n      \"userTypeId\": 317,\r\n      \"schemaId\": 0,\r\n      \"principalId\": null,\r\n      \"isNullable\": false,\r\n      \"isUserDefined\": false,\r\n      \"isAssemblyType\": false,\r\n      \"isTableType\": false,\r\n      \"isComplexType\": false,\r\n      \"version\": \"01b8cce9-d5e9-4f38-9f29-d5f3927d7407\"\r\n    },\r\n    {\r\n      \"computeAccountName\": \"testaba27930\",\r\n      \"databaseName\": \"master\",\r\n      \"schemaName\": \"sys\",\r\n      \"typeName\": \"System.SByte\",\r\n      \"typeFamily\": \"C#\",\r\n      \"cSharpName\": \"sbyte\",\r\n      \"fullCSharpName\": \"System.SByte\",\r\n      \"systemTypeId\": 100,\r\n      \"userTypeId\": 304,\r\n      \"schemaId\": 0,\r\n      \"principalId\": null,\r\n      \"isNullable\": false,\r\n      \"isUserDefined\": false,\r\n      \"isAssemblyType\": false,\r\n      \"isTableType\": false,\r\n      \"isComplexType\": false,\r\n      \"version\": \"899a07dd-662c-4cd2-8f98-6ec34d739355\"\r\n    },\r\n    {\r\n      \"computeAccountName\": \"testaba27930\",\r\n      \"databaseName\": \"master\",\r\n      \"schemaName\": \"sys\",\r\n      \"typeName\": \"System.SByte?\",\r\n      \"typeFamily\": \"C#\",\r\n      \"cSharpName\": \"sbyte?\",\r\n      \"fullCSharpName\": \"System.SByte?\",\r\n      \"systemTypeId\": 100,\r\n      \"userTypeId\": 305,\r\n      \"schemaId\": 0,\r\n      \"principalId\": null,\r\n      \"isNullable\": false,\r\n      \"isUserDefined\": false,\r\n      \"isAssemblyType\": false,\r\n      \"isTableType\": false,\r\n      \"isComplexType\": false,\r\n      \"version\": \"f76f7f1a-64d9-4c50-a38c-a6b2578f66d3\"\r\n    },\r\n    {\r\n      \"computeAccountName\": \"testaba27930\",\r\n      \"databaseName\": \"master\",\r\n      \"schemaName\": \"sys\",\r\n      \"typeName\": \"System.Single\",\r\n      \"typeFamily\": \"C#\",\r\n      \"cSharpName\": \"float\",\r\n      \"fullCSharpName\": \"System.Single\",\r\n      \"systemTypeId\": 100,\r\n      \"userTypeId\": 320,\r\n      \"schemaId\": 0,\r\n      \"principalId\": null,\r\n      \"isNullable\": false,\r\n      \"isUserDefined\": false,\r\n      \"isAssemblyType\": false,\r\n      \"isTableType\": false,\r\n      \"isComplexType\": false,\r\n      \"version\": \"04ae7374-f270-48ba-b429-c7e07bfcde61\"\r\n    },\r\n    {\r\n      \"computeAccountName\": \"testaba27930\",\r\n      \"databaseName\": \"master\",\r\n      \"schemaName\": \"sys\",\r\n      \"typeName\": \"System.Single?\",\r\n      \"typeFamily\": \"C#\",\r\n      \"cSharpName\": \"float?\",\r\n      \"fullCSharpName\": \"System.Single?\",\r\n      \"systemTypeId\": 100,\r\n      \"userTypeId\": 321,\r\n      \"schemaId\": 0,\r\n      \"principalId\": null,\r\n      \"isNullable\": false,\r\n      \"isUserDefined\": false,\r\n      \"isAssemblyType\": false,\r\n      \"isTableType\": false,\r\n      \"isComplexType\": false,\r\n      \"version\": \"f8f90902-84a6-449f-96fe-6710accc0f7a\"\r\n    },\r\n    {\r\n      \"computeAccountName\": \"testaba27930\",\r\n      \"databaseName\": \"master\",\r\n      \"schemaName\": \"sys\",\r\n      \"typeName\": \"System.String\",\r\n      \"typeFamily\": \"C#\",\r\n      \"cSharpName\": \"string\",\r\n      \"fullCSharpName\": \"System.String\",\r\n      \"systemTypeId\": 100,\r\n      \"userTypeId\": 329,\r\n      \"schemaId\": 0,\r\n      \"principalId\": null,\r\n      \"isNullable\": false,\r\n      \"isUserDefined\": false,\r\n      \"isAssemblyType\": false,\r\n      \"isTableType\": false,\r\n      \"isComplexType\": false,\r\n      \"version\": \"313664ea-0a0b-4016-8c25-a11052d885ad\"\r\n    },\r\n    {\r\n      \"computeAccountName\": \"testaba27930\",\r\n      \"databaseName\": \"master\",\r\n      \"schemaName\": \"sys\",\r\n      \"typeName\": \"System.UInt16\",\r\n      \"typeFamily\": \"C#\",\r\n      \"cSharpName\": \"ushort\",\r\n      \"fullCSharpName\": \"System.UInt16\",\r\n      \"systemTypeId\": 100,\r\n      \"userTypeId\": 308,\r\n      \"schemaId\": 0,\r\n      \"principalId\": null,\r\n      \"isNullable\": false,\r\n      \"isUserDefined\": false,\r\n      \"isAssemblyType\": false,\r\n      \"isTableType\": false,\r\n      \"isComplexType\": false,\r\n      \"version\": \"1ee295be-df81-4f21-a17c-31205884958b\"\r\n    },\r\n    {\r\n      \"computeAccountName\": \"testaba27930\",\r\n      \"databaseName\": \"master\",\r\n      \"schemaName\": \"sys\",\r\n      \"typeName\": \"System.UInt16?\",\r\n      \"typeFamily\": \"C#\",\r\n      \"cSharpName\": \"ushort?\",\r\n      \"fullCSharpName\": \"System.UInt16?\",\r\n      \"systemTypeId\": 100,\r\n      \"userTypeId\": 309,\r\n      \"schemaId\": 0,\r\n      \"principalId\": null,\r\n      \"isNullable\": false,\r\n      \"isUserDefined\": false,\r\n      \"isAssemblyType\": false,\r\n      \"isTableType\": false,\r\n      \"isComplexType\": false,\r\n      \"version\": \"a3228a28-dc3d-42f1-81d7-86899822af91\"\r\n    },\r\n    {\r\n      \"computeAccountName\": \"testaba27930\",\r\n      \"databaseName\": \"master\",\r\n      \"schemaName\": \"sys\",\r\n      \"typeName\": \"System.UInt32\",\r\n      \"typeFamily\": \"C#\",\r\n      \"cSharpName\": \"uint\",\r\n      \"fullCSharpName\": \"System.UInt32\",\r\n      \"systemTypeId\": 100,\r\n      \"userTypeId\": 314,\r\n      \"schemaId\": 0,\r\n      \"principalId\": null,\r\n      \"isNullable\": false,\r\n      \"isUserDefined\": false,\r\n      \"isAssemblyType\": false,\r\n      \"isTableType\": false,\r\n      \"isComplexType\": false,\r\n      \"version\": \"133275dc-ec4b-4662-86ee-f6d13b0e8b7e\"\r\n    },\r\n    {\r\n      \"computeAccountName\": \"testaba27930\",\r\n      \"databaseName\": \"master\",\r\n      \"schemaName\": \"sys\",\r\n      \"typeName\": \"System.UInt32?\",\r\n      \"typeFamily\": \"C#\",\r\n      \"cSharpName\": \"uint?\",\r\n      \"fullCSharpName\": \"System.UInt32?\",\r\n      \"systemTypeId\": 100,\r\n      \"userTypeId\": 315,\r\n      \"schemaId\": 0,\r\n      \"principalId\": null,\r\n      \"isNullable\": false,\r\n      \"isUserDefined\": false,\r\n      \"isAssemblyType\": false,\r\n      \"isTableType\": false,\r\n      \"isComplexType\": false,\r\n      \"version\": \"7292a0b6-ff2d-4c02-b256-63993c2b270a\"\r\n    },\r\n    {\r\n      \"computeAccountName\": \"testaba27930\",\r\n      \"databaseName\": \"master\",\r\n      \"schemaName\": \"sys\",\r\n      \"typeName\": \"System.UInt64\",\r\n      \"typeFamily\": \"C#\",\r\n      \"cSharpName\": \"ulong\",\r\n      \"fullCSharpName\": \"System.UInt64\",\r\n      \"systemTypeId\": 100,\r\n      \"userTypeId\": 318,\r\n      \"schemaId\": 0,\r\n      \"principalId\": null,\r\n      \"isNullable\": false,\r\n      \"isUserDefined\": false,\r\n      \"isAssemblyType\": false,\r\n      \"isTableType\": false,\r\n      \"isComplexType\": false,\r\n      \"version\": \"e80c1a1c-99d9-418c-9f66-097c048095bb\"\r\n    },\r\n    {\r\n      \"computeAccountName\": \"testaba27930\",\r\n      \"databaseName\": \"master\",\r\n      \"schemaName\": \"sys\",\r\n      \"typeName\": \"System.UInt64?\",\r\n      \"typeFamily\": \"C#\",\r\n      \"cSharpName\": \"ulong?\",\r\n      \"fullCSharpName\": \"System.UInt64?\",\r\n      \"systemTypeId\": 100,\r\n      \"userTypeId\": 319,\r\n      \"schemaId\": 0,\r\n      \"principalId\": null,\r\n      \"isNullable\": false,\r\n      \"isUserDefined\": false,\r\n      \"isAssemblyType\": false,\r\n      \"isTableType\": false,\r\n      \"isComplexType\": false,\r\n      \"version\": \"48cbabb8-03fc-4f00-bad6-0641a7f562c7\"\r\n    }\r\n  ]\r\n}",
-      "ResponseHeaders": {
-        "Content-Type": [
-          "application/json; odata.metadata=minimal; odata.streaming=true"
-        ],
-        "Expires": [
-          "-1"
-        ],
-        "Cache-Control": [
-          "private"
-        ],
-        "Date": [
-          "Tue, 19 Jul 2016 01:11:03 GMT"
-        ],
-        "Pragma": [
-          "no-cache"
-        ],
-        "Transfer-Encoding": [
-          "chunked"
-        ],
-        "x-ms-request-id": [
-          "d900217c-f42a-46f0-981f-e39bbfd88a59"
-        ],
-        "OData-Version": [
-          "4.0"
-        ],
-        "X-Content-Type-Options": [
-          "nosniff"
-        ],
-        "Strict-Transport-Security": [
-          "max-age=15724800; includeSubDomains"
-        ]
-      },
-      "StatusCode": 200
-    },
-    {
-      "RequestUri": "/catalog/usql/databases/testdb15807/schemas/dbo/types?$filter=isComplexType%20eq%20false&api-version=2015-10-01-preview",
-      "EncodedRequestUri": "L2NhdGFsb2cvdXNxbC9kYXRhYmFzZXMvdGVzdGRiMTU4MDcvc2NoZW1hcy9kYm8vdHlwZXM/JGZpbHRlcj1pc0NvbXBsZXhUeXBlJTIwZXElMjBmYWxzZSZhcGktdmVyc2lvbj0yMDE1LTEwLTAxLXByZXZpZXc=",
-      "RequestMethod": "GET",
-      "RequestBody": "",
-      "RequestHeaders": {
-        "x-ms-client-request-id": [
-          "7bdf0d7f-3e2b-4217-8e1c-ceb42e769d00"
-        ],
-        "accept-language": [
-          "en-US"
-        ],
-        "User-Agent": [
-          "Microsoft.Azure.Management.DataLake.Analytics.DataLakeAnalyticsCatalogManagementClient/0.11.9-preview"
-        ]
-      },
-      "ResponseBody": "{\r\n  \"@odata.context\": \"https://testaba27930.azuredatalakeanalytics.net/sqlip/$metadata#types\",\r\n  \"value\": [\r\n    {\r\n      \"computeAccountName\": \"testaba27930\",\r\n      \"databaseName\": \"master\",\r\n      \"schemaName\": \"sys\",\r\n      \"typeName\": \"Microsoft.Analytics.Types.Sql.SqlBinary\",\r\n      \"typeFamily\": \"SQL\",\r\n      \"cSharpName\": \"SqlBinary\",\r\n      \"fullCSharpName\": \"Microsoft.Analytics.Types.Sql.SqlBinary\",\r\n      \"systemTypeId\": 100,\r\n      \"userTypeId\": 341,\r\n      \"schemaId\": 0,\r\n      \"principalId\": null,\r\n      \"isNullable\": false,\r\n      \"isUserDefined\": false,\r\n      \"isAssemblyType\": false,\r\n      \"isTableType\": false,\r\n      \"isComplexType\": false,\r\n      \"version\": \"b05e4357-12c7-461f-9559-4c39cfae1338\"\r\n    },\r\n    {\r\n      \"computeAccountName\": \"testaba27930\",\r\n      \"databaseName\": \"master\",\r\n      \"schemaName\": \"sys\",\r\n      \"typeName\": \"Microsoft.Analytics.Types.Sql.SqlBit\",\r\n      \"typeFamily\": \"SQL\",\r\n      \"cSharpName\": \"SqlBit\",\r\n      \"fullCSharpName\": \"Microsoft.Analytics.Types.Sql.SqlBit\",\r\n      \"systemTypeId\": 100,\r\n      \"userTypeId\": 339,\r\n      \"schemaId\": 0,\r\n      \"principalId\": null,\r\n      \"isNullable\": false,\r\n      \"isUserDefined\": false,\r\n      \"isAssemblyType\": false,\r\n      \"isTableType\": false,\r\n      \"isComplexType\": false,\r\n      \"version\": \"caeb6f59-f027-4348-a3ff-f064531e0ee8\"\r\n    },\r\n    {\r\n      \"computeAccountName\": \"testaba27930\",\r\n      \"databaseName\": \"master\",\r\n      \"schemaName\": \"sys\",\r\n      \"typeName\": \"Microsoft.Analytics.Types.Sql.SqlByte\",\r\n      \"typeFamily\": \"SQL\",\r\n      \"cSharpName\": \"SqlByte\",\r\n      \"fullCSharpName\": \"Microsoft.Analytics.Types.Sql.SqlByte\",\r\n      \"systemTypeId\": 100,\r\n      \"userTypeId\": 338,\r\n      \"schemaId\": 0,\r\n      \"principalId\": null,\r\n      \"isNullable\": false,\r\n      \"isUserDefined\": false,\r\n      \"isAssemblyType\": false,\r\n      \"isTableType\": false,\r\n      \"isComplexType\": false,\r\n      \"version\": \"f2583736-1f0e-4072-8a04-d83db5e08241\"\r\n    },\r\n    {\r\n      \"computeAccountName\": \"testaba27930\",\r\n      \"databaseName\": \"master\",\r\n      \"schemaName\": \"sys\",\r\n      \"typeName\": \"Microsoft.Analytics.Types.Sql.SqlDate\",\r\n      \"typeFamily\": \"SQL\",\r\n      \"cSharpName\": \"SqlDate\",\r\n      \"fullCSharpName\": \"Microsoft.Analytics.Types.Sql.SqlDate\",\r\n      \"systemTypeId\": 100,\r\n      \"userTypeId\": 343,\r\n      \"schemaId\": 0,\r\n      \"principalId\": null,\r\n      \"isNullable\": false,\r\n      \"isUserDefined\": false,\r\n      \"isAssemblyType\": false,\r\n      \"isTableType\": false,\r\n      \"isComplexType\": false,\r\n      \"version\": \"29f9721a-315b-498f-a304-762e0511226d\"\r\n    },\r\n    {\r\n      \"computeAccountName\": \"testaba27930\",\r\n      \"databaseName\": \"master\",\r\n      \"schemaName\": \"sys\",\r\n      \"typeName\": \"Microsoft.Analytics.Types.Sql.SqlDecimal\",\r\n      \"typeFamily\": \"SQL\",\r\n      \"cSharpName\": \"SqlDecimal\",\r\n      \"fullCSharpName\": \"Microsoft.Analytics.Types.Sql.SqlDecimal\",\r\n      \"systemTypeId\": 100,\r\n      \"userTypeId\": 342,\r\n      \"schemaId\": 0,\r\n      \"principalId\": null,\r\n      \"isNullable\": false,\r\n      \"isUserDefined\": false,\r\n      \"isAssemblyType\": false,\r\n      \"isTableType\": false,\r\n      \"isComplexType\": false,\r\n      \"version\": \"d6d8f781-23bf-48a6-a462-8946bab23c36\"\r\n    },\r\n    {\r\n      \"computeAccountName\": \"testaba27930\",\r\n      \"databaseName\": \"master\",\r\n      \"schemaName\": \"sys\",\r\n      \"typeName\": \"Microsoft.Analytics.Types.Sql.SqlDouble\",\r\n      \"typeFamily\": \"SQL\",\r\n      \"cSharpName\": \"SqlDouble\",\r\n      \"fullCSharpName\": \"Microsoft.Analytics.Types.Sql.SqlDouble\",\r\n      \"systemTypeId\": 100,\r\n      \"userTypeId\": 344,\r\n      \"schemaId\": 0,\r\n      \"principalId\": null,\r\n      \"isNullable\": false,\r\n      \"isUserDefined\": false,\r\n      \"isAssemblyType\": false,\r\n      \"isTableType\": false,\r\n      \"isComplexType\": false,\r\n      \"version\": \"db1bc9a7-f5da-4d64-9baa-399c9f72d6e2\"\r\n    },\r\n    {\r\n      \"computeAccountName\": \"testaba27930\",\r\n      \"databaseName\": \"master\",\r\n      \"schemaName\": \"sys\",\r\n      \"typeName\": \"Microsoft.Analytics.Types.Sql.SqlGuid\",\r\n      \"typeFamily\": \"SQL\",\r\n      \"cSharpName\": \"SqlGuid\",\r\n      \"fullCSharpName\": \"Microsoft.Analytics.Types.Sql.SqlGuid\",\r\n      \"systemTypeId\": 100,\r\n      \"userTypeId\": 345,\r\n      \"schemaId\": 0,\r\n      \"principalId\": null,\r\n      \"isNullable\": false,\r\n      \"isUserDefined\": false,\r\n      \"isAssemblyType\": false,\r\n      \"isTableType\": false,\r\n      \"isComplexType\": false,\r\n      \"version\": \"ab6715ed-cfba-4b5a-92e9-f86520b8e711\"\r\n    },\r\n    {\r\n      \"computeAccountName\": \"testaba27930\",\r\n      \"databaseName\": \"master\",\r\n      \"schemaName\": \"sys\",\r\n      \"typeName\": \"Microsoft.Analytics.Types.Sql.SqlInt16\",\r\n      \"typeFamily\": \"SQL\",\r\n      \"cSharpName\": \"SqlInt16\",\r\n      \"fullCSharpName\": \"Microsoft.Analytics.Types.Sql.SqlInt16\",\r\n      \"systemTypeId\": 100,\r\n      \"userTypeId\": 335,\r\n      \"schemaId\": 0,\r\n      \"principalId\": null,\r\n      \"isNullable\": false,\r\n      \"isUserDefined\": false,\r\n      \"isAssemblyType\": false,\r\n      \"isTableType\": false,\r\n      \"isComplexType\": false,\r\n      \"version\": \"4ee64682-cbd4-40cc-90e9-c5de1433bbed\"\r\n    },\r\n    {\r\n      \"computeAccountName\": \"testaba27930\",\r\n      \"databaseName\": \"master\",\r\n      \"schemaName\": \"sys\",\r\n      \"typeName\": \"Microsoft.Analytics.Types.Sql.SqlInt32\",\r\n      \"typeFamily\": \"SQL\",\r\n      \"cSharpName\": \"SqlInt32\",\r\n      \"fullCSharpName\": \"Microsoft.Analytics.Types.Sql.SqlInt32\",\r\n      \"systemTypeId\": 100,\r\n      \"userTypeId\": 336,\r\n      \"schemaId\": 0,\r\n      \"principalId\": null,\r\n      \"isNullable\": false,\r\n      \"isUserDefined\": false,\r\n      \"isAssemblyType\": false,\r\n      \"isTableType\": false,\r\n      \"isComplexType\": false,\r\n      \"version\": \"9af787e7-9fc0-4819-80ac-0339ce031ab3\"\r\n    },\r\n    {\r\n      \"computeAccountName\": \"testaba27930\",\r\n      \"databaseName\": \"master\",\r\n      \"schemaName\": \"sys\",\r\n      \"typeName\": \"Microsoft.Analytics.Types.Sql.SqlInt64\",\r\n      \"typeFamily\": \"SQL\",\r\n      \"cSharpName\": \"SqlInt64\",\r\n      \"fullCSharpName\": \"Microsoft.Analytics.Types.Sql.SqlInt64\",\r\n      \"systemTypeId\": 100,\r\n      \"userTypeId\": 337,\r\n      \"schemaId\": 0,\r\n      \"principalId\": null,\r\n      \"isNullable\": false,\r\n      \"isUserDefined\": false,\r\n      \"isAssemblyType\": false,\r\n      \"isTableType\": false,\r\n      \"isComplexType\": false,\r\n      \"version\": \"44d67b27-8bd8-4072-81ca-2d32adfdb17c\"\r\n    },\r\n    {\r\n      \"computeAccountName\": \"testaba27930\",\r\n      \"databaseName\": \"master\",\r\n      \"schemaName\": \"sys\",\r\n      \"typeName\": \"Microsoft.Analytics.Types.Sql.SqlMoney\",\r\n      \"typeFamily\": \"SQL\",\r\n      \"cSharpName\": \"SqlMoney\",\r\n      \"fullCSharpName\": \"Microsoft.Analytics.Types.Sql.SqlMoney\",\r\n      \"systemTypeId\": 100,\r\n      \"userTypeId\": 346,\r\n      \"schemaId\": 0,\r\n      \"principalId\": null,\r\n      \"isNullable\": false,\r\n      \"isUserDefined\": false,\r\n      \"isAssemblyType\": false,\r\n      \"isTableType\": false,\r\n      \"isComplexType\": false,\r\n      \"version\": \"861e13ee-e110-4dd2-b0df-f2eb9a6b5bd2\"\r\n    },\r\n    {\r\n      \"computeAccountName\": \"testaba27930\",\r\n      \"databaseName\": \"master\",\r\n      \"schemaName\": \"sys\",\r\n      \"typeName\": \"Microsoft.Analytics.Types.Sql.SqlSingle\",\r\n      \"typeFamily\": \"SQL\",\r\n      \"cSharpName\": \"SqlSingle\",\r\n      \"fullCSharpName\": \"Microsoft.Analytics.Types.Sql.SqlSingle\",\r\n      \"systemTypeId\": 100,\r\n      \"userTypeId\": 347,\r\n      \"schemaId\": 0,\r\n      \"principalId\": null,\r\n      \"isNullable\": false,\r\n      \"isUserDefined\": false,\r\n      \"isAssemblyType\": false,\r\n      \"isTableType\": false,\r\n      \"isComplexType\": false,\r\n      \"version\": \"7037d7f1-e3d4-416f-bf81-285b630a75e4\"\r\n    },\r\n    {\r\n      \"computeAccountName\": \"testaba27930\",\r\n      \"databaseName\": \"master\",\r\n      \"schemaName\": \"sys\",\r\n      \"typeName\": \"Microsoft.Analytics.Types.Sql.SqlString\",\r\n      \"typeFamily\": \"SQL\",\r\n      \"cSharpName\": \"SqlString\",\r\n      \"fullCSharpName\": \"Microsoft.Analytics.Types.Sql.SqlString\",\r\n      \"systemTypeId\": 100,\r\n      \"userTypeId\": 340,\r\n      \"schemaId\": 0,\r\n      \"principalId\": null,\r\n      \"isNullable\": false,\r\n      \"isUserDefined\": false,\r\n      \"isAssemblyType\": false,\r\n      \"isTableType\": false,\r\n      \"isComplexType\": false,\r\n      \"version\": \"a15306f5-43f5-433b-b795-ce02ee911953\"\r\n    },\r\n    {\r\n      \"computeAccountName\": \"testaba27930\",\r\n      \"databaseName\": \"master\",\r\n      \"schemaName\": \"sys\",\r\n      \"typeName\": \"System.Boolean\",\r\n      \"typeFamily\": \"C#\",\r\n      \"cSharpName\": \"bool\",\r\n      \"fullCSharpName\": \"System.Boolean\",\r\n      \"systemTypeId\": 100,\r\n      \"userTypeId\": 300,\r\n      \"schemaId\": 0,\r\n      \"principalId\": null,\r\n      \"isNullable\": false,\r\n      \"isUserDefined\": false,\r\n      \"isAssemblyType\": false,\r\n      \"isTableType\": false,\r\n      \"isComplexType\": false,\r\n      \"version\": \"c04b91b8-2b7e-45b3-ada9-db5ede901672\"\r\n    },\r\n    {\r\n      \"computeAccountName\": \"testaba27930\",\r\n      \"databaseName\": \"master\",\r\n      \"schemaName\": \"sys\",\r\n      \"typeName\": \"System.Boolean?\",\r\n      \"typeFamily\": \"C#\",\r\n      \"cSharpName\": \"bool?\",\r\n      \"fullCSharpName\": \"System.Boolean?\",\r\n      \"systemTypeId\": 100,\r\n      \"userTypeId\": 301,\r\n      \"schemaId\": 0,\r\n      \"principalId\": null,\r\n      \"isNullable\": false,\r\n      \"isUserDefined\": false,\r\n      \"isAssemblyType\": false,\r\n      \"isTableType\": false,\r\n      \"isComplexType\": false,\r\n      \"version\": \"42f3147a-ed9b-47ae-a8ad-aa2fbc51e0ad\"\r\n    },\r\n    {\r\n      \"computeAccountName\": \"testaba27930\",\r\n      \"databaseName\": \"master\",\r\n      \"schemaName\": \"sys\",\r\n      \"typeName\": \"System.Byte\",\r\n      \"typeFamily\": \"C#\",\r\n      \"cSharpName\": \"byte\",\r\n      \"fullCSharpName\": \"System.Byte\",\r\n      \"systemTypeId\": 100,\r\n      \"userTypeId\": 302,\r\n      \"schemaId\": 0,\r\n      \"principalId\": null,\r\n      \"isNullable\": false,\r\n      \"isUserDefined\": false,\r\n      \"isAssemblyType\": false,\r\n      \"isTableType\": false,\r\n      \"isComplexType\": false,\r\n      \"version\": \"6a048add-f003-4d73-8471-3b0be963d1ac\"\r\n    },\r\n    {\r\n      \"computeAccountName\": \"testaba27930\",\r\n      \"databaseName\": \"master\",\r\n      \"schemaName\": \"sys\",\r\n      \"typeName\": \"System.Byte?\",\r\n      \"typeFamily\": \"C#\",\r\n      \"cSharpName\": \"byte?\",\r\n      \"fullCSharpName\": \"System.Byte?\",\r\n      \"systemTypeId\": 100,\r\n      \"userTypeId\": 303,\r\n      \"schemaId\": 0,\r\n      \"principalId\": null,\r\n      \"isNullable\": false,\r\n      \"isUserDefined\": false,\r\n      \"isAssemblyType\": false,\r\n      \"isTableType\": false,\r\n      \"isComplexType\": false,\r\n      \"version\": \"c2623267-2a86-444a-a773-89783eae5b30\"\r\n    },\r\n    {\r\n      \"computeAccountName\": \"testaba27930\",\r\n      \"databaseName\": \"master\",\r\n      \"schemaName\": \"sys\",\r\n      \"typeName\": \"System.Byte[]\",\r\n      \"typeFamily\": \"C#\",\r\n      \"cSharpName\": \"byte[]\",\r\n      \"fullCSharpName\": \"System.Byte[]\",\r\n      \"systemTypeId\": 100,\r\n      \"userTypeId\": 328,\r\n      \"schemaId\": 0,\r\n      \"principalId\": null,\r\n      \"isNullable\": false,\r\n      \"isUserDefined\": false,\r\n      \"isAssemblyType\": false,\r\n      \"isTableType\": false,\r\n      \"isComplexType\": false,\r\n      \"version\": \"84506afa-d9ad-4bef-9e44-cd00f1f54ce3\"\r\n    },\r\n    {\r\n      \"computeAccountName\": \"testaba27930\",\r\n      \"databaseName\": \"master\",\r\n      \"schemaName\": \"sys\",\r\n      \"typeName\": \"System.Char\",\r\n      \"typeFamily\": \"C#\",\r\n      \"cSharpName\": \"char\",\r\n      \"fullCSharpName\": \"System.Char\",\r\n      \"systemTypeId\": 100,\r\n      \"userTypeId\": 310,\r\n      \"schemaId\": 0,\r\n      \"principalId\": null,\r\n      \"isNullable\": false,\r\n      \"isUserDefined\": false,\r\n      \"isAssemblyType\": false,\r\n      \"isTableType\": false,\r\n      \"isComplexType\": false,\r\n      \"version\": \"bb4bb082-4d9c-4ce4-aa1b-bfaea278ac92\"\r\n    },\r\n    {\r\n      \"computeAccountName\": \"testaba27930\",\r\n      \"databaseName\": \"master\",\r\n      \"schemaName\": \"sys\",\r\n      \"typeName\": \"System.Char?\",\r\n      \"typeFamily\": \"C#\",\r\n      \"cSharpName\": \"char?\",\r\n      \"fullCSharpName\": \"System.Char?\",\r\n      \"systemTypeId\": 100,\r\n      \"userTypeId\": 311,\r\n      \"schemaId\": 0,\r\n      \"principalId\": null,\r\n      \"isNullable\": false,\r\n      \"isUserDefined\": false,\r\n      \"isAssemblyType\": false,\r\n      \"isTableType\": false,\r\n      \"isComplexType\": false,\r\n      \"version\": \"748c6bfa-5a8e-43d4-823b-3b3be0d8b85a\"\r\n    },\r\n    {\r\n      \"computeAccountName\": \"testaba27930\",\r\n      \"databaseName\": \"master\",\r\n      \"schemaName\": \"sys\",\r\n      \"typeName\": \"System.DateTime\",\r\n      \"typeFamily\": \"C#\",\r\n      \"cSharpName\": \"DateTime\",\r\n      \"fullCSharpName\": \"System.DateTime\",\r\n      \"systemTypeId\": 100,\r\n      \"userTypeId\": 326,\r\n      \"schemaId\": 0,\r\n      \"principalId\": null,\r\n      \"isNullable\": false,\r\n      \"isUserDefined\": false,\r\n      \"isAssemblyType\": false,\r\n      \"isTableType\": false,\r\n      \"isComplexType\": false,\r\n      \"version\": \"4e348b46-7218-4c30-b879-ceee5a59e7bb\"\r\n    },\r\n    {\r\n      \"computeAccountName\": \"testaba27930\",\r\n      \"databaseName\": \"master\",\r\n      \"schemaName\": \"sys\",\r\n      \"typeName\": \"System.DateTime?\",\r\n      \"typeFamily\": \"C#\",\r\n      \"cSharpName\": \"DateTime?\",\r\n      \"fullCSharpName\": \"System.DateTime?\",\r\n      \"systemTypeId\": 100,\r\n      \"userTypeId\": 327,\r\n      \"schemaId\": 0,\r\n      \"principalId\": null,\r\n      \"isNullable\": false,\r\n      \"isUserDefined\": false,\r\n      \"isAssemblyType\": false,\r\n      \"isTableType\": false,\r\n      \"isComplexType\": false,\r\n      \"version\": \"eb486159-acfa-4499-9b1a-e0ecda5d52a2\"\r\n    },\r\n    {\r\n      \"computeAccountName\": \"testaba27930\",\r\n      \"databaseName\": \"master\",\r\n      \"schemaName\": \"sys\",\r\n      \"typeName\": \"System.Decimal\",\r\n      \"typeFamily\": \"C#\",\r\n      \"cSharpName\": \"decimal\",\r\n      \"fullCSharpName\": \"System.Decimal\",\r\n      \"systemTypeId\": 100,\r\n      \"userTypeId\": 324,\r\n      \"schemaId\": 0,\r\n      \"principalId\": null,\r\n      \"isNullable\": false,\r\n      \"isUserDefined\": false,\r\n      \"isAssemblyType\": false,\r\n      \"isTableType\": false,\r\n      \"isComplexType\": false,\r\n      \"version\": \"f29ebb5f-17e8-4448-8aec-1a6702380e75\"\r\n    },\r\n    {\r\n      \"computeAccountName\": \"testaba27930\",\r\n      \"databaseName\": \"master\",\r\n      \"schemaName\": \"sys\",\r\n      \"typeName\": \"System.Decimal?\",\r\n      \"typeFamily\": \"C#\",\r\n      \"cSharpName\": \"decimal?\",\r\n      \"fullCSharpName\": \"System.Decimal?\",\r\n      \"systemTypeId\": 100,\r\n      \"userTypeId\": 325,\r\n      \"schemaId\": 0,\r\n      \"principalId\": null,\r\n      \"isNullable\": false,\r\n      \"isUserDefined\": false,\r\n      \"isAssemblyType\": false,\r\n      \"isTableType\": false,\r\n      \"isComplexType\": false,\r\n      \"version\": \"b78657ef-955b-4841-805e-bec1e9d11e37\"\r\n    },\r\n    {\r\n      \"computeAccountName\": \"testaba27930\",\r\n      \"databaseName\": \"master\",\r\n      \"schemaName\": \"sys\",\r\n      \"typeName\": \"System.Double\",\r\n      \"typeFamily\": \"C#\",\r\n      \"cSharpName\": \"double\",\r\n      \"fullCSharpName\": \"System.Double\",\r\n      \"systemTypeId\": 100,\r\n      \"userTypeId\": 322,\r\n      \"schemaId\": 0,\r\n      \"principalId\": null,\r\n      \"isNullable\": false,\r\n      \"isUserDefined\": false,\r\n      \"isAssemblyType\": false,\r\n      \"isTableType\": false,\r\n      \"isComplexType\": false,\r\n      \"version\": \"f3bbcc4e-d872-4bd1-8429-7082199016d3\"\r\n    },\r\n    {\r\n      \"computeAccountName\": \"testaba27930\",\r\n      \"databaseName\": \"master\",\r\n      \"schemaName\": \"sys\",\r\n      \"typeName\": \"System.Double?\",\r\n      \"typeFamily\": \"C#\",\r\n      \"cSharpName\": \"double?\",\r\n      \"fullCSharpName\": \"System.Double?\",\r\n      \"systemTypeId\": 100,\r\n      \"userTypeId\": 323,\r\n      \"schemaId\": 0,\r\n      \"principalId\": null,\r\n      \"isNullable\": false,\r\n      \"isUserDefined\": false,\r\n      \"isAssemblyType\": false,\r\n      \"isTableType\": false,\r\n      \"isComplexType\": false,\r\n      \"version\": \"5832365f-70cb-47f9-92db-46cf7903dffc\"\r\n    },\r\n    {\r\n      \"computeAccountName\": \"testaba27930\",\r\n      \"databaseName\": \"master\",\r\n      \"schemaName\": \"sys\",\r\n      \"typeName\": \"System.Guid\",\r\n      \"typeFamily\": \"C#\",\r\n      \"cSharpName\": \"Guid\",\r\n      \"fullCSharpName\": \"System.Guid\",\r\n      \"systemTypeId\": 100,\r\n      \"userTypeId\": 330,\r\n      \"schemaId\": 0,\r\n      \"principalId\": null,\r\n      \"isNullable\": false,\r\n      \"isUserDefined\": false,\r\n      \"isAssemblyType\": false,\r\n      \"isTableType\": false,\r\n      \"isComplexType\": false,\r\n      \"version\": \"ccccbe73-770a-4bc8-905f-2eec41e79736\"\r\n    },\r\n    {\r\n      \"computeAccountName\": \"testaba27930\",\r\n      \"databaseName\": \"master\",\r\n      \"schemaName\": \"sys\",\r\n      \"typeName\": \"System.Guid?\",\r\n      \"typeFamily\": \"C#\",\r\n      \"cSharpName\": \"Guid?\",\r\n      \"fullCSharpName\": \"System.Guid?\",\r\n      \"systemTypeId\": 100,\r\n      \"userTypeId\": 331,\r\n      \"schemaId\": 0,\r\n      \"principalId\": null,\r\n      \"isNullable\": false,\r\n      \"isUserDefined\": false,\r\n      \"isAssemblyType\": false,\r\n      \"isTableType\": false,\r\n      \"isComplexType\": false,\r\n      \"version\": \"db4c6514-17fa-4de1-ab25-a22817844593\"\r\n    },\r\n    {\r\n      \"computeAccountName\": \"testaba27930\",\r\n      \"databaseName\": \"master\",\r\n      \"schemaName\": \"sys\",\r\n      \"typeName\": \"System.Int16\",\r\n      \"typeFamily\": \"C#\",\r\n      \"cSharpName\": \"short\",\r\n      \"fullCSharpName\": \"System.Int16\",\r\n      \"systemTypeId\": 100,\r\n      \"userTypeId\": 306,\r\n      \"schemaId\": 0,\r\n      \"principalId\": null,\r\n      \"isNullable\": false,\r\n      \"isUserDefined\": false,\r\n      \"isAssemblyType\": false,\r\n      \"isTableType\": false,\r\n      \"isComplexType\": false,\r\n      \"version\": \"2cca4ae1-4272-4ca4-832e-5bc22c486299\"\r\n    },\r\n    {\r\n      \"computeAccountName\": \"testaba27930\",\r\n      \"databaseName\": \"master\",\r\n      \"schemaName\": \"sys\",\r\n      \"typeName\": \"System.Int16?\",\r\n      \"typeFamily\": \"C#\",\r\n      \"cSharpName\": \"short?\",\r\n      \"fullCSharpName\": \"System.Int16?\",\r\n      \"systemTypeId\": 100,\r\n      \"userTypeId\": 307,\r\n      \"schemaId\": 0,\r\n      \"principalId\": null,\r\n      \"isNullable\": false,\r\n      \"isUserDefined\": false,\r\n      \"isAssemblyType\": false,\r\n      \"isTableType\": false,\r\n      \"isComplexType\": false,\r\n      \"version\": \"cef0bb72-9079-471b-855c-cfb87b1dc11f\"\r\n    },\r\n    {\r\n      \"computeAccountName\": \"testaba27930\",\r\n      \"databaseName\": \"master\",\r\n      \"schemaName\": \"sys\",\r\n      \"typeName\": \"System.Int32\",\r\n      \"typeFamily\": \"C#\",\r\n      \"cSharpName\": \"int\",\r\n      \"fullCSharpName\": \"System.Int32\",\r\n      \"systemTypeId\": 100,\r\n      \"userTypeId\": 312,\r\n      \"schemaId\": 0,\r\n      \"principalId\": null,\r\n      \"isNullable\": false,\r\n      \"isUserDefined\": false,\r\n      \"isAssemblyType\": false,\r\n      \"isTableType\": false,\r\n      \"isComplexType\": false,\r\n      \"version\": \"2a3f9560-1645-4e60-8ca5-9713f2ef8363\"\r\n    },\r\n    {\r\n      \"computeAccountName\": \"testaba27930\",\r\n      \"databaseName\": \"master\",\r\n      \"schemaName\": \"sys\",\r\n      \"typeName\": \"System.Int32?\",\r\n      \"typeFamily\": \"C#\",\r\n      \"cSharpName\": \"int?\",\r\n      \"fullCSharpName\": \"System.Int32?\",\r\n      \"systemTypeId\": 100,\r\n      \"userTypeId\": 313,\r\n      \"schemaId\": 0,\r\n      \"principalId\": null,\r\n      \"isNullable\": false,\r\n      \"isUserDefined\": false,\r\n      \"isAssemblyType\": false,\r\n      \"isTableType\": false,\r\n      \"isComplexType\": false,\r\n      \"version\": \"29fedecb-21d0-4fa8-bf6b-2539bee71bcc\"\r\n    },\r\n    {\r\n      \"computeAccountName\": \"testaba27930\",\r\n      \"databaseName\": \"master\",\r\n      \"schemaName\": \"sys\",\r\n      \"typeName\": \"System.Int64\",\r\n      \"typeFamily\": \"C#\",\r\n      \"cSharpName\": \"long\",\r\n      \"fullCSharpName\": \"System.Int64\",\r\n      \"systemTypeId\": 100,\r\n      \"userTypeId\": 316,\r\n      \"schemaId\": 0,\r\n      \"principalId\": null,\r\n      \"isNullable\": false,\r\n      \"isUserDefined\": false,\r\n      \"isAssemblyType\": false,\r\n      \"isTableType\": false,\r\n      \"isComplexType\": false,\r\n      \"version\": \"14c67089-ce4d-4770-8425-a0c41788c3cd\"\r\n    },\r\n    {\r\n      \"computeAccountName\": \"testaba27930\",\r\n      \"databaseName\": \"master\",\r\n      \"schemaName\": \"sys\",\r\n      \"typeName\": \"System.Int64?\",\r\n      \"typeFamily\": \"C#\",\r\n      \"cSharpName\": \"long?\",\r\n      \"fullCSharpName\": \"System.Int64?\",\r\n      \"systemTypeId\": 100,\r\n      \"userTypeId\": 317,\r\n      \"schemaId\": 0,\r\n      \"principalId\": null,\r\n      \"isNullable\": false,\r\n      \"isUserDefined\": false,\r\n      \"isAssemblyType\": false,\r\n      \"isTableType\": false,\r\n      \"isComplexType\": false,\r\n      \"version\": \"01b8cce9-d5e9-4f38-9f29-d5f3927d7407\"\r\n    },\r\n    {\r\n      \"computeAccountName\": \"testaba27930\",\r\n      \"databaseName\": \"master\",\r\n      \"schemaName\": \"sys\",\r\n      \"typeName\": \"System.SByte\",\r\n      \"typeFamily\": \"C#\",\r\n      \"cSharpName\": \"sbyte\",\r\n      \"fullCSharpName\": \"System.SByte\",\r\n      \"systemTypeId\": 100,\r\n      \"userTypeId\": 304,\r\n      \"schemaId\": 0,\r\n      \"principalId\": null,\r\n      \"isNullable\": false,\r\n      \"isUserDefined\": false,\r\n      \"isAssemblyType\": false,\r\n      \"isTableType\": false,\r\n      \"isComplexType\": false,\r\n      \"version\": \"899a07dd-662c-4cd2-8f98-6ec34d739355\"\r\n    },\r\n    {\r\n      \"computeAccountName\": \"testaba27930\",\r\n      \"databaseName\": \"master\",\r\n      \"schemaName\": \"sys\",\r\n      \"typeName\": \"System.SByte?\",\r\n      \"typeFamily\": \"C#\",\r\n      \"cSharpName\": \"sbyte?\",\r\n      \"fullCSharpName\": \"System.SByte?\",\r\n      \"systemTypeId\": 100,\r\n      \"userTypeId\": 305,\r\n      \"schemaId\": 0,\r\n      \"principalId\": null,\r\n      \"isNullable\": false,\r\n      \"isUserDefined\": false,\r\n      \"isAssemblyType\": false,\r\n      \"isTableType\": false,\r\n      \"isComplexType\": false,\r\n      \"version\": \"f76f7f1a-64d9-4c50-a38c-a6b2578f66d3\"\r\n    },\r\n    {\r\n      \"computeAccountName\": \"testaba27930\",\r\n      \"databaseName\": \"master\",\r\n      \"schemaName\": \"sys\",\r\n      \"typeName\": \"System.Single\",\r\n      \"typeFamily\": \"C#\",\r\n      \"cSharpName\": \"float\",\r\n      \"fullCSharpName\": \"System.Single\",\r\n      \"systemTypeId\": 100,\r\n      \"userTypeId\": 320,\r\n      \"schemaId\": 0,\r\n      \"principalId\": null,\r\n      \"isNullable\": false,\r\n      \"isUserDefined\": false,\r\n      \"isAssemblyType\": false,\r\n      \"isTableType\": false,\r\n      \"isComplexType\": false,\r\n      \"version\": \"04ae7374-f270-48ba-b429-c7e07bfcde61\"\r\n    },\r\n    {\r\n      \"computeAccountName\": \"testaba27930\",\r\n      \"databaseName\": \"master\",\r\n      \"schemaName\": \"sys\",\r\n      \"typeName\": \"System.Single?\",\r\n      \"typeFamily\": \"C#\",\r\n      \"cSharpName\": \"float?\",\r\n      \"fullCSharpName\": \"System.Single?\",\r\n      \"systemTypeId\": 100,\r\n      \"userTypeId\": 321,\r\n      \"schemaId\": 0,\r\n      \"principalId\": null,\r\n      \"isNullable\": false,\r\n      \"isUserDefined\": false,\r\n      \"isAssemblyType\": false,\r\n      \"isTableType\": false,\r\n      \"isComplexType\": false,\r\n      \"version\": \"f8f90902-84a6-449f-96fe-6710accc0f7a\"\r\n    },\r\n    {\r\n      \"computeAccountName\": \"testaba27930\",\r\n      \"databaseName\": \"master\",\r\n      \"schemaName\": \"sys\",\r\n      \"typeName\": \"System.String\",\r\n      \"typeFamily\": \"C#\",\r\n      \"cSharpName\": \"string\",\r\n      \"fullCSharpName\": \"System.String\",\r\n      \"systemTypeId\": 100,\r\n      \"userTypeId\": 329,\r\n      \"schemaId\": 0,\r\n      \"principalId\": null,\r\n      \"isNullable\": false,\r\n      \"isUserDefined\": false,\r\n      \"isAssemblyType\": false,\r\n      \"isTableType\": false,\r\n      \"isComplexType\": false,\r\n      \"version\": \"313664ea-0a0b-4016-8c25-a11052d885ad\"\r\n    },\r\n    {\r\n      \"computeAccountName\": \"testaba27930\",\r\n      \"databaseName\": \"master\",\r\n      \"schemaName\": \"sys\",\r\n      \"typeName\": \"System.UInt16\",\r\n      \"typeFamily\": \"C#\",\r\n      \"cSharpName\": \"ushort\",\r\n      \"fullCSharpName\": \"System.UInt16\",\r\n      \"systemTypeId\": 100,\r\n      \"userTypeId\": 308,\r\n      \"schemaId\": 0,\r\n      \"principalId\": null,\r\n      \"isNullable\": false,\r\n      \"isUserDefined\": false,\r\n      \"isAssemblyType\": false,\r\n      \"isTableType\": false,\r\n      \"isComplexType\": false,\r\n      \"version\": \"1ee295be-df81-4f21-a17c-31205884958b\"\r\n    },\r\n    {\r\n      \"computeAccountName\": \"testaba27930\",\r\n      \"databaseName\": \"master\",\r\n      \"schemaName\": \"sys\",\r\n      \"typeName\": \"System.UInt16?\",\r\n      \"typeFamily\": \"C#\",\r\n      \"cSharpName\": \"ushort?\",\r\n      \"fullCSharpName\": \"System.UInt16?\",\r\n      \"systemTypeId\": 100,\r\n      \"userTypeId\": 309,\r\n      \"schemaId\": 0,\r\n      \"principalId\": null,\r\n      \"isNullable\": false,\r\n      \"isUserDefined\": false,\r\n      \"isAssemblyType\": false,\r\n      \"isTableType\": false,\r\n      \"isComplexType\": false,\r\n      \"version\": \"a3228a28-dc3d-42f1-81d7-86899822af91\"\r\n    },\r\n    {\r\n      \"computeAccountName\": \"testaba27930\",\r\n      \"databaseName\": \"master\",\r\n      \"schemaName\": \"sys\",\r\n      \"typeName\": \"System.UInt32\",\r\n      \"typeFamily\": \"C#\",\r\n      \"cSharpName\": \"uint\",\r\n      \"fullCSharpName\": \"System.UInt32\",\r\n      \"systemTypeId\": 100,\r\n      \"userTypeId\": 314,\r\n      \"schemaId\": 0,\r\n      \"principalId\": null,\r\n      \"isNullable\": false,\r\n      \"isUserDefined\": false,\r\n      \"isAssemblyType\": false,\r\n      \"isTableType\": false,\r\n      \"isComplexType\": false,\r\n      \"version\": \"133275dc-ec4b-4662-86ee-f6d13b0e8b7e\"\r\n    },\r\n    {\r\n      \"computeAccountName\": \"testaba27930\",\r\n      \"databaseName\": \"master\",\r\n      \"schemaName\": \"sys\",\r\n      \"typeName\": \"System.UInt32?\",\r\n      \"typeFamily\": \"C#\",\r\n      \"cSharpName\": \"uint?\",\r\n      \"fullCSharpName\": \"System.UInt32?\",\r\n      \"systemTypeId\": 100,\r\n      \"userTypeId\": 315,\r\n      \"schemaId\": 0,\r\n      \"principalId\": null,\r\n      \"isNullable\": false,\r\n      \"isUserDefined\": false,\r\n      \"isAssemblyType\": false,\r\n      \"isTableType\": false,\r\n      \"isComplexType\": false,\r\n      \"version\": \"7292a0b6-ff2d-4c02-b256-63993c2b270a\"\r\n    },\r\n    {\r\n      \"computeAccountName\": \"testaba27930\",\r\n      \"databaseName\": \"master\",\r\n      \"schemaName\": \"sys\",\r\n      \"typeName\": \"System.UInt64\",\r\n      \"typeFamily\": \"C#\",\r\n      \"cSharpName\": \"ulong\",\r\n      \"fullCSharpName\": \"System.UInt64\",\r\n      \"systemTypeId\": 100,\r\n      \"userTypeId\": 318,\r\n      \"schemaId\": 0,\r\n      \"principalId\": null,\r\n      \"isNullable\": false,\r\n      \"isUserDefined\": false,\r\n      \"isAssemblyType\": false,\r\n      \"isTableType\": false,\r\n      \"isComplexType\": false,\r\n      \"version\": \"e80c1a1c-99d9-418c-9f66-097c048095bb\"\r\n    },\r\n    {\r\n      \"computeAccountName\": \"testaba27930\",\r\n      \"databaseName\": \"master\",\r\n      \"schemaName\": \"sys\",\r\n      \"typeName\": \"System.UInt64?\",\r\n      \"typeFamily\": \"C#\",\r\n      \"cSharpName\": \"ulong?\",\r\n      \"fullCSharpName\": \"System.UInt64?\",\r\n      \"systemTypeId\": 100,\r\n      \"userTypeId\": 319,\r\n      \"schemaId\": 0,\r\n      \"principalId\": null,\r\n      \"isNullable\": false,\r\n      \"isUserDefined\": false,\r\n      \"isAssemblyType\": false,\r\n      \"isTableType\": false,\r\n      \"isComplexType\": false,\r\n      \"version\": \"48cbabb8-03fc-4f00-bad6-0641a7f562c7\"\r\n    }\r\n  ]\r\n}",
-      "ResponseHeaders": {
-        "Content-Type": [
-          "application/json; odata.metadata=minimal; odata.streaming=true"
-        ],
-        "Expires": [
-          "-1"
-        ],
-        "Cache-Control": [
-          "private"
-        ],
-        "Date": [
-          "Tue, 19 Jul 2016 01:11:03 GMT"
-        ],
-        "Pragma": [
-          "no-cache"
-        ],
-        "Transfer-Encoding": [
-          "chunked"
-        ],
-        "x-ms-request-id": [
-          "7c028cde-65a5-4558-af07-bd7f2ba93de5"
-        ],
-        "OData-Version": [
-          "4.0"
-        ],
-        "X-Content-Type-Options": [
-          "nosniff"
-        ],
-        "Strict-Transport-Security": [
-          "max-age=15724800; includeSubDomains"
-        ]
-      },
-      "StatusCode": 200
-=======
+        ],
+        "Strict-Transport-Security": [
+          "max-age=31536000; includeSubDomains"
+        ]
+      },
       "StatusCode": 409
->>>>>>> 1ac45789
     }
   ],
   "Names": {
     ".ctor": [
-<<<<<<< HEAD
-      "rgaba14545",
-      "testaba18159",
-      "testaba27930",
-      "teststorage12793",
-      "testdatalake11479",
-      "testdatalake29817",
-      "testazureblob12619",
-      "testdb15807",
-      "testtbl18640",
-      "testtvf14383",
-      "testproc11482",
-      "testview11479",
-      "testcred18726",
-      "testsecret152",
-      "testsecretpwd12298",
-      "testmetastore18000",
-      "testmetastore22348"
-    ],
-    "CreateCatalog": [
-      "38f20519-5e7b-4158-b470-80c4e736185a"
-    ],
-    "RunJobToCompletion": [
-      "testjob1977"
-=======
       "rgaba19898",
       "testaba14334",
       "testaba275",
@@ -3258,7 +639,6 @@
       "testcred17080",
       "testsecret14798",
       "testsecretpwd133"
->>>>>>> 1ac45789
     ]
   },
   "Variables": {
