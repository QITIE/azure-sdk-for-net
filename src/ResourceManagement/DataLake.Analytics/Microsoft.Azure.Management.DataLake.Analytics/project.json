--- conflicted
+++ resolved
@@ -1,9 +1,5 @@
 {
-<<<<<<< HEAD
-  "version": "0.11.11-preview",
-=======
   "version": "0.12.1-preview",
->>>>>>> bbd08862
   "description": "Provides Data Lake Analytics account, job and catalog management capabilities for Microsoft Azure.",
   "authors": [ "Microsoft" ],
 
