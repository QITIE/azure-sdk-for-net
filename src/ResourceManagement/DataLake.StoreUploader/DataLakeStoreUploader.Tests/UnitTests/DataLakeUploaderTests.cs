--- conflicted
+++ resolved
@@ -254,12 +254,6 @@
             var mockedFrontend = new MockableFrontEnd(frontEnd);
             mockedFrontend.GetStreamLengthImplementation = (streamPath, isDownload) =>
             {
-<<<<<<< HEAD
-                // sleep for 1 second to allow for the cancellation to actual happen
-                Thread.Sleep(1000);
-                return frontEnd.GetStreamLength(streamPath, isDownload);
-            };
-=======
                 // sleep for 2 second to allow for the cancellation to actual happen
                 Thread.Sleep(2000);
                 return frontEnd.GetStreamLength(streamPath, isDownload);
@@ -271,7 +265,6 @@
                 Thread.Sleep(2000);
                 return frontEnd.StreamExists(streamPath, isDownload);
             };
->>>>>>> bbd08862
             var up = CreateParameters(isResume: false);
             UploadProgress progress = null;
             var syncRoot = new object();
@@ -292,11 +285,7 @@
             Task uploadTask = Task.Run(() =>
             {
                 uploader.Execute();
-<<<<<<< HEAD
-                Thread.Sleep(1000);
-=======
                 Thread.Sleep(2000);
->>>>>>> bbd08862
             }, cancelToken);
             myTokenSource.Cancel();
             Assert.True(cancelToken.IsCancellationRequested);
