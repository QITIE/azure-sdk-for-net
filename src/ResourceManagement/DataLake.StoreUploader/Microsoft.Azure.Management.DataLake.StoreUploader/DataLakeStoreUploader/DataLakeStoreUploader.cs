﻿// 
// Copyright (c) Microsoft and contributors.  All rights reserved.
// 
// Licensed under the Apache License, Version 2.0 (the "License");
// you may not use this file except in compliance with the License.
// You may obtain a copy of the License at
//   http://www.apache.org/licenses/LICENSE-2.0
// 
// Unless required by applicable law or agreed to in writing, software
// distributed under the License is distributed on an "AS IS" BASIS,
// WITHOUT WARRANTIES OR CONDITIONS OF ANY KIND, either express or implied.
// 
// See the License for the specific language governing permissions and
// limitations under the License.
// 

using System;
using System.Collections.Concurrent;
using System.Collections.Generic;
using System.IO;
using System.Linq;
using System.Net;
using System.Threading;
using System.Threading.Tasks;

namespace Microsoft.Azure.Management.DataLake.StoreUploader
{
    /// <summary>
    /// Represents a delegate that is called in the event of a thread uploading a file terminating unexpectedly.
    /// </summary>
    public delegate void FileUploadThreadFailProgressUpdate(UploadMetadata failedFile);

    /// <summary>
    /// Represents a general purpose file uploader into DataLake. Supports the efficient upload of large files.
    /// </summary>
    public sealed class DataLakeStoreUploader
    {

        #region Private

        /// <summary>
        /// The maximum number of parallel threads to allow. 
        /// </summary>
        public const int MaxAllowedThreads = 1024;
        private readonly IFrontEndAdapter _frontEnd;
        private readonly IProgress<UploadProgress> _progressTracker;
        private readonly IProgress<UploadFolderProgress> _folderProgressTracker;
        private readonly string _metadataFilePath;
        private readonly CancellationToken _token;
        private int _previousDefaultConnectionLimit;
        private bool isDirectory = false;

        #endregion

        /// <summary>
        ///  An event that is registered to progress tracking to ensure that, in the event of an unexpected upload failure,
        ///  progress is properly updated.
        /// </summary>
        public event FileUploadThreadFailProgressUpdate OnFileUploadThreadFailProgressUpdate;

        #region Constructor

        /// <summary>
        /// Creates a new instance of the DataLakeUploader class, by specifying a pointer to the FrontEnd to use for the upload.
        /// </summary>
        /// <param name="uploadParameters">The Upload Parameters to use.</param>
        /// <param name="frontEnd">A pointer to the FrontEnd interface to use for the upload.</param>
        /// <param name="progressTracker">(Optional) A tracker that reports progress on the upload.</param>
        /// <param name="folderProgressTracker">(Optional) The folder progress tracker.</param>
        public DataLakeStoreUploader(UploadParameters uploadParameters, IFrontEndAdapter frontEnd, IProgress<UploadProgress> progressTracker = null, IProgress<UploadFolderProgress> folderProgressTracker = null) :
            this(uploadParameters, frontEnd, CancellationToken.None, progressTracker, folderProgressTracker)
        {
            
        }

        /// <summary>
        /// Creates a new instance of the DataLakeUploader class, by specifying a pointer to the FrontEnd to use for the upload.
        /// </summary>
        /// <param name="uploadParameters">The Upload Parameters to use.</param>
        /// <param name="frontEnd">A pointer to the FrontEnd interface to use for the upload.</param>
        /// <param name="token">The token.</param>
        /// <param name="progressTracker">(Optional) A tracker that reports progress on the upload.</param>
        /// <param name="folderProgressTracker">(Optional) The folder progress tracker.</param>
        public DataLakeStoreUploader(UploadParameters uploadParameters, IFrontEndAdapter frontEnd, CancellationToken token, IProgress<UploadProgress> progressTracker = null, IProgress<UploadFolderProgress> folderProgressTracker = null)
        {
            this.Parameters = uploadParameters;
            _frontEnd = frontEnd;
            
            //we need to override the default .NET value for max connections to a host to our number of threads, if necessary (otherwise we won't achieve the parallelism we want)
            _previousDefaultConnectionLimit = ServicePointManager.DefaultConnectionLimit;
            ServicePointManager.DefaultConnectionLimit = Math.Max((this.Parameters.PerFileThreadCount * this.Parameters.ConcurrentFileCount) + this.Parameters.ConcurrentFileCount,
                ServicePointManager.DefaultConnectionLimit);
            
            //ensure that input parameters are correct
            ValidateParameters();

            _metadataFilePath = GetCanonicalMetadataFilePath();
            _progressTracker = progressTracker;
            _folderProgressTracker = folderProgressTracker;
            _token = token;
        }

        /// <summary>
        /// Gets the canonical metadata file path.
        /// </summary>
        /// <returns></returns>
        private string GetCanonicalMetadataFilePath()
        {
            return Path.Combine(this.Parameters.LocalMetadataLocation, string.Format("{0}.upload.xml", Path.GetFileName(this.Parameters.InputFilePath)));
        }

        #endregion

        #region Invocation

        /// <summary>
        /// Gets the parameters to use for this upload.
        /// </summary>
        public UploadParameters Parameters { get; private set; }

        /// <summary>
        /// Executes the upload as defined by the input parameters.
        /// </summary>
        public void Execute()
        {
            try
            {
                // check if we are uploading a file or a directory
                if (!isDirectory)
                {
                    //load up existing metadata or create a fresh one
                    var metadata = GetMetadata();

                    //match up the metadata with the information on the server
                    if (this.Parameters.IsResume)
                    {
                        ValidateMetadataForResume(metadata);
                    }
                    else
                    {
                        ValidateMetadataForFreshUpload(metadata);
                    }

                    //begin (or resume) uploading/downloading the file
                    if(this.Parameters.IsDownload)
                    {
                        DownloadFile(metadata);
                    }
                    else
                    {
                        UploadFile(metadata);
                    }

                    //clean up metadata after a successful upload
                    metadata.DeleteFile();
                }
                else
                {
                    var metadata = GetFolderMetadata();
                    
                    //match up the metadata with the information on the server
                    if (this.Parameters.IsResume)
                    {
                        ValidateFolderMetadataForResume(metadata);
                    }
                    else
                    {
                        ValidateFolderMetadataForFreshUpload(metadata);
                    }
                    var folderOptions = new ParallelOptions
                    {
                        CancellationToken = _token,
                        MaxDegreeOfParallelism = this.Parameters.ConcurrentFileCount
                    };
                    try
                    {
                        Thread progressThread;
                        var fileProgressTracker = CreateFileProgressTracker(metadata, out progressThread);
                        var exceptions = new ConcurrentQueue<Exception>();
                        var allFiles = new ConcurrentQueue<UploadMetadata>(metadata.Files);
                        int threadCount = Math.Min(allFiles.Count, this.Parameters.ConcurrentFileCount);

<<<<<<< HEAD
                        // add up to two threads, one for saving and one for progress, if necessary.
                        var threads = new List<Thread>(threadCount + (progressThread != null ? 2 : 1)); 
=======
                        var executionThreads = new List<Thread>(threadCount);

                        // add up to two threads, one for saving and one for progress, if necessary.
                        var trackingThreads = new List<Thread>(progressThread != null ? 2 : 1);
                        if (progressThread != null)
                        {
                            progressThread.Start();
                            trackingThreads.Add(progressThread);
                        }
>>>>>>> bbd08862

                        // break up the batch save into 100 even chunks. This is most important for very large directories
                        var filesPerSave = (int)Math.Ceiling((double)metadata.FileCount / 100);
                        //start a bunch of new threads that pull from the file list and then wait for them to finish
                        int filesCompleted = 0;
                        for (int i = 0; i < threadCount; i++)
                        {
                            var t = new Thread(() => {
                                UploadMetadata file;
                                while (allFiles.TryDequeue(out file))
                                {
<<<<<<< HEAD
=======
                                    
>>>>>>> bbd08862
                                    try
                                    {
                                        _token.ThrowIfCancellationRequested();
                                        // only initiate uploads for files that are not already complete
                                        if (file.Status != SegmentUploadStatus.Complete)
                                        {
                                            var segmentProgressTracker = CreateSegmentProgressTracker(file, fileProgressTracker);
                                            if (this.Parameters.IsDownload)
                                            {
                                                DownloadFile(file, segmentProgressTracker);
                                            }
                                            else
                                            {
                                                UploadFile(file, segmentProgressTracker);
                                            }
                                        }
                                    }
                                    catch (OperationCanceledException ex)
<<<<<<< HEAD
                                    {
                                        // Add to the queue and re-throw so that we immediately abort
                                        exceptions.Enqueue(ex);

                                        // on cancel definitely try to save the metadata
                                        try
                                        {
                                            // replace the file in the list with the one that we have been modifying
                                            foreach (var item in metadata.Files.Where(f => f.UploadId.Equals(file.UploadId)))
                                            {
                                                item.Status = file.Status;
                                                item.Segments = file.Segments;
                                            }

                                            metadata.Save();
                                        }
                                        catch { } // if we can't save the metadata we shouldn't fail out. 
                                        // break out of the loop since the operation is cancelled.
                                        break;
                                    }
                                    catch (Exception ex)
                                    {
                                        // for all other exceptions just enqueue and continue.
                                        exceptions.Enqueue(ex);
                                        // in this case we should save since something bad happened, but only if we aren't going to save anyway in the finally.
                                        if (filesCompleted % filesPerSave != 0)
                                        {
                                            try
                                            {
                                                // replace the file in the list with the one that we have been modifying

                                                foreach (var item in metadata.Files.Where(f => f.UploadId.Equals(file.UploadId)))
                                                {
                                                    item.Status = file.Status;
                                                    item.Segments = file.Segments;
                                                }

                                                metadata.Save();
                                            }
                                            catch { } // if we can't save the metadata we shouldn't fail out. 
=======
                                    {
                                        // Add to the queue and re-throw so that we immediately abort
                                        exceptions.Enqueue(ex);

                                        // on cancel definitely try to save the metadata
                                        try
                                        {
                                            // replace the file in the list with the one that we have been modifying
                                            foreach (var item in metadata.Files.Where(f => f.UploadId.Equals(file.UploadId)))
                                            {
                                                item.Status = file.Status;
                                                item.Segments = file.Segments;
                                            }

                                            metadata.Save();
                                        }
                                        catch { } // if we can't save the metadata we shouldn't fail out. 
                                        // break out of the loop since the operation is cancelled.
                                        break;
                                    }
                                    catch (Exception ex)
                                    {
                                        // for all other exceptions just enqueue and continue.
                                        exceptions.Enqueue(ex);
                                        // in this case we should save since something bad happened, but only if we aren't going to save anyway in the finally.
                                        if (filesCompleted % filesPerSave != 0)
                                        {
                                            try
                                            {
                                                // replace the file in the list with the one that we have been modifying

                                                foreach (var item in metadata.Files.Where(f => f.UploadId.Equals(file.UploadId)))
                                                {
                                                    item.Status = file.Status;
                                                    item.Segments = file.Segments;
                                                }

                                                metadata.Save();
                                            }
                                            catch { } // if we can't save the metadata we shouldn't fail out. 
                                        }

                                        // indicate we failed to tracking thread.
                                        if(this.OnFileUploadThreadFailProgressUpdate != null)
                                        {
                                            this.OnFileUploadThreadFailProgressUpdate(file);
                                        }
                                    }
                                    finally
                                    {
                                        // increment the files that we have made it through (even if they have failed).
                                        // this ensures that we will periodically save the metadata
                                        Interlocked.Increment(ref filesCompleted);
                                        try
                                        {
                                            foreach (var item in metadata.Files.Where(f => f.UploadId.Equals(file.UploadId)))
                                            {
                                                item.Status = file.Status;
                                                item.Segments = file.Segments;
                                            }

                                            // delete the temp metadata created if it exists.
                                            file.DeleteFile();
                                            file = null;
>>>>>>> bbd08862
                                        }
                                        catch { } // if we can't delete a temp file we shouldn't fail out.
                                    }
                                    finally
                                    {
                                        // increment the files that we have made it through (even if they have failed).
                                        // this ensures that we will periodically save the metadata
                                        Interlocked.Increment(ref filesCompleted);
                                        try
                                        {
                                            foreach (var item in metadata.Files.Where(f => f.UploadId.Equals(file.UploadId)))
                                            {
                                                item.Status = file.Status;
                                                item.Segments = file.Segments;
                                            }

                                            // delete the temp metadata created if it exists.
                                            file.DeleteFile();
                                            file = null;
                                        }
                                        catch { } // if we can't delete a temp file we shouldn't fail out.
                                    }
                                }
                            });
                            t.Start();
<<<<<<< HEAD
                            threads.Add(t);
=======
                            executionThreads.Add(t);
>>>>>>> bbd08862
                        }

                        // create a thread that handles saving of the metadata so that there is no locking happening in the upload threads
                        var saveThread = new Thread(() =>
                        {
                            while (allFiles.Count > 0)
                            {
                                try
                                {
                                    _token.ThrowIfCancellationRequested();
                                    if (filesCompleted % filesPerSave == 0)
                                    {
                                        try
                                        {
                                            metadata.Save();
                                        }
                                        catch { } // if we can't save the metadata we shouldn't fail out. 
                                    }

                                    // sleep for two seconds between checks to save just to keep this thread from using too many cycles.
                                    Thread.Sleep(2000);
                                }
                                catch (OperationCanceledException ex)
                                {
                                    exceptions.Enqueue(ex);
                                    try
                                    {
                                        metadata.Save();
                                    }
                                    catch { } // if we can't save the metadata we shouldn't fail out. 
                                    // break out of the loop since we have cancelled.
                                    break;
                                }
                                catch (Exception ex)
                                {
                                    exceptions.Enqueue(ex);
                                }
                            }
                        });

                        saveThread.Start();
<<<<<<< HEAD
                        threads.Add(saveThread);

                        if(progressThread != null)
                        {
                            progressThread.Start();
                            threads.Add(progressThread);
                        }

                        foreach (var t in threads)
=======
                        trackingThreads.Add(saveThread);

                        foreach (var t in executionThreads)
>>>>>>> bbd08862
                        {
                            t.Join();
                        }

                        if (exceptions.Count > 0)
                        {
                            throw new AggregateException(exceptions);
                        }

                        metadata.DeleteFile();

                        foreach(var t in trackingThreads)
                        {
                            if (t.ThreadState == ThreadState.Running)
                            {
                                // TODO: Log that the thread is still running when it should have finished
                                t.Abort();
                            }
                        }
                    }
                    catch (OperationCanceledException)
                    {
                        // do not rethrow in this case.
                        try
                        {
                            // if anything went wrong, make sure that we attempt to save the current state of the folder metadata
                            metadata.Save();
                        }
                        catch { } // saving the metadata is a best effort, we will not fail out for this reason and we want to ensure the root exception is preserved.
                    }
                    catch (AggregateException ex)
                    {
                        try
                        {
                            // if anything went wrong, make sure that we attempt to save the current state of the folder metadata
                            metadata.Save();
                        }
                        catch { } // saving the metadata is a best effort, we will not fail out for this reason and we want to ensure the root exception is preserved.

                        if (!ex.InnerExceptions.OfType<OperationCanceledException>().Any())
                        {
                            throw;
                        }
                    }
                    catch (OperationCanceledException)
                    {
                        // do not rethrow in this case.
                        try
                        {
                            // if anything went wrong, make sure that we attempt to save the current state of the folder metadata
                            metadata.Save();
                        }
                        catch { } // saving the metadata is a best effort, we will not fail out for this reason and we want to ensure the root exception is preserved.
                    }
                    catch (AggregateException ex)
                    {
                        try
                        {
                            // if anything went wrong, make sure that we attempt to save the current state of the folder metadata
                            metadata.Save();
                        }
                        catch { } // saving the metadata is a best effort, we will not fail out for this reason and we want to ensure the root exception is preserved.

                        if (!ex.InnerExceptions.OfType<OperationCanceledException>().Any())
                        {
                            throw;
                        }
                    }
                    catch
                    {
                        try
                        {
                            // if anything went wrong, make sure that we attempt to save the current state of the folder metadata
                            metadata.Save();
                        }
                        catch { } // saving the metadata is a best effort, we will not fail out for this reason and we want to ensure the root exception is preserved.
                        throw;
                    }
                }
            }
            catch (OperationCanceledException)
            {
                // do not throw this higher, since we have cancelled out.
            }
            finally
            {
                //revert back the default .NET value for max connections to a host to whatever it was before
                ServicePointManager.DefaultConnectionLimit = _previousDefaultConnectionLimit;
            }
        }

        /// <summary>
        /// Validates the parameters.
        /// </summary>
        /// <exception cref="System.IO.FileNotFoundException">Could not find input file</exception>
        /// <exception cref="System.ArgumentNullException">
        /// TargetStreamPath;Null or empty Target Stream Path
        /// or
        /// AccountName;Null or empty Account Name
        /// </exception>
        /// <exception cref="System.ArgumentException">Invalid TargetStreamPath, a stream path should not end with /</exception>
        /// <exception cref="System.ArgumentOutOfRangeException">ThreadCount</exception>
        private void ValidateParameters()
        {
            if ((!this.Parameters.IsDownload && !File.Exists(this.Parameters.InputFilePath) && !Directory.Exists(this.Parameters.InputFilePath)) || (this.Parameters.IsDownload && !_frontEnd.StreamExists(this.Parameters.InputFilePath)))
            {
                throw new FileNotFoundException(string.Format("Could not find {0} input file or folder", this.Parameters.IsDownload ? " Data Lake stream" : "local"), this.Parameters.InputFilePath);
            }

            if (string.IsNullOrWhiteSpace(this.Parameters.TargetStreamPath))
            {
                throw new ArgumentNullException("TargetStreamPath", "Null or empty Target Stream Path");
            }

            if (this.Parameters.TargetStreamPath.EndsWith("/"))
            {
                throw new ArgumentException("Invalid TargetStreamPath, a stream path should not end with /");
            }

            if (string.IsNullOrWhiteSpace(this.Parameters.AccountName))
            {
                throw new ArgumentNullException("AccountName", "Null or empty Account Name");
            }

            if (this.Parameters.PerFileThreadCount < 1 || this.Parameters.PerFileThreadCount > MaxAllowedThreads)
            {
                throw new ArgumentOutOfRangeException(string.Format("FileThreadCount must be at least 1 and at most {0}", MaxAllowedThreads), "ThreadCount");
            }

            if (this.Parameters.ConcurrentFileCount < 1 || this.Parameters.ConcurrentFileCount > MaxAllowedThreads)
            {
                throw new ArgumentOutOfRangeException(string.Format("FolderThreadCount must be at least 1 and at most {0}", MaxAllowedThreads), "ThreadCount");
            }

            // if the input is a directory, set it
            isDirectory = this.Parameters.IsDownload? _frontEnd.IsDirectory(this.Parameters.InputFilePath) : Directory.Exists(this.Parameters.InputFilePath);
            
        }

        #endregion

        #region Metadata Operations

        /// <summary>
        /// Gets the metadata.
        /// </summary>
        /// <returns></returns>
        private UploadFolderMetadata GetFolderMetadata()
        {
            var metadataGenerator = new UploadFolderMetadataGenerator(this.Parameters, _frontEnd);
            if (this.Parameters.IsResume)
            {
                return metadataGenerator.GetExistingMetadata(_metadataFilePath);
            }
            else
            {
                return metadataGenerator.CreateNewMetadata(_metadataFilePath);
            }
        }

        /// <summary>
        /// Gets the metadata.
        /// </summary>
        /// <returns></returns>
        private UploadMetadata GetMetadata()
        {
            var metadataGenerator = new UploadMetadataGenerator(this.Parameters, _frontEnd);
            if (this.Parameters.IsResume)
            {
                return metadataGenerator.GetExistingMetadata(_metadataFilePath);
            }
            else
            {
                return metadataGenerator.CreateNewMetadata(_metadataFilePath);
            }
        }

        /// <summary>
        /// Deletes the metadata file from disk.
        /// </summary>
        internal void DeleteMetadataFile()
        {
            if (File.Exists(_metadataFilePath))
            {
                File.Delete(_metadataFilePath);
            }
        }

        #endregion

        #region Uploading Operations

        /// <summary>
        /// Validates that the metadata is valid for a resume operation, and also updates the internal Segment States to match what the Server looks like.
        /// If any changes are made, the metadata will be saved to its canonical location.
        /// </summary>
        /// <param name="metadata"></param>
        private UploadMetadata ValidateMetadataForResume(UploadMetadata metadata, bool isFolderUpload = false)
        {
            ValidateMetadataMatchesLocalFile(metadata, isFolderUpload);
            if(isFolderUpload && metadata.Status == SegmentUploadStatus.Complete)
            {
                // validate that the target stream does exist. If not, set its status back to pending
                var retryCount = 0;
                while (retryCount < SingleSegmentUploader.MaxBufferUploadAttemptCount)
                {
                    _token.ThrowIfCancellationRequested();
                    retryCount++;
                    try
                    {
                        //verify that the stream exists and that the length is as expected
                        if (!_frontEnd.StreamExists(metadata.TargetStreamPath, this.Parameters.IsDownload))
                        {
                            // this file was marked as completed, but no target stream exists; it needs to be reuploaded
                            metadata.Status = SegmentUploadStatus.Pending;
                        }
                        else
                        {
                            var remoteLength = _frontEnd.GetStreamLength(metadata.TargetStreamPath, this.Parameters.IsDownload);
                            if (remoteLength != metadata.FileLength)
                            {
                                //the target stream has a different length than the input segment, which implies they are inconsistent; it needs to be reuploaded
                                //in this case it is considered safe to delete the file on the server,
                                //since it is in an inconsistent state and we will be re-uploading it anyway
                                _frontEnd.DeleteStream(metadata.TargetStreamPath, this.Parameters.IsDownload);
                                metadata.Status = SegmentUploadStatus.Pending;
                            }
                        }

                        break;
                    }
                    catch (Exception e)
                    {
                        _token.ThrowIfCancellationRequested();
                        if (retryCount >= SingleSegmentUploader.MaxBufferUploadAttemptCount)
                        {
                            throw new UploadFailedException(
                                string.Format(
                                    "Cannot validate metadata for stream: {0} in order to resume due to the following exception retrieving file information: {1}",
                                    metadata.TargetStreamPath,
                                    e));
                        }

                        SingleSegmentUploader.WaitForRetry(retryCount, Parameters.UseSegmentBlockBackOffRetryStrategy, _token);
                    }
                }

                return metadata;
            }
            
            //verify that the target stream does not already exist and hasn't completed (in case we don't want to overwrite)
            if (!this.Parameters.IsOverwrite && _frontEnd.StreamExists(metadata.TargetStreamPath, this.Parameters.IsDownload))
            {
                throw new InvalidOperationException(string.Format("Stream at path: {0} already exists. Please set overwrite to true to overwrite streams that exist.", metadata.TargetStreamPath));
            }

            //make sure we don't upload part of the file as binary, while the rest is non-binary (that's just asking for trouble)
            if (this.Parameters.IsBinary != metadata.IsBinary)
            {
                throw new InvalidOperationException(
                    string.Format(
                        "Existing metadata was created for a {0}binary file while the current parameters requested a {1}binary upload.", 
                        metadata.IsBinary ? string.Empty : "non-", 
                        this.Parameters.IsBinary ? string.Empty : "non-"));
            }

            //see what files(segments) already exist - update metadata accordingly (only for segments that are missing from server; if it's on the server but not in metadata, reupload)
            foreach (var segment in metadata.Segments)
            {
                if (segment.Status == SegmentUploadStatus.Complete)
                {
                    var retryCount = 0;
                    while (retryCount < SingleSegmentUploader.MaxBufferUploadAttemptCount)
                    {
                        _token.ThrowIfCancellationRequested();
                        retryCount++;
                        try
                        {
                            //verify that the stream exists and that the length is as expected
                            if (!_frontEnd.StreamExists(segment.Path, this.Parameters.IsDownload))
                            {
                                // this segment was marked as completed, but no target stream exists; it needs to be reuploaded
                                segment.Status = SegmentUploadStatus.Pending;
                            }
                            else
                            {
                                var remoteLength = _frontEnd.GetStreamLength(segment.Path, this.Parameters.IsDownload);
                                if (remoteLength != segment.Length)
                                {
                                    //the target stream has a different length than the input segment, which implies they are inconsistent; it needs to be reuploaded
                                    segment.Status = SegmentUploadStatus.Pending;
                                }
                            }

                            break;
                        }
                        catch (Exception e)
                        {
                            _token.ThrowIfCancellationRequested();
                            if (retryCount >= SingleSegmentUploader.MaxBufferUploadAttemptCount)
                            {
                                throw new UploadFailedException(
                                    string.Format(
                                        "Cannot validate metadata for stream: {0} in order to resume due to the following exception retrieving file information: {1}",
                                        metadata.TargetStreamPath,
                                        e));
                            }

                            SingleSegmentUploader.WaitForRetry(retryCount, Parameters.UseSegmentBlockBackOffRetryStrategy, _token);
                        }
                    }
                }
                else
                {
                    //anything which is not in 'Completed' status needs to be reuploaded
                    segment.Status = SegmentUploadStatus.Pending;
                }
            }

            if (!isFolderUpload)
            {
                metadata.Save();
            }

            return metadata;
        }

        /// <summary>
        /// Verifies that the metadata is valid for a fresh upload.
        /// </summary>
        /// <param name="metadata"></param>
        private void ValidateMetadataForFreshUpload(UploadMetadata metadata)
        {
            ValidateMetadataMatchesLocalFile(metadata);

            //verify that the target stream does not already exist (in case we don't want to overwrite)
            if (!this.Parameters.IsOverwrite && _frontEnd.StreamExists(metadata.TargetStreamPath, this.Parameters.IsDownload))
            {
                throw new InvalidOperationException(string.Format("Target Stream: {0} already exists", metadata.TargetStreamPath));
            }
        }

        /// <summary>
        /// Verifies that the metadata is consistent with the local file information.
        /// </summary>
        /// <param name="metadata"></param>
        private void ValidateMetadataMatchesLocalFile(UploadMetadata metadata, bool isFolderUpload = false)
        {
            //verify that it matches against source file (size, name)
            if (isFolderUpload)
            {
                if (!metadata.TargetStreamPath.Trim().Contains(this.Parameters.TargetStreamPath.Trim()))
                {
                    throw new InvalidOperationException(string.Format("Metadata points to a different target stream folder in path: {0} than the input parameters: {1}", metadata.TargetStreamPath, this.Parameters.TargetStreamPath));
                }
            }
            else
            {
                if (metadata.TargetStreamPath.Trim() != this.Parameters.TargetStreamPath.Trim())
                {
                    throw new InvalidOperationException("Metadata points to a different target stream than the input parameters");
                }

                if (!this.Parameters.InputFilePath.Equals(metadata.InputFilePath, StringComparison.OrdinalIgnoreCase))
                {
                    throw new InvalidOperationException("The metadata refers to different file than the one requested");
                }
            }

            // We only test for the stream existing and size for upload, for download this
            // is covered in a separate check.
            if (!metadata.IsDownload && !_frontEnd.StreamExists(metadata.InputFilePath, !metadata.IsDownload))
            {
                throw new InvalidOperationException("The metadata refers to a file that does not exist");
            }

            if (!metadata.IsDownload && metadata.FileLength != _frontEnd.GetStreamLength(metadata.InputFilePath, !metadata.IsDownload))
            {
                throw new InvalidOperationException("The metadata's file information differs from the actual file");
            }
        }

        /// <summary>
        /// Validates that the metadata is valid for a resume operation, and also updates the internal Segment States to match what the Server looks like.
        /// If any changes are made, the metadata will be saved to its canonical location.
        /// </summary>
        /// <param name="metadata"></param>
        private void ValidateFolderMetadataForResume(UploadFolderMetadata metadata)
        {
            ValidateFolderMetadataMatchesLocalFile(metadata);
            var exceptions = new ConcurrentQueue<Exception>();
            var threadsToRun = new List<Thread>(metadata.Files.Length);
            var files = new ConcurrentQueue<UploadMetadata>(metadata.Files);
            int threadCount = Math.Min(metadata.Files.Length, 500);
            for (int i =0; i < threadCount; i++)
            {
                var t = new Thread(() =>
                {
                    //see what files already exist - update metadata accordingly (only for segments that are missing from server; if it's on the server but not in metadata, reupload)
                    UploadMetadata toValidate;
                    while (files.TryDequeue(out toValidate))
                    {
                        _token.ThrowIfCancellationRequested();
                        try
                        {
                            var toReplace = ValidateMetadataForResume(toValidate, true);
                            for (int j = 0; j < metadata.Files.Length; j++)
                            {
                                if (metadata.Files[j].UploadId == toReplace.UploadId)
                                {
                                    metadata.Files[j] = toReplace;
                                    break;
                                }
                            }
                        }
                        catch (Exception e)
                        {
                            exceptions.Enqueue(e);
                        }
                    }
                });

                t.Start();
                threadsToRun.Add(t);
            }

            foreach(var t in threadsToRun)
            {
                t.Join();
            }

            if(exceptions.Count > 0)
            {
                throw new AggregateException(exceptions);
            }

            metadata.Save();
        }

        /// <summary>
        /// Verifies that the metadata is valid for a fresh upload.
        /// </summary>
        /// <param name="metadata"></param>
        private void ValidateFolderMetadataForFreshUpload(UploadFolderMetadata metadata)
        {
            ValidateFolderMetadataMatchesLocalFile(metadata);
            var exceptions = new ConcurrentQueue<Exception>();
            var threadsToRun = new List<Thread>(metadata.Files.Length);
            var files = new ConcurrentQueue<UploadMetadata>(metadata.Files);
            int threadCount = Math.Min(metadata.Files.Length, 500);
            for (int i = 0; i < threadCount; i++)
            {
                var t = new Thread(() =>
                {
                    UploadMetadata toValidate;
                    while (files.TryDequeue(out toValidate))
                    {
                        _token.ThrowIfCancellationRequested();
                        //verify that the target stream does not already exist (in case we don't want to overwrite)
                        if (!this.Parameters.IsOverwrite && _frontEnd.StreamExists(toValidate.TargetStreamPath, this.Parameters.IsDownload))
                        {
                            exceptions.Enqueue(new InvalidOperationException(string.Format("Stream at path: {0} already exists. Please set overwrite to true to overwrite streams that exist.", toValidate.TargetStreamPath)));
                        }
                    }
                });

                t.Start();
                threadsToRun.Add(t);
            }

            foreach(var t in threadsToRun)
            {
                t.Join();
            }

            if(exceptions.Count > 0)
            {
                throw new AggregateException(exceptions);
            }
        }

        /// <summary>
        /// Verifies that the metadata is consistent with the local file information.
        /// </summary>
        /// <param name="metadata"></param>
        private void ValidateFolderMetadataMatchesLocalFile(UploadFolderMetadata metadata)
        {
            if (metadata.TargetStreamFolderPath.Trim() != this.Parameters.TargetStreamPath.Trim())
            {
                throw new InvalidOperationException(string.Format("Metadata points to a different target stream folder: {0} than the input parameters: {1}", metadata.TargetStreamFolderPath, this.Parameters.TargetStreamPath));
            }

            //verify that it matches against source folder (size, name)
            if (!this.Parameters.InputFilePath.Equals(metadata.InputFolderPath, StringComparison.OrdinalIgnoreCase))
            {
                throw new InvalidOperationException("The metadata refers to different folder than the one requested");
            }

            if (!_frontEnd.StreamExists(metadata.InputFolderPath, !this.Parameters.IsDownload))
            {
                throw new InvalidOperationException("The metadata refers to a folder that does not exist");
            }


            long totalBytes = 0;
            var fileAndSizePairs = new Dictionary<string, long>();
            if (this.Parameters.IsDownload)
            {
                foreach (var entry in _frontEnd.ListDirectory(metadata.InputFolderPath, metadata.IsRecursive))
                {
                    fileAndSizePairs.Add(entry.Key, entry.Value);
                }

                totalBytes = fileAndSizePairs.Values.Sum();
            }
            else
            {
                var metadataInputFileInfo = new DirectoryInfo(metadata.InputFolderPath);
                totalBytes = metadataInputFileInfo.GetFiles("*.*",
                    this.Parameters.IsRecursive ?
                    SearchOption.AllDirectories :
                    SearchOption.TopDirectoryOnly).Sum(file => file.Length);
            }
            if (metadata.TotalFileBytes != totalBytes)
            {
                throw new InvalidOperationException("The metadata's total size information for all files in the directory differs from the actual directory information!");
            }

            var exceptions = new ConcurrentQueue<Exception>();
            var threadsToRun = new List<Thread>(metadata.Files.Length);
            var files = new ConcurrentQueue<UploadMetadata>(metadata.Files);
            int threadCount = Math.Min(metadata.Files.Length, 500);
            for (int i = 0; i < threadCount; i++)
            {
                var t = new Thread(() =>
                {
                    UploadMetadata toValidate;
                    while (files.TryDequeue(out toValidate))
                    {
                        _token.ThrowIfCancellationRequested();
                        try
                        {
                            ValidateMetadataMatchesLocalFile(toValidate, true);
                            if (this.Parameters.IsDownload)
                            {
                                // validate the file exists and the size is correct
                                if (!fileAndSizePairs.ContainsKey(toValidate.InputFilePath) || fileAndSizePairs[toValidate.InputFilePath] != toValidate.FileLength)
                                {
                                    throw new InvalidOperationException("The metadata refers to a file that does not exist or the file size does not match");
                                }
                            }
                        }
                        catch (Exception e)
                        {
                            exceptions.Enqueue(e);
                        }
                    }
                });

                t.Start();
                threadsToRun.Add(t);
            }

            foreach (var t in threadsToRun)
            {
                t.Join();
            }

            if(exceptions.Count > 0)
            {
                throw new AggregateException(exceptions);
            }
        }

        /// <summary>
        /// Uploads the file using the given metadata.
        /// 
        /// </summary>
        /// <param name="metadata"></param>
        private void UploadFile(UploadMetadata metadata, IProgress<SegmentUploadProgress> segmentProgressTracker = null)
        {
            try
            {
                segmentProgressTracker = segmentProgressTracker ?? CreateSegmentProgressTracker(metadata);

                if (metadata.SegmentCount == 0)
                {
                    // simply create the target stream, overwriting existing streams if they exist
                    _frontEnd.CreateStream(metadata.TargetStreamPath, true, null, 0);
                }
                else if (metadata.SegmentCount > 1)
                {
                    //perform the multi-segment upload
                    // reducing the thread count to make it equal to the segment count
                    // if it is larger, since those extra threads will not be used.
                    var msu = new MultipleSegmentUploader(metadata, 
                        metadata.SegmentCount < this.Parameters.PerFileThreadCount ? 
                        metadata.SegmentCount : 
                        this.Parameters.PerFileThreadCount, 
                        _frontEnd, _token,
                        segmentProgressTracker);
                    msu.UseSegmentBlockBackOffRetryStrategy = this.Parameters.UseSegmentBlockBackOffRetryStrategy;
                    msu.Upload();

                    //concatenate the files at the end
                    ConcatenateSegments(metadata);
                }
                else
                {
                    //optimization if we only have one segment: upload it directly to the target stream
                    metadata.Segments[0].Path = metadata.TargetStreamPath;
                    var ssu = new SingleSegmentUploader(0, metadata, _frontEnd, _token, segmentProgressTracker);
                    ssu.UseBackOffRetryStrategy = this.Parameters.UseSegmentBlockBackOffRetryStrategy;
                    ssu.Upload();
                }
                metadata.Status = SegmentUploadStatus.Complete;

            }
            catch (OperationCanceledException)
            {
                // do nothing since we have already marked everything as failed
            }
        }

        /// <summary>
        /// Uploads the file using the given metadata.
        /// 
        /// </summary>
        /// <param name="metadata"></param>
        private void DownloadFile(UploadMetadata metadata, IProgress<SegmentUploadProgress> segmentProgressTracker = null)
        {
            if (!_frontEnd.StreamExists(metadata.InputFilePath))
            {
                throw new FileNotFoundException("Unable to locate remote file", metadata.InputFilePath);
            }

            try
            {
                segmentProgressTracker = segmentProgressTracker ?? CreateSegmentProgressTracker(metadata);

                if (metadata.SegmentCount == 0)
                {
                    // simply create the target stream, overwriting existing streams if they exist
                    File.Create(metadata.TargetStreamPath);
                }
                else if (metadata.SegmentCount > 1)
                {
                    //perform the multi-segment upload
                    // reducing the thread count to make it equal to the segment count
                    // if it is larger, since those extra threads will not be used.
                    using (var targetStream = new FileStream(metadata.TargetStreamPath + ".inprogress", FileMode.Create, FileAccess.Write, FileShare.ReadWrite))
                    {
                        targetStream.SetLength(metadata.FileLength);
                    }

                    var msu = new MultipleSegmentDownloader(metadata,
                        metadata.SegmentCount < this.Parameters.PerFileThreadCount ?
                        metadata.SegmentCount :
                        this.Parameters.PerFileThreadCount,
                        _frontEnd, _token,
                        segmentProgressTracker);
                    msu.UseSegmentBlockBackOffRetryStrategy = this.Parameters.UseSegmentBlockBackOffRetryStrategy;
                    msu.Download();

                    //concatenate the files at the end
                    ConcatenateSegments(metadata);
                    
                }
                else
                {
                    //optimization if we only have one segment: upload it directly to the target stream

                    using (var targetStream = new FileStream(metadata.TargetStreamPath, FileMode.Create, FileAccess.Write))
                    {
                        targetStream.SetLength(metadata.FileLength);
                    }

                    metadata.Segments[0].Path = metadata.TargetStreamPath;
                    var ssu = new SingleSegmentDownloader(0, metadata, _frontEnd, _token, segmentProgressTracker);
                    ssu.UseBackOffRetryStrategy = this.Parameters.UseSegmentBlockBackOffRetryStrategy;
                    ssu.Download();
                    ssu.VerifyDownloadedStream();
                }
                metadata.Status = SegmentUploadStatus.Complete;

            }
            catch (OperationCanceledException)
            {
                // do nothing since we have already marked everything as failed
            }
        }

        /// <summary>
        /// Creates the segment progress tracker.
        /// </summary>
        /// <param name="metadata">The metadata.</param>
        /// <returns></returns>
        private IProgress<SegmentUploadProgress> CreateSegmentProgressTracker(UploadMetadata metadata, IProgress<UploadProgress> customTracker = null)
        {
            if (_progressTracker == null && customTracker == null)
            {
                return null;
            }
         
            var overallProgress = new UploadProgress(metadata, customTracker);
            return new Progress<SegmentUploadProgress>(
                (sup) =>
                {
                    //update the overall progress and report it back
                    overallProgress.SetSegmentProgress(sup);

                    // used in the folder upload case.
                    if (customTracker != null)
                    {
                        customTracker.Report(overallProgress);
                    }
                    else
                    {
                        _progressTracker.Report(overallProgress);
                    }
                });

        }

        /// <summary>
        /// Creates a file progress tracker.
        /// </summary>
        /// <param name="metadata">The metadata.</param>
        /// <returns></returns>
        private IProgress<UploadProgress> CreateFileProgressTracker(UploadFolderMetadata metadata, out Thread toStart)
        {
            toStart = null;
            if (_folderProgressTracker == null)
            {
                return null;
            }

            var overallProgress = new UploadFolderProgress(metadata);
<<<<<<< HEAD
=======

            // register an event to ensure that, no matter what, we account for all file uploads.
            this.OnFileUploadThreadFailProgressUpdate += overallProgress.OnFileUploadThreadAborted;
>>>>>>> bbd08862
            toStart = overallProgress.GetProgressTrackingThread(_token);
            return new Progress<UploadProgress>(
                (sup) =>
                {
                    //update the overall progress and report it back
                    overallProgress.SetSegmentProgress(sup);
                    _folderProgressTracker.Report(overallProgress);
                });
        }

        /// <summary>
        /// Concatenates all the segments defined in the metadata into a single stream.
        /// </summary>
        /// <param name="metadata"></param>
        private void ConcatenateSegments(UploadMetadata metadata)
        {
            string[] inputPaths = new string[this.Parameters.IsDownload ? 2 : metadata.SegmentCount];
            
            //verify if target stream exists
            if (_frontEnd.StreamExists(metadata.TargetStreamPath, this.Parameters.IsDownload))
            {
                if (this.Parameters.IsOverwrite)
                {
                    _frontEnd.DeleteStream(metadata.TargetStreamPath, false, this.Parameters.IsDownload);
                }
                else
                {
                    throw new InvalidOperationException(string.Format("Target Stream: {0} already exists", metadata.TargetStreamPath));
                }
            }

            var exceptions = new ConcurrentQueue<Exception>();
            if (this.Parameters.IsDownload)
            {
                // call concatenate, which really just renames
                // the "inprogress" file to complete.
                inputPaths[0] = string.Format("{0}.inprogress", metadata.TargetStreamPath);
                inputPaths[1] = metadata.TargetStreamPath;

                // validate that the file is the right length.
                var retryCount = 0;
                long remoteLength = -1;
                try
                {
                    while (retryCount < SingleSegmentUploader.MaxBufferUploadAttemptCount)
                    {
                        _token.ThrowIfCancellationRequested();
                        retryCount++;
                        try
                        {
                            remoteLength = _frontEnd.GetStreamLength(inputPaths[0], this.Parameters.IsDownload);
                            break;
                        }
                        catch (Exception e)
                        {
                            _token.ThrowIfCancellationRequested();
                            if (retryCount >= SingleSegmentUploader.MaxBufferUploadAttemptCount)
                            {
                                throw new UploadFailedException(
                                    string.Format(
                                        "Cannot perform 'Finalization' operation due to the following exception retrieving file information: {0}",
                                        e));
                            }

                            SingleSegmentUploader.WaitForRetry(retryCount, Parameters.UseSegmentBlockBackOffRetryStrategy, _token);
                        }
                    }

                    if (remoteLength != metadata.FileLength)
                    {
                        throw new UploadFailedException(string.Format("Cannot perform 'Finalization' operation because in progress file {0} has an incorrect length (expected {1}, actual {2}).", inputPaths[0], metadata.FileLength, remoteLength));
                    }
                }
                catch (Exception ex)
                {
                    exceptions.Enqueue(ex);
                }
            }
            else
            {
                //ensure all segments in the metadata are marked as 'complete'
                
                for (int i = 0; i < metadata.SegmentCount; i++)
                {
                    try
                    {
                        if (metadata.Segments[i].Status != SegmentUploadStatus.Complete)
                        {
                            throw new UploadFailedException("Cannot perform 'Concatenate' operation because not all streams are fully uploaded.");
                        }

                        inputPaths[i] = metadata.Segments[i].Path;
                    }
                    catch (Exception ex)
                    {
                        //collect any exceptions, whether we just generated them above or whether they come from the Front End,
                        exceptions.Enqueue(ex);
                    }
                }
            }

            if (exceptions.Count > 0)
            {
                throw new AggregateException("At least one concatenate test failed", exceptions.ToArray());
            }

            //issue the command
            _frontEnd.Concatenate(metadata.TargetStreamPath, inputPaths, this.Parameters.IsDownload);            
        }
        
        #endregion

    }
}<|MERGE_RESOLUTION|>--- conflicted
+++ resolved
@@ -180,10 +180,6 @@
                         var allFiles = new ConcurrentQueue<UploadMetadata>(metadata.Files);
                         int threadCount = Math.Min(allFiles.Count, this.Parameters.ConcurrentFileCount);
 
-<<<<<<< HEAD
-                        // add up to two threads, one for saving and one for progress, if necessary.
-                        var threads = new List<Thread>(threadCount + (progressThread != null ? 2 : 1)); 
-=======
                         var executionThreads = new List<Thread>(threadCount);
 
                         // add up to two threads, one for saving and one for progress, if necessary.
@@ -193,7 +189,6 @@
                             progressThread.Start();
                             trackingThreads.Add(progressThread);
                         }
->>>>>>> bbd08862
 
                         // break up the batch save into 100 even chunks. This is most important for very large directories
                         var filesPerSave = (int)Math.Ceiling((double)metadata.FileCount / 100);
@@ -205,10 +200,7 @@
                                 UploadMetadata file;
                                 while (allFiles.TryDequeue(out file))
                                 {
-<<<<<<< HEAD
-=======
                                     
->>>>>>> bbd08862
                                     try
                                     {
                                         _token.ThrowIfCancellationRequested();
@@ -227,48 +219,6 @@
                                         }
                                     }
                                     catch (OperationCanceledException ex)
-<<<<<<< HEAD
-                                    {
-                                        // Add to the queue and re-throw so that we immediately abort
-                                        exceptions.Enqueue(ex);
-
-                                        // on cancel definitely try to save the metadata
-                                        try
-                                        {
-                                            // replace the file in the list with the one that we have been modifying
-                                            foreach (var item in metadata.Files.Where(f => f.UploadId.Equals(file.UploadId)))
-                                            {
-                                                item.Status = file.Status;
-                                                item.Segments = file.Segments;
-                                            }
-
-                                            metadata.Save();
-                                        }
-                                        catch { } // if we can't save the metadata we shouldn't fail out. 
-                                        // break out of the loop since the operation is cancelled.
-                                        break;
-                                    }
-                                    catch (Exception ex)
-                                    {
-                                        // for all other exceptions just enqueue and continue.
-                                        exceptions.Enqueue(ex);
-                                        // in this case we should save since something bad happened, but only if we aren't going to save anyway in the finally.
-                                        if (filesCompleted % filesPerSave != 0)
-                                        {
-                                            try
-                                            {
-                                                // replace the file in the list with the one that we have been modifying
-
-                                                foreach (var item in metadata.Files.Where(f => f.UploadId.Equals(file.UploadId)))
-                                                {
-                                                    item.Status = file.Status;
-                                                    item.Segments = file.Segments;
-                                                }
-
-                                                metadata.Save();
-                                            }
-                                            catch { } // if we can't save the metadata we shouldn't fail out. 
-=======
                                     {
                                         // Add to the queue and re-throw so that we immediately abort
                                         exceptions.Enqueue(ex);
@@ -333,37 +283,13 @@
                                             // delete the temp metadata created if it exists.
                                             file.DeleteFile();
                                             file = null;
->>>>>>> bbd08862
-                                        }
-                                        catch { } // if we can't delete a temp file we shouldn't fail out.
-                                    }
-                                    finally
-                                    {
-                                        // increment the files that we have made it through (even if they have failed).
-                                        // this ensures that we will periodically save the metadata
-                                        Interlocked.Increment(ref filesCompleted);
-                                        try
-                                        {
-                                            foreach (var item in metadata.Files.Where(f => f.UploadId.Equals(file.UploadId)))
-                                            {
-                                                item.Status = file.Status;
-                                                item.Segments = file.Segments;
-                                            }
-
-                                            // delete the temp metadata created if it exists.
-                                            file.DeleteFile();
-                                            file = null;
                                         }
                                         catch { } // if we can't delete a temp file we shouldn't fail out.
                                     }
                                 }
                             });
                             t.Start();
-<<<<<<< HEAD
-                            threads.Add(t);
-=======
                             executionThreads.Add(t);
->>>>>>> bbd08862
                         }
 
                         // create a thread that handles saving of the metadata so that there is no locking happening in the upload threads
@@ -405,21 +331,9 @@
                         });
 
                         saveThread.Start();
-<<<<<<< HEAD
-                        threads.Add(saveThread);
-
-                        if(progressThread != null)
-                        {
-                            progressThread.Start();
-                            threads.Add(progressThread);
-                        }
-
-                        foreach (var t in threads)
-=======
                         trackingThreads.Add(saveThread);
 
                         foreach (var t in executionThreads)
->>>>>>> bbd08862
                         {
                             t.Join();
                         }
@@ -438,30 +352,6 @@
                                 // TODO: Log that the thread is still running when it should have finished
                                 t.Abort();
                             }
-                        }
-                    }
-                    catch (OperationCanceledException)
-                    {
-                        // do not rethrow in this case.
-                        try
-                        {
-                            // if anything went wrong, make sure that we attempt to save the current state of the folder metadata
-                            metadata.Save();
-                        }
-                        catch { } // saving the metadata is a best effort, we will not fail out for this reason and we want to ensure the root exception is preserved.
-                    }
-                    catch (AggregateException ex)
-                    {
-                        try
-                        {
-                            // if anything went wrong, make sure that we attempt to save the current state of the folder metadata
-                            metadata.Save();
-                        }
-                        catch { } // saving the metadata is a best effort, we will not fail out for this reason and we want to ensure the root exception is preserved.
-
-                        if (!ex.InnerExceptions.OfType<OperationCanceledException>().Any())
-                        {
-                            throw;
                         }
                     }
                     catch (OperationCanceledException)
@@ -1158,12 +1048,9 @@
             }
 
             var overallProgress = new UploadFolderProgress(metadata);
-<<<<<<< HEAD
-=======
 
             // register an event to ensure that, no matter what, we account for all file uploads.
             this.OnFileUploadThreadFailProgressUpdate += overallProgress.OnFileUploadThreadAborted;
->>>>>>> bbd08862
             toStart = overallProgress.GetProgressTrackingThread(_token);
             return new Progress<UploadProgress>(
                 (sup) =>
