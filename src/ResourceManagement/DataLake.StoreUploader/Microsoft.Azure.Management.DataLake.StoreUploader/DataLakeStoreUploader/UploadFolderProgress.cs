--- conflicted
+++ resolved
@@ -30,13 +30,9 @@
         
         #region Private
         private List<UploadProgress> _fileProgress;
-<<<<<<< HEAD
+
         private ConcurrentQueue<UploadProgress> _progressBacklog;
-=======
-
-        private ConcurrentQueue<UploadProgress> _progressBacklog;
-
->>>>>>> bbd08862
+
         #endregion
 
         #region Constructor
@@ -155,15 +151,6 @@
         }
 
         /// <summary>
-<<<<<<< HEAD
-        /// Updates the progress while there is still progress to update.
-        /// </summary>
-        private void SetSegmentProgress(CancellationToken token)
-        {
-            UploadProgress segmentProgress;
-            while (this.UploadedFileCount != this.TotalFileCount)
-            {
-=======
         /// Updates the progress to indicate that a file failed
         /// </summary>
         internal void OnFileUploadThreadAborted(UploadMetadata failedFile)
@@ -192,7 +179,6 @@
             UploadProgress segmentProgress;
             while (this.UploadedFileCount + this.FailedFileCount < this.TotalFileCount)
             {
->>>>>>> bbd08862
                 token.ThrowIfCancellationRequested();
                 if(_progressBacklog.TryDequeue(out segmentProgress))
                 {
@@ -205,11 +191,7 @@
                     // check to see if this upload is complete and that we haven't already marked it as complete
                     if (segmentProgress.UploadedByteCount == segmentProgress.TotalFileLength && deltaLength > 0)
                     {
-<<<<<<< HEAD
-                        this.UploadedFileCount++;
-=======
                         ++this.UploadedFileCount;
->>>>>>> bbd08862
                     }
 
                     // Iterate through all the segments inside this upload we are setting to get them up-to-date
