--- conflicted
+++ resolved
@@ -103,12 +103,6 @@
             }
 
             // download the data
-<<<<<<< HEAD
-            DownloadSegmentContents();
-
-            // VerifyDownloadedStream();
-=======
->>>>>>> 345f2b3b
             //any exceptions are (re)thrown to be handled by the caller; we do not handle retries or other recovery techniques here
             // NOTE: We don't validate the download contents for each individual segment because all segments are being downloaded,
             // in parallel, into the same stream. We cannot confirm the size of the data downloaded here. Instead we do it once at the end.
