--- conflicted
+++ resolved
@@ -21,18 +21,7 @@
       </group>
     </references>
     <dependencies>
-<<<<<<< HEAD
-      <dependency id="Microsoft.Bcl.Async" version="[1.0.168,2.0)" />
-      <dependency id="Microsoft.Data.Edm" version="[5.6.0,6.0)" />
-      <dependency id="Microsoft.Data.OData" version="[5.6.0,6.0)" />
-      <dependency id="Microsoft.Data.Services.Client" version="[5.6.0,6.0)" />
-      <dependency id="Microsoft.WindowsAzure.Common" version="[1.4.0,2.0)" />
-      <dependency id="Microsoft.WindowsAzure.ConfigurationManager" version="[2.0.3,3.0)" />
-      <dependency id="Newtonsoft.Json" version="[6.0.4,7.0)" />
-      <dependency id="WindowsAzure.Storage" version="[4.0.1,5.0)" />
-=======
       <dependency id="Microsoft.Azure.Common" version="[2.0.0,3.0)" />
->>>>>>> 585b8e3a
     </dependencies>
   </metadata>
   <files>
